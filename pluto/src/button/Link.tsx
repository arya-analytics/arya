--- conflicted
+++ resolved
@@ -31,23 +31,16 @@
  * @param props.href - The URL to redirect to when the button is clicked.
  * @param props.target - The target of the link. Defaults to "_self".
  */
-
 export const Link = <L extends Text.Level = "h1">({
   href,
   target,
   autoFormat = false,
   ...props
 }: LinkProps<L>): ReactElement => {
-<<<<<<< HEAD
-  if (autoFormat && href != null && !href.includes(SCHEME_SEPARATOR))
-    // @ts-expect-error - generic element issues
-    href = HTTP_SECURE_SCHEME + newHref;
-=======
   let newHref = href;
   if (autoFormat && href != null && !href.includes(SCHEME_SEPARATOR))
     // @ts-expect-error - generic element issues
     newHref = HTTP_SECURE_SCHEME + newHref;
->>>>>>> 88f1a940
   // @ts-expect-error - generic element issues
-  return <Button<"a"> el="a" href={href} target={target} {...props} />;
+  return <Button<"a"> el="a" href={newHref} target={target} {...props} />;
 };