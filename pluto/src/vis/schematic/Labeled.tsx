// Copyright 2024 Synnax Labs, Inc.
//
// Use of this software is governed by the Business Source License included in the file
// licenses/BSL.txt.
//
// As of the Change Date specified in that file, in accordance with the Business Source
// License, use of this software will be governed by the Apache License, Version 2.0,
// included in the file licenses/APL.txt.

import { direction, type location } from "@synnaxlabs/x";
import { forwardRef, useCallback } from "react";

import { Align } from "@/align";
import { CSS } from "@/css";
import { Text } from "@/text";

export interface LabelExtensionProps {
  label?: string;
  level?: Text.Level;
  orientation?: location.Outer;
  maxInlineSize?: number;
  align?: Align.Alignment;
  direction?: direction.Direction;
}

export interface LabeledProps
  extends Omit<Align.SpaceProps, "value" | "onChange" | "direction">,
    LabelExtensionProps {
  onChange: ({ label }: { label: LabelExtensionProps }) => void;
}

export const Labeled = forwardRef<HTMLDivElement, LabeledProps>(
  (
    {
      label: value = "",
      onChange,
      level = "p",
      children,
      orientation = "top",
      direction = "y",
      style,
      className,
      maxInlineSize = 150,
      ...props
    },
    ref,
<<<<<<< HEAD
  ) => {
    return (
      <Align.Space
        style={style}
        ref={ref}
        className={CSS(CSS.B("symbol"), className)}
        align="center"
        justify="center"
        {...props}
      >
        {value.length > 0 && (
          <Text.Editable
            className={CSS(
              CSS.BE("symbol", "label"),
              CSS.loc(orientation),
              CSS.dir(direction),
            )}
            value={value}
            onChange={useCallback(
              (label) =>
                onChange({
                  label: { label, level, orientation },
                }),
              [onChange, level],
            )}
            level={level}
          />
        )}
        {children}
      </Align.Space>
    );
  },
=======
  ) => (
    <Align.Space
      style={{
        // You may be wondering, why do we do this here? Well it's because react flow
        // uses a ResizeObserver to determine when to re-render edges. When we switch
        // from 'left' to 'right' or 'top' to 'bottom', the width and height of the
        // node remains the same, so the ResizeObserver doesn't fire. We need to redraw
        // the edges, so we add a margin to trigger it.
        marginRight: orientation === "right" ? 1 : 0,
        marginTop: orientation === "top" ? 1 : 0,
        ...style,
      }}
      size={2 / 3}
      direction={orientation}
      ref={ref}
      className={CSS(CSS.B("symbol"), className)}
      align="center"
      justify="center"
      {...props}
    >
      {value.length > 0 && (
        <Text.Editable
          className={CSS.BE("symbol", "label")}
          value={value}
          style={{ maxInlineSize }}
          onChange={useCallback(
            (label) =>
              onChange({
                label: { label, level, orientation },
              }),
            [onChange, level],
          )}
          level={level}
        />
      )}
      {children}
    </Align.Space>
  ),
>>>>>>> 953e00ec
);
Labeled.displayName = "Labeled";<|MERGE_RESOLUTION|>--- conflicted
+++ resolved
@@ -7,7 +7,7 @@
 // License, use of this software will be governed by the Apache License, Version 2.0,
 // included in the file licenses/APL.txt.
 
-import { direction, type location } from "@synnaxlabs/x";
+import { type location } from "@synnaxlabs/x";
 import { forwardRef, useCallback } from "react";
 
 import { Align } from "@/align";
@@ -20,7 +20,6 @@
   orientation?: location.Outer;
   maxInlineSize?: number;
   align?: Align.Alignment;
-  direction?: direction.Direction;
 }
 
 export interface LabeledProps
@@ -37,47 +36,12 @@
       level = "p",
       children,
       orientation = "top",
-      direction = "y",
       style,
       className,
       maxInlineSize = 150,
       ...props
     },
     ref,
-<<<<<<< HEAD
-  ) => {
-    return (
-      <Align.Space
-        style={style}
-        ref={ref}
-        className={CSS(CSS.B("symbol"), className)}
-        align="center"
-        justify="center"
-        {...props}
-      >
-        {value.length > 0 && (
-          <Text.Editable
-            className={CSS(
-              CSS.BE("symbol", "label"),
-              CSS.loc(orientation),
-              CSS.dir(direction),
-            )}
-            value={value}
-            onChange={useCallback(
-              (label) =>
-                onChange({
-                  label: { label, level, orientation },
-                }),
-              [onChange, level],
-            )}
-            level={level}
-          />
-        )}
-        {children}
-      </Align.Space>
-    );
-  },
-=======
   ) => (
     <Align.Space
       style={{
@@ -116,6 +80,5 @@
       {children}
     </Align.Space>
   ),
->>>>>>> 953e00ec
 );
 Labeled.displayName = "Labeled";