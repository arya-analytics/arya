--- conflicted
+++ resolved
@@ -26,6 +26,7 @@
 import { telem } from "@/telem/aether";
 import { control } from "@/telem/control/aether";
 import { Text } from "@/text";
+import { type ComponentSize } from "@/util/component";
 import { type Button as CoreButton } from "@/vis/button";
 import { SelectOrientation } from "@/vis/schematic/SelectOrientation";
 import {
@@ -35,7 +36,6 @@
 import { type Setpoint } from "@/vis/setpoint";
 import { type Toggle } from "@/vis/toggle";
 import { Value } from "@/vis/value";
-import { ComponentSize } from "@/util/component";
 
 export interface SymbolFormProps {}
 
@@ -649,22 +649,8 @@
       disabled?: boolean;
     }
   >({ path });
-  const sourceP = telem.sourcePipelinePropsZ.parse(value.source?.props);
   const sinkP = telem.sinkPipelinePropsZ.parse(value.sink?.props);
-  const source = telem.streamChannelValuePropsZ.parse(
-    sourceP.segments.valueStream.props,
-  );
   const sink = control.setChannelValuePropsZ.parse(sinkP.segments.setter.props);
-
-  const handleSourceChange = (v: channel.Key | null): void => {
-    v ??= 0;
-    const t = telem.sourcePipeline("number", {
-      connections: [],
-      segments: { valueStream: telem.streamChannelValue({ channel: v }) },
-      outlet: "valueStream",
-    });
-    onChange({ ...value, source: t });
-  };
 
   const handleSinkChange = (v: channel.Key | null): void => {
     v ??= 0;
@@ -732,7 +718,7 @@
                 <ColorControl path="color" />
               </Align.Space>
             </Align.Space>
-            <OrientationControl path="" showInner={false} />
+            <OrientationControl path="" hideInner />
           </FormWrapper>
         );
     }
@@ -863,11 +849,6 @@
   </FormWrapper>
 );
 
-<<<<<<< HEAD
 export const BoxForm = (): ReactElement => <TankForm includeBorderRadius />;
-=======
-export const BoxForm = (): ReactElement => TankForm({ includeBorderRadius: true });
-
-export const SwitchForm = (): ReactElement =>
-  CommonToggleForm({ hideInnerOrientation: true });
->>>>>>> 270c770d
+
+export const SwitchForm = (): ReactElement => <CommonToggleForm hideInnerOrientation />;