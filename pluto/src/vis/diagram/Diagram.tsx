--- conflicted
+++ resolved
@@ -23,7 +23,7 @@
   type EdgeChange as RFEdgeChange,
   type EdgeProps as RFEdgeProps,
   type FitViewOptions,
-  IsValidConnection,
+  type IsValidConnection,
   type Node as RFNode,
   type NodeChange as RFNodeChange,
   type NodeProps as RFNodeProps,
@@ -36,10 +36,6 @@
   useOnViewportChange as useRFOnViewportChange,
   useReactFlow,
   type Viewport as RFViewport,
-<<<<<<< HEAD
-} from "reactflow";
-import { type z } from "zod";
-=======
 } from "@xyflow/react";
 import {
   type ComponentPropsWithoutRef,
@@ -53,8 +49,7 @@
   useRef,
   useState,
 } from "react";
-import { z } from "zod";
->>>>>>> 14a0404d
+import { type z } from "zod";
 
 import { Aether } from "@/aether";
 import { Align } from "@/align";
@@ -74,7 +69,7 @@
   edgeConverter,
   type Node,
   nodeConverter,
-  RFEdgeData,
+  type RFEdgeData,
   translateEdgesForward,
   translateNodesForward,
   translateViewportBackward,
@@ -299,19 +294,12 @@
 
     const nodeTypes = useMemo(
       () => ({
-<<<<<<< HEAD
-        custom: ({ id, xPos: x, yPos: y, selected }: RFNodeProps) =>
-          renderer({ symbolKey: id, position: { x, y }, selected }),
-=======
         custom: ({
           id,
           positionAbsoluteX: x,
           positionAbsoluteY: y,
           selected = false,
-        }: RFNodeProps) => {
-          return renderer({ symbolKey: id, position: { x, y }, selected });
-        },
->>>>>>> 14a0404d
+        }: RFNodeProps) => renderer({ symbolKey: id, position: { x, y }, selected }),
       }),
       [renderer],
     );
