--- conflicted
+++ resolved
@@ -355,13 +355,8 @@
   const xDist = Math.abs(sourceStumpTip.x - targetStumpTip.x);
   const yDist = Math.abs(sourceStumpTip.y - targetStumpTip.y);
   if (xDist < 2 * STUMP_LENGTH && yDist < 10) {
-<<<<<<< HEAD
-    sourceStump.length = sourceStump.length - xDist / 2;
-    targetStump.length = targetStump.length + xDist / 2;
-=======
     sourceStump.length -= xDist / 2;
     targetStump.length += xDist / 2;
->>>>>>> 953e00ec
     sourceStumpTip = travelSegments(sourcePos, sourceStump);
     targetStumpTip = travelSegments(targetPos, targetStump);
   }
@@ -617,20 +612,6 @@
         length: oppositeStump.length - delta[dir],
       };
       return segments;
-<<<<<<< HEAD
-    } else {
-      // If the stump is in the right direction and its larger than the opposite stump
-      if (stump.direction === dir && Math.abs(stump.length) > oppositeStump.length) {
-        segments[stumpIdx] = { ...stump, length: stump.length - delta[dir] };
-      } else {
-        segments[oppositeStumpIdx] = {
-          ...oppositeStump,
-          length: oppositeStump.length - delta[dir],
-        };
-      }
-      return segments;
-=======
->>>>>>> 953e00ec
     }
     // If the stump is in the right direction and its larger than the opposite stump
     if (stump.direction === dir && Math.abs(stump.length) > oppositeStump.length)
