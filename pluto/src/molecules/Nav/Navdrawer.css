--- conflicted
+++ resolved
@@ -1,5 +1,3 @@
-<<<<<<< HEAD
-=======
 /* Copyright 2022 Synnax Labs, Inc. */
 /* */
 /* Use of this software is governed by the Business Source License included in the file */
@@ -9,8 +7,6 @@
 /* License, use of this software will be governed by the Apache License, Version 2.0, */
 /* included in the file licenses/APL.txt. */
 
-
->>>>>>> cd13e094
 .pluto-navdrawer__content--horizontal {
     width: 100%;
 }
