--- conflicted
+++ resolved
@@ -1,6 +1,3 @@
-<<<<<<< HEAD
-import { useEffect, useRef, useState } from "react";
-=======
 // Copyright 2022 Synnax Labs, Inc.
 //
 // Use of this software is governed by the Business Source License included in the file
@@ -10,8 +7,7 @@
 // License, use of this software will be governed by the Apache License, Version 2.0,
 // included in the file licenses/APL.txt.
 
-import { useRef, useState } from "react";
->>>>>>> 5de6366c
+import { useEffect, useRef, useState } from "react";
 
 import clsx from "clsx";
 import { AiOutlineClose } from "react-icons/ai";
@@ -24,7 +20,7 @@
 import { SelectList } from "./SelectList";
 
 import { Button } from "@/atoms/Button";
-import { InputControlProps, Input, InputProps } from "@/atoms/Input";
+import { Input, InputControlProps, InputProps } from "@/atoms/Input";
 import { List } from "@/atoms/List";
 import { Space } from "@/atoms/Space";
 import { Tag } from "@/atoms/Tag";
