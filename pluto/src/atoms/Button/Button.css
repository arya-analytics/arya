<<<<<<< HEAD
.pluto-btn,
.pluto-btn * {
    transition: 0.15s ease-in-out;
    margin: 0;
=======
/* Copyright 2022 Synnax Labs, Inc. */
/* */
/* Use of this software is governed by the Business Source License included in the file */
/* licenses/BSL.txt. */
/* */
/* As of the Change Date specified in that file, in accordance with the Business Source */
/* License, use of this software will be governed by the Apache License, Version 2.0, */
/* included in the file licenses/APL.txt. */

.pluto-btn, .pluto-btn * {
  transition: 0.15s ease-in-out;
	margin: 0;
>>>>>>> 5de6366c
}

.pluto-btn {
    cursor: pointer;
    border-radius: var(--pluto-border-radius);
    padding: 0 2rem;
    font-family: var(--pluto-font-family);
}

/* |||| FILLED |||| */

.pluto-btn--filled {
    color: var(--pluto-white);
    background-color: var(--pluto-primary-z);
    border: var(--pluto-border-width) solid var(--pluto-primary-z);
}

.pluto-btn--filled:hover {
    background-color: var(--pluto-primary-p1);
    border-color: var(--pluto-primary-p1);
}

.pluto-btn--filled:active {
    background-color: var(--pluto-primary-m1);
    border-color: var(--pluto-primary-m1);
}

/* |||| OUTLINED |||| */

.pluto-btn--outlined {
    background: none;
    border: var(--pluto-border-width) solid var(--pluto-border-color);
}

.pluto-btn--outlined:hover {
    border-color: var(--pluto-gray-m0);
}

.pluto-btn--outlined:hover * {
    color: var(--pluto-gray-p1);
}

.pluto-btn--outlined:active {
    border-color: var(--pluto-gray-p1);
}

.pluto-btn--outlined:active * {
    color: var(--pluto-gray-p1);
}

/* |||| TEXT |||| */

.pluto-btn--text {
    background: none;
    border: none;
}

.pluto-btn--text:hover {
    background-color: var(--pluto-gray-m1);
}

.pluto-btn--text:active {
    background-color: var(--pluto-gray-m2);
}

/* |||| ICON |||| */

.pluto-btn-icon {
    color: var(--pluto-text-color);
    padding: 0 1rem;
    display: flex;
    justify-content: center;
    align-items: center;
}

.pluto--medium .pluto-btn-icon__icon {
    font-size: 3rem;
}

.pluto--small .pluto-btn-icon__icon {
    font-size: 2.5rem;
}

.pluto--large .pluto-btn-icon__icon {
    font-size: 4rem;
}<|MERGE_RESOLUTION|>--- conflicted
+++ resolved
@@ -1,9 +1,3 @@
-<<<<<<< HEAD
-.pluto-btn,
-.pluto-btn * {
-    transition: 0.15s ease-in-out;
-    margin: 0;
-=======
 /* Copyright 2022 Synnax Labs, Inc. */
 /* */
 /* Use of this software is governed by the Business Source License included in the file */
@@ -13,10 +7,16 @@
 /* License, use of this software will be governed by the Apache License, Version 2.0, */
 /* included in the file licenses/APL.txt. */
 
-.pluto-btn, .pluto-btn * {
-  transition: 0.15s ease-in-out;
-	margin: 0;
->>>>>>> 5de6366c
+.pluto-btn,
+.pluto-btn * {
+    transition: 0.15s ease-in-out;
+    margin: 0;
+}
+
+.pluto-btn,
+.pluto-btn * {
+    transition: 0.15s ease-in-out;
+    margin: 0;
 }
 
 .pluto-btn {
