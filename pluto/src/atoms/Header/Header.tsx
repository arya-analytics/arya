--- conflicted
+++ resolved
@@ -1,6 +1,3 @@
-<<<<<<< HEAD
-import { Children, createContext, ReactNode, useContext } from "react";
-=======
 // Copyright 2022 Synnax Labs, Inc.
 //
 // Use of this software is governed by the Business Source License included in the file
@@ -10,8 +7,16 @@
 // License, use of this software will be governed by the Apache License, Version 2.0,
 // included in the file licenses/APL.txt.
 
-import { Fragment, ReactElement, cloneElement, isValidElement } from "react";
->>>>>>> 5de6366c
+import {
+  Fragment,
+  ReactElement,
+  cloneElement,
+  isValidElement,
+  Children,
+  createContext,
+  ReactNode,
+  useContext,
+} from "react";
 
 import clsx from "clsx";
 
