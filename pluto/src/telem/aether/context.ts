// Copyright 2023 Synnax Labs, Inc.
//
// Use of this software is governed by the Business Source License included in the file
// licenses/BSL.txt.
//
// As of the Change Date specified in that file, in accordance with the Business Source
// License, use of this software will be governed by the Apache License, Version 2.0,
// included in the file licenses/APL.txt.

import { type Destructor, deep } from "@synnaxlabs/x";
import { type Handler } from "@synnaxlabs/x/dist/observe/observe";

import { type aether } from "@/aether/aether";
<<<<<<< HEAD
import { type telem } from "@/telem/aether";
import { type Factory } from "@/telem/aether/factory";
import { type Spec } from "@/telem/aether/telem";
=======
import { type Factory } from "@/telem/aether/factory";
import { type Sink, type Source, type Spec } from "@/telem/aether/telem";
>>>>>>> e48454ba

export interface Provider {
  clusterKey: string;
  key: string;
  equals: (other: Provider) => boolean;
  registerFactory: (f: Factory) => void;
  create: <T>(props: Spec) => T;
}

const CONTEXT_KEY = "pluto-telem-context";

export const useProvider = (ctx: aether.Context): Provider =>
  ctx.get<Provider>(CONTEXT_KEY);

export const setProvider = (ctx: aether.Context, prov: Provider): void =>
  ctx.set(CONTEXT_KEY, prov);

export const registerFactory = (ctx: aether.Context, f: Factory): void =>
  useProvider(ctx).registerFactory(f);

class MemoizedSource<V> implements Source<V> {
  private readonly spec: Spec;
  private readonly wrapped: Source<V>;
  private readonly prevKey: string;

  constructor(wrapped: Source<V>, prevProv: Provider, prevSpec: Spec) {
    this.wrapped = wrapped;
    this.spec = prevSpec;
    this.prevKey = prevProv.clusterKey;
  }

  async value(): Promise<V> {
    return await this.wrapped.value();
  }

  async cleanup(): Promise<void> {
    await this.wrapped.cleanup?.();
  }

  onChange(handler: Handler<void>): Destructor {
    return this.wrapped.onChange(handler);
  }

  shouldUpdate(prov: Provider, spec: Spec): boolean {
    return this.prevKey !== prov.clusterKey || !deep.equal(this.spec, spec);
  }
}

class MemoizedSink<V> implements Sink<V> {
  private readonly spec: Spec;
  private readonly prov: Provider;
  private readonly prevKey: string;
  private readonly wrapped: Sink<V>;

  constructor(wrapped: Sink<V>, prevProv: Provider, prevSpec: Spec) {
    this.wrapped = wrapped;
    this.spec = prevSpec;
    this.prov = prevProv;
    this.prevKey = prevProv.clusterKey;
  }

  async set(value: V): Promise<void> {
    return await this.wrapped.set(value);
  }

  async cleanup(): Promise<void> {
    await this.wrapped.cleanup?.();
  }

  shouldUpdate(prov: Provider, spec: Spec): boolean {
    return this.prevKey !== prov.clusterKey || !deep.equal(this.spec, spec);
  }
}

export const useSource = async <V>(
  ctx: aether.Context,
  spec: Spec,
  prev: Source<V>,
): Promise<Source<V>> => {
  const prov = useProvider(ctx);
  if (prev instanceof MemoizedSource) {
    if (!prev.shouldUpdate(prov, spec)) return prev;
    await prev.cleanup?.();
  }
  return new MemoizedSource<V>(prov.create(spec), prov, spec);
};

export const useSink = async <V>(
  ctx: aether.Context,
  spec: Spec,
  prev: Sink<V>,
): Promise<Sink<V>> => {
  const prov = useProvider(ctx);
  if (prev instanceof MemoizedSink) {
    if (!prev.shouldUpdate(prov, spec)) return prev;
    await prev.cleanup?.();
  }
  return new MemoizedSink<V>(prov.create(spec), prov, spec);
};<|MERGE_RESOLUTION|>--- conflicted
+++ resolved
@@ -11,14 +11,9 @@
 import { type Handler } from "@synnaxlabs/x/dist/observe/observe";
 
 import { type aether } from "@/aether/aether";
-<<<<<<< HEAD
 import { type telem } from "@/telem/aether";
 import { type Factory } from "@/telem/aether/factory";
-import { type Spec } from "@/telem/aether/telem";
-=======
-import { type Factory } from "@/telem/aether/factory";
 import { type Sink, type Source, type Spec } from "@/telem/aether/telem";
->>>>>>> e48454ba
 
 export interface Provider {
   clusterKey: string;
