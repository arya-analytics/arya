--- conflicted
+++ resolved
@@ -200,28 +200,16 @@
     }
 }
 
-<<<<<<< HEAD
-.pluto-input--button {
-=======
 .pluto-input--button:not(.pluto--disabled) {
->>>>>>> 62c5d0e5
     & .pluto-input__internal {
         transition:
             background 0.15s ease-in-out,
             border-color 0.15s ease-in-out;
-<<<<<<< HEAD
-        &:hover:not(.pluto--disabled):not(:focus-within) {
-            --pluto-bg: var(--pluto-gray-l3);
-            background: var(--pluto-bg) !important;
-        }
-        &:active:not(.pluto--disabled):not(:focus-within) {
-=======
         &:hover:not(:focus-within) {
             --pluto-bg: var(--pluto-gray-l3);
             background: var(--pluto-bg) !important;
         }
         &:active:not(:focus-within) {
->>>>>>> 62c5d0e5
             --pluto-bg: var(--pluto-gray-l3);
             background: var(--pluto-bg) !important;
         }
