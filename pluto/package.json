{
  "name": "@synnaxlabs/pluto",
  "version": "0.35.0",
  "type": "module",
  "scripts": {
    "build": "tsc --noEmit && vite build",
    "watch": "vite build --watch",
    "test": "vitest",
    "cov": "vitest --coverage",
    "lint": "eslint --cache",
    "fix": "eslint --cache --fix",
    "preview": "vite preview"
  },
  "dependencies": {
    "@fontsource-variable/inter": "^5.1.0",
    "@fontsource/geist-mono": "^5.1.0",
    "@synnaxlabs/alamos": "workspace:*",
    "@synnaxlabs/client": "workspace:*",
    "@synnaxlabs/media": "workspace:*",
    "@synnaxlabs/x": "workspace:*",
    "@tanstack/react-virtual": "^3.10.9",
    "@xyflow/react": "^12.3.4",
    "async-mutex": "^0.5.0",
    "clsx": "^2.1.1",
    "d3-scale": "^4.0.2",
    "fuse.js": "^7.0.0",
    "mathjs": "^13.2.1",
    "proxy-memoize": "2.0.6",
    "react": "^18.3.1",
    "react-color": "^2.19.3",
    "zod": "^3.23.8"
  },
  "devDependencies": {
    "@juggle/resize-observer": "^3.4.0",
    "@synnaxlabs/tsconfig": "workspace:*",
    "@synnaxlabs/vite-plugin": "workspace:*",
    "@testing-library/react": "^16.0.1",
    "@testing-library/user-event": "^14.5.2",
    "@types/d3-scale": "^4.0.8",
    "@types/offscreencanvas": "^2019.7.3",
    "@types/react": "^18.3.11",
    "@types/react-color": "^3.0.12",
    "@types/react-dom": "^18.3.1",
    "@types/webgl2": "^0.0.11",
    "@vitejs/plugin-react": "^4.3.3",
    "@vitest/coverage-v8": "^2.1.4",
<<<<<<< HEAD
=======
    "eslint": "^9.12.0",
>>>>>>> 953e00ec
    "eslint-config-synnaxlabs": "workspace:*",
    "jsdom": "^25.0.1",
    "react-dom": "^18.3.1",
    "stylelint-config-synnaxlabs": "workspace:*",
    "typescript": "^5.6.3",
    "vite": "^5.4.10",
    "vitest": "^2.1.4"
  },
  "files": [
    "dist"
  ],
  "main": "./dist/index.cjs",
  "module": "./dist/index.js",
  "types": "./dist/index.d.ts",
  "exports": {
    ".": {
      "import": "./dist/index.js",
      "require": "./dist/index.cjs",
      "types": "./dist/src/index.d.ts"
    },
    "./ether": {
      "import": "./dist/ether.js",
      "require": "./dist/ether.cjs",
      "types": "./dist/src/ether.d.ts"
    },
    "./align": {
      "import": "./dist/align.js",
      "require": "./dist/align.cjs",
      "types": "./dist/src/align/index.d.ts"
    },
    "./button": {
      "import": "./dist/button.js",
      "require": "./dist/button.cjs",
      "types": "./dist/src/button/index.d.ts"
    },
    "./tabs": {
      "import": "./dist/tabs.js",
      "require": "./dist/tabs.cjs",
      "types": "./dist/src/tabs/index.d.ts"
    },
    "./theming": {
      "import": "./dist/theming.js",
      "require": "./dist/theming.cjs",
      "types": "./dist/src/theming/index.d.ts"
    },
    "./menu": {
      "import": "./dist/menu.js",
      "require": "./dist/menu.cjs",
      "types": "./dist/src/menu/index.d.ts"
    },
    "./header": {
      "import": "./dist/header.js",
      "require": "./dist/header.cjs",
      "types": "./dist/src/header/index.d.ts"
    },
    "./tree": {
      "import": "./dist/tree.js",
      "require": "./dist/tree.cjs",
      "types": "./dist/src/tree/index.d.ts"
    },
    "./dropdown": {
      "import": "./dist/dropdown.js",
      "require": "./dist/dropdown.cjs",
      "types": "./dist/src/dropdown/index.d.ts"
    },
    "./video": {
      "import": "./dist/video.js",
      "require": "./dist/video.cjs",
      "types": "./dist/src/video/index.d.ts"
    },
    "./text": {
      "import": "./dist/text.js",
      "require": "./dist/text.cjs",
      "types": "./dist/src/text/index.d.ts"
    },
    "./input": {
      "import": "./dist/input.js",
      "require": "./dist/input.cjs",
      "types": "./dist/src/input/index.d.ts"
    },
    "./triggers": {
      "import": "./dist/triggers.js",
      "require": "./dist/triggers.cjs",
      "types": "./dist/src/triggers/index.d.ts"
    },
    "./list": {
      "import": "./dist/list.js",
      "require": "./dist/list.cjs",
      "types": "./dist/src/list/index.d.ts"
    },
    "./color": {
      "import": "./dist/color.js",
      "require": "./dist/color.cjs",
      "types": "./dist/src/color/index.d.ts"
    },
    "./css": {
      "import": "./dist/css.js",
      "require": "./dist/css.cjs",
      "types": "./dist/src/css/index.d.ts"
    },
    "./dist/*": "./dist/*"
  },
  "readme": "ERROR: No README data found!",
  "_id": "@synnaxlabs/pluto@0.0.1",
  "repository": {
    "type": "git",
    "url": "git+https://github.com/synnaxlabs/synnax/pluto"
  },
  "license": "MIT",
  "bugs": {
    "url": "https://github.com/synnaxlabs/synnax/issues"
  },
  "homepage": "https://github.com/synnaxlabs/synnax#readme"
}<|MERGE_RESOLUTION|>--- conflicted
+++ resolved
@@ -44,10 +44,7 @@
     "@types/webgl2": "^0.0.11",
     "@vitejs/plugin-react": "^4.3.3",
     "@vitest/coverage-v8": "^2.1.4",
-<<<<<<< HEAD
-=======
     "eslint": "^9.12.0",
->>>>>>> 953e00ec
     "eslint-config-synnaxlabs": "workspace:*",
     "jsdom": "^25.0.1",
     "react-dom": "^18.3.1",
