{
  "name": "@synnaxlabs/pluto",
  "version": "0.36.0",
  "type": "module",
  "scripts": {
    "build": "tsc --noEmit && vite build",
    "watch": "vite build --watch",
    "test": "vitest",
    "dev": "vite",
    "lint": "eslint --cache",
    "fix": "eslint --cache --fix",
    "preview": "vite preview"
  },
  "dependencies": {
    "@fontsource-variable/inter": "^5.1.0",
    "@fontsource/geist-mono": "^5.1.0",
    "@synnaxlabs/alamos": "workspace:*",
    "@synnaxlabs/client": "workspace:*",
    "@synnaxlabs/media": "workspace:*",
    "@synnaxlabs/x": "workspace:*",
    "@tanstack/react-virtual": "^3.11.2",
    "@xyflow/react": "^12.3.6",
    "async-mutex": "^0.5.0",
    "clsx": "^2.1.1",
    "compromise": "^14.14.3",
    "compromise-dates": "^3.7.0",
    "d3-scale": "^4.0.2",
    "fuse.js": "^7.0.0",
    "mathjs": "^14.0.1",
    "proxy-memoize": "2.0.3",
    "react": "^19.0.0",
    "react-color": "^2.19.3",
    "zod": "^3.24.1"
  },
  "devDependencies": {
    "@juggle/resize-observer": "^3.4.0",
    "@synnaxlabs/tsconfig": "workspace:*",
    "@synnaxlabs/vite-plugin": "workspace:*",
    "@testing-library/react": "^16.1.0",
    "@testing-library/user-event": "^14.5.2",
    "@types/d3-scale": "^4.0.8",
    "@types/offscreencanvas": "^2019.7.3",
    "@types/react": "^19.0.1",
    "@types/react-color": "^3.0.13",
    "@types/react-dom": "^19.0.2",
    "@types/webgl2": "^0.0.11",
    "@vitejs/plugin-react": "^4.3.4",
<<<<<<< HEAD
    "eslint": "^9.16.0",
=======
    "@vitest/coverage-v8": "^2.1.8",
    "eslint": "^9.17.0",
>>>>>>> 37538709
    "eslint-config-synnaxlabs": "workspace:*",
    "jsdom": "^25.0.1",
    "react-dom": "^19.0.0",
    "stylelint-config-synnaxlabs": "workspace:*",
    "typescript": "^5.7.2",
    "vite": "^6.0.3",
    "vitest": "^2.1.8"
  },
  "files": [
    "dist"
  ],
  "main": "./dist/index.cjs",
  "module": "./dist/index.js",
  "types": "./dist/index.d.ts",
  "exports": {
    ".": {
      "types": "./dist/src/index.d.ts",
      "import": "./dist/index.js",
      "require": "./dist/index.cjs"
    },
    "./ether": {
      "types": "./dist/src/ether.d.ts",
      "import": "./dist/ether.js",
      "require": "./dist/ether.cjs"
    },
    "./align": {
      "types": "./dist/src/align/index.d.ts",
      "import": "./dist/align.js",
      "require": "./dist/align.cjs"
    },
    "./button": {
      "types": "./dist/src/button/index.d.ts",
      "import": "./dist/button.js",
      "require": "./dist/button.cjs"
    },
    "./tabs": {
      "types": "./dist/src/tabs/index.d.ts",
      "import": "./dist/tabs.js",
      "require": "./dist/tabs.cjs"
    },
    "./theming": {
      "types": "./dist/src/theming/index.d.ts",
      "import": "./dist/theming.js",
      "require": "./dist/theming.cjs"
    },
    "./menu": {
      "types": "./dist/src/menu/index.d.ts",
      "import": "./dist/menu.js",
      "require": "./dist/menu.cjs"
    },
    "./header": {
      "types": "./dist/src/header/index.d.ts",
      "import": "./dist/header.js",
      "require": "./dist/header.cjs"
    },
    "./tree": {
      "types": "./dist/src/tree/index.d.ts",
      "import": "./dist/tree.js",
      "require": "./dist/tree.cjs"
    },
    "./dropdown": {
      "types": "./dist/src/dropdown/index.d.ts",
      "import": "./dist/dropdown.js",
      "require": "./dist/dropdown.cjs"
    },
    "./video": {
      "types": "./dist/src/video/index.d.ts",
      "import": "./dist/video.js",
      "require": "./dist/video.cjs"
    },
    "./text": {
      "types": "./dist/src/text/index.d.ts",
      "import": "./dist/text.js",
      "require": "./dist/text.cjs"
    },
    "./input": {
      "types": "./dist/src/input/index.d.ts",
      "import": "./dist/input.js",
      "require": "./dist/input.cjs"
    },
    "./triggers": {
      "types": "./dist/src/triggers/index.d.ts",
      "import": "./dist/triggers.js",
      "require": "./dist/triggers.cjs"
    },
    "./list": {
      "types": "./dist/src/list/index.d.ts",
      "import": "./dist/list.js",
      "require": "./dist/list.cjs"
    },
    "./color": {
      "types": "./dist/src/color/index.d.ts",
      "import": "./dist/color.js",
      "require": "./dist/color.cjs"
    },
    "./css": {
      "types": "./dist/src/css/index.d.ts",
      "import": "./dist/css.js",
      "require": "./dist/css.cjs"
    },
    "./dist/*": "./dist/*"
  },
  "readme": "ERROR: No README data found!",
  "_id": "@synnaxlabs/pluto@0.0.1",
  "repository": {
    "type": "git",
    "url": "git+https://github.com/synnaxlabs/synnax/pluto"
  },
  "license": "MIT",
  "bugs": {
    "url": "https://github.com/synnaxlabs/synnax/issues"
  },
  "homepage": "https://github.com/synnaxlabs/synnax#readme"
}<|MERGE_RESOLUTION|>--- conflicted
+++ resolved
@@ -45,12 +45,7 @@
     "@types/react-dom": "^19.0.2",
     "@types/webgl2": "^0.0.11",
     "@vitejs/plugin-react": "^4.3.4",
-<<<<<<< HEAD
-    "eslint": "^9.16.0",
-=======
-    "@vitest/coverage-v8": "^2.1.8",
     "eslint": "^9.17.0",
->>>>>>> 37538709
     "eslint-config-synnaxlabs": "workspace:*",
     "jsdom": "^25.0.1",
     "react-dom": "^19.0.0",
