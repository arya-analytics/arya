// Copyright 2024 Synnax Labs, Inc.
//
// Use of this software is governed by the Business Source License included in the file
// licenses/BSL.txt.
//
// As of the Change Date specified in that file, in accordance with the Business Source
// License, use of this software will be governed by the Apache License, Version 2.0,
// included in the file licenses/APL.txt.

import "@/Icon/Icon.css";

import { type runtime } from "@synnaxlabs/x";
import clsx from "clsx";
import { type FC } from "react";
import {
  AiFillDelete,
  AiFillFolder,
  AiFillGithub,
  AiFillInfoCircle,
  AiFillLinkedin,
  AiFillWarning,
  AiOutlineBorder,
  AiOutlineCheck,
  AiOutlineClose,
  AiOutlineExpand,
  AiOutlineLoading,
  AiOutlineMinus,
  AiOutlineSync,
} from "react-icons/ai";
import { BiRename } from "react-icons/bi";
import { BsLightbulbFill, BsShiftFill } from "react-icons/bs";
import {
  FaApple,
  FaBezierCurve,
  FaDocker,
  FaLinux,
  FaStream,
  FaWindows,
} from "react-icons/fa";
import { GiHamburgerMenu } from "react-icons/gi";
import { GrAttachment, GrDrag, GrPan } from "react-icons/gr";
import { HiDownload, HiLightningBolt, HiOutlinePlus } from "react-icons/hi";
import { HiSquare3Stack3D } from "react-icons/hi2";
import { IoMdRefresh } from "react-icons/io";
import { IoBookSharp, IoCopySharp, IoTime } from "react-icons/io5";
import {
  MdAlignHorizontalCenter,
  MdAlignHorizontalLeft,
  MdAlignHorizontalRight,
  MdAlignVerticalBottom,
  MdAlignVerticalCenter,
  MdAlignVerticalTop,
  MdAreaChart,
  MdAutoAwesome,
  MdEdit,
  MdEditOff,
  MdFiberManualRecord,
  MdHardware,
  MdInsights,
  MdKeyboardAlt,
  MdKeyboardArrowDown,
  MdKeyboardArrowLeft,
  MdKeyboardArrowRight,
  MdKeyboardArrowUp,
  MdKeyboardBackspace,
  MdKeyboardCapslock,
  MdKeyboardCommandKey,
  MdKeyboardControlKey,
  MdKeyboardHide,
  MdKeyboardOptionKey,
  MdKeyboardReturn,
  MdKeyboardTab,
  MdLabel,
  MdLink,
  MdOutlineAccessTimeFilled,
  MdOutlineDeviceHub,
  MdOutlineMotionPhotosOff,
  MdOutlineMotionPhotosOn,
  MdOutlineTableRows,
  MdPause,
  MdPerson,
  MdPictureInPicture,
  MdPlayArrow,
  MdQuestionMark,
  MdSaveAlt,
  MdSensors,
  MdSquareFoot,
  MdWorkspacesFilled,
} from "react-icons/md";
import {
  PiCaretDown,
  PiCaretLeft,
  PiCaretRight,
  PiCaretUpBold,
  PiMagnifyingGlassBold,
  PiSelectionPlusBold,
} from "react-icons/pi";
import { RiSettings3Fill as RiSettingsFill } from "react-icons/ri";
import {
  SiGooglenearby,
  SiNpm,
  SiPnpm,
  SiPython,
  SiTypescript,
  SiYarn,
} from "react-icons/si";
import {
  TbArrowDown,
  TbArrowLeft,
  TbArrowRight,
  TbArrowUp,
  TbLivePhoto,
  TbPlugConnected,
  TbPlugConnectedX,
  TbSubtask,
} from "react-icons/tb";

export type IconProps = React.SVGProps<SVGSVGElement>;
type IconFC = FC<IconProps>;

export const NI: IconFC = (props) => (
  <svg
    xmlns="http://www.w3.org/2000/svg"
    viewBox="0 0 78 51"
    {...props}
    className={clsx(props.className, "logo")}
    stroke="currentColor"
    fill="currentColor"
  >
    <g clipPath="url(#clip0_327_656)">
      <path
        d="M17.3026 17.0048V51.0427H0V17.0048H17.3026ZM34.6051 -0.0140575C36.8587 -0.0327593 39.0939 0.392621 41.1831 1.23779C43.2723 2.08297 45.1746 3.33138 46.7813 4.91175C48.388 6.49211 49.6677 8.37348 50.5473 10.4484C51.4269 12.5234 51.8891 14.7512 51.9077 17.0048V51.0427H34.6051V17.0048H17.3026V-0.0140575H34.6051ZM77.8615 -0.0140575V51.0427C75.6074 51.0632 73.3714 50.6391 71.2813 49.7946C69.1913 48.9501 67.2883 47.7018 65.6812 46.1211C64.0741 44.5403 62.7945 42.6582 61.9156 40.5824C61.0366 38.5066 60.5756 36.2779 60.559 34.0238V-0.0140575H77.8615Z"
        fill="#03B584"
      ></path>
    </g>
    <defs>
      <clipPath id="clip0_327_656">
        <rect width="77.8615" height="51" fill="white"></rect>
      </clipPath>
    </defs>
  </svg>
);

const OPC: IconFC = ({ className, style, ...props }) => (
  <svg
    xmlns="http://www.w3.org/2000/svg"
    version="1.1"
    className={clsx(className, "logo")}
    {...props}
    stroke="currentColor"
    fill="currentColor"
    viewBox="0 0 512 325.74567"
    style={{
      // Runs a little small
      transform: "scale(1.25)",
      ...style,
    }}
  >
    <g transform="translate(-151.28831,-121.30134)" id="layer1">
      <g transform="matrix(2.7387317,0,0,2.7387317,-938.60269,-766.86241)" id="g3606">
        <path
          d="m 405.36669,375.73826 c 4.0225,-3.7175 9.16125,-7.18625 15.20125,-10.32375 -0.74875,-2.4425 -1.085,-5.12 -1.085,-7.64375 0,-7.5075 2.73,-16.49375 11.71625,-16.49375 8.5125,0 11.5125,8.06125 11.80625,15.2925 10.53625,-3.17125 22.36875,-5.64 35.15375,-7.165 2.115,-6.09125 6.77375,-8.1275 10.68125,-8.1275 4.88875,0 7.94625,2.72625 9.6675,6.4675 3.5775,-0.1425 7.2475,-0.15875 10.915,-0.15875 9.17001,0 18.09501,0.40125 26.64001,1.25875 1.5525,-4.33625 4.76,-7.5675 11.15875,-7.5675 4.89125,0 9.32875,3.52625 9.4425,8.53125 l 18.76875,0 c -1.36625,-15.585 -14.4475,-23.32 -29.12125,-23.32 -14.0825,0 -24.29,7.3775 -28.6275,18.84125 -3.36625,-10.705 -11.15626,-18.84125 -24.40876,-18.84125 -6.825,0 -12.51125,2.95875 -16.265,8.5325 l -0.2275,0 0,-6.82625 -18.4275,0 0,13.57625 c -5.16625,-9.26625 -14.9475,-15.2825 -27.15625,-15.2825 -18.3125,0 -31.05375,13.5375 -31.05375,31.2825 0,6.79375 1.89,12.95125 5.22125,17.9675"
          id="path3299"
          fillRule="nonzero"
          fillOpacity={1}
        />
        <path
          d="m 426.05169,372.92451 c 1.42625,0.78 3.13,1.2275 5.1475,1.2275 6.175,0 9.45875,-4.1875 10.9025,-9.24375 10.05,-4.0125 21.88125,-7.235 34.94875,-9.4375 -0.0275,0.5225 -0.04,1.06125 -0.04,1.6175 0,10.3525 2.9575,17.06375 11.71625,17.06375 8.645,0 11.6025,-8.98625 11.6025,-17.06375 0,-1.42875 -0.0937,-2.88625 -0.32,-4.31 5.86,-0.40625 11.865,-0.61625 18.00001,-0.61625 5.82375,0 11.54375,0.19125 17.1225,0.5575 -0.30875,1.95125 -0.4225,3.98625 -0.4225,5.9625 0,7.62125 3.3,15.47 11.48875,15.47 6.7125,0 10.125,-3.8675 11.03375,-10.12375 l 18.76875,0 c -1.705,15.81125 -13.99125,24.9125 -29.68875,24.9125 -13.22625,0 -23.925,-6.76375 -28.51625,-17.6975 -3.2875,10.0525 -10.92501,17.6975 -23.04001,17.6975 -7.28,0 -12.85375,-2.73125 -16.83625,-8.0775 l -0.2275,0 0,28.92 -19.33625,0 0,-36.04 c -5.16625,9.2325 -14.9475,15.1975 -27.15625,15.1975 -6.8475,0 -12.8975,-1.8775 -17.8125,-5.155 3.10875,-3.875 7.38125,-7.51875 12.665,-10.86125"
          id="path3301"
          fillOpacity={1}
          fillRule="nonzero"
        />
        <path
          d="m 582.7117,362.38451 c -19.015,-7.0775 -43.9375,-11.36875 -71.22126,-11.36875 -59.675,0 -108.05,20.525 -108.05,45.84375 0,21.07875 33.53,38.83125 79.19375,44.1875 -41.985,-6.12625 -72.15125,-22.9375 -72.15125,-42.7175 0,-24.96 48.005,-45.19375 107.22251,-45.19375 24.4475,0 46.97,3.4425 65.00625,9.24875"
          id="path3303"
          fillOpacity={1}
          fillRule="nonzero"
        />
      </g>
    </g>
  </svg>
);

interface WrapIconOpts {
  className?: string;
}

export const wrapIcon = (Icon: IconFC, { className }: WrapIconOpts = {}): IconFC => {
  const O: IconFC = (props) => (
    <Icon {...props} className={clsx(props.className, className, "synnax-icon")} />
  );
  O.displayName = Icon.displayName || Icon.name;
  return O;
};

const IconOS: Record<runtime.OS, IconFC> = {
  Linux: FaLinux,
  MacOS: FaApple,
  Windows: FaWindows,
  Docker: FaDocker,
};

export const Icon: IconType = {
  Pause: wrapIcon(MdPause),
  Play: wrapIcon(MdPlayArrow),
  Circle: wrapIcon(wrapIcon(MdFiberManualRecord)),
  Edit: wrapIcon(wrapIcon(MdEdit)),
  EditOff: wrapIcon(MdEditOff),
  Add: wrapIcon(HiOutlinePlus),
  Subtract: wrapIcon(AiOutlineMinus),
  Copy: wrapIcon(IoCopySharp),
  Close: wrapIcon(AiOutlineClose),
  Info: wrapIcon(AiFillInfoCircle),
  Warning: wrapIcon(AiFillWarning),
  Check: wrapIcon(AiOutlineCheck),
  Refresh: wrapIcon(IoMdRefresh),
  Delete: wrapIcon(AiFillDelete),
  Time: wrapIcon(IoTime),
  Acquire: wrapIcon(FaStream),
  Analyze: wrapIcon(FaBezierCurve),
  Concepts: wrapIcon(BsLightbulbFill),
  Visualize: wrapIcon(MdAreaChart),
  Expand: wrapIcon(AiOutlineExpand),
  Cluster: wrapIcon(HiSquare3Stack3D),
  Loading: wrapIcon(AiOutlineLoading, { className: "media--spin" }),
  Schematic: wrapIcon(FaStream),
  Caret: {
    Right: wrapIcon(PiCaretRight),
    Left: wrapIcon(PiCaretLeft),
    Up: wrapIcon(PiCaretUpBold),
    Down: wrapIcon(PiCaretDown),
  },
  Settings: wrapIcon(RiSettingsFill),
  Reference: wrapIcon(IoBookSharp),
  Bolt: wrapIcon(HiLightningBolt),
  Download: wrapIcon(HiDownload),
  Range: wrapIcon(MdOutlineAccessTimeFilled),
  Node: wrapIcon(MdOutlineDeviceHub),
  Channel: wrapIcon(MdSensors),
  Resources: wrapIcon(AiFillFolder),
  Group: wrapIcon(AiFillFolder),
  Workspace: wrapIcon(MdWorkspacesFilled),
  OS: {
    Linux: wrapIcon(IconOS.Linux),
    MacOS: wrapIcon(IconOS.MacOS),
    Windows: wrapIcon(IconOS.Windows),
    Docker: wrapIcon(IconOS.Docker),
  },
  Box: wrapIcon(AiOutlineBorder),
  Python: wrapIcon(SiPython),
  TypeScript: wrapIcon(SiTypescript),
  NPM: wrapIcon(SiNpm),
  PNPM: wrapIcon(SiPnpm),
  Yarn: wrapIcon(SiYarn),
  QuestionMark: wrapIcon(MdQuestionMark),
  Menu: wrapIcon(GiHamburgerMenu),
  Logo: {
    Github: wrapIcon(AiFillGithub),
    LinkedIn: wrapIcon(AiFillLinkedin),
    NI: wrapIcon(NI),
    OPC: wrapIcon(OPC),
  },
  Arrow: {
    Right: wrapIcon(TbArrowRight),
    Down: wrapIcon(TbArrowDown),
    Up: wrapIcon(TbArrowUp),
    Left: wrapIcon(TbArrowLeft),
  },
  Keyboard: {
    Command: wrapIcon(MdKeyboardCommandKey),
    Windows: wrapIcon(FaWindows),
    Tab: wrapIcon(MdKeyboardTab),
    Return: wrapIcon(MdKeyboardReturn),
    Backspace: wrapIcon(MdKeyboardBackspace),
    Capslock: wrapIcon(MdKeyboardCapslock),
    Hide: wrapIcon(MdKeyboardHide),
    Control: wrapIcon(MdKeyboardControlKey),
    Arrow: {
      Up: wrapIcon(MdKeyboardArrowUp),
      Down: wrapIcon(MdKeyboardArrowDown),
      Left: wrapIcon(MdKeyboardArrowLeft),
      Right: wrapIcon(MdKeyboardArrowRight),
    },
    Alt: wrapIcon(MdKeyboardAlt),
    Option: wrapIcon(MdKeyboardOptionKey),
    Shift: wrapIcon(BsShiftFill),
  },
  Tooltip: wrapIcon(MdInsights),
  Annotate: wrapIcon(MdLabel),
  Zoom: wrapIcon(PiMagnifyingGlassBold),
  Selection: wrapIcon(PiSelectionPlusBold),
  Pan: wrapIcon(GrPan),
  Rule: wrapIcon(MdSquareFoot),
  User: wrapIcon(MdPerson),
  Rename: wrapIcon(BiRename),
  Snapshot: wrapIcon(MdPictureInPicture),
  Sync: wrapIcon(AiOutlineSync),
  Search: wrapIcon(PiMagnifyingGlassBold),
  Auto: wrapIcon(MdAutoAwesome),
  Table: wrapIcon(MdOutlineTableRows),
  Align: {
    Right: wrapIcon(MdAlignHorizontalRight),
    Left: wrapIcon(MdAlignHorizontalLeft),
    XCenter: wrapIcon(MdAlignHorizontalCenter),
    YCenter: wrapIcon(MdAlignVerticalCenter),
    Top: wrapIcon(MdAlignVerticalTop),
    Bottom: wrapIcon(MdAlignVerticalBottom),
  },
  Connect: wrapIcon(TbPlugConnected),
  Disconnect: wrapIcon(TbPlugConnectedX),
  Hardware: wrapIcon(MdHardware),
  Save: wrapIcon(MdSaveAlt),
  Task: wrapIcon(TbSubtask),
  Device: wrapIcon(SiGooglenearby),
  Link: wrapIcon(MdLink),
  Attachment: wrapIcon(GrAttachment),
  Drag: wrapIcon(GrDrag),
<<<<<<< HEAD
  Enable: wrapIcon(MdOutlineMotionPhotosOn),
  Disable: wrapIcon(MdOutlineMotionPhotosOff),
=======
  Dynamic: wrapIcon(TbLivePhoto),
>>>>>>> ef81936f
};

export interface IconType {
  Pause: IconFC;
  Play: IconFC;
  Circle: IconFC;
  Edit: IconFC;
  EditOff: IconFC;
  Add: IconFC;
  Subtract: IconFC;
  Copy: IconFC;
  Close: IconFC;
  Info: IconFC;
  Warning: IconFC;
  Check: IconFC;
  Refresh: IconFC;
  Delete: IconFC;
  Time: IconFC;
  Acquire: IconFC;
  Analyze: IconFC;
  Concepts: IconFC;
  Expand: IconFC;
  Visualize: IconFC;
  Cluster: IconFC;
  Schematic: IconFC;
  Settings: IconFC;
  Table: IconFC;
  Caret: {
    Right: IconFC;
    Left: IconFC;
    Up: IconFC;
    Down: IconFC;
  };
  Arrow: {
    Right: IconFC;
    Left: IconFC;
    Up: IconFC;
    Down: IconFC;
  };
  Reference: IconFC;
  Bolt: IconFC;
  Download: IconFC;
  Range: IconFC;
  Node: IconFC;
  Channel: IconFC;
  Resources: IconFC;
  Group: IconFC;
  Workspace: IconFC;
  OS: Record<runtime.OS, IconFC>;
  Box: IconFC;
  Python: IconFC;
  TypeScript: IconFC;
  NPM: IconFC;
  PNPM: IconFC;
  Yarn: IconFC;
  QuestionMark: IconFC;
  Menu: IconFC;
  Logo: {
    Github: IconFC;
    LinkedIn: IconFC;
    NI: IconFC;
    OPC: IconFC;
  };
  Keyboard: {
    Command: IconFC;
    Windows: IconFC;
    Tab: IconFC;
    Return: IconFC;
    Backspace: IconFC;
    Capslock: IconFC;
    Hide: IconFC;
    Control: IconFC;
    Arrow: {
      Up: IconFC;
      Down: IconFC;
      Left: IconFC;
      Right: IconFC;
    };
    Alt: IconFC;
    Option: IconFC;
    Shift: IconFC;
  };
  Zoom: IconFC;
  Pan: IconFC;
  Selection: IconFC;
  Tooltip: IconFC;
  Annotate: IconFC;
  Rule: IconFC;
  User: IconFC;
  Rename: IconFC;
  Snapshot: IconFC;
  Loading: IconFC;
  Sync: IconFC;
  Search: IconFC;
  Auto: IconFC;
  Align: {
    Right: IconFC;
    Left: IconFC;
    XCenter: IconFC;
    YCenter: IconFC;
    Top: IconFC;
    Bottom: IconFC;
  };
  Hardware: IconFC;
  Device: IconFC;
  Task: IconFC;
  Save: IconFC;
  Connect: IconFC;
  Disconnect: IconFC;
  Drag: IconFC;
  Link: IconFC;
  Attachment: IconFC;
<<<<<<< HEAD
  Disable: IconFC;
  Enable: IconFC;
=======
  Dynamic: IconFC;
>>>>>>> ef81936f
}<|MERGE_RESOLUTION|>--- conflicted
+++ resolved
@@ -315,12 +315,9 @@
   Link: wrapIcon(MdLink),
   Attachment: wrapIcon(GrAttachment),
   Drag: wrapIcon(GrDrag),
-<<<<<<< HEAD
+  Dynamic: wrapIcon(TbLivePhoto),
   Enable: wrapIcon(MdOutlineMotionPhotosOn),
   Disable: wrapIcon(MdOutlineMotionPhotosOff),
-=======
-  Dynamic: wrapIcon(TbLivePhoto),
->>>>>>> ef81936f
 };
 
 export interface IconType {
@@ -433,10 +430,7 @@
   Drag: IconFC;
   Link: IconFC;
   Attachment: IconFC;
-<<<<<<< HEAD
   Disable: IconFC;
   Enable: IconFC;
-=======
   Dynamic: IconFC;
->>>>>>> ef81936f
 }