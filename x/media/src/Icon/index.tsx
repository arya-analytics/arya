// Copyright 2024 Synnax Labs, Inc.
//
// Use of this software is governed by the Business Source License included in the file
// licenses/BSL.txt.
//
// As of the Change Date specified in that file, in accordance with the Business Source
// License, use of this software will be governed by the Apache License, Version 2.0,
// included in the file licenses/APL.txt.

import "@/Icon/Icon.css";

import { type runtime } from "@synnaxlabs/x";
import clsx from "clsx";
import { type FC } from "react";
import {
  AiFillDelete,
  AiFillFolder,
  AiFillGithub,
  AiFillInfoCircle,
  AiFillLinkedin,
  AiFillWarning,
  AiOutlineBorder,
  AiOutlineCheck,
  AiOutlineClose,
  AiOutlineDownload,
  AiOutlineExpand,
  AiOutlineLoading,
  AiOutlineMinus,
  AiOutlineSync,
} from "react-icons/ai";
import { BiLinkExternal, BiRename } from "react-icons/bi";
import { BsLightbulbFill, BsShiftFill } from "react-icons/bs";
import {
  FaAlignCenter,
  FaAlignLeft,
  FaAlignRight,
  FaApple,
  FaBezierCurve,
  FaCreativeCommonsZero,
  FaDocker,
  FaLinux,
  FaStop,
  FaStream,
  FaWindows,
} from "react-icons/fa";
import { FiTable } from "react-icons/fi";
import { GiHamburgerMenu } from "react-icons/gi";
<<<<<<< HEAD
import { GrAttachment, GrDrag, GrPan } from "react-icons/gr";
import { HiLightningBolt, HiOutlinePlus } from "react-icons/hi";
=======
import { GrAttachment, GrDrag, GrPan, GrRotateRight } from "react-icons/gr";
import { GoNumber } from "react-icons/go";
import { HiDownload, HiLightningBolt, HiOutlinePlus } from "react-icons/hi";
>>>>>>> f5c54a15
import { HiSquare3Stack3D } from "react-icons/hi2";
import { IoMdRefresh, IoMdReturnRight } from "react-icons/io";
import {
  IoBookSharp,
  IoCopy,
  IoNotificationsOff,
  IoShapes,
  IoTime,
} from "react-icons/io5";
import {
  MdAlignHorizontalCenter,
  MdAlignHorizontalLeft,
  MdAlignHorizontalRight,
  MdAlignVerticalBottom,
  MdAlignVerticalCenter,
  MdAlignVerticalTop,
  MdAreaChart,
  MdAutoAwesome,
  MdBook,
  MdCommit,
  MdDataArray,
  MdDataObject,
  MdEdit,
  MdEditOff,
  MdFiberManualRecord,
  MdFileUpload,
  MdFilterCenterFocus,
  MdHardware,
  MdInsights,
  MdKeyboardAlt,
  MdKeyboardArrowDown,
  MdKeyboardArrowLeft,
  MdKeyboardArrowRight,
  MdKeyboardArrowUp,
  MdKeyboardBackspace,
  MdKeyboardCapslock,
  MdKeyboardCommandKey,
  MdKeyboardControlKey,
  MdKeyboardHide,
  MdKeyboardOptionKey,
  MdKeyboardReturn,
  MdKeyboardTab,
  MdLabel,
  MdLink,
  MdOutlineAccessTimeFilled,
  MdOutlineDeviceHub,
  MdOutlineMotionPhotosOff,
  MdOutlineMotionPhotosOn,
  MdOutlineOpenInNew,
  MdOutlineTableRows,
  MdOutlineWebAsset,
  MdPause,
  MdPerson,
  MdPictureInPicture,
  MdPlayArrow,
  MdQuestionMark,
  MdSaveAlt,
  MdSensors,
  MdShield,
  MdSquareFoot,
  MdTextFields,
  MdTypeSpecimen,
  MdWorkspacesFilled,
} from "react-icons/md";
import {
  PiCaretDown,
  PiCaretLeft,
  PiCaretRight,
  PiCaretUpBold,
  PiDownloadSimple,
  PiMagnifyingGlassBold,
  PiSelectionPlusBold,
} from "react-icons/pi";
import { RiSettings3Fill as RiSettingsFill } from "react-icons/ri";
import {
  SiGooglenearby,
  SiNpm,
  SiPnpm,
  SiPython,
  SiTypescript,
  SiYarn,
} from "react-icons/si";
import {
  TbArrowAutofitWidth,
  TbArrowDown,
  TbArrowLeft,
  TbArrowRight,
  TbArrowUp,
  TbLivePhoto,
  TbPlugConnected,
  TbPlugConnectedX,
  TbRadarFilled,
  TbVariable,
} from "react-icons/tb";
import { VscSplitHorizontal, VscSplitVertical } from "react-icons/vsc";

export interface IconProps extends React.SVGProps<SVGSVGElement> {}
type IconFC = FC<IconProps>;

const NI: IconFC = (props) => (
  <svg
    xmlns="http://www.w3.org/2000/svg"
    viewBox="0 0 78 51"
    {...props}
    className={clsx(props.className, "logo")}
    stroke="currentColor"
    fill="currentColor"
  >
    <g clipPath="url(#clip0_327_656)">
      <path
        d="M17.3026 17.0048V51.0427H0V17.0048H17.3026ZM34.6051 -0.0140575C36.8587 -0.0327593 39.0939 0.392621 41.1831 1.23779C43.2723 2.08297 45.1746 3.33138 46.7813 4.91175C48.388 6.49211 49.6677 8.37348 50.5473 10.4484C51.4269 12.5234 51.8891 14.7512 51.9077 17.0048V51.0427H34.6051V17.0048H17.3026V-0.0140575H34.6051ZM77.8615 -0.0140575V51.0427C75.6074 51.0632 73.3714 50.6391 71.2813 49.7946C69.1913 48.9501 67.2883 47.7018 65.6812 46.1211C64.0741 44.5403 62.7945 42.6582 61.9156 40.5824C61.0366 38.5066 60.5756 36.2779 60.559 34.0238V-0.0140575H77.8615Z"
        fill="#03B584"
      ></path>
    </g>
    <defs>
      <clipPath id="clip0_327_656">
        <rect width="77.8615" height="51" fill="white"></rect>
      </clipPath>
    </defs>
  </svg>
);

const OPC: IconFC = ({ className, style, ...props }) => (
  <svg
    xmlns="http://www.w3.org/2000/svg"
    version="1.1"
    className={clsx(className, "logo")}
    {...props}
    stroke="currentColor"
    fill="currentColor"
    viewBox="0 0 512 325.74567"
    style={{
      // Runs a little small
      transform: "scale(1.25)",
      ...style,
    }}
  >
    <g transform="translate(-151.28831,-121.30134)" id="layer1">
      <g transform="matrix(2.7387317,0,0,2.7387317,-938.60269,-766.86241)" id="g3606">
        <path
          d="m 405.36669,375.73826 c 4.0225,-3.7175 9.16125,-7.18625 15.20125,-10.32375 -0.74875,-2.4425 -1.085,-5.12 -1.085,-7.64375 0,-7.5075 2.73,-16.49375 11.71625,-16.49375 8.5125,0 11.5125,8.06125 11.80625,15.2925 10.53625,-3.17125 22.36875,-5.64 35.15375,-7.165 2.115,-6.09125 6.77375,-8.1275 10.68125,-8.1275 4.88875,0 7.94625,2.72625 9.6675,6.4675 3.5775,-0.1425 7.2475,-0.15875 10.915,-0.15875 9.17001,0 18.09501,0.40125 26.64001,1.25875 1.5525,-4.33625 4.76,-7.5675 11.15875,-7.5675 4.89125,0 9.32875,3.52625 9.4425,8.53125 l 18.76875,0 c -1.36625,-15.585 -14.4475,-23.32 -29.12125,-23.32 -14.0825,0 -24.29,7.3775 -28.6275,18.84125 -3.36625,-10.705 -11.15626,-18.84125 -24.40876,-18.84125 -6.825,0 -12.51125,2.95875 -16.265,8.5325 l -0.2275,0 0,-6.82625 -18.4275,0 0,13.57625 c -5.16625,-9.26625 -14.9475,-15.2825 -27.15625,-15.2825 -18.3125,0 -31.05375,13.5375 -31.05375,31.2825 0,6.79375 1.89,12.95125 5.22125,17.9675"
          id="path3299"
          fillRule="nonzero"
          fillOpacity={1}
        />
        <path
          d="m 426.05169,372.92451 c 1.42625,0.78 3.13,1.2275 5.1475,1.2275 6.175,0 9.45875,-4.1875 10.9025,-9.24375 10.05,-4.0125 21.88125,-7.235 34.94875,-9.4375 -0.0275,0.5225 -0.04,1.06125 -0.04,1.6175 0,10.3525 2.9575,17.06375 11.71625,17.06375 8.645,0 11.6025,-8.98625 11.6025,-17.06375 0,-1.42875 -0.0937,-2.88625 -0.32,-4.31 5.86,-0.40625 11.865,-0.61625 18.00001,-0.61625 5.82375,0 11.54375,0.19125 17.1225,0.5575 -0.30875,1.95125 -0.4225,3.98625 -0.4225,5.9625 0,7.62125 3.3,15.47 11.48875,15.47 6.7125,0 10.125,-3.8675 11.03375,-10.12375 l 18.76875,0 c -1.705,15.81125 -13.99125,24.9125 -29.68875,24.9125 -13.22625,0 -23.925,-6.76375 -28.51625,-17.6975 -3.2875,10.0525 -10.92501,17.6975 -23.04001,17.6975 -7.28,0 -12.85375,-2.73125 -16.83625,-8.0775 l -0.2275,0 0,28.92 -19.33625,0 0,-36.04 c -5.16625,9.2325 -14.9475,15.1975 -27.15625,15.1975 -6.8475,0 -12.8975,-1.8775 -17.8125,-5.155 3.10875,-3.875 7.38125,-7.51875 12.665,-10.86125"
          id="path3301"
          fillOpacity={1}
          fillRule="nonzero"
        />
        <path
          d="m 582.7117,362.38451 c -19.015,-7.0775 -43.9375,-11.36875 -71.22126,-11.36875 -59.675,0 -108.05,20.525 -108.05,45.84375 0,21.07875 33.53,38.83125 79.19375,44.1875 -41.985,-6.12625 -72.15125,-22.9375 -72.15125,-42.7175 0,-24.96 48.005,-45.19375 107.22251,-45.19375 24.4475,0 46.97,3.4425 65.00625,9.24875"
          id="path3303"
          fillOpacity={1}
          fillRule="nonzero"
        />
      </g>
    </g>
  </svg>
);

const LabJack: IconFC = (props) => (
  <svg
    xmlns="http://www.w3.org/2000/svg"
    width="96"
    height="92"
    viewBox="0 0 96 96"
    fill="currentColor"
    {...props}
  >
    <path
      d="M62.638 80.81C71.378 80.47 76.888 74.61 76.918 65.96C76.9247 65.0267 76.978 50.5434 77.078 22.51C77.078 22.3827 77.1275 22.2606 77.2157 22.1706C77.3038 22.0806 77.4234 22.03 77.548 22.03H94.358C94.533 22.03 94.7009 22.0996 94.8247 22.2233C94.9485 22.3471 95.018 22.515 95.018 22.69C95.018 25.0367 95.0547 37.6 95.128 60.38C95.1547 68.1334 94.648 73.4734 93.608 76.4C89.578 87.71 78.278 91.56 66.858 91.83C61.8647 91.95 52.098 92 37.558 91.98C37.3379 91.98 37.1268 91.8926 36.9711 91.7369C36.8155 91.5813 36.728 91.3702 36.728 91.15V81.26C36.728 81.1539 36.7701 81.0522 36.8452 80.9772C36.9202 80.9022 37.0219 80.86 37.128 80.86C48.1747 81.0534 56.678 81.0367 62.638 80.81Z"
      stroke="none"
    />
    <path
      d="M0.027809 24.91L0.117809 0.5C0.117809 0.166667 0.284476 0 0.617809 0H17.3078C17.4775 0 17.6403 0.0674271 17.7604 0.18745C17.8804 0.307474 17.9478 0.470261 17.9478 0.639999L18.0178 26.89C18.0578 30.75 18.0711 34.5999 18.0578 38.4399C18.0511 43.9999 18.4211 47.8066 19.1678 49.8599C20.5944 53.7399 23.2744 56.3866 27.2078 57.7999C29.2144 58.5199 32.7411 58.8966 37.7878 58.9299C43.8144 58.9632 50.3878 58.9799 57.5078 58.9799C57.8811 58.9799 58.0678 59.1666 58.0678 59.5399V69.3899C58.0678 69.7699 57.8744 69.9599 57.4878 69.9599C39.7478 70.0266 29.6077 70.0166 27.0678 69.9299C25.4478 69.8699 23.1078 69.5432 20.0478 68.9499C17.1544 68.3832 14.8978 67.7266 13.2778 66.9799C7.59109 64.3666 3.68442 60.3032 1.55775 54.7899C0.571086 52.2432 0.0577555 47.2932 0.0177555 39.9399C-0.0089112 34.9332 -0.00552432 29.9233 0.027809 24.91Z"
      stroke="none"
    />
  </svg>
);

interface WrapIconOpts {
  className?: string;
}

const wrapIcon = (
  Icon: IconFC,
  name: string,
  { className }: WrapIconOpts = {},
): IconFC => {
  const O: IconFC = (props) => (
    <Icon
      {...props}
      className={clsx(props.className, `synnax-icon-${name}`, className, "synnax-icon")}
    />
  );
  O.displayName = Icon.displayName || Icon.name;
  return O;
};

const IconOS: Record<runtime.OS, IconFC> = {
  Linux: FaLinux,
  MacOS: FaApple,
  Windows: FaWindows,
  Docker: FaDocker,
};

export const Icon: IconType = {
  Pause: wrapIcon(MdPause, "pause"),
  Play: wrapIcon(MdPlayArrow, "play"),
  Circle: wrapIcon(MdFiberManualRecord, "circle"),
  Edit: wrapIcon(MdEdit, "edit"),
  EditOff: wrapIcon(MdEditOff, "edit-off"),
  Add: wrapIcon(HiOutlinePlus, "add"),
  Subtract: wrapIcon(AiOutlineMinus, "subtract"),
  Copy: wrapIcon(IoCopy, "copy"),
  Close: wrapIcon(AiOutlineClose, "close"),
  Info: wrapIcon(AiFillInfoCircle, "info"),
  Warning: wrapIcon(AiFillWarning, "warning"),
  Check: wrapIcon(AiOutlineCheck, "check"),
  Refresh: wrapIcon(IoMdRefresh, "refresh"),
  Delete: wrapIcon(AiFillDelete, "delete"),
  Time: wrapIcon(IoTime, "time"),
  Acquire: wrapIcon(FaStream, "acquire"),
  Analyze: wrapIcon(FaBezierCurve, "analyze"),
  Concepts: wrapIcon(BsLightbulbFill, "concepts"),
  Visualize: wrapIcon(MdAreaChart, "visualize"),
  LinePlot: wrapIcon(MdAreaChart, "line-plot"),
  Expand: wrapIcon(AiOutlineExpand, "expand"),
  Cluster: wrapIcon(HiSquare3Stack3D, "cluster"),
  Loading: wrapIcon(AiOutlineLoading, "loading", { className: "media--spin" }),
  Schematic: wrapIcon(IoShapes, "schematic"),
  Caret: {
    Right: wrapIcon(PiCaretRight, "caret-right"),
    Bottom: wrapIcon(PiCaretDown, "caret-bottom"),
    Left: wrapIcon(PiCaretLeft, "caret-left"),
    Up: wrapIcon(PiCaretUpBold, "caret-up"),
    Top: wrapIcon(PiCaretUpBold, "caret-top"),
    Down: wrapIcon(PiCaretDown, "caret-down"),
  },
  Settings: wrapIcon(RiSettingsFill, "settings"),
  Reference: wrapIcon(IoBookSharp, "reference"),
  Bolt: wrapIcon(HiLightningBolt, "bolt"),
  Download: wrapIcon(AiOutlineDownload, "download"),
  Import: wrapIcon(MdFileUpload, "import"),
  Export: wrapIcon(PiDownloadSimple, "export"),
  Range: wrapIcon(MdOutlineAccessTimeFilled, "range"),
  Node: wrapIcon(MdOutlineDeviceHub, "node"),
  Channel: wrapIcon(MdSensors, "channel"),
  Resources: wrapIcon(AiFillFolder, "resources"),
  Group: wrapIcon(AiFillFolder, "group"),
  Workspace: wrapIcon(MdWorkspacesFilled, "workspace"),
  OS: {
    Linux: wrapIcon(IconOS.Linux, "os-linux"),
    MacOS: wrapIcon(IconOS.MacOS, "os-macos"),
    Windows: wrapIcon(IconOS.Windows, "os-windows"),
    Docker: wrapIcon(IconOS.Docker, "os-docker"),
  },
  Box: wrapIcon(AiOutlineBorder, "box"),
  Python: wrapIcon(SiPython, "python"),
  TypeScript: wrapIcon(SiTypescript, "typescript"),
  NPM: wrapIcon(SiNpm, "npm"),
  PNPM: wrapIcon(SiPnpm, "pnpm"),
  Yarn: wrapIcon(SiYarn, "yarn"),
  QuestionMark: wrapIcon(MdQuestionMark, "question-mark"),
  Menu: wrapIcon(GiHamburgerMenu, "menu"),
  Logo: {
    Github: wrapIcon(AiFillGithub, "logo-github"),
    LinkedIn: wrapIcon(AiFillLinkedin, "logo-linkedin"),
    NI: wrapIcon(NI, "logo-ni"),
    OPC: wrapIcon(OPC, "logo-opc"),
    LabJack: wrapIcon(LabJack, "logo-labjack"),
  },
  Arrow: {
    Right: wrapIcon(TbArrowRight, "arrow-right"),
    Down: wrapIcon(TbArrowDown, "arrow-down"),
    Bottom: wrapIcon(TbArrowDown, "arrow-bottom"),
    Up: wrapIcon(TbArrowUp, "arrow-up"),
    Left: wrapIcon(TbArrowLeft, "arrow-left"),
    Top: wrapIcon(TbArrowUp, "arrow-top"),
  },
  Keyboard: {
    Command: wrapIcon(MdKeyboardCommandKey, "keyboard-command"),
    Windows: wrapIcon(FaWindows, "keyboard-windows"),
    Tab: wrapIcon(MdKeyboardTab, "keyboard-tab"),
    Return: wrapIcon(MdKeyboardReturn, "keyboard-return"),
    Backspace: wrapIcon(MdKeyboardBackspace, "keyboard-backspace"),
    Capslock: wrapIcon(MdKeyboardCapslock, "keyboard-capslock"),
    Hide: wrapIcon(MdKeyboardHide, "keyboard-hide"),
    Control: wrapIcon(MdKeyboardControlKey, "keyboard-control"),
    Arrow: {
      Up: wrapIcon(MdKeyboardArrowUp, "keyboard-arrow-up"),
      Down: wrapIcon(MdKeyboardArrowDown, "keyboard-arrow-down"),
      Left: wrapIcon(MdKeyboardArrowLeft, "keyboard-arrow-left"),
      Right: wrapIcon(MdKeyboardArrowRight, "keyboard-arrow-right"),
    },
    Alt: wrapIcon(MdKeyboardAlt, "keyboard-alt"),
    Option: wrapIcon(MdKeyboardOptionKey, "keyboard-option"),
    Shift: wrapIcon(BsShiftFill, "keyboard-shift"),
  },
  Tooltip: wrapIcon(MdInsights, "tooltip"),
  Annotate: wrapIcon(MdLabel, "annotate"),
  Zoom: wrapIcon(PiMagnifyingGlassBold, "zoom"),
  Selection: wrapIcon(PiSelectionPlusBold, "selection"),
  Pan: wrapIcon(GrPan, "pan"),
  Rule: wrapIcon(MdSquareFoot, "rule"),
  User: wrapIcon(MdPerson, "user"),
  Rename: wrapIcon(BiRename, "rename"),
  Snapshot: wrapIcon(MdPictureInPicture, "snapshot"),
  Sync: wrapIcon(AiOutlineSync, "sync"),
  Search: wrapIcon(PiMagnifyingGlassBold, "search"),
  Auto: wrapIcon(MdAutoAwesome, "auto"),
  Table: wrapIcon(FiTable, "table"),
  Align: {
    Right: wrapIcon(MdAlignHorizontalRight, "align-right"),
    Left: wrapIcon(MdAlignHorizontalLeft, "align-left"),
    XCenter: wrapIcon(MdAlignHorizontalCenter, "align-x-center"),
    YCenter: wrapIcon(MdAlignVerticalCenter, "align-y-center"),
    Top: wrapIcon(MdAlignVerticalTop, "align-top"),
    Bottom: wrapIcon(MdAlignVerticalBottom, "align-bottom"),
  },
  TextAlign: {
    Center: wrapIcon(FaAlignCenter, "text-align-center"),
    Left: wrapIcon(FaAlignLeft, "text-align-left"),
    Right: wrapIcon(FaAlignRight, "text-align-right"),
  },
  Connect: wrapIcon(TbPlugConnected, "connect"),
  Disconnect: wrapIcon(TbPlugConnectedX, "disconnect"),
  Hardware: wrapIcon(MdHardware, "hardware"),
  Save: wrapIcon(MdSaveAlt, "save"),
  Task: wrapIcon(TbRadarFilled, "task"),
  Device: wrapIcon(SiGooglenearby, "device"),
  Link: wrapIcon(MdLink, "link"),
  Attachment: wrapIcon(GrAttachment, "attachment"),
  Drag: wrapIcon(GrDrag, "drag"),
  Dynamic: wrapIcon(TbLivePhoto, "dynamic"),
  Enable: wrapIcon(MdOutlineMotionPhotosOn, "enable"),
  Disable: wrapIcon(MdOutlineMotionPhotosOff, "disable"),
  Variable: wrapIcon(TbVariable, "variable"),
  Object: wrapIcon(MdDataObject, "object"),
  Type: wrapIcon(MdTypeSpecimen, "type"),
  Array: wrapIcon(MdDataArray, "array"),
  Label: wrapIcon(MdLabel, "label"),
  Details: wrapIcon(MdOutlineTableRows, "details"),
  LinkExternal: wrapIcon(BiLinkExternal, "link-external"),
  Access: wrapIcon(MdShield, "access"),
  JSON: wrapIcon(MdDataObject, "json"),
  Guide: wrapIcon(MdBook, "guide"),
  Focus: wrapIcon(MdFilterCenterFocus, "focus"),
  OpenInNewWindow: wrapIcon(MdOutlineOpenInNew, "open-in-new-window"),
  MoveToMainWindow: wrapIcon(MdOutlineWebAsset, "move-to-main-window"),
  SplitX: wrapIcon(VscSplitHorizontal, "split-x"),
  SplitY: wrapIcon(VscSplitVertical, "split-y"),
  AutoFitWidth: wrapIcon(TbArrowAutofitWidth, "auto-fit-width"),
  ReturnRight: wrapIcon(IoMdReturnRight, "return-right"),
  Commit: wrapIcon(MdCommit, "commit"),
  Snooze: wrapIcon(IoNotificationsOff, "snooze"),
  Log: wrapIcon(FaStream, "log"),
  Tare: wrapIcon(FaCreativeCommonsZero, "tare"),
<<<<<<< HEAD
  Stop: wrapIcon(FaStop, "stop"),
=======
  Rotate: wrapIcon(GrRotateRight, "rotate"),
  Text: wrapIcon(MdTextFields, "text"),
  Value: wrapIcon(GoNumber, "value"),
>>>>>>> f5c54a15
};

export interface IconType {
  Pause: IconFC;
  Play: IconFC;
  Circle: IconFC;
  Edit: IconFC;
  EditOff: IconFC;
  Add: IconFC;
  Subtract: IconFC;
  Copy: IconFC;
  Close: IconFC;
  Info: IconFC;
  Warning: IconFC;
  Check: IconFC;
  Refresh: IconFC;
  Delete: IconFC;
  Time: IconFC;
  Acquire: IconFC;
  Analyze: IconFC;
  Concepts: IconFC;
  Expand: IconFC;
  Visualize: IconFC;
  Cluster: IconFC;
  Schematic: IconFC;
  Settings: IconFC;
  ReturnRight: IconFC;
  Table: IconFC;
  Caret: {
    Right: IconFC;
    Left: IconFC;
    Up: IconFC;
    Down: IconFC;
    Top: IconFC;
    Bottom: IconFC;
  };
  Arrow: {
    Right: IconFC;
    Left: IconFC;
    Up: IconFC;
    Down: IconFC;
    Top: IconFC;
    Bottom: IconFC;
  };
  Reference: IconFC;
  Bolt: IconFC;
  Download: IconFC;
  Import: IconFC;
  Export: IconFC;
  Range: IconFC;
  Node: IconFC;
  Channel: IconFC;
  Resources: IconFC;
  Group: IconFC;
  Workspace: IconFC;
  OS: Record<runtime.OS, IconFC>;
  Box: IconFC;
  Python: IconFC;
  TypeScript: IconFC;
  NPM: IconFC;
  PNPM: IconFC;
  Yarn: IconFC;
  QuestionMark: IconFC;
  Menu: IconFC;
  Logo: {
    Github: IconFC;
    LinkedIn: IconFC;
    NI: IconFC;
    OPC: IconFC;
    LabJack: IconFC;
  };
  Keyboard: {
    Command: IconFC;
    Windows: IconFC;
    Tab: IconFC;
    Return: IconFC;
    Backspace: IconFC;
    Capslock: IconFC;
    Hide: IconFC;
    Control: IconFC;
    Arrow: {
      Up: IconFC;
      Down: IconFC;
      Left: IconFC;
      Right: IconFC;
    };
    Alt: IconFC;
    Option: IconFC;
    Shift: IconFC;
  };
  Zoom: IconFC;
  Pan: IconFC;
  Selection: IconFC;
  Snooze: IconFC;
  Tooltip: IconFC;
  Annotate: IconFC;
  Rule: IconFC;
  User: IconFC;
  Rename: IconFC;
  Snapshot: IconFC;
  Loading: IconFC;
  Sync: IconFC;
  Search: IconFC;
  Auto: IconFC;
  Align: {
    Right: IconFC;
    Left: IconFC;
    XCenter: IconFC;
    YCenter: IconFC;
    Top: IconFC;
    Bottom: IconFC;
  };
  TextAlign: {
    Left: IconFC;
    Center: IconFC;
    Right: IconFC;
  };
  Hardware: IconFC;
  Device: IconFC;
  Task: IconFC;
  Save: IconFC;
  Connect: IconFC;
  Disconnect: IconFC;
  Drag: IconFC;
  Link: IconFC;
  Attachment: IconFC;
  Disable: IconFC;
  Enable: IconFC;
  Dynamic: IconFC;
  Variable: IconFC;
  Object: IconFC;
  Type: IconFC;
  LinePlot: IconFC;
  Array: IconFC;
  Label: IconFC;
  Details: IconFC;
  LinkExternal: IconFC;
  Access: IconFC;
  JSON: IconFC;
  Guide: IconFC;
  Focus: IconFC;
  OpenInNewWindow: IconFC;
  MoveToMainWindow: IconFC;
  SplitX: IconFC;
  SplitY: IconFC;
  AutoFitWidth: IconFC;
  Commit: IconFC;
  Log: IconFC;
  Tare: IconFC;
<<<<<<< HEAD
  Stop: IconFC;
=======
  Rotate: IconFC;
  Text: IconFC;
  Value: IconFC;
>>>>>>> f5c54a15
}<|MERGE_RESOLUTION|>--- conflicted
+++ resolved
@@ -45,14 +45,9 @@
 } from "react-icons/fa";
 import { FiTable } from "react-icons/fi";
 import { GiHamburgerMenu } from "react-icons/gi";
-<<<<<<< HEAD
-import { GrAttachment, GrDrag, GrPan } from "react-icons/gr";
+import { GoNumber } from "react-icons/go";
+import { GrAttachment, GrDrag, GrPan, GrRotateRight } from "react-icons/gr";
 import { HiLightningBolt, HiOutlinePlus } from "react-icons/hi";
-=======
-import { GrAttachment, GrDrag, GrPan, GrRotateRight } from "react-icons/gr";
-import { GoNumber } from "react-icons/go";
-import { HiDownload, HiLightningBolt, HiOutlinePlus } from "react-icons/hi";
->>>>>>> f5c54a15
 import { HiSquare3Stack3D } from "react-icons/hi2";
 import { IoMdRefresh, IoMdReturnRight } from "react-icons/io";
 import {
@@ -413,13 +408,10 @@
   Snooze: wrapIcon(IoNotificationsOff, "snooze"),
   Log: wrapIcon(FaStream, "log"),
   Tare: wrapIcon(FaCreativeCommonsZero, "tare"),
-<<<<<<< HEAD
   Stop: wrapIcon(FaStop, "stop"),
-=======
   Rotate: wrapIcon(GrRotateRight, "rotate"),
   Text: wrapIcon(MdTextFields, "text"),
   Value: wrapIcon(GoNumber, "value"),
->>>>>>> f5c54a15
 };
 
 export interface IconType {
@@ -569,11 +561,8 @@
   Commit: IconFC;
   Log: IconFC;
   Tare: IconFC;
-<<<<<<< HEAD
-  Stop: IconFC;
-=======
   Rotate: IconFC;
   Text: IconFC;
   Value: IconFC;
->>>>>>> f5c54a15
+  Stop: IconFC;
 }