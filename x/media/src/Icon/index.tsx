--- conflicted
+++ resolved
@@ -44,12 +44,8 @@
 } from "react-icons/fa";
 import { FiTable } from "react-icons/fi";
 import { GiHamburgerMenu } from "react-icons/gi";
-<<<<<<< HEAD
+import { GrAttachment, GrDrag, GrPan, GrRotateRight } from "react-icons/gr";
 import { GoNumber } from "react-icons/go";
-import { GrAttachment, GrDrag, GrPan } from "react-icons/gr";
-=======
-import { GrAttachment, GrDrag, GrPan, GrRotateRight } from "react-icons/gr";
->>>>>>> 9aa99491
 import { HiDownload, HiLightningBolt, HiOutlinePlus } from "react-icons/hi";
 import { HiSquare3Stack3D } from "react-icons/hi2";
 import { IoMdRefresh } from "react-icons/io";
@@ -409,12 +405,9 @@
   Snooze: wrapIcon(IoNotificationsOff, "snooze"),
   Log: wrapIcon(FaStream, "log"),
   Tare: wrapIcon(FaCreativeCommonsZero, "tare"),
-<<<<<<< HEAD
+  Rotate: wrapIcon(GrRotateRight, "rotate"),
   Text: wrapIcon(MdTextFields, "text"),
   Value: wrapIcon(GoNumber, "value"),
-=======
-  Rotate: wrapIcon(GrRotateRight, "rotate"),
->>>>>>> 9aa99491
 };
 
 export interface IconType {
@@ -563,10 +556,7 @@
   Commit: IconFC;
   Log: IconFC;
   Tare: IconFC;
-<<<<<<< HEAD
+  Rotate: IconFC;
   Text: IconFC;
   Value: IconFC;
-=======
-  Rotate: IconFC;
->>>>>>> 9aa99491
 }