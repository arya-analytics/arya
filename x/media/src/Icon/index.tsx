--- conflicted
+++ resolved
@@ -42,11 +42,7 @@
 import { HiDownload, HiLightningBolt, HiOutlinePlus } from "react-icons/hi";
 import { HiSquare3Stack3D } from "react-icons/hi2";
 import { IoMdRefresh } from "react-icons/io";
-<<<<<<< HEAD
-import { IoBookSharp, IoCopySharp, IoDownloadOutline, IoTime } from "react-icons/io5";
-=======
-import { IoBookSharp, IoCopy, IoTime } from "react-icons/io5";
->>>>>>> 89ba8124
+import { IoBookSharp, IoCopy, IoDownloadOutline, IoTime } from "react-icons/io5";
 import {
   MdAlignHorizontalCenter,
   MdAlignHorizontalLeft,
