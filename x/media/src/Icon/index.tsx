--- conflicted
+++ resolved
@@ -36,7 +36,6 @@
   FaAlignRight,
   FaApple,
   FaBezierCurve,
-  FaBookOpen,
   FaCreativeCommonsZero,
   FaDocker,
   FaLinux,
@@ -45,13 +44,9 @@
 } from "react-icons/fa";
 import { GiHamburgerMenu } from "react-icons/gi";
 import { GrAttachment, GrDrag, GrPan } from "react-icons/gr";
-import { HiDownload, HiLightningBolt, HiOutlinePlus } from "react-icons/hi";
+import { HiLightningBolt, HiOutlinePlus } from "react-icons/hi";
 import { HiSquare3Stack3D } from "react-icons/hi2";
-<<<<<<< HEAD
 import { IoMdRefresh, IoMdReturnRight } from "react-icons/io";
-import { IoBookSharp, IoCopy, IoTime } from "react-icons/io5";
-=======
-import { IoMdRefresh } from "react-icons/io";
 import {
   IoBookSharp,
   IoCopy,
@@ -59,7 +54,6 @@
   IoShapes,
   IoTime,
 } from "react-icons/io5";
->>>>>>> 7d3e364b
 import {
   MdAlignHorizontalCenter,
   MdAlignHorizontalLeft,
