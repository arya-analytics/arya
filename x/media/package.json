{
  "name": "@synnaxlabs/media",
  "version": "0.34.0",
  "type": "module",
  "description": "Media Assets for Synnax Labs",
  "repository": "https://github.com/synnaxlabs/synnax/tree/main/x/media",
  "keywords": [
    "synnax",
    "media",
    "data acquisition",
    "big data",
    "telemetry",
    "control systems"
  ],
  "scripts": {
    "build": "vite build",
    "watch": "vite build --watch",
    "test": "vitest",
    "cov": "vitest --coverage",
    "lint": "eslint --cache",
    "fix": "eslint --cache --fix"
  },
  "dependencies": {
    "@synnaxlabs/x": "workspace:*",
    "@types/react": "^18.3.11",
    "clsx": "^2.1.1",
    "react": "^18.3.1",
    "react-dom": "^18.3.1",
    "react-icons": "^5.3.0"
  },
  "devDependencies": {
    "@synnaxlabs/tsconfig": "workspace:*",
    "@synnaxlabs/vite-plugin": "workspace:*",
    "@types/node": "^22.7.5",
<<<<<<< HEAD
    "@vitejs/plugin-react": "^4.3.2",
    "eslint-config-synnaxlabs": "workspace:*",
    "vite": "^5.4.8",
    "vitest": "^2.1.2"
=======
    "@vitejs/plugin-react": "^4.3.3",
    "eslint": "^9.12.0",
    "eslint-config-synnaxlabs": "workspace:*",
    "vite": "^5.4.10",
    "vitest": "^2.1.4"
>>>>>>> 7d3e364b
  },
  "files": [
    "dist"
  ],
  "main": "./dist/media.cjs",
  "module": "./dist/media.js",
  "types": "./dist/index.d.ts",
  "exports": {
    ".": {
      "import": "./dist/media.js",
      "require": "./dist/media.cjs",
      "types": "./dist/index.d.ts"
    },
    "./dist/*": "./dist/*"
  }
}<|MERGE_RESOLUTION|>--- conflicted
+++ resolved
@@ -32,18 +32,11 @@
     "@synnaxlabs/tsconfig": "workspace:*",
     "@synnaxlabs/vite-plugin": "workspace:*",
     "@types/node": "^22.7.5",
-<<<<<<< HEAD
-    "@vitejs/plugin-react": "^4.3.2",
-    "eslint-config-synnaxlabs": "workspace:*",
-    "vite": "^5.4.8",
-    "vitest": "^2.1.2"
-=======
     "@vitejs/plugin-react": "^4.3.3",
     "eslint": "^9.12.0",
     "eslint-config-synnaxlabs": "workspace:*",
     "vite": "^5.4.10",
     "vitest": "^2.1.4"
->>>>>>> 7d3e364b
   },
   "files": [
     "dist"
