--- conflicted
+++ resolved
@@ -26,23 +26,6 @@
 
 // NewInt32Counter opens a new, atomic counter backed by the given file. The counter
 // must have exclusive write access to the file.
-<<<<<<< HEAD
-func NewInt32Counter(f ReaderAtWriterAtCloser) (*Int32Counter, error) {
-	i := &Int32Counter{
-		f:   f,
-		buf: make([]byte, 4),
-	}
-	val, err := i.load()
-	if err != nil {
-		if errors.Is(err, io.EOF) {
-			return i, nil
-		}
-		return i, err
-	}
-
-	i.wrapped = val
-	return i, err
-=======
 // If the file already exists, then it reads and initializes the wrapped value to the
 // value stored in the file.
 func NewInt32Counter(f ReaderAtWriterAtCloser) (*Int32Counter, error) {
@@ -64,7 +47,6 @@
 		f:       f,
 		buf:     make([]byte, 4),
 	}, nil
->>>>>>> 1979da9f
 }
 
 // Add increments the counter by the provided delta.
