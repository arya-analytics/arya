// Copyright 2023 Synnax Labs, Inc.
//
// Use of this software is governed by the Business Source License included in the file
// licenses/BSL.txt.
//
// As of the Change Date specified in that file, in accordance with the Business Source
// License, use of this software will be governed by the Apache License, Version 2.0,
// included in the file licenses/APL.txt.

package fs_test

import (
	. "github.com/onsi/ginkgo/v2"
	. "github.com/onsi/gomega"
	xfs "github.com/synnaxlabs/x/io/fs"
	. "github.com/synnaxlabs/x/testutil"
	"os"
)

var _ = Describe("FS", func() {
	fileSystems := map[string]func() xfs.FS{
		"memFS": func() xfs.FS {
			return xfs.NewMem()
		},
		"osFS": func() xfs.FS {
			return MustSucceed(xfs.Default.Sub("./testData"))
		},
	}

<<<<<<< HEAD
	for _, makeFS := range fileSystems {
		var fs fs.FS
		BeforeEach(func() {
			fs = makeFS()
		})
		AfterEach(func() {
			Expect(os.RemoveAll("./testData")).To(Succeed())
		})
		Describe("Open", func() {
			Describe("Create test CREATE flag", func() {
				It("Should create a file in MemFS", func() {
					file, _ := fs.Open("test_file2.txt", os.O_CREATE)
					fileStats, _ := file.Stat()
					Expect(fileStats.Name()).To(Equal("test_file2.txt"))
				})
			})
			Describe("Create test without create flag", func() {
				It("Should not create a file in MemFS", func() {
					_, err := fs.Open("test_file2.txt", os.O_RDONLY)
					Expect(err).ToNot(BeNil())
				})
			})
			Describe("Create test with exclusive", func() {
				It("Should create a file in MemFS", func() {
					_, err := fs.Open("test_file2.txt", os.O_CREATE|os.O_EXCL)
					Expect(err).ToNot(HaveOccurred())
				})
			})
			Describe("Read file test", func() {
				It("Should read a file in MemFS", func() {
					_, err := fs.Open("test_file.txt", os.O_CREATE)
					Expect(err).ToNot(HaveOccurred())
					file, err := fs.Open("test_file.txt", os.O_RDONLY)
					Expect(err).ToNot(HaveOccurred())
					info, _ := file.Stat()
					Expect(info.Name()).To(Equal("test_file.txt"))
				})

				It("Should read a file even when passed in with create", func() {
					f, err := fs.Open("test_test_file.txt", os.O_CREATE|os.O_RDWR)
					Expect(err).ToNot(HaveOccurred())
					Expect(MustSucceed(f.Write([]byte{1, 2, 3, 4}))).To(Equal(4))
					Expect(f.Close()).To(Succeed())
					f, err = fs.Open("test_test_file.txt", os.O_CREATE|os.O_RDWR)
					Expect(MustSucceed(f.Stat()).Size()).To(Equal(int64(4)))
					var buf = make([]byte, 4)
					Expect(MustSucceed(f.Read(buf))).To(Equal(4))
					Expect(buf).To(Equal([]byte{1, 2, 3, 4}))
					Expect(f.Close()).To(Succeed())
				})
			})

			Describe("Read nonexistent file test", func() {
				It("Should break when no such file exists", func() {
					_, err := fs.Open("test_file.txt", os.O_RDONLY)
					Expect(err).ToNot(BeNil())
=======
	for fsName, makeFS := range fileSystems {
		fsName, makeFS := fsName, makeFS

		var (
			fsRoot, fs xfs.FS
		)

		Context("FS:"+fsName, Ordered, func() {
			BeforeEach(func() {
				fsRoot = makeFS()
				fs = MustSucceed(fsRoot.Sub("test-spec"))
			})
			AfterEach(func() {
				Expect(fsRoot.Remove("test-spec")).To(Succeed())
			})
			AfterAll(func() { Expect(xfs.Default.Remove("testData")).To(Succeed()) })
			Describe("Open", func() {
				Describe("Create test CREATE flag", func() {
					It("Should create a file", func() {
						file, _ := fs.Open("test_file.txt", os.O_CREATE)
						fileStats, _ := file.Stat()
						Expect(fileStats.Name()).To(Equal("test_file.txt"))
					})
				})
				Describe("Create test without create flag", func() {
					It("Should not create a file", func() {
						_, err := fs.Open("test_file.txt", os.O_RDONLY)
						Expect(err).To(MatchError(os.ErrNotExist))
					})
					It("Should not create a file under write mode", func() {
						_, err := fs.Open("test_file.txt", os.O_WRONLY)
						Expect(err).To(MatchError(os.ErrNotExist))
						Expect(MustSucceed(fs.Exists("test_file.txt"))).To(BeFalse())
					})
					It("Should not create a file under read write mode", func() {
						_, err := fs.Open("test_file.txt", os.O_RDWR)
						Expect(err).To(MatchError(os.ErrNotExist))
						Expect(MustSucceed(fs.Exists("test_file.txt"))).To(BeFalse())
					})
				})
				Describe("Create test with exclusive", func() {
					It("Should create a file in MemFS", func() {
						_, err := fs.Open("test_file.txt", os.O_CREATE|os.O_EXCL)
						Expect(err).ToNot(HaveOccurred())
					})
				})
				Describe("Read file test", func() {
					It("Should read a file in MemFS", func() {
						_, err := fs.Open("test_file.txt", os.O_CREATE)
						Expect(err).ToNot(HaveOccurred())
						file, err := fs.Open("test_file.txt", os.O_RDONLY)
						Expect(err).ToNot(HaveOccurred())
						info, _ := file.Stat()
						Expect(info.Name()).To(Equal("test_file.txt"))
					})

					It("Should read a file even when passed in with create", func() {
						f, err := fs.Open("test_file.txt", os.O_CREATE|os.O_RDWR)
						Expect(err).ToNot(HaveOccurred())
						Expect(MustSucceed(f.Write([]byte{1, 2, 3, 4}))).To(Equal(4))
						Expect(f.Close()).To(Succeed())
						f, err = fs.Open("test_file.txt", os.O_CREATE|os.O_RDWR)
						Expect(MustSucceed(f.Stat()).Size()).To(Equal(int64(4)))
						var buf = make([]byte, 4)
						Expect(MustSucceed(f.Read(buf))).To(Equal(4))
						Expect(buf).To(Equal([]byte{1, 2, 3, 4}))
						Expect(f.Close()).To(Succeed())
					})
				})

				Describe("Read nonexistent file test", func() {
					It("Should break when no such file exists", func() {
						_, err := fs.Open("test_file.txt", os.O_RDONLY)
						Expect(err).ToNot(BeNil())
					})
>>>>>>> 1979da9f
				})

<<<<<<< HEAD
			Describe("Reader/Writer test", func() {
				It("Should write & read the contents of file in MemFS", func() {
					_, err := fs.Open("test_file.txt", os.O_CREATE)
					Expect(err).ToNot(HaveOccurred())

					file, err := fs.Open("test_file.txt", os.O_RDWR)
					Expect(err).ToNot(HaveOccurred())
					n, err := file.Write([]byte("tacocat"))
					Expect(err).ToNot(HaveOccurred())
					Expect(n).To(Equal(7))

					file, err = fs.Open("test_file.txt", os.O_RDONLY)
					r := make([]byte, 7)
					n, err = file.Read(r)
					Expect(err).ToNot(HaveOccurred())
					Expect(n).To(Equal(7))
					Expect(r).To(Equal([]byte("tacocat")))
				})
			})

			Describe("Reader/Writer without permission", func() {
				It("Should read but not write to file in MemFS", func() {
					_, err := fs.Open("test_file.txt", os.O_CREATE)
					Expect(err).ToNot(HaveOccurred())

					file, err := fs.Open("test_file.txt", os.O_RDONLY)
					Expect(err).ToNot(HaveOccurred())
					n, err := file.Write([]byte("tacocat"))
					Expect(err).ToNot(BeNil())
					Expect(n).To(Equal(0))

					file, err = fs.Open("test_file.txt", os.O_WRONLY)
					Expect(err).ToNot(HaveOccurred())
					n, err = file.Write([]byte("tacocat"))
=======
				Describe("Reader/Writer test", func() {
					It("Should write & read the contents of file in MemFS", func() {
						_, err := fs.Open("test_file.txt", os.O_CREATE)
						Expect(err).ToNot(HaveOccurred())

						file, err := fs.Open("test_file.txt", os.O_RDWR)
						Expect(err).ToNot(HaveOccurred())
						n, err := file.Write([]byte("tacocat"))
						Expect(err).ToNot(HaveOccurred())
						Expect(n).To(Equal(7))

						file, err = fs.Open("test_file.txt", os.O_RDONLY)
						r := make([]byte, 7)
						n, err = file.Read(r)
						Expect(err).ToNot(HaveOccurred())
						Expect(n).To(Equal(7))
						Expect(r).To(Equal([]byte("tacocat")))
					})
				})

				Describe("Reader/Writer without permission", func() {
					It("Should read but not write to file in MemFS", func() {
						_, err := fs.Open("test_file.txt", os.O_CREATE)
						Expect(err).ToNot(HaveOccurred())

						file, err := fs.Open("test_file.txt", os.O_RDONLY)
						Expect(err).ToNot(HaveOccurred())
						n, err := file.Write([]byte("tacocat"))
						Expect(err).ToNot(BeNil())
						Expect(n).To(Equal(0))

						file, err = fs.Open("test_file.txt", os.O_WRONLY)
						Expect(err).ToNot(HaveOccurred())
						n, err = file.Write([]byte("tacocat"))
						Expect(err).ToNot(HaveOccurred())
						Expect(n).To(Equal(7))

						file, err = fs.Open("test_file.txt", os.O_RDONLY)
						r := make([]byte, 7)
						n, err = file.Read(r)
						Expect(err).ToNot(HaveOccurred())
						Expect(n).To(Equal(7))
						Expect(r).To(Equal([]byte("tacocat")))
					})
				})

				Describe("ReaderAt/WriterAt test", func() {
					It("Should write & read the contents of file in MemFS", func() {
						_, err := fs.Open("test_file.txt", os.O_CREATE)
						Expect(err).ToNot(HaveOccurred())

						// WRITE
						file, err := fs.Open("test_file.txt", os.O_RDWR)
						Expect(err).ToNot(HaveOccurred())
						n, err := file.WriteAt([]byte("tacocat"), 3)
						Expect(err).ToNot(HaveOccurred())
						Expect(n).To(Equal(7))

						// READ
						file, err = fs.Open("test_file.txt", os.O_RDONLY)
						r := make([]byte, 10)
						n, err = file.Read(r)
						Expect(err).ToNot(HaveOccurred())
						Expect(n).To(Equal(10))
						Expect(r).To(Equal([]byte{0, 0, 0, 't', 'a', 'c', 'o', 'c', 'a', 't'}))

						// WRITE
						file, err = fs.Open("test_file.txt", os.O_RDWR)
						Expect(err).ToNot(HaveOccurred())
						n, err = file.WriteAt([]byte("ocataco"), 1)
						Expect(err).ToNot(HaveOccurred())
						Expect(n).To(Equal(7))

						// READ
						file, err = fs.Open("test_file.txt", os.O_RDONLY)
						r = make([]byte, 10)
						n, err = file.Read(r)
						Expect(err).ToNot(HaveOccurred())
						Expect(n).To(Equal(10))
						Expect(r).To(Equal([]byte{0, 'o', 'c', 'a', 't', 'a', 'c', 'o', 'a', 't'}))
					})
				})

				// Added test to assert a fix to the behaviour that memFS's open does not
				// open with the os.O_APPEND flag.
				Describe("Append mode", func() {
					It("Should append to the end of a file", func() {
						f := MustSucceed(fs.Open("test_file.txt", os.O_CREATE|os.O_WRONLY))
						_, err := f.Write([]byte("oldoldold"))
						Expect(err).ToNot(HaveOccurred())
						Expect(f.Close()).To(Succeed())

						f = MustSucceed(fs.Open("test_file.txt", os.O_RDONLY))
						var buf = make([]byte, 9)
						Expect(MustSucceed(fs.Stat("test_file.txt")).Size()).To(Equal(int64(9)))
						Expect(MustSucceed(f.Read(buf))).To(Equal(9))
						Expect(buf).To(Equal([]byte("oldoldold")))

						f = MustSucceed(fs.Open("test_file.txt", os.O_RDWR|os.O_APPEND))
						_, err = f.Write([]byte("newnew"))
						Expect(err).ToNot(HaveOccurred())
						Expect(f.Close()).To(Succeed())

						f = MustSucceed(fs.Open("test_file.txt", os.O_RDONLY))
						buf = make([]byte, 15)
						Expect(MustSucceed(fs.Stat("test_file.txt")).Size()).To(Equal(int64(15)))
						Expect(MustSucceed(f.Read(buf))).To(Equal(15))
						Expect(buf).To(Equal([]byte("oldoldoldnewnew")))

						Expect(xfs.Default.Remove("testData")).To(Succeed())
					})
					It("Should overwrite when there is no Append flag", func() {
						f := MustSucceed(fs.Open("test_file.txt", os.O_CREATE|os.O_WRONLY))
						_, err := f.Write([]byte("oldoldold"))
						Expect(err).ToNot(HaveOccurred())
						Expect(f.Close()).To(Succeed())

						f = MustSucceed(fs.Open("test_file.txt", os.O_RDONLY))
						var buf = make([]byte, 9)
						Expect(MustSucceed(fs.Stat("test_file.txt")).Size()).To(Equal(int64(9)))
						Expect(MustSucceed(f.Read(buf))).To(Equal(9))
						Expect(buf).To(Equal([]byte("oldoldold")))

						f = MustSucceed(fs.Open("test_file.txt", os.O_RDWR))
						_, err = f.Write([]byte("newnew"))
						Expect(f.Close()).To(Succeed())

						f = MustSucceed(fs.Open("test_file.txt", os.O_RDONLY))
						buf = make([]byte, 9)
						Expect(MustSucceed(fs.Stat("test_file.txt")).Size()).To(Equal(int64(9)))
						Expect(MustSucceed(f.Read(buf))).To(Equal(9))
						Expect(buf).To(Equal([]byte("newnewold")))
					})
					It("Should work for a combination of APPEND and not APPEND", func() {
						f := MustSucceed(fs.Open("test_file.txt", os.O_CREATE|os.O_WRONLY))
						_, err := f.Write([]byte("oldoldold"))
						Expect(err).ToNot(HaveOccurred())
						Expect(f.Close()).To(Succeed())

						f = MustSucceed(fs.Open("test_file.txt", os.O_RDONLY))
						var buf = make([]byte, 9)
						Expect(MustSucceed(fs.Stat("test_file.txt")).Size()).To(Equal(int64(9)))
						Expect(MustSucceed(f.Read(buf))).To(Equal(9))
						Expect(buf).To(Equal([]byte("oldoldold")))

						f = MustSucceed(fs.Open("test_file.txt", os.O_WRONLY))
						_, err = f.Write([]byte("newnew"))
						Expect(f.Close()).To(Succeed())

						f = MustSucceed(fs.Open("test_file.txt", os.O_RDONLY))
						buf = make([]byte, 9)
						Expect(MustSucceed(fs.Stat("test_file.txt")).Size()).To(Equal(int64(9)))
						Expect(MustSucceed(f.Read(buf))).To(Equal(9))
						Expect(buf).To(Equal([]byte("newnewold")))
						Expect(f.Close()).To(Succeed())

						f = MustSucceed(fs.Open("test_file.txt", os.O_WRONLY|os.O_APPEND))
						_, err = f.Write([]byte("brandnew"))
						_, err = f.Write([]byte("haha"))
						Expect(f.Close()).To(Succeed())

						f = MustSucceed(fs.Open("test_file.txt", os.O_RDONLY))
						buf = make([]byte, 21)
						Expect(MustSucceed(fs.Stat("test_file.txt")).Size()).To(Equal(int64(21)))
						Expect(MustSucceed(f.Read(buf))).To(Equal(21))
						Expect(buf).To(Equal([]byte("newnewoldbrandnewhaha")))
						Expect(f.Close()).To(Succeed())

						f = MustSucceed(fs.Open("test_file.txt", os.O_WRONLY))
						_, err = f.Write([]byte("ipromise"))
						_, err = f.Write([]byte("n"))
						_, err = f.Write([]byte("e"))
						_, err = f.Write([]byte("w"))
						Expect(f.Close()).To(Succeed())

						f = MustSucceed(fs.Open("test_file.txt", os.O_RDONLY))
						buf = make([]byte, 21)
						Expect(MustSucceed(fs.Stat("test_file.txt")).Size()).To(Equal(int64(21)))
						Expect(MustSucceed(f.Read(buf))).To(Equal(21))
						Expect(buf).To(Equal([]byte("ipromisenewandnewhaha")))
						Expect(f.Close()).To(Succeed())

						f = MustSucceed(fs.Open("test_file.txt", os.O_WRONLY|os.O_APPEND))
						_, err = f.Write([]byte("t"))
						_, err = f.Write([]byte("e"))
						_, err = f.Write([]byte("a"))
						Expect(f.Close()).To(Succeed())

						f = MustSucceed(fs.Open("test_file.txt", os.O_RDONLY))
						buf = make([]byte, 24)
						Expect(MustSucceed(fs.Stat("test_file.txt")).Size()).To(Equal(int64(24)))
						Expect(MustSucceed(f.Read(buf))).To(Equal(24))
						Expect(buf).To(Equal([]byte("ipromisenewandnewhahatea")))
						Expect(f.Close()).To(Succeed())
					})
				})
			})

			Describe("Sub", func() {
				It("Should make subdirectories", func() {
					_, err := fs.Sub("sub1")
					Expect(err).ToNot(HaveOccurred())

					Expect(fs.Exists("sub1")).To(BeTrue())
					Expect(fs.Exists("sub2")).To(BeFalse())

					_, err = fs.Sub("sub2")
>>>>>>> 1979da9f
					Expect(err).ToNot(HaveOccurred())

<<<<<<< HEAD
					file, err = fs.Open("test_file.txt", os.O_RDONLY)
					r := make([]byte, 7)
					n, err = file.Read(r)
					Expect(err).ToNot(HaveOccurred())
					Expect(n).To(Equal(7))
					Expect(r).To(Equal([]byte("tacocat")))
=======
					Expect(fs.Exists("sub1")).To(BeTrue())
					Expect(fs.Exists("sub2")).To(BeTrue())
>>>>>>> 1979da9f
				})

<<<<<<< HEAD
			Describe("ReaderAt/WriterAt test", func() {
				It("Should write & read the contents of file in MemFS", func() {
					_, err := fs.Open("test_file.txt", os.O_CREATE)
					Expect(err).ToNot(HaveOccurred())

					// WRITE
					file, err := fs.Open("test_file.txt", os.O_RDWR)
					Expect(err).ToNot(HaveOccurred())
					n, err := file.WriteAt([]byte("tacocat"), 3)
					Expect(err).ToNot(HaveOccurred())
					Expect(n).To(Equal(7))

					// READ
					file, err = fs.Open("test_file.txt", os.O_RDONLY)
					r := make([]byte, 10)
					n, err = file.Read(r)
=======
				It("Should give FS of subdirectories", func() {
					sub_FS, err := fs.Sub("sub1")
					Expect(err).ToNot(HaveOccurred())

					Expect(fs.Exists("sub1")).To(BeTrue())
					Expect(fs.Exists("sub2")).To(BeFalse())

					_, err = fs.Sub("sub2")
>>>>>>> 1979da9f
					Expect(err).ToNot(HaveOccurred())

<<<<<<< HEAD
					// WRITE
					file, err = fs.Open("test_file.txt", os.O_RDWR)
					Expect(err).ToNot(HaveOccurred())
					n, err = file.WriteAt([]byte("ocataco"), 1)
					Expect(err).ToNot(HaveOccurred())
					Expect(n).To(Equal(7))

					// READ
					file, err = fs.Open("test_file.txt", os.O_RDONLY)
					r = make([]byte, 10)
					n, err = file.Read(r)
=======
					Expect(fs.Exists("sub1")).To(BeTrue())
					Expect(fs.Exists("sub2")).To(BeTrue())

					_, err = sub_FS.Open("yum.txt", os.O_CREATE)
>>>>>>> 1979da9f
					Expect(err).ToNot(HaveOccurred())
					Expect(sub_FS.Exists("yum.txt")).To(BeTrue())
				})

<<<<<<< HEAD
		Describe("Sub", func() {
			It("Should make subdirectories", func() {
				_, err := fs.Sub("sub1")
				Expect(err).ToNot(HaveOccurred())

				Expect(fs.Exists("sub1")).To(BeTrue())
				Expect(fs.Exists("sub2")).To(BeFalse())

				_, err = fs.Sub("sub2")
				Expect(err).ToNot(HaveOccurred())

				Expect(fs.Exists("sub1")).To(BeTrue())
				Expect(fs.Exists("sub2")).To(BeTrue())
			})

			It("Should give FS of subdirectories", func() {
				sub_FS, err := fs.Sub("sub1")
				Expect(err).ToNot(HaveOccurred())

				Expect(fs.Exists("sub1")).To(BeTrue())
				Expect(fs.Exists("sub2")).To(BeFalse())

				_, err = fs.Sub("sub2")
				Expect(err).ToNot(HaveOccurred())

				Expect(fs.Exists("sub1")).To(BeTrue())
				Expect(fs.Exists("sub2")).To(BeTrue())
=======
				It("Should correctly interpret relative paths", func() {
					MustSucceed(fs.Sub("./sub1"))
					l, err := fs.List("")
					Expect(err).ToNot(HaveOccurred())
					Expect(l).To(HaveLen(1))
					Expect(l[0].Name()).To(Equal("sub1"))
				})
			})

			var _ = Describe("Exists", func() {
				It("Should return false if a file does not exist and true if it does", func() {
					e, err := fs.Exists("yum.txt")
					Expect(err).ToNot(HaveOccurred())
					Expect(e).To(BeFalse())
>>>>>>> 1979da9f

					_, err = fs.Open("yum.txt", os.O_CREATE)
					Expect(err).ToNot(HaveOccurred())

<<<<<<< HEAD
			It("Should correctly interpret relative paths", func() {
				MustSucceed(fs.Sub("./sub1"))
				l, err := fs.List("")
				Expect(err).ToNot(HaveOccurred())
				Expect(l).To(HaveLen(1))
				Expect(l[0].Name()).To(Equal("sub1"))
			})
		})

		var _ = Describe("Exists", func() {
			It("Should return false if a file does not exist and true if it does", func() {
				e, err := fs.Exists("yum.txt")
				Expect(err).ToNot(HaveOccurred())
				Expect(e).To(BeFalse())

				_, err = fs.Open("yum.txt", os.O_CREATE)
				Expect(err).ToNot(HaveOccurred())

				e, err = fs.Exists("yum.txt")
				Expect(err).ToNot(HaveOccurred())
				Expect(e).To(BeTrue())
			})

			It("Should return false if a directory does not exist and true if it does", func() {
				e, err := fs.Exists("yum")
				Expect(err).ToNot(HaveOccurred())
				Expect(e).To(BeFalse())

				_, err = fs.Sub("yum")
				Expect(err).ToNot(HaveOccurred())

				e, err = fs.Exists("yum")
				Expect(err).ToNot(HaveOccurred())
				Expect(e).To(BeTrue())
			})
		})

		Describe("List", func() {
			It("Should provide a list of all the files and directories", func() {
				_, err := fs.Sub("sub1")
				Expect(err).ToNot(HaveOccurred())

				_, err = fs.Sub("sub2")
				Expect(err).ToNot(HaveOccurred())

				_, err = fs.Open("file1.json", os.O_CREATE)
				Expect(err).ToNot(HaveOccurred())

				_, err = fs.Open("file2.json", os.O_CREATE)
				Expect(err).ToNot(HaveOccurred())

				l, err := fs.List("")
				Expect(err).ToNot(HaveOccurred())
=======
					e, err = fs.Exists("yum.txt")
					Expect(err).ToNot(HaveOccurred())
					Expect(e).To(BeTrue())
				})

				It("Should return false if a directory does not exist and true if it does", func() {
					e, err := fs.Exists("yum")
					Expect(err).ToNot(HaveOccurred())
					Expect(e).To(BeFalse())

					_, err = fs.Sub("yum")
					Expect(err).ToNot(HaveOccurred())

					e, err = fs.Exists("yum")
					Expect(err).ToNot(HaveOccurred())
					Expect(e).To(BeTrue())
				})
			})

			Describe("List", func() {
				It("Should provide a list of all the files and directories", func() {
					_, err := fs.Sub("sub1")
					Expect(err).ToNot(HaveOccurred())

					_, err = fs.Sub("sub2")
					Expect(err).ToNot(HaveOccurred())

					_, err = fs.Open("file1.json", os.O_CREATE)
					Expect(err).ToNot(HaveOccurred())

					_, err = fs.Open("file2.json", os.O_CREATE)
					Expect(err).ToNot(HaveOccurred())

					l, err := fs.List("")
					Expect(err).ToNot(HaveOccurred())

					Expect(l[0].Name()).To(Equal("file1.json"))
					Expect(l[0].IsDir()).To(BeFalse())
>>>>>>> 1979da9f

					Expect(l[1].Name()).To(Equal("file2.json"))
					Expect(l[1].IsDir()).To(BeFalse())

					Expect(l[2].Name()).To(Equal("sub1"))
					Expect(l[2].IsDir()).To(BeTrue())

					Expect(l[3].Name()).To(Equal("sub2"))
					Expect(l[3].IsDir()).To(BeTrue())
				})

				It("Should correctly list files in sub-filesystems", func() {
					subFS, err := fs.Sub("sub1")
					Expect(err).ToNot(HaveOccurred())
					subFS2, err := subFS.Sub("sub2")
					Expect(err).ToNot(HaveOccurred())
					MustSucceed(subFS2.Open("file1.json", os.O_CREATE))
					l := MustSucceed(subFS2.List(""))
					Expect(l).To(HaveLen(1))
					Expect(l[0].Name()).To(Equal("file1.json"))
				})

<<<<<<< HEAD
			It("Should correctly list files in sub-filesystems", func() {
				subFS, err := fs.Sub("sub1")
				Expect(err).ToNot(HaveOccurred())
				subFS2, err := subFS.Sub("sub2")
				Expect(err).ToNot(HaveOccurred())
				MustSucceed(subFS2.Open("file1.json", os.O_CREATE))
				l := MustSucceed(subFS2.List(""))
				Expect(l).To(HaveLen(1))
				Expect(l[0].Name()).To(Equal("file1.json"))
			})

		})

		Describe("Rename", func() {
			It("Should rename a file for Mem FS", func() {
				_, err := fs.Open("a.json", os.O_CREATE)
				Expect(err).To(BeNil())
				err = fs.Rename("a.json", "b.json")
				Expect(err).To(BeNil())
				Expect(fs.Exists("a.json")).To(BeFalse())
				Expect(fs.Exists("b.json")).To(BeTrue())
			})

			It("Should rename a directory for Mem FS", func() {
				_, err := fs.Sub("a")
				Expect(err).To(BeNil())
				err = fs.Rename("a", "b")
				Expect(err).To(BeNil())
				Expect(fs.Exists("a")).To(BeFalse())
				Expect(fs.Exists("b")).To(BeTrue())
=======
			})

			Describe("Rename", func() {
				It("Should rename a file for Mem FS", func() {
					_, err := fs.Open("a.json", os.O_CREATE)
					Expect(err).To(BeNil())
					err = fs.Rename("a.json", "b.json")
					Expect(err).To(BeNil())
					Expect(fs.Exists("a.json")).To(BeFalse())
					Expect(fs.Exists("b.json")).To(BeTrue())
				})

				It("Should rename a directory for Mem FS", func() {
					_, err := fs.Sub("a")
					Expect(err).To(BeNil())
					err = fs.Rename("a", "b")
					Expect(err).To(BeNil())
					Expect(fs.Exists("a")).To(BeFalse())
					Expect(fs.Exists("b")).To(BeTrue())
				})
>>>>>>> 1979da9f
			})
		})
	}
})<|MERGE_RESOLUTION|>--- conflicted
+++ resolved
@@ -27,64 +27,6 @@
 		},
 	}
 
-<<<<<<< HEAD
-	for _, makeFS := range fileSystems {
-		var fs fs.FS
-		BeforeEach(func() {
-			fs = makeFS()
-		})
-		AfterEach(func() {
-			Expect(os.RemoveAll("./testData")).To(Succeed())
-		})
-		Describe("Open", func() {
-			Describe("Create test CREATE flag", func() {
-				It("Should create a file in MemFS", func() {
-					file, _ := fs.Open("test_file2.txt", os.O_CREATE)
-					fileStats, _ := file.Stat()
-					Expect(fileStats.Name()).To(Equal("test_file2.txt"))
-				})
-			})
-			Describe("Create test without create flag", func() {
-				It("Should not create a file in MemFS", func() {
-					_, err := fs.Open("test_file2.txt", os.O_RDONLY)
-					Expect(err).ToNot(BeNil())
-				})
-			})
-			Describe("Create test with exclusive", func() {
-				It("Should create a file in MemFS", func() {
-					_, err := fs.Open("test_file2.txt", os.O_CREATE|os.O_EXCL)
-					Expect(err).ToNot(HaveOccurred())
-				})
-			})
-			Describe("Read file test", func() {
-				It("Should read a file in MemFS", func() {
-					_, err := fs.Open("test_file.txt", os.O_CREATE)
-					Expect(err).ToNot(HaveOccurred())
-					file, err := fs.Open("test_file.txt", os.O_RDONLY)
-					Expect(err).ToNot(HaveOccurred())
-					info, _ := file.Stat()
-					Expect(info.Name()).To(Equal("test_file.txt"))
-				})
-
-				It("Should read a file even when passed in with create", func() {
-					f, err := fs.Open("test_test_file.txt", os.O_CREATE|os.O_RDWR)
-					Expect(err).ToNot(HaveOccurred())
-					Expect(MustSucceed(f.Write([]byte{1, 2, 3, 4}))).To(Equal(4))
-					Expect(f.Close()).To(Succeed())
-					f, err = fs.Open("test_test_file.txt", os.O_CREATE|os.O_RDWR)
-					Expect(MustSucceed(f.Stat()).Size()).To(Equal(int64(4)))
-					var buf = make([]byte, 4)
-					Expect(MustSucceed(f.Read(buf))).To(Equal(4))
-					Expect(buf).To(Equal([]byte{1, 2, 3, 4}))
-					Expect(f.Close()).To(Succeed())
-				})
-			})
-
-			Describe("Read nonexistent file test", func() {
-				It("Should break when no such file exists", func() {
-					_, err := fs.Open("test_file.txt", os.O_RDONLY)
-					Expect(err).ToNot(BeNil())
-=======
 	for fsName, makeFS := range fileSystems {
 		fsName, makeFS := fsName, makeFS
 
@@ -160,45 +102,8 @@
 						_, err := fs.Open("test_file.txt", os.O_RDONLY)
 						Expect(err).ToNot(BeNil())
 					})
->>>>>>> 1979da9f
-				})
-
-<<<<<<< HEAD
-			Describe("Reader/Writer test", func() {
-				It("Should write & read the contents of file in MemFS", func() {
-					_, err := fs.Open("test_file.txt", os.O_CREATE)
-					Expect(err).ToNot(HaveOccurred())
-
-					file, err := fs.Open("test_file.txt", os.O_RDWR)
-					Expect(err).ToNot(HaveOccurred())
-					n, err := file.Write([]byte("tacocat"))
-					Expect(err).ToNot(HaveOccurred())
-					Expect(n).To(Equal(7))
-
-					file, err = fs.Open("test_file.txt", os.O_RDONLY)
-					r := make([]byte, 7)
-					n, err = file.Read(r)
-					Expect(err).ToNot(HaveOccurred())
-					Expect(n).To(Equal(7))
-					Expect(r).To(Equal([]byte("tacocat")))
-				})
-			})
-
-			Describe("Reader/Writer without permission", func() {
-				It("Should read but not write to file in MemFS", func() {
-					_, err := fs.Open("test_file.txt", os.O_CREATE)
-					Expect(err).ToNot(HaveOccurred())
-
-					file, err := fs.Open("test_file.txt", os.O_RDONLY)
-					Expect(err).ToNot(HaveOccurred())
-					n, err := file.Write([]byte("tacocat"))
-					Expect(err).ToNot(BeNil())
-					Expect(n).To(Equal(0))
-
-					file, err = fs.Open("test_file.txt", os.O_WRONLY)
-					Expect(err).ToNot(HaveOccurred())
-					n, err = file.Write([]byte("tacocat"))
-=======
+				})
+
 				Describe("Reader/Writer test", func() {
 					It("Should write & read the contents of file in MemFS", func() {
 						_, err := fs.Open("test_file.txt", os.O_CREATE)
@@ -406,40 +311,12 @@
 					Expect(fs.Exists("sub2")).To(BeFalse())
 
 					_, err = fs.Sub("sub2")
->>>>>>> 1979da9f
-					Expect(err).ToNot(HaveOccurred())
-
-<<<<<<< HEAD
-					file, err = fs.Open("test_file.txt", os.O_RDONLY)
-					r := make([]byte, 7)
-					n, err = file.Read(r)
-					Expect(err).ToNot(HaveOccurred())
-					Expect(n).To(Equal(7))
-					Expect(r).To(Equal([]byte("tacocat")))
-=======
+					Expect(err).ToNot(HaveOccurred())
+
 					Expect(fs.Exists("sub1")).To(BeTrue())
 					Expect(fs.Exists("sub2")).To(BeTrue())
->>>>>>> 1979da9f
-				})
-
-<<<<<<< HEAD
-			Describe("ReaderAt/WriterAt test", func() {
-				It("Should write & read the contents of file in MemFS", func() {
-					_, err := fs.Open("test_file.txt", os.O_CREATE)
-					Expect(err).ToNot(HaveOccurred())
-
-					// WRITE
-					file, err := fs.Open("test_file.txt", os.O_RDWR)
-					Expect(err).ToNot(HaveOccurred())
-					n, err := file.WriteAt([]byte("tacocat"), 3)
-					Expect(err).ToNot(HaveOccurred())
-					Expect(n).To(Equal(7))
-
-					// READ
-					file, err = fs.Open("test_file.txt", os.O_RDONLY)
-					r := make([]byte, 10)
-					n, err = file.Read(r)
-=======
+				})
+
 				It("Should give FS of subdirectories", func() {
 					sub_FS, err := fs.Sub("sub1")
 					Expect(err).ToNot(HaveOccurred())
@@ -448,60 +325,16 @@
 					Expect(fs.Exists("sub2")).To(BeFalse())
 
 					_, err = fs.Sub("sub2")
->>>>>>> 1979da9f
-					Expect(err).ToNot(HaveOccurred())
-
-<<<<<<< HEAD
-					// WRITE
-					file, err = fs.Open("test_file.txt", os.O_RDWR)
-					Expect(err).ToNot(HaveOccurred())
-					n, err = file.WriteAt([]byte("ocataco"), 1)
-					Expect(err).ToNot(HaveOccurred())
-					Expect(n).To(Equal(7))
-
-					// READ
-					file, err = fs.Open("test_file.txt", os.O_RDONLY)
-					r = make([]byte, 10)
-					n, err = file.Read(r)
-=======
+					Expect(err).ToNot(HaveOccurred())
+
 					Expect(fs.Exists("sub1")).To(BeTrue())
 					Expect(fs.Exists("sub2")).To(BeTrue())
 
 					_, err = sub_FS.Open("yum.txt", os.O_CREATE)
->>>>>>> 1979da9f
 					Expect(err).ToNot(HaveOccurred())
 					Expect(sub_FS.Exists("yum.txt")).To(BeTrue())
 				})
 
-<<<<<<< HEAD
-		Describe("Sub", func() {
-			It("Should make subdirectories", func() {
-				_, err := fs.Sub("sub1")
-				Expect(err).ToNot(HaveOccurred())
-
-				Expect(fs.Exists("sub1")).To(BeTrue())
-				Expect(fs.Exists("sub2")).To(BeFalse())
-
-				_, err = fs.Sub("sub2")
-				Expect(err).ToNot(HaveOccurred())
-
-				Expect(fs.Exists("sub1")).To(BeTrue())
-				Expect(fs.Exists("sub2")).To(BeTrue())
-			})
-
-			It("Should give FS of subdirectories", func() {
-				sub_FS, err := fs.Sub("sub1")
-				Expect(err).ToNot(HaveOccurred())
-
-				Expect(fs.Exists("sub1")).To(BeTrue())
-				Expect(fs.Exists("sub2")).To(BeFalse())
-
-				_, err = fs.Sub("sub2")
-				Expect(err).ToNot(HaveOccurred())
-
-				Expect(fs.Exists("sub1")).To(BeTrue())
-				Expect(fs.Exists("sub2")).To(BeTrue())
-=======
 				It("Should correctly interpret relative paths", func() {
 					MustSucceed(fs.Sub("./sub1"))
 					l, err := fs.List("")
@@ -516,66 +349,10 @@
 					e, err := fs.Exists("yum.txt")
 					Expect(err).ToNot(HaveOccurred())
 					Expect(e).To(BeFalse())
->>>>>>> 1979da9f
 
 					_, err = fs.Open("yum.txt", os.O_CREATE)
 					Expect(err).ToNot(HaveOccurred())
 
-<<<<<<< HEAD
-			It("Should correctly interpret relative paths", func() {
-				MustSucceed(fs.Sub("./sub1"))
-				l, err := fs.List("")
-				Expect(err).ToNot(HaveOccurred())
-				Expect(l).To(HaveLen(1))
-				Expect(l[0].Name()).To(Equal("sub1"))
-			})
-		})
-
-		var _ = Describe("Exists", func() {
-			It("Should return false if a file does not exist and true if it does", func() {
-				e, err := fs.Exists("yum.txt")
-				Expect(err).ToNot(HaveOccurred())
-				Expect(e).To(BeFalse())
-
-				_, err = fs.Open("yum.txt", os.O_CREATE)
-				Expect(err).ToNot(HaveOccurred())
-
-				e, err = fs.Exists("yum.txt")
-				Expect(err).ToNot(HaveOccurred())
-				Expect(e).To(BeTrue())
-			})
-
-			It("Should return false if a directory does not exist and true if it does", func() {
-				e, err := fs.Exists("yum")
-				Expect(err).ToNot(HaveOccurred())
-				Expect(e).To(BeFalse())
-
-				_, err = fs.Sub("yum")
-				Expect(err).ToNot(HaveOccurred())
-
-				e, err = fs.Exists("yum")
-				Expect(err).ToNot(HaveOccurred())
-				Expect(e).To(BeTrue())
-			})
-		})
-
-		Describe("List", func() {
-			It("Should provide a list of all the files and directories", func() {
-				_, err := fs.Sub("sub1")
-				Expect(err).ToNot(HaveOccurred())
-
-				_, err = fs.Sub("sub2")
-				Expect(err).ToNot(HaveOccurred())
-
-				_, err = fs.Open("file1.json", os.O_CREATE)
-				Expect(err).ToNot(HaveOccurred())
-
-				_, err = fs.Open("file2.json", os.O_CREATE)
-				Expect(err).ToNot(HaveOccurred())
-
-				l, err := fs.List("")
-				Expect(err).ToNot(HaveOccurred())
-=======
 					e, err = fs.Exists("yum.txt")
 					Expect(err).ToNot(HaveOccurred())
 					Expect(e).To(BeTrue())
@@ -614,7 +391,6 @@
 
 					Expect(l[0].Name()).To(Equal("file1.json"))
 					Expect(l[0].IsDir()).To(BeFalse())
->>>>>>> 1979da9f
 
 					Expect(l[1].Name()).To(Equal("file2.json"))
 					Expect(l[1].IsDir()).To(BeFalse())
@@ -637,38 +413,6 @@
 					Expect(l[0].Name()).To(Equal("file1.json"))
 				})
 
-<<<<<<< HEAD
-			It("Should correctly list files in sub-filesystems", func() {
-				subFS, err := fs.Sub("sub1")
-				Expect(err).ToNot(HaveOccurred())
-				subFS2, err := subFS.Sub("sub2")
-				Expect(err).ToNot(HaveOccurred())
-				MustSucceed(subFS2.Open("file1.json", os.O_CREATE))
-				l := MustSucceed(subFS2.List(""))
-				Expect(l).To(HaveLen(1))
-				Expect(l[0].Name()).To(Equal("file1.json"))
-			})
-
-		})
-
-		Describe("Rename", func() {
-			It("Should rename a file for Mem FS", func() {
-				_, err := fs.Open("a.json", os.O_CREATE)
-				Expect(err).To(BeNil())
-				err = fs.Rename("a.json", "b.json")
-				Expect(err).To(BeNil())
-				Expect(fs.Exists("a.json")).To(BeFalse())
-				Expect(fs.Exists("b.json")).To(BeTrue())
-			})
-
-			It("Should rename a directory for Mem FS", func() {
-				_, err := fs.Sub("a")
-				Expect(err).To(BeNil())
-				err = fs.Rename("a", "b")
-				Expect(err).To(BeNil())
-				Expect(fs.Exists("a")).To(BeFalse())
-				Expect(fs.Exists("b")).To(BeTrue())
-=======
 			})
 
 			Describe("Rename", func() {
@@ -689,7 +433,6 @@
 					Expect(fs.Exists("a")).To(BeFalse())
 					Expect(fs.Exists("b")).To(BeTrue())
 				})
->>>>>>> 1979da9f
 			})
 		})
 	}
