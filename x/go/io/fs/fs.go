// Copyright 2023 Synnax Labs, Inc.
//
// Use of this software is governed by the Business Source License included in the file
// licenses/BSL.txt.
//
// As of the Change Date specified in that file, in accordance with the Business Source
// License, use of this software will be governed by the Apache License, Version 2.0,
// included in the file licenses/APL.txt.

package fs

import (
	"github.com/cockroachdb/pebble/vfs"
	"io"
	"os"
	"path"
	"sort"
)

type File interface {
	io.Closer
	io.Reader
	io.ReaderAt
	io.Writer
	io.WriterAt

	Stat() (os.FileInfo, error)
	Sync() error
}

const defaultPerm = 0755

type FS interface {
<<<<<<< HEAD
	Open(name string, flag int) (File, error)
	Sub(name string) (FS, error)
	List() ([]os.FileInfo, error)
	Exists(name string) (bool, error)
	Remove(name string) error
=======
	Open(pth string, flag int) (File, error)
	Sub(pth string) (FS, error)
	List(pth string) ([]os.FileInfo, error)
	Exists(pth string) (bool, error)
}

type subFS struct {
	dir string
	FS
}

func (s *subFS) Open(name string, flag int) (File, error) {
	return s.FS.Open(path.Join(s.dir, name), flag)
}

func (s *subFS) Sub(name string) (FS, error) {
	return s.FS.Sub(path.Join(s.dir, name))
}

func (s *subFS) Exists(name string) (bool, error) {
	return s.FS.Exists(path.Join(s.dir, name))
}

func (s *subFS) List(name string) ([]os.FileInfo, error) {
	return s.FS.List(path.Join(s.dir, name))
>>>>>>> 7427a4af
}

type defaultFS struct {
	perm os.FileMode
}

var Default FS = &defaultFS{perm: defaultPerm}

func (d *defaultFS) Open(pth string, flag int) (File, error) {
	return os.OpenFile(pth, flag, d.perm)
}

func (d *defaultFS) Sub(pth string) (FS, error) {
	if err := os.MkdirAll(pth, d.perm); err != nil {
		return nil, err
	}
	return &subFS{dir: pth, FS: d}, nil
}

func (d *defaultFS) Exists(pth string) (bool, error) {
	_, err := os.Stat(pth)
	if os.IsNotExist(err) {
		return false, nil
	}
	return true, err
}

func (d *defaultFS) List(pth string) ([]os.FileInfo, error) {
	entries, err := os.ReadDir(pth)
	if err != nil {
		return nil, err
	}
	infos := make([]os.FileInfo, len(entries))
	for i, e := range entries {
		infos[i], err = e.Info()
		if err != nil {
			return nil, err
		}
	}
	return infos, nil
}

func (d *defaultFS) Remove(name string) error {
	return os.Remove(path.Join(d.dir, name))
}

func OSDirFS(dir string) (FS, error) {
	return (&defaultFS{perm: defaultPerm}).Sub(dir)
}

func NewMem() FS {
	return &memFS{
		FS:   vfs.NewMem(),
		perm: defaultPerm,
	}
}

type memFS struct {
	vfs.FS
	perm os.FileMode
}

func (m *memFS) Open(name string, flag int) (File, error) {
	if flag&os.O_CREATE != 0 {
		// create
		if flag&os.O_EXCL == 0 {
			return m.FS.Create(name)
		} else {
			if e, err := m.Exists(name); err != nil || e {
				if err != nil {
					return nil, err
				} else {
					return nil, nil
				}
			} else {
				return m.FS.Create(name)
			}

		}
	} else if flag&os.O_RDWR != 0 || flag&os.O_WRONLY != 0 {
		// not readonly
		return m.FS.OpenReadWrite(name)
	} else {
		// readonly
		return m.FS.Open(name)
	}
}

func (m *memFS) Sub(pth string) (FS, error) {
	if err := m.FS.MkdirAll(path.Clean(pth), m.perm); err != nil {
		return nil, err
	}
	return &subFS{dir: pth, FS: m}, nil
}

func (m *memFS) Exists(name string) (bool, error) {
	_, err := m.FS.Stat(name)
	if err == nil {
		return true, nil
	}
	if os.IsNotExist(err) {
		return false, nil
	}
	return false, err
}

<<<<<<< HEAD
func (m *memFS) List() ([]os.FileInfo, error) {
	return afero.ReadDir(m.Fs, ".")
}

func (m *memFS) Remove(name string) error {
	return m.Remove(name)
=======
func (m *memFS) List(pth string) ([]os.FileInfo, error) {
	entries, err := m.FS.List(pth)
	if err != nil {
		return nil, err
	}
	infos := make([]os.FileInfo, len(entries))
	for i, e := range entries {
		infos[i], err = m.FS.Stat(path.Join(pth, e))
		if err != nil {
			return nil, err
		}
	}
	sort.Slice(infos, func(i, j int) bool {
		return infos[i].Name() < infos[j].Name()
	})

	return infos, nil
>>>>>>> 7427a4af
}<|MERGE_RESOLUTION|>--- conflicted
+++ resolved
@@ -10,6 +10,7 @@
 package fs
 
 import (
+	"github.com/cockroachdb/errors"
 	"github.com/cockroachdb/pebble/vfs"
 	"io"
 	"os"
@@ -31,17 +32,11 @@
 const defaultPerm = 0755
 
 type FS interface {
-<<<<<<< HEAD
-	Open(name string, flag int) (File, error)
-	Sub(name string) (FS, error)
-	List() ([]os.FileInfo, error)
-	Exists(name string) (bool, error)
-	Remove(name string) error
-=======
 	Open(pth string, flag int) (File, error)
 	Sub(pth string) (FS, error)
 	List(pth string) ([]os.FileInfo, error)
 	Exists(pth string) (bool, error)
+	Remove(pth string) error
 }
 
 type subFS struct {
@@ -63,7 +58,10 @@
 
 func (s *subFS) List(name string) ([]os.FileInfo, error) {
 	return s.FS.List(path.Join(s.dir, name))
->>>>>>> 7427a4af
+}
+
+func (s *subFS) Remove(name string) error {
+	return s.FS.Remove(path.Join(s.dir, name))
 }
 
 type defaultFS struct {
@@ -106,8 +104,11 @@
 	return infos, nil
 }
 
-func (d *defaultFS) Remove(name string) error {
-	return os.Remove(path.Join(d.dir, name))
+func (d *defaultFS) Remove(pth string) error {
+	if e, err := d.Exists(pth); err != nil || !e {
+		return errors.New("Invalid file path")
+	}
+	return os.RemoveAll(pth)
 }
 
 func OSDirFS(dir string) (FS, error) {
@@ -170,14 +171,6 @@
 	return false, err
 }
 
-<<<<<<< HEAD
-func (m *memFS) List() ([]os.FileInfo, error) {
-	return afero.ReadDir(m.Fs, ".")
-}
-
-func (m *memFS) Remove(name string) error {
-	return m.Remove(name)
-=======
 func (m *memFS) List(pth string) ([]os.FileInfo, error) {
 	entries, err := m.FS.List(pth)
 	if err != nil {
@@ -195,5 +188,11 @@
 	})
 
 	return infos, nil
->>>>>>> 7427a4af
+}
+
+func (m *memFS) Remove(pth string) error {
+	if e, err := m.Exists(pth); err != nil || !e {
+		return errors.New("Invalid file path")
+	}
+	return m.RemoveAll(pth)
 }