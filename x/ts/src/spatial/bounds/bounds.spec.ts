--- conflicted
+++ resolved
@@ -226,11 +226,7 @@
         [[[3, 7]], 8, { index: 1, position: 0 }],
       ];
     SPECS.forEach(([b, target, expected]) => {
-<<<<<<< HEAD
-      test(`should return ${expected.index} ${expected.position} for ${b} and ${target}`, () => {
-=======
       test(`should return ${expected.index}:${expected.position} for ${target}`, () => {
->>>>>>> ec840218
         expect(bounds.findInsertPosition(b, target)).toEqual(expected);
       });
     });
@@ -417,10 +413,8 @@
           { lower: 47240, upper: 47066 + 354 },
         ]);
       });
-      it("should insert a value into a sorted array of bounds", () => {});
-    });
-  });
-<<<<<<< HEAD
+    });
+  });
   describe("linspace", () => {
     it("should generate the correct array", () => {
       const b = bounds.construct([1, 3]);
@@ -436,6 +430,4 @@
       expect(bounds.clamp(b, 4)).toEqual(2);
     });
   });
-=======
->>>>>>> ec840218
 });