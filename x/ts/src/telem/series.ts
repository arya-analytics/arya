--- conflicted
+++ resolved
@@ -1153,21 +1153,13 @@
   }
 }
 
-<<<<<<< HEAD
-export type SeriesPayload = z.infer<typeof Series.crudeZ>;
-
-=======
->>>>>>> f7e737a6
 interface AlignmentDigest {
   domain: bigint;
   sample: bigint;
 }
 
-<<<<<<< HEAD
-=======
 export type SeriesPayload = z.infer<typeof Series.crudeZ>;
 
->>>>>>> f7e737a6
 const alignmentDigest = (alignment: bigint): AlignmentDigest => {
   const domain = alignment >> 32n;
   const sample = alignment & 0xffffffffn;
