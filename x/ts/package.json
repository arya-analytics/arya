{
  "name": "@synnaxlabs/x",
  "version": "0.35.0",
  "type": "module",
  "description": "Common Utilities for Synnax Labs",
  "repository": "https://github.com/synnaxlabs/synnax/tree/main/x/go",
  "keywords": [
    "synnax",
    "utilities",
    "data acquisition",
    "big data",
    "telemetry",
    "control systems"
  ],
  "scripts": {
    "build": "tsc --noEmit && vite build",
    "test": "vitest",
    "cov": "vitest --coverage",
    "lint": "eslint --cache",
    "fix": "eslint --cache --fix"
  },
  "dependencies": {
    "js-convert-case": "^4.2.0",
    "nanoid": "^5.0.7",
    "zod": "^3.23.8"
  },
  "devDependencies": {
    "@synnaxlabs/tsconfig": "workspace:*",
    "@synnaxlabs/vite-plugin": "workspace:*",
    "@types/node": "^22.7.5",
    "@vitest/coverage-v8": "^2.1.4",
<<<<<<< HEAD
=======
    "eslint": "^9.12.0",
>>>>>>> 953e00ec
    "eslint-config-synnaxlabs": "workspace:*",
    "typescript": "^5.6.3",
    "vite": "^5.4.10",
    "vitest": "^2.1.4"
  },
  "main": "./dist/index.cjs",
  "module": "./dist/index.js",
  "types": "./dist/src/index.d.ts",
  "exports": {
    ".": {
      "import": "./dist/index.js",
      "require": "./dist/index.cjs",
      "types": "./dist/src/index.d.ts"
    },
    "./binary": {
      "import": "./dist/binary.js",
      "require": "./dist/binary.cjs",
      "types": "./dist/src/binary/index.d.ts"
    },
    "./compare": {
      "import": "./dist/compare.js",
      "require": "./dist/compare.cjs",
      "types": "./dist/src/compare/index.d.ts"
    },
    "./deep": {
      "import": "./dist/deep.js",
      "require": "./dist/deep.cjs",
      "types": "./dist/src/deep/index.d.ts"
    },
    "./kv": {
      "import": "./dist/kv.js",
      "require": "./dist/kv.cjs",
      "types": "./dist/src/kv/index.d.ts"
    },
    "./runtime": {
      "import": "./dist/runtime.js",
      "require": "./dist/runtime.cjs",
      "types": "./dist/src/runtime/index.d.ts"
    },
    "./observe": {
      "import": "./dist/observe.js",
      "require": "./dist/observe.cjs",
      "types": "./dist/src/observe/index.d.ts"
    },
    "./box": {
      "import": "./dist/box.js",
      "require": "./dist/box.cjs",
      "types": "./dist/src/spatial/box/index.d.ts"
    },
    "./bounds": {
      "import": "./dist/bounds.js",
      "require": "./dist/bounds.cjs",
      "types": "./dist/src/spatial/bounds/index.d.ts"
    },
    "./dimensions": {
      "import": "./dist/dimensions.js",
      "require": "./dist/dimensions.cjs",
      "types": "./dist/src/spatial/dimensions/index.d.ts"
    },
    "./direction": {
      "import": "./dist/direction.js",
      "require": "./dist/direction.cjs",
      "types": "./dist/src/spatial/direction/index.d.ts"
    },
    "./location": {
      "import": "./dist/location.js",
      "require": "./dist/location.cjs",
      "types": "./dist/src/spatial/location/index.d.ts"
    },
    "./position": {
      "import": "./dist/position.js",
      "require": "./dist/position.cjs",
      "types": "./dist/src/spatial/position/index.d.ts"
    },
    "./scale": {
      "import": "./dist/scale.js",
      "require": "./dist/scale.cjs",
      "types": "./dist/src/spatial/scale/index.d.ts"
    },
    "./xy": {
      "import": "./dist/xy.js",
      "require": "./dist/xy.cjs",
      "types": "./dist/src/spatial/xy/index.d.ts"
    },
    "./spatial": {
      "import": "./dist/spatial.js",
      "require": "./dist/spatial.cjs",
      "types": "./dist/src/spatial/index.d.ts"
    },
    "./telem": {
      "import": "./dist/telem.js",
      "require": "./dist/telem.cjs",
      "types": "./dist/src/telem/index.d.ts"
    },
    "./url": {
      "import": "./dist/url.js",
      "require": "./dist/url.cjs",
      "types": "./dist/src/url/index.d.ts"
    },
    "./worker": {
      "import": "./dist/worker.js",
      "require": "./dist/worker.cjs",
      "types": "./dist/src/worker/index.d.ts"
    },
    "./destructor": {
      "import": "./dist/destructor.js",
      "require": "./dist/destructor.cjs",
      "types": "./dist/src/destructor.d.ts"
    },
    "./debounce": {
      "import": "./dist/debounce.js",
      "require": "./dist/debounce.cjs",
      "types": "./dist/src/debounce/index.d.ts"
    },
    "./toArray": {
      "import": "./dist/toArray.js",
      "require": "./dist/toArray.cjs",
      "types": "./dist/src/toArray.d.ts"
    },
    "./search": {
      "import": "./dist/search.js",
      "require": "./dist/search.cjs",
      "types": "./dist/src/search.d.ts"
    },
    "./unique": {
      "import": "./dist/unique.js",
      "require": "./dist/unique.cjs",
      "types": "./dist/src/unique.d.ts"
    },
    "./record": {
      "import": "./dist/record.js",
      "require": "./dist/record.cjs",
      "types": "./dist/src/record.d.ts"
    },
    "./change": {
      "import": "./dist/change.js",
      "require": "./dist/change.cjs",
      "types": "./dist/src/change/index.d.ts"
    },
    "./identity": {
      "import": "./dist/identity.js",
      "require": "./dist/identity.cjs",
      "types": "./dist/src/identity.d.ts"
    },
    "./caseconv": {
      "import": "./dist/caseconv.js",
      "require": "./dist/caseconv.cjs",
      "types": "./dist/src/caseconv/index.d.ts"
    },
    "./zodutil": {
      "import": "./dist/zodutil.js",
      "require": "./dist/zodutil.cjs",
      "types": "./dist/src/zodutil/index.d.ts"
    }
  }
}<|MERGE_RESOLUTION|>--- conflicted
+++ resolved
@@ -29,10 +29,7 @@
     "@synnaxlabs/vite-plugin": "workspace:*",
     "@types/node": "^22.7.5",
     "@vitest/coverage-v8": "^2.1.4",
-<<<<<<< HEAD
-=======
     "eslint": "^9.12.0",
->>>>>>> 953e00ec
     "eslint-config-synnaxlabs": "workspace:*",
     "typescript": "^5.6.3",
     "vite": "^5.4.10",
