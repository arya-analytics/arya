--- conflicted
+++ resolved
@@ -25,11 +25,7 @@
   "devDependencies": {
     "@synnaxlabs/tsconfig": "workspace:*",
     "@synnaxlabs/vite-plugin": "workspace:*",
-<<<<<<< HEAD
-    "@types/node": "^22.10.2",
-=======
     "@types/node": "^22.10.3",
->>>>>>> 2d824a16
     "eslint": "^9.17.0",
     "eslint-config-synnaxlabs": "workspace:*",
     "typescript": "^5.7.2",
