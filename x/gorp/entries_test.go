--- conflicted
+++ resolved
@@ -10,11 +10,7 @@
 )
 
 var _ = Describe("Entries", func() {
-<<<<<<< HEAD
-	Describe("SeekLE and Set", func() {
-=======
-	Describe("Get and SetState", func() {
->>>>>>> 659c8769
+	Describe("Get and Set", func() {
 		It("Should return an empty slice if no entries were set on the query", func() {
 			q := gorp.NewRetrieve[int, entry]()
 			entries := gorp.GetEntries[int, entry](q)
