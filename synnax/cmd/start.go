--- conflicted
+++ resolved
@@ -11,19 +11,17 @@
 
 import (
 	"context"
-<<<<<<< HEAD
+	"os"
+	"os/signal"
+	"time"
+
+	"github.com/synnaxlabs/synnax/pkg/device"
 	"github.com/synnaxlabs/synnax/pkg/label"
-=======
-	"github.com/synnaxlabs/synnax/pkg/device"
->>>>>>> e00f2d69
 	"github.com/synnaxlabs/synnax/pkg/ranger"
 	"github.com/synnaxlabs/synnax/pkg/version"
 	"github.com/synnaxlabs/synnax/pkg/workspace"
 	"github.com/synnaxlabs/synnax/pkg/workspace/lineplot"
 	"github.com/synnaxlabs/synnax/pkg/workspace/pid"
-	"os"
-	"os/signal"
-	"time"
 
 	"github.com/samber/lo"
 	"github.com/synnaxlabs/synnax/pkg/security"
@@ -159,16 +157,13 @@
 		if err != nil {
 			return err
 		}
-<<<<<<< HEAD
 		labelSvc, err := label.OpenService(ctx, label.Config{
 			DB:       gorpDB,
 			Ontology: dist.Ontology,
 			Group:    dist.Group,
 			Signals:  dist.Signals,
 		})
-=======
 		deviceSvc, err := device.OpenService(ctx, device.Config{DB: gorpDB, Ontology: dist.Ontology, Group: dist.Group, Host: dist.Cluster, CDC: dist.CDC})
->>>>>>> e00f2d69
 		if err != nil {
 			return err
 		}
@@ -196,11 +191,8 @@
 			Group:           dist.Group,
 			Ranger:          rangeSvc,
 			Workspace:       workspaceSvc,
-<<<<<<< HEAD
 			Label:           labelSvc,
-=======
 			Device:          deviceSvc,
->>>>>>> e00f2d69
 		})
 		if err != nil {
 			return err
