--- conflicted
+++ resolved
@@ -11,12 +11,6 @@
 
 import (
 	"context"
-<<<<<<< HEAD
-=======
-	"go/types"
-
-	roacherrors "github.com/cockroachdb/errors"
->>>>>>> a4abd8b7
 	"github.com/google/uuid"
 	"github.com/samber/lo"
 	"github.com/synnaxlabs/synnax/pkg/distribution"
@@ -26,6 +20,7 @@
 	"github.com/synnaxlabs/x/gorp"
 	"github.com/synnaxlabs/x/query"
 	"github.com/synnaxlabs/x/telem"
+	"go/types"
 )
 
 // Channel is an API-friendly version of the channel.Channel type. It is simplified for
@@ -40,11 +35,8 @@
 	IsIndex     bool                 `json:"is_index" msgpack:"is_index"`
 	Index       channel.Key          `json:"index" msgpack:"index"`
 	Alias       string               `json:"alias" msgpack:"alias"`
-<<<<<<< HEAD
 	Virtual     bool                 `json:"virtual" msgpack:"virtual"`
-=======
 	Internal    bool                 `json:"internal" msgpack:"internal"`
->>>>>>> a4abd8b7
 }
 
 // ChannelService is the central API for all things Channel related.
@@ -221,11 +213,8 @@
 			IsIndex:     ch.IsIndex,
 			Index:       ch.Index(),
 			Density:     ch.DataType.Density(),
-<<<<<<< HEAD
 			Virtual:     ch.Virtual,
-=======
 			Internal:    ch.Internal,
->>>>>>> a4abd8b7
 		}
 	}
 	return translated
@@ -241,11 +230,8 @@
 			DataType:    ch.DataType,
 			IsIndex:     ch.IsIndex,
 			LocalIndex:  ch.Index.LocalKey(),
-<<<<<<< HEAD
 			Virtual:     ch.Virtual,
-=======
 			Internal:    ch.Internal,
->>>>>>> a4abd8b7
 		}
 		if ch.IsIndex {
 			tCH.LocalIndex = tCH.LocalKey
