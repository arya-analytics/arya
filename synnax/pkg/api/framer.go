--- conflicted
+++ resolved
@@ -11,6 +11,8 @@
 
 import (
 	"context"
+	"go/types"
+
 	"github.com/synnaxlabs/alamos"
 	"github.com/synnaxlabs/freighter"
 	"github.com/synnaxlabs/freighter/freightfluence"
@@ -28,7 +30,6 @@
 	"github.com/synnaxlabs/x/gorp"
 	"github.com/synnaxlabs/x/signal"
 	"github.com/synnaxlabs/x/telem"
-	"go/types"
 )
 
 type Frame = framer.Frame
@@ -190,7 +191,6 @@
 	if err != nil {
 		return nil, err
 	}
-<<<<<<< HEAD
 	if err = s.access.Enforce(ctx, access.Request{
 		Subject: subject,
 		Action:  access.Retrieve,
@@ -198,24 +198,11 @@
 	}); err != nil {
 		return nil, err
 	}
-	streamer, err = s.Internal.NewStreamer(ctx, framer.StreamerConfig{
-		Start: req.Start,
-		Keys:  req.Keys,
-	})
-	if err != nil {
-		return
-	}
-
-	// Send an empty frame to acknowledge successful creation of streamer.
-	err = stream.Send(FrameStreamerResponse{})
-	return
-=======
 	reader, err := s.Internal.NewStreamer(ctx, framer.StreamerConfig{Keys: req.Keys})
 	if err != nil {
 		return nil, err
 	}
 	return reader, stream.Send(framer.StreamerResponse{})
->>>>>>> b40df0b2
 }
 
 type FrameWriterConfig struct {
