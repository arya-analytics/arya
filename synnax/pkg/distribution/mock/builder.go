<<<<<<< HEAD
// Copyright 2023 Synnax Labs, Inc.
//
// Use of this software is governed by the Business Source License included in the file
// licenses/BSL.txt.
//
// As of the Change Date specified in that file, in accordance with the Business Source
// License, use of this software will be governed by the Apache License, Version 2.0,
// included in the file licenses/APL.txt.

package mock

import (
	"context"
	"github.com/samber/lo"
	"github.com/synnaxlabs/synnax/pkg/distribution"
	"github.com/synnaxlabs/synnax/pkg/distribution/channel"
	"github.com/synnaxlabs/synnax/pkg/distribution/cluster"
	dcore "github.com/synnaxlabs/synnax/pkg/distribution/core"
	"github.com/synnaxlabs/synnax/pkg/distribution/core/mock"
	"github.com/synnaxlabs/synnax/pkg/distribution/framer"
	"github.com/synnaxlabs/synnax/pkg/distribution/framer/iterator"
	"github.com/synnaxlabs/synnax/pkg/distribution/framer/relay"
	"github.com/synnaxlabs/synnax/pkg/distribution/framer/writer"
	"github.com/synnaxlabs/synnax/pkg/distribution/ontology"
	"github.com/synnaxlabs/synnax/pkg/distribution/ontology/group"
	ontologycdc "github.com/synnaxlabs/synnax/pkg/distribution/ontology/signals"
	"github.com/synnaxlabs/synnax/pkg/distribution/signals"
	tmock "github.com/synnaxlabs/synnax/pkg/distribution/transport/mock"
	"github.com/synnaxlabs/x/errors"
)

type Builder struct {
	core       mock.CoreBuilder
	Nodes      map[dcore.NodeKey]distribution.Distribution
	writerNet  *tmock.FramerWriterNetwork
	iterNet    *tmock.FramerIteratorNetwork
	channelNet *tmock.ChannelNetwork
	relayNet   *tmock.FramerRelayNetwork
}

func NewBuilder(cfg ...distribution.Config) *Builder {
	coreBuilder := mock.NewCoreBuilder(cfg...)

	return &Builder{
		core:       *coreBuilder,
		writerNet:  tmock.NewFramerWriterNetwork(),
		iterNet:    tmock.NewFramerIteratorNetwork(),
		channelNet: tmock.NewChannelNetwork(),
		relayNet:   tmock.NewRelayNetwork(),
		Nodes:      make(map[dcore.NodeKey]distribution.Distribution),
	}
}

func (b *Builder) New(ctx context.Context) distribution.Distribution {
	core := b.core.New()
	d := distribution.Distribution{Core: core}

	trans := mockFramerTransport{
		iter:   b.iterNet.New(core.Config.AdvertiseAddress, 1),
		writer: b.writerNet.New(core.Config.AdvertiseAddress, 1),
		relay:  b.relayNet.New(core.Config.AdvertiseAddress, 1),
	}

	d.Ontology = lo.Must(ontology.Open(ctx, ontology.Config{DB: d.Storage.Gorpify()}))
	d.Group = lo.Must(group.OpenService(group.Config{Ontology: d.Ontology, DB: d.Storage.Gorpify()}))

	nodeOntologySvc := &cluster.NodeOntologyService{
		Cluster:  d.Cluster,
		Ontology: d.Ontology,
	}
	clusterOntologySvc := &cluster.OntologyService{Cluster: d.Cluster}
	d.Ontology.RegisterService(nodeOntologySvc)
	d.Ontology.RegisterService(clusterOntologySvc)
	nodeOntologySvc.ListenForChanges(ctx)

	d.Channel = lo.Must(channel.New(ctx, channel.ServiceConfig{
		HostResolver: d.Cluster,
		ClusterDB:    d.Storage.Gorpify(),
		TSChannel:    d.Storage.TS,
		Transport:    b.channelNet.New(d.Config.AdvertiseAddress),
		Ontology:     d.Ontology,
		Group:        d.Group,
	}))

	d.Framer = lo.Must(framer.Open(framer.Config{
		Instrumentation: d.Instrumentation,
		ChannelReader:   d.Channel,
		TS:              d.Storage.TS,
		HostResolver:    d.Cluster,
		Transport:       trans,
	}))

	d.Signals = lo.Must(signals.New(signals.Config{
		Instrumentation: d.Instrumentation,
		Channel:         d.Channel,
		Framer:          d.Framer,
	}))

	// If we're not the bootstrapper, don't propagate changes to prevent issues when
	// trying to find free channels. We're going to resolve this issue in #105:
	// https://github.com/synnaxlabs/synnax/issues/105
	if d.Cluster.HostKey().IsBootstrapper() {
		d.Closers = append(d.Closers, lo.Must(ontologycdc.Publish(ctx, d.Signals, d.Ontology)))
	}

	b.Nodes[core.Cluster.HostKey()] = d

	return d
}

func (b *Builder) Close() error {
	c := errors.NewCatcher(errors.WithAggregation())
	for _, node := range b.Nodes {
		c.Exec(node.Close)
	}
	return c.Error()
}

func (b *Builder) Cleanup() error {
	return b.core.Cleanup()
}

type mockFramerTransport struct {
	iter   iterator.Transport
	writer writer.Transport
	relay  relay.Transport
}

var _ framer.Transport = (*mockFramerTransport)(nil)

func (m mockFramerTransport) Iterator() iterator.Transport {
	return m.iter
}

func (m mockFramerTransport) Writer() writer.Transport {
	return m.writer
}

func (m mockFramerTransport) Relay() relay.Transport {
	return m.relay
}
=======
// Copyright 2023 Synnax Labs, Inc.
//
// Use of this software is governed by the Business Source License included in the file
// licenses/BSL.txt.
//
// As of the Change Date specified in that file, in accordance with the Business Source
// License, use of this software will be governed by the Apache License, Version 2.0,
// included in the file licenses/APL.txt.

package mock

import (
	"context"

	"github.com/samber/lo"
	"github.com/synnaxlabs/synnax/pkg/distribution"
	"github.com/synnaxlabs/synnax/pkg/distribution/channel"
	dcore "github.com/synnaxlabs/synnax/pkg/distribution/core"
	"github.com/synnaxlabs/synnax/pkg/distribution/core/mock"
	"github.com/synnaxlabs/synnax/pkg/distribution/framer"
	"github.com/synnaxlabs/synnax/pkg/distribution/framer/iterator"
	"github.com/synnaxlabs/synnax/pkg/distribution/framer/relay"
	"github.com/synnaxlabs/synnax/pkg/distribution/framer/writer"
	"github.com/synnaxlabs/synnax/pkg/distribution/ontology"
	"github.com/synnaxlabs/synnax/pkg/distribution/ontology/group"
	ontologycdc "github.com/synnaxlabs/synnax/pkg/distribution/ontology/signals"
	"github.com/synnaxlabs/synnax/pkg/distribution/signals"
	tmock "github.com/synnaxlabs/synnax/pkg/distribution/transport/mock"
	"github.com/synnaxlabs/x/errutil"
)

type Builder struct {
	core       mock.CoreBuilder
	Nodes      map[dcore.NodeKey]distribution.Distribution
	writerNet  *tmock.FramerWriterNetwork
	iterNet    *tmock.FramerIteratorNetwork
	channelNet *tmock.ChannelNetwork
	relayNet   *tmock.FramerRelayNetwork
}

func NewBuilder(cfg ...distribution.Config) *Builder {
	coreBuilder := mock.NewCoreBuilder(cfg...)

	return &Builder{
		core:       *coreBuilder,
		writerNet:  tmock.NewFramerWriterNetwork(),
		iterNet:    tmock.NewFramerIteratorNetwork(),
		channelNet: tmock.NewChannelNetwork(),
		relayNet:   tmock.NewRelayNetwork(),
		Nodes:      make(map[dcore.NodeKey]distribution.Distribution),
	}
}

func (b *Builder) New(ctx context.Context) distribution.Distribution {
	core := b.core.New()
	d := distribution.Distribution{Core: core}

	trans := mockFramerTransport{
		iter:   b.iterNet.New(core.Config.AdvertiseAddress, 1),
		writer: b.writerNet.New(core.Config.AdvertiseAddress, 1),
		relay:  b.relayNet.New(core.Config.AdvertiseAddress, 1),
	}

	d.Ontology = lo.Must(ontology.Open(ctx, ontology.Config{DB: d.Storage.Gorpify()}))
	d.Group = lo.Must(group.OpenService(group.Config{Ontology: d.Ontology, DB: d.Storage.Gorpify()}))

	nodeOntologySvc := &dcore.NodeOntologyService{
		Cluster:  d.Cluster,
		Ontology: d.Ontology,
	}
	clusterOntologySvc := &dcore.ClusterOntologyService{Cluster: d.Cluster}
	d.Ontology.RegisterService(nodeOntologySvc)
	d.Ontology.RegisterService(clusterOntologySvc)
	nodeOntologySvc.ListenForChanges(ctx)

	d.Channel = lo.Must(channel.New(ctx, channel.ServiceConfig{
		HostResolver:     d.Cluster,
		ClusterDB:        d.Storage.Gorpify(),
		TSChannel:        d.Storage.TS,
		Transport:        b.channelNet.New(d.Config.AdvertiseAddress),
		Ontology:         d.Ontology,
		Group:            d.Group,
		IntOverflowCheck: func(count int64) error { return nil },
		GetChannelCount:  func() (int, error) { return 50, nil },
	}))

	d.Framer = lo.Must(framer.Open(framer.Config{
		Instrumentation: d.Instrumentation,
		ChannelReader:   d.Channel,
		TS:              d.Storage.TS,
		HostResolver:    d.Cluster,
		Transport:       trans,
	}))

	d.Signals = lo.Must(signals.New(signals.Config{
		Instrumentation: d.Instrumentation,
		Channel:         d.Channel,
		Framer:          d.Framer,
	}))

	// If we're not the bootstrapper, don't propagate changes to prevent issues when
	// trying to find free channels. We're going to resolve this issue in #105:
	// https://github.com/synnaxlabs/synnax/issues/105
	if d.Cluster.HostKey().IsBootstrapper() {
		d.Closers = append(d.Closers, lo.Must(ontologycdc.Publish(ctx, d.Signals, d.Ontology)))
	}

	b.Nodes[core.Cluster.HostKey()] = d

	return d
}

func (b *Builder) Close() error {
	c := errutil.NewCatch(errutil.WithAggregation())
	for _, node := range b.Nodes {
		c.Exec(node.Close)
	}
	return c.Error()
}

func (b *Builder) Cleanup() error {
	return b.core.Cleanup()
}

type mockFramerTransport struct {
	iter   iterator.Transport
	writer writer.Transport
	relay  relay.Transport
}

var _ framer.Transport = (*mockFramerTransport)(nil)

func (m mockFramerTransport) Iterator() iterator.Transport {
	return m.iter
}

func (m mockFramerTransport) Writer() writer.Transport {
	return m.writer
}

func (m mockFramerTransport) Relay() relay.Transport {
	return m.relay
}
>>>>>>> a4abd8b7
<|MERGE_RESOLUTION|>--- conflicted
+++ resolved
@@ -1,4 +1,3 @@
-<<<<<<< HEAD
 // Copyright 2023 Synnax Labs, Inc.
 //
 // Use of this software is governed by the Business Source License included in the file
@@ -75,12 +74,14 @@
 	nodeOntologySvc.ListenForChanges(ctx)
 
 	d.Channel = lo.Must(channel.New(ctx, channel.ServiceConfig{
-		HostResolver: d.Cluster,
-		ClusterDB:    d.Storage.Gorpify(),
-		TSChannel:    d.Storage.TS,
-		Transport:    b.channelNet.New(d.Config.AdvertiseAddress),
-		Ontology:     d.Ontology,
-		Group:        d.Group,
+		HostResolver:     d.Cluster,
+		ClusterDB:        d.Storage.Gorpify(),
+		TSChannel:        d.Storage.TS,
+		Transport:        b.channelNet.New(d.Config.AdvertiseAddress),
+		Ontology:         d.Ontology,
+		Group:            d.Group,
+		IntOverflowCheck: func(count int64) error { return nil },
+		GetChannelCount:  func() (int, error) { return 50, nil },
 	}))
 
 	d.Framer = lo.Must(framer.Open(framer.Config{
@@ -139,149 +140,4 @@
 
 func (m mockFramerTransport) Relay() relay.Transport {
 	return m.relay
-}
-=======
-// Copyright 2023 Synnax Labs, Inc.
-//
-// Use of this software is governed by the Business Source License included in the file
-// licenses/BSL.txt.
-//
-// As of the Change Date specified in that file, in accordance with the Business Source
-// License, use of this software will be governed by the Apache License, Version 2.0,
-// included in the file licenses/APL.txt.
-
-package mock
-
-import (
-	"context"
-
-	"github.com/samber/lo"
-	"github.com/synnaxlabs/synnax/pkg/distribution"
-	"github.com/synnaxlabs/synnax/pkg/distribution/channel"
-	dcore "github.com/synnaxlabs/synnax/pkg/distribution/core"
-	"github.com/synnaxlabs/synnax/pkg/distribution/core/mock"
-	"github.com/synnaxlabs/synnax/pkg/distribution/framer"
-	"github.com/synnaxlabs/synnax/pkg/distribution/framer/iterator"
-	"github.com/synnaxlabs/synnax/pkg/distribution/framer/relay"
-	"github.com/synnaxlabs/synnax/pkg/distribution/framer/writer"
-	"github.com/synnaxlabs/synnax/pkg/distribution/ontology"
-	"github.com/synnaxlabs/synnax/pkg/distribution/ontology/group"
-	ontologycdc "github.com/synnaxlabs/synnax/pkg/distribution/ontology/signals"
-	"github.com/synnaxlabs/synnax/pkg/distribution/signals"
-	tmock "github.com/synnaxlabs/synnax/pkg/distribution/transport/mock"
-	"github.com/synnaxlabs/x/errutil"
-)
-
-type Builder struct {
-	core       mock.CoreBuilder
-	Nodes      map[dcore.NodeKey]distribution.Distribution
-	writerNet  *tmock.FramerWriterNetwork
-	iterNet    *tmock.FramerIteratorNetwork
-	channelNet *tmock.ChannelNetwork
-	relayNet   *tmock.FramerRelayNetwork
-}
-
-func NewBuilder(cfg ...distribution.Config) *Builder {
-	coreBuilder := mock.NewCoreBuilder(cfg...)
-
-	return &Builder{
-		core:       *coreBuilder,
-		writerNet:  tmock.NewFramerWriterNetwork(),
-		iterNet:    tmock.NewFramerIteratorNetwork(),
-		channelNet: tmock.NewChannelNetwork(),
-		relayNet:   tmock.NewRelayNetwork(),
-		Nodes:      make(map[dcore.NodeKey]distribution.Distribution),
-	}
-}
-
-func (b *Builder) New(ctx context.Context) distribution.Distribution {
-	core := b.core.New()
-	d := distribution.Distribution{Core: core}
-
-	trans := mockFramerTransport{
-		iter:   b.iterNet.New(core.Config.AdvertiseAddress, 1),
-		writer: b.writerNet.New(core.Config.AdvertiseAddress, 1),
-		relay:  b.relayNet.New(core.Config.AdvertiseAddress, 1),
-	}
-
-	d.Ontology = lo.Must(ontology.Open(ctx, ontology.Config{DB: d.Storage.Gorpify()}))
-	d.Group = lo.Must(group.OpenService(group.Config{Ontology: d.Ontology, DB: d.Storage.Gorpify()}))
-
-	nodeOntologySvc := &dcore.NodeOntologyService{
-		Cluster:  d.Cluster,
-		Ontology: d.Ontology,
-	}
-	clusterOntologySvc := &dcore.ClusterOntologyService{Cluster: d.Cluster}
-	d.Ontology.RegisterService(nodeOntologySvc)
-	d.Ontology.RegisterService(clusterOntologySvc)
-	nodeOntologySvc.ListenForChanges(ctx)
-
-	d.Channel = lo.Must(channel.New(ctx, channel.ServiceConfig{
-		HostResolver:     d.Cluster,
-		ClusterDB:        d.Storage.Gorpify(),
-		TSChannel:        d.Storage.TS,
-		Transport:        b.channelNet.New(d.Config.AdvertiseAddress),
-		Ontology:         d.Ontology,
-		Group:            d.Group,
-		IntOverflowCheck: func(count int64) error { return nil },
-		GetChannelCount:  func() (int, error) { return 50, nil },
-	}))
-
-	d.Framer = lo.Must(framer.Open(framer.Config{
-		Instrumentation: d.Instrumentation,
-		ChannelReader:   d.Channel,
-		TS:              d.Storage.TS,
-		HostResolver:    d.Cluster,
-		Transport:       trans,
-	}))
-
-	d.Signals = lo.Must(signals.New(signals.Config{
-		Instrumentation: d.Instrumentation,
-		Channel:         d.Channel,
-		Framer:          d.Framer,
-	}))
-
-	// If we're not the bootstrapper, don't propagate changes to prevent issues when
-	// trying to find free channels. We're going to resolve this issue in #105:
-	// https://github.com/synnaxlabs/synnax/issues/105
-	if d.Cluster.HostKey().IsBootstrapper() {
-		d.Closers = append(d.Closers, lo.Must(ontologycdc.Publish(ctx, d.Signals, d.Ontology)))
-	}
-
-	b.Nodes[core.Cluster.HostKey()] = d
-
-	return d
-}
-
-func (b *Builder) Close() error {
-	c := errutil.NewCatch(errutil.WithAggregation())
-	for _, node := range b.Nodes {
-		c.Exec(node.Close)
-	}
-	return c.Error()
-}
-
-func (b *Builder) Cleanup() error {
-	return b.core.Cleanup()
-}
-
-type mockFramerTransport struct {
-	iter   iterator.Transport
-	writer writer.Transport
-	relay  relay.Transport
-}
-
-var _ framer.Transport = (*mockFramerTransport)(nil)
-
-func (m mockFramerTransport) Iterator() iterator.Transport {
-	return m.iter
-}
-
-func (m mockFramerTransport) Writer() writer.Transport {
-	return m.writer
-}
-
-func (m mockFramerTransport) Relay() relay.Transport {
-	return m.relay
-}
->>>>>>> a4abd8b7
+}