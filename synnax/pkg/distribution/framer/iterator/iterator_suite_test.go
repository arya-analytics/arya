// Copyright 2023 Synnax Labs, Inc.
//
// Use of this software is governed by the Business Source License included in the file
// licenses/BSL.txt.
//
// As of the Change Date specified in that file, in accordance with the Business Source
// License, use of this software will be governed by the Apache License, Version 2.0,
// included in the file licenses/APL.txt.

package iterator_test

import (
	"context"
	. "github.com/onsi/ginkgo/v2"
	. "github.com/onsi/gomega"
	"github.com/synnaxlabs/synnax/pkg/distribution/channel"
	"github.com/synnaxlabs/synnax/pkg/distribution/core"
	"github.com/synnaxlabs/synnax/pkg/distribution/core/mock"
	"github.com/synnaxlabs/synnax/pkg/distribution/framer/iterator"
	tmock "github.com/synnaxlabs/synnax/pkg/distribution/transport/mock"
	. "github.com/synnaxlabs/x/testutil"
	"testing"
)

var (
	ctx = context.Background()
)

func TestIterator(t *testing.T) {
	RegisterFailHandler(Fail)
	RunSpecs(t, "IteratorServer Suite")
}

type serviceContainer struct {
	channel channel.Service
	iter    *iterator.Service
}

<<<<<<< HEAD
func provision(n int) (*mock.CoreBuilder, map[core.NodeID]serviceContainer) {
	var (
		builder    = mock.NewCoreBuilder(core.Config{})
		services   = make(map[core.NodeID]serviceContainer)
=======
func provision(n int, logger *zap.Logger) (*mock.CoreBuilder, map[core.NodeKey]serviceContainer) {
	var (
		builder    = mock.NewCoreBuilder(core.Config{Logger: logger})
		services   = make(map[core.NodeKey]serviceContainer)
>>>>>>> 0e4f0b6e
		channelNet = tmock.NewChannelNetwork()
		iterNet    = tmock.NewFramerIteratorNetwork()
	)
	for i := 0; i < n; i++ {
		var (
			c    = builder.New()
			cont serviceContainer
		)
		cont.channel = MustSucceed(channel.New(channel.ServiceConfig{
			HostResolver: c.Cluster,
			ClusterDB:    c.Storage.Gorpify(),
			Transport:    channelNet.New(c.Config.AdvertiseAddress),
			TSChannel:    c.Storage.TS,
		}))
		cont.iter = MustSucceed(iterator.OpenService(iterator.ServiceConfig{
			TS:            c.Storage.TS,
			ChannelReader: cont.channel,
			HostResolver:  c.Cluster,
			Transport:     iterNet.New(c.Config.AdvertiseAddress),
		}))
		services[c.Cluster.HostKey()] = cont
	}
	return builder, services
}<|MERGE_RESOLUTION|>--- conflicted
+++ resolved
@@ -36,17 +36,10 @@
 	iter    *iterator.Service
 }
 
-<<<<<<< HEAD
-func provision(n int) (*mock.CoreBuilder, map[core.NodeID]serviceContainer) {
+func provision(n int) (*mock.CoreBuilder, map[core.NodeKey]serviceContainer) {
 	var (
 		builder    = mock.NewCoreBuilder(core.Config{})
-		services   = make(map[core.NodeID]serviceContainer)
-=======
-func provision(n int, logger *zap.Logger) (*mock.CoreBuilder, map[core.NodeKey]serviceContainer) {
-	var (
-		builder    = mock.NewCoreBuilder(core.Config{Logger: logger})
 		services   = make(map[core.NodeKey]serviceContainer)
->>>>>>> 0e4f0b6e
 		channelNet = tmock.NewChannelNetwork()
 		iterNet    = tmock.NewFramerIteratorNetwork()
 	)
