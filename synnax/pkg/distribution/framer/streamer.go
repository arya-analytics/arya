// Copyright 2023 Synnax Labs, Inc.
//
// Use of this software is governed by the Business Source License included in the file
// licenses/BSL.txt.
//
// As of the Change Date specified in that file, in accordance with the Business Source
// License, use of this software will be governed by the Apache License, Version 2.0,
// included in the file licenses/APL.txt.

package framer

import (
	"context"
	"github.com/samber/lo"
	"github.com/synnaxlabs/synnax/pkg/distribution/channel"
	"github.com/synnaxlabs/synnax/pkg/distribution/framer/core"
	"github.com/synnaxlabs/synnax/pkg/distribution/framer/iterator"
	"github.com/synnaxlabs/synnax/pkg/distribution/framer/relay"
	"github.com/synnaxlabs/synnax/pkg/storage/ts"
	"github.com/synnaxlabs/x/confluence"
	"github.com/synnaxlabs/x/reflect"
	"github.com/synnaxlabs/x/signal"
	"github.com/synnaxlabs/x/telem"
)

type Streamer = confluence.Segment[StreamerRequest, StreamerResponse]

type streamer struct {
	ts                 *ts.DB
	sendControlDigests bool
	controlStateKey    channel.Key
	confluence.AbstractUnarySink[StreamerRequest]
	confluence.AbstractUnarySource[StreamerResponse]
	iter struct {
		flow      confluence.Flow
		requests  confluence.Inlet[IteratorRequest]
		responses confluence.Outlet[IteratorResponse]
	}
	relay struct {
		flow      confluence.Flow
		requests  confluence.Inlet[relay.Request]
		responses confluence.Outlet[relay.Response]
	}
}

// Flow implements confluence.Flow.
func (l *streamer) Flow(sCtx signal.Context, opts ...confluence.Option) {
	hasIter := !reflect.IsNil(l.iter.flow)
	if hasIter {
		l.iter.flow.Flow(sCtx, opts...)
	}
	o := confluence.NewOptions(opts)
	o.AttachClosables(l.Out)

	sCtx.Go(func(ctx context.Context) error {
		if hasIter {
			// start off by exhausting the iterator
		o:
			for {
				l.iter.requests.Inlet() <- IteratorRequest{
					Command: iterator.Next,
					Span:    iterator.AutoSpan,
				}

				for res := range l.iter.responses.Outlet() {
					if res.Variant == iterator.AckResponse {
						if res.Ack == false {
							break o
						}
						break
					}
					l.Out.Inlet() <- StreamerResponse{
						Frame: res.Frame,
						Error: res.Error,
					}
				}
			}
		}

		// Close the iterator and drain the response channel
		if hasIter {
			l.iter.requests.Close()
			confluence.Drain(l.iter.responses)
		}

		l.relay.flow.Flow(sCtx, append(opts, confluence.WithAddress("relay-reader"))...)

		if l.sendControlDigests {
			u := l.ts.ControlUpdateToFrame(ctx, l.ts.ControlStates())
			l.Out.Inlet() <- StreamerResponse{Frame: core.NewFrameFromStorage(u)}
		}

		// Then we'll tap into the Relay for stream updates
		for {
			select {
			case <-ctx.Done():
				l.relay.requests.Close()
				confluence.Drain(l.relay.responses)
				return ctx.Err()
			case res, ok := <-l.relay.responses.Outlet():
				if !ok {
					return nil
				}
				if err := signal.SendUnderContext(ctx, l.Out.Inlet(), StreamerResponse{Frame: res.Frame}); err != nil {
					l.relay.requests.Close()
					confluence.Drain(l.relay.responses)
					return err
				}
			case req, ok := <-l.In.Outlet():
				if !ok {
					l.relay.requests.Close()
					confluence.Drain(l.relay.responses)
					return nil
				}
				if !l.sendControlDigests && lo.Contains(req.Keys, l.controlStateKey) {
					l.sendControlDigests = true
					u := l.ts.ControlUpdateToFrame(ctx, l.ts.ControlStates())
					l.Out.Inlet() <- StreamerResponse{Frame: core.NewFrameFromStorage(u)}
				}
				if err := signal.SendUnderContext(ctx, l.relay.requests.Inlet(), relay.Request{Keys: req.Keys}); err != nil {
					l.relay.requests.Close()
					confluence.Drain(l.relay.responses)
					return err
				}
			}
		}
	}, o.Signal...)
}

type StreamerConfig struct {
	Start telem.TimeStamp `json:"start" msgpack:"start"`
	Keys  channel.Keys    `json:"keys" msgpack:"keys"`
}

type StreamerRequest = StreamerConfig

func (s *Service) NewStreamer(ctx context.Context, cfg StreamerConfig) (Streamer, error) {
	l := &streamer{
		ts:                 s.iterator.TS,
		controlStateKey:    s.controlStateKey,
		sendControlDigests: lo.Contains(cfg.Keys, s.controlStateKey),
	}
<<<<<<< HEAD
	//anyLeased := lo.SomeBy(cfg.Keys, func(k channel.Key) bool { return !k.Free() && k != s.controlStateKey })
	//now := telem.Now()
	//if anyLeased && !cfg.Start.IsZero() && cfg.Start.Before(now) {
	//	iter, err := s.NewStreamIterator(ctx, IteratorConfig{
	//		Keys: cfg.Keys,
	//		// Read from just after now so we make sure we get all data.
	//		Bounds: cfg.Start.Range(now.Add(5 * telem.Second)),
	//	})
	//	if err != nil {
	//		return nil, err
	//	}
	//	iterReq, iterRes := confluence.Attach(iter, 1)
	//	l.iter.flow = iter
	//	l.iter.requests = iterReq
	//	l.iter.responses = iterRes
	//}
=======
	anyLeased := lo.SomeBy(cfg.Keys, func(k channel.Key) bool { return !k.Free() && k != s.controlStateKey })
	now := telem.Now()
	if anyLeased && !cfg.Start.IsZero() && cfg.Start.Before(now) {
		iter, err := s.NewStreamIterator(ctx, IteratorConfig{
			Keys: cfg.Keys,
			// Read from just after now so we make sure we get all data.
			Bounds: cfg.Start.Range(now.Add(5 * telem.Second)),
		})
		if err != nil {
			return nil, err
		}
		iterReq, iterRes := confluence.Attach(iter, 30)
		l.iter.flow = iter
		l.iter.requests = iterReq
		l.iter.responses = iterRes
	}
>>>>>>> cb0f4858
	rel, err := s.Relay.NewStreamer(ctx, relay.StreamerConfig{Keys: cfg.Keys})
	if err != nil {
		return nil, err
	}
	relayReq, relayRes := confluence.Attach(rel, 30)
	relayReq.SetInletAddress("relay-reader")
	relayRes.SetOutletAddress("relay-reader")
	l.relay.flow = rel
	l.relay.requests = relayReq
	l.relay.responses = relayRes
	return l, err
}<|MERGE_RESOLUTION|>--- conflicted
+++ resolved
@@ -140,24 +140,6 @@
 		controlStateKey:    s.controlStateKey,
 		sendControlDigests: lo.Contains(cfg.Keys, s.controlStateKey),
 	}
-<<<<<<< HEAD
-	//anyLeased := lo.SomeBy(cfg.Keys, func(k channel.Key) bool { return !k.Free() && k != s.controlStateKey })
-	//now := telem.Now()
-	//if anyLeased && !cfg.Start.IsZero() && cfg.Start.Before(now) {
-	//	iter, err := s.NewStreamIterator(ctx, IteratorConfig{
-	//		Keys: cfg.Keys,
-	//		// Read from just after now so we make sure we get all data.
-	//		Bounds: cfg.Start.Range(now.Add(5 * telem.Second)),
-	//	})
-	//	if err != nil {
-	//		return nil, err
-	//	}
-	//	iterReq, iterRes := confluence.Attach(iter, 1)
-	//	l.iter.flow = iter
-	//	l.iter.requests = iterReq
-	//	l.iter.responses = iterRes
-	//}
-=======
 	anyLeased := lo.SomeBy(cfg.Keys, func(k channel.Key) bool { return !k.Free() && k != s.controlStateKey })
 	now := telem.Now()
 	if anyLeased && !cfg.Start.IsZero() && cfg.Start.Before(now) {
@@ -174,7 +156,6 @@
 		l.iter.requests = iterReq
 		l.iter.responses = iterRes
 	}
->>>>>>> cb0f4858
 	rel, err := s.Relay.NewStreamer(ctx, relay.StreamerConfig{Keys: cfg.Keys})
 	if err != nil {
 		return nil, err
