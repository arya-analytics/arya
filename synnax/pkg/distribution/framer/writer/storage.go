// Copyright 2023 Synnax Labs, Inc.
//
// Use of this software is governed by the Business Source License included in the file
// licenses/BSL.txt.
//
// As of the Change Date specified in that file, in accordance with the Business Source
// License, use of this software will be governed by the Apache License, Version 2.0,
// included in the file licenses/APL.txt.

package writer

import (
	"context"
	"github.com/synnaxlabs/cesium"
	"github.com/synnaxlabs/synnax/pkg/distribution/core"
	"github.com/synnaxlabs/synnax/pkg/storage"
)

func newRequestTranslator() func(ctx context.Context, in Request) (cesium.WriteRequest, bool, error) {
	return func(ctx context.Context, in Request) (storage.TSWriteRequest, bool, error) {
		return cesium.WriteRequest{
			Command: cesium.WriterCommand(in.Command), Frame: in.Frame.ToStorage(),
		}, true, nil
	}
}

<<<<<<< HEAD
func newResponseTranslator(host core.NodeID) func(ctx context.Context, in cesium.WriteResponse) (Response, bool, error) {
	return func(ctx context.Context, in storage.TSWriteResponse) (Response, bool, error) {
=======
func newResponseTranslator(host core.NodeKey) func(ctx context.Context, in cesium.WriteResponse) (Response, bool, error) {
	return func(ctx context.Context, in cesium.WriteResponse) (Response, bool, error) {
>>>>>>> 0e4f0b6e
		return Response{
			Command: Command(in.Command),
			Ack:     in.Ack,
			Err:     in.Err,
			SeqNum:  in.SeqNum,
			NodeKey:  host,
		}, true, nil
	}
}<|MERGE_RESOLUTION|>--- conflicted
+++ resolved
@@ -24,13 +24,8 @@
 	}
 }
 
-<<<<<<< HEAD
-func newResponseTranslator(host core.NodeID) func(ctx context.Context, in cesium.WriteResponse) (Response, bool, error) {
+func newResponseTranslator(host core.NodeKey) func(ctx context.Context, in cesium.WriteResponse) (Response, bool, error) {
 	return func(ctx context.Context, in storage.TSWriteResponse) (Response, bool, error) {
-=======
-func newResponseTranslator(host core.NodeKey) func(ctx context.Context, in cesium.WriteResponse) (Response, bool, error) {
-	return func(ctx context.Context, in cesium.WriteResponse) (Response, bool, error) {
->>>>>>> 0e4f0b6e
 		return Response{
 			Command: Command(in.Command),
 			Ack:     in.Ack,
