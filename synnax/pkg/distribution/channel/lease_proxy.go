--- conflicted
+++ resolved
@@ -16,22 +16,15 @@
 	"github.com/synnaxlabs/synnax/pkg/distribution/ontology"
 	"github.com/synnaxlabs/synnax/pkg/distribution/ontology/group"
 	"github.com/synnaxlabs/synnax/pkg/distribution/proxy"
-	"github.com/synnaxlabs/x/errutil"
 	"github.com/synnaxlabs/x/gorp"
 )
 
 type leaseProxy struct {
 	ServiceConfig
-<<<<<<< HEAD
-	router        proxy.BatchFactory[Channel]
+	createRouter  proxy.BatchFactory[Channel]
+	deleteRouter  proxy.BatchFactory[Key]
 	leasedCounter *counter
 	freeCounter   *counter
-=======
-	createRouter  proxy.BatchFactory[Channel]
-	deleteRouter  proxy.BatchFactory[Key]
-	leasedCounter *kv.AtomicInt64Counter
-	freeCounter   *kv.AtomicInt64Counter
->>>>>>> 47751afa
 	group         group.Group
 }
 
