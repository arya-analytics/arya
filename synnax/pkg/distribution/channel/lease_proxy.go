// Copyright 2023 Synnax Labs, Inc.
//
// Use of this software is governed by the Business Source License included in the file
// licenses/BSL.txt.
//
// As of the Change Date specified in that file, in accordance with the Business Source
// License, use of this software will be governed by the Apache License, Version 2.0,
// included in the file licenses/APL.txt.

package channel

import (
	"context"

	"github.com/samber/lo"
	"github.com/synnaxlabs/synnax/pkg/distribution/core"
	"github.com/synnaxlabs/synnax/pkg/distribution/ontology"
	"github.com/synnaxlabs/synnax/pkg/distribution/ontology/group"
	"github.com/synnaxlabs/synnax/pkg/distribution/proxy"
	"github.com/synnaxlabs/x/errors"
	"github.com/synnaxlabs/x/gorp"
	"github.com/synnaxlabs/x/set"
	"github.com/synnaxlabs/x/types"
	"github.com/synnaxlabs/x/validate"
)

type leaseProxy struct {
	ServiceConfig
	createRouter    proxy.BatchFactory[Channel]
	renameRouter    proxy.BatchFactory[renameBatchEntry]
	keyRouter       proxy.BatchFactory[Key]
	leasedCounter   *counter
	freeCounter     *counter
	externalCounter *counter
	group           group.Group
	external        *set.Integer[LocalKey]
}

const leasedCounterSuffix = ".distribution.channel.leasedCounter"
const freeCounterSuffix = ".distribution.channel.counter.free"
const externalCounterSuffix = ".distribution.channel.externalCounter"

func newLeaseProxy(
	cfg ServiceConfig,
	group group.Group,
) (*leaseProxy, error) {
	leasedCounterKey := []byte(cfg.HostResolver.HostKey().String() + leasedCounterSuffix)
	c, err := openCounter(context.TODO(), cfg.ClusterDB, leasedCounterKey)
	if err != nil {
		return nil, err
	}
	externalCounterKey := []byte(cfg.HostResolver.HostKey().String() + externalCounterSuffix)
	extCtr, err := openCounter(context.TODO(), cfg.ClusterDB, externalCounterKey)
	if err != nil {
		return nil, err
	}
	p := &leaseProxy{
		ServiceConfig:   cfg,
		createRouter:    proxy.BatchFactory[Channel]{Host: cfg.HostResolver.HostKey()},
		keyRouter:       proxy.BatchFactory[Key]{Host: cfg.HostResolver.HostKey()},
		renameRouter:    proxy.BatchFactory[renameBatchEntry]{Host: cfg.HostResolver.HostKey()},
		leasedCounter:   c,
		group:           group,
		externalCounter: extCtr,
		external:        &set.Integer[LocalKey]{},
	}
	if cfg.HostResolver.HostKey() == core.Bootstrapper {
		freeCounterKey := []byte(cfg.HostResolver.HostKey().String() + freeCounterSuffix)
		c, err := openCounter(context.TODO(), cfg.ClusterDB, freeCounterKey)
		if err != nil {
			return nil, err
		}
		p.freeCounter = c
	}
	p.Transport.CreateServer().BindHandler(p.handle)
	return p, nil
}

func (lp *leaseProxy) handle(ctx context.Context, msg CreateMessage) (CreateMessage, error) {
	txn := lp.ClusterDB.OpenTx()
	err := lp.create(ctx, txn, &msg.Channels, msg.RetrieveIfNameExists)
	if err != nil {
		return CreateMessage{}, err
	}
	return CreateMessage{Channels: msg.Channels}, txn.Commit(ctx)
}

func (lp *leaseProxy) create(ctx context.Context, tx gorp.Tx, _channels *[]Channel, retrieveIfNameExists bool) error {
	channels := *_channels
	for i, ch := range channels {
		if ch.LocalKey != 0 {
			channels[i].LocalKey = 0
		}
		if ch.Leaseholder == 0 {
			channels[i].Leaseholder = lp.HostResolver.HostKey()
		}
		if ch.Expression != "" {
			channels[i].Leaseholder = core.Free
			channels[i].Virtual = true
		}
	}
	batch := lp.createRouter.Batch(channels)
	oChannels := make([]Channel, 0, len(channels))
	for nodeKey, entries := range batch.Peers {
		remoteChannels, err := lp.createRemote(ctx, nodeKey, entries, retrieveIfNameExists)
		if err != nil {
			return err
		}
		oChannels = append(oChannels, remoteChannels...)
	}
	if len(batch.Free) > 0 {
		if !lp.HostResolver.HostKey().IsBootstrapper() {
			remoteChannels, err := lp.createRemote(ctx, core.Bootstrapper, batch.Free, retrieveIfNameExists)
			if err != nil {
				return err
			}
			oChannels = append(oChannels, remoteChannels...)
		} else {
			err := lp.createFreeVirtual(ctx, tx, &batch.Free, retrieveIfNameExists)
			if err != nil {
				return err
			}
			oChannels = append(oChannels, batch.Free...)
		}
	}
	err := lp.createGateway(ctx, tx, &batch.Gateway, retrieveIfNameExists)
	if err != nil {
		return err
	}
	oChannels = append(oChannels, batch.Gateway...)
	*_channels = oChannels
	return lp.maybeSetResources(ctx, tx, oChannels)
}

func (lp *leaseProxy) createFreeVirtual(
	ctx context.Context,
	tx gorp.Tx,
	channels *[]Channel,
	retrieveIfNameExists bool,
) error {
	if lp.freeCounter == nil {
		panic("[leaseProxy] - tried to assign virtual keys on non-bootstrapper")
	}
	toCreate, err := lp.maybeRetrieveExisting(ctx, tx, channels, lp.freeCounter, retrieveIfNameExists)
	if err != nil {
		return err
	}
	if err := gorp.NewCreate[Key, Channel]().Entries(&toCreate).Exec(ctx, tx); err != nil {
		return err
	}
	return lp.maybeSetResources(ctx, tx, toCreate)
}

func (lp *leaseProxy) maybeRetrieveExisting(
	ctx context.Context,
	tx gorp.Tx,
	channels *[]Channel,
	counter *counter,
	retrieveIfNameExists bool,
) (toCreate []Channel, err error) {
	// This is the value we would increment by if retrieveIfNameExists is false or
	// if we don't find any names that already exist.
	incCounterBy := LocalKey(len(*channels))
	if retrieveIfNameExists {
		names := Names(*channels)
		if err = gorp.NewRetrieve[Key, Channel]().Where(func(c *Channel) bool {
			v := lo.IndexOf(names, c.Name)
			exists := v != -1
			if exists {
				// If it exists, replace it with the existing channel and decrement the
				// number of channels we need to create.
				(*channels)[v] = *c
				if incCounterBy != 0 {
					incCounterBy--
				}
			}
			return exists
		}).Exec(ctx, tx); err != nil {
			return
		}
	}
	nextCounterValue, err := counter.add(incCounterBy)
	if err != nil {
		return
	}

	toCreate = make([]Channel, 0, incCounterBy)
	for i, ch := range *channels {
		if ch.LocalKey == 0 {
			ch.LocalKey = nextCounterValue - incCounterBy + LocalKey(len(toCreate)) + 1
			toCreate = append(toCreate, ch)
		} else if ch.IsIndex {
			ch.LocalIndex = ch.LocalKey
		}
		(*channels)[i] = ch
	}

	return toCreate, nil
}

func (lp *leaseProxy) createGateway(
	ctx context.Context,
	tx gorp.Tx,
	channels *[]Channel,
	retrieveIfNameExists bool,
) error {
	toCreate, err := lp.maybeRetrieveExisting(ctx, tx, channels, lp.leasedCounter, retrieveIfNameExists)
	if err != nil {
		return err
	}
	storageChannels := toStorage(toCreate)
	if err := lp.TSChannel.CreateChannel(ctx, storageChannels...); err != nil {
		return err
	}
	if err := gorp.NewCreate[Key, Channel]().Entries(&toCreate).Exec(ctx, tx); err != nil {
		return err
	}

	externalCreatedKeys := make(Keys, 0, len(toCreate))
	for _, ch := range toCreate {
		if !ch.Internal {
			externalCreatedKeys = append(externalCreatedKeys, ch.Key())
		}
	}
	newExternalChannels := len(externalCreatedKeys)
	totalExternalChannels := LocalKey(newExternalChannels) + lp.externalCounter.value()
	if newExternalChannels != 0 {
		if err = lp.IntOverflowCheck(ctx, types.Uint20(totalExternalChannels)); err != nil {
			return err
		}
	}
	lp.external.Insert(externalCreatedKeys.Local()...)
	_, err = lp.externalCounter.add(LocalKey(newExternalChannels))
	if err != nil {
		return err
	}
	return nil
}

func (lp *leaseProxy) maybeSetResources(
	ctx context.Context,
	txn gorp.Tx,
	channels []Channel,
) error {
	if lp.Ontology == nil || lp.Group == nil {
		return nil
	}
	externalIds := lo.FilterMap(channels, func(ch Channel, _ int) (ontology.ID, bool) {
		return OntologyID(ch.Key()), !ch.Internal
	})
	w := lp.Ontology.NewWriter(txn)
	if err := w.DefineManyResources(ctx, externalIds); err != nil {
		return err
	}
	return w.DefineFromOneToManyRelationships(
		ctx,
		group.OntologyID(lp.group.Key),
		ontology.ParentOf,
		externalIds,
	)
}

func (lp *leaseProxy) createRemote(
	ctx context.Context,
	target core.NodeKey,
	channels []Channel,
	retrieveIfNameExists bool,
) ([]Channel, error) {
	addr, err := lp.HostResolver.Resolve(target)
	if err != nil {
		return nil, err
	}
	cm := CreateMessage{Channels: channels, RetrieveIfNameExists: retrieveIfNameExists}
	res, err := lp.Transport.CreateClient().Send(ctx, addr, cm)
	if err != nil {
		return nil, err
	}
	return res.Channels, nil
}

func (lp *leaseProxy) deleteByName(ctx context.Context, tx gorp.Tx, names []string, allowInternal bool) error {
	var res []Channel
	if err := gorp.NewRetrieve[Key, Channel]().Entries(&res).Where(func(c *Channel) bool {
		return lo.Contains(names, c.Name)
	}).Exec(ctx, tx); err != nil {
		return err
	}
	keys := KeysFromChannels(res)
	return lp.delete(ctx, tx, keys, allowInternal)
}

func (lp *leaseProxy) delete(ctx context.Context, tx gorp.Tx, keys Keys, allowInternal bool) error {
	if !allowInternal {
		var internalChannels []Channel
		err := gorp.
			NewRetrieve[Key, Channel]().
			WhereKeys(keys...).
			Where(func(c *Channel) bool { return c.Internal }).
			Entries(&internalChannels).
			Exec(ctx, tx)
		if err != nil {
			return err
		}
		var names = make([]string, 0, len(internalChannels))
		if len(internalChannels) > 0 {
			for _, ch := range internalChannels {
				names = append(names, ch.Name)
			}
			return errors.Newf("can't delete internal channel(s): %v", names)
		}
	}

	batch := lp.keyRouter.Batch(keys)
	for nodeKey, entries := range batch.Peers {
		err := lp.deleteRemote(ctx, nodeKey, entries)
		if err != nil {
			return err
		}
	}
	if len(batch.Free) > 0 {
		err := lp.deleteFreeVirtual(ctx, tx, batch.Free)
		if err != nil {
			return err
		}
	}
	if err := lp.deleteGateway(ctx, tx, batch.Gateway); err != nil {
		return err
	}
	return lp.maybeDeleteResources(ctx, tx, keys)
}

func (lp *leaseProxy) deleteFreeVirtual(ctx context.Context, tx gorp.Tx, channels Keys) error {
	return gorp.NewDelete[Key, Channel]().WhereKeys(channels...).Exec(ctx, tx)
}

func (lp *leaseProxy) deleteGateway(ctx context.Context, tx gorp.Tx, keys Keys) error {
	deletedChannels := make([]Channel, 0, len(keys))
	if err := gorp.NewRetrieve[Key, Channel]().WhereKeys(keys...).Entries(&deletedChannels).Exec(ctx, tx); err != nil {
		return err
	}
	numExternalDeleted := lo.CountBy(deletedChannels, func(ch Channel) bool { return !ch.Internal })
	if _, err := lp.externalCounter.sub(LocalKey(numExternalDeleted)); err != nil {
		return err
	}
	if err := gorp.NewDelete[Key, Channel]().WhereKeys(keys...).Exec(ctx, tx); err != nil {
		return err
	}
	lp.external.Remove(keys.Local()...)
	if err := lp.TSChannel.DeleteChannels(keys.Storage()); err != nil {
		return err
	}
	return lp.maybeDeleteResources(ctx, tx, keys)
}

func (lp *leaseProxy) maybeDeleteResources(
	ctx context.Context,
	tx gorp.Tx,
	keys Keys,
) error {
	if lp.Ontology == nil {
		return nil
	}
	ids := lo.Map(keys, func(k Key, _ int) ontology.ID { return OntologyID(k) })
	w := lp.Ontology.NewWriter(tx)
	return w.DeleteManyResources(ctx, ids)
}

func (lp *leaseProxy) deleteRemote(ctx context.Context, target core.NodeKey, keys Keys) error {
	addr, err := lp.HostResolver.Resolve(target)
	if err != nil {
		return err
	}
	_, err = lp.Transport.DeleteClient().Send(ctx, addr, DeleteRequest{Keys: keys})
	return err
}

type renameBatchEntry struct {
	key  Key
	name string
}

var _ proxy.Entry = renameBatchEntry{}

<<<<<<< HEAD
func (r renameBatchEntry) Lease() core.NodeKey {
	return r.key.Lease()
}

func unzipBatchEntries(entries []renameBatchEntry) ([]Key, []string) {
=======
func (r renameBatchEntry) Lease() core.NodeKey { return r.key.Lease() }

func unzipRenameBatch(entries []renameBatchEntry) ([]Key, []string) {
>>>>>>> e0a73715
	return lo.UnzipBy2(entries, func(e renameBatchEntry) (Key, string) {
		return e.key, e.name
	})
}

<<<<<<< HEAD
func newBatchEntries(keys Keys, names []string) []renameBatchEntry {
=======
func newRenameBatch(keys Keys, names []string) []renameBatchEntry {
>>>>>>> e0a73715
	return lo.ZipBy2(keys, names, func(k Key, n string) renameBatchEntry {
		return renameBatchEntry{key: k, name: n}
	})
}

func (lp *leaseProxy) rename(
	ctx context.Context,
	tx gorp.Tx,
	keys Keys,
	names []string,
	allowInternal bool,
) error {
	if len(keys) != len(names) {
		return errors.Wrap(validate.Error, "keys and names must be the same length")
	}
<<<<<<< HEAD
	batch := lp.renameRouter.Batch(newBatchEntries(keys, names))
	for nodeKey, entries := range batch.Peers {
		keys, names := unzipBatchEntries(entries)
=======
	batch := lp.renameRouter.Batch(newRenameBatch(keys, names))
	for nodeKey, entries := range batch.Peers {
		keys, names := unzipRenameBatch(entries)
>>>>>>> e0a73715
		err := lp.renameRemote(ctx, nodeKey, keys, names)
		if err != nil {
			return err
		}
	}
	if len(batch.Free) > 0 {
<<<<<<< HEAD
		keys, names := unzipBatchEntries(batch.Free)
=======
		keys, names := unzipRenameBatch(batch.Free)
>>>>>>> e0a73715
		err := lp.renameFreeVirtual(ctx, tx, keys, names, allowInternal)
		if err != nil {
			return err
		}
	}
	if len(batch.Gateway) > 0 {
<<<<<<< HEAD
		keys, names := unzipBatchEntries(batch.Gateway)
=======
		keys, names := unzipRenameBatch(batch.Gateway)
>>>>>>> e0a73715
		return lp.renameGateway(ctx, tx, keys, names, allowInternal)
	}
	return nil
}

func (lp *leaseProxy) renameRemote(ctx context.Context, target core.NodeKey, keys Keys, names []string) error {
	addr, err := lp.HostResolver.Resolve(target)
	if err != nil {
		return err
	}
	_, err = lp.Transport.RenameClient().Send(ctx, addr, RenameRequest{Keys: keys, Names: names})
	return err
}

func channelNameUpdater(allowInternal bool, keys Keys, names []string) func(Channel) (Channel, error) {
	return func(c Channel) (Channel, error) {
		if c.Internal && !allowInternal {
			return c, errors.Wrapf(validate.Error, "cannot rename internal channel %v", c)
		}
		c.Name = names[lo.IndexOf(keys, c.Key())]
		return c, nil
	}
}

func (lp *leaseProxy) renameFreeVirtual(ctx context.Context, tx gorp.Tx, channels Keys, names []string, allowInternal bool) error {
	return gorp.NewUpdate[Key, Channel]().
		WhereKeys(channels...).
		ChangeErr(channelNameUpdater(allowInternal, channels, names)).
		Exec(ctx, tx)
}

func (lp *leaseProxy) renameGateway(ctx context.Context, tx gorp.Tx, keys Keys, names []string, allowInternal bool) error {
	if err := gorp.NewUpdate[Key, Channel]().
		WhereKeys(keys...).
		ChangeErr(channelNameUpdater(allowInternal, keys, names)).
		Exec(ctx, tx); err != nil {
		return err
	}
	return lp.TSChannel.RenameChannels(ctx, keys.Storage(), names)
}<|MERGE_RESOLUTION|>--- conflicted
+++ resolved
@@ -93,10 +93,6 @@
 		}
 		if ch.Leaseholder == 0 {
 			channels[i].Leaseholder = lp.HostResolver.HostKey()
-		}
-		if ch.Expression != "" {
-			channels[i].Leaseholder = core.Free
-			channels[i].Virtual = true
 		}
 	}
 	batch := lp.createRouter.Batch(channels)
@@ -381,27 +377,15 @@
 
 var _ proxy.Entry = renameBatchEntry{}
 
-<<<<<<< HEAD
-func (r renameBatchEntry) Lease() core.NodeKey {
-	return r.key.Lease()
-}
-
-func unzipBatchEntries(entries []renameBatchEntry) ([]Key, []string) {
-=======
 func (r renameBatchEntry) Lease() core.NodeKey { return r.key.Lease() }
 
 func unzipRenameBatch(entries []renameBatchEntry) ([]Key, []string) {
->>>>>>> e0a73715
 	return lo.UnzipBy2(entries, func(e renameBatchEntry) (Key, string) {
 		return e.key, e.name
 	})
 }
 
-<<<<<<< HEAD
-func newBatchEntries(keys Keys, names []string) []renameBatchEntry {
-=======
 func newRenameBatch(keys Keys, names []string) []renameBatchEntry {
->>>>>>> e0a73715
 	return lo.ZipBy2(keys, names, func(k Key, n string) renameBatchEntry {
 		return renameBatchEntry{key: k, name: n}
 	})
@@ -417,37 +401,23 @@
 	if len(keys) != len(names) {
 		return errors.Wrap(validate.Error, "keys and names must be the same length")
 	}
-<<<<<<< HEAD
-	batch := lp.renameRouter.Batch(newBatchEntries(keys, names))
-	for nodeKey, entries := range batch.Peers {
-		keys, names := unzipBatchEntries(entries)
-=======
 	batch := lp.renameRouter.Batch(newRenameBatch(keys, names))
 	for nodeKey, entries := range batch.Peers {
 		keys, names := unzipRenameBatch(entries)
->>>>>>> e0a73715
 		err := lp.renameRemote(ctx, nodeKey, keys, names)
 		if err != nil {
 			return err
 		}
 	}
 	if len(batch.Free) > 0 {
-<<<<<<< HEAD
-		keys, names := unzipBatchEntries(batch.Free)
-=======
 		keys, names := unzipRenameBatch(batch.Free)
->>>>>>> e0a73715
 		err := lp.renameFreeVirtual(ctx, tx, keys, names, allowInternal)
 		if err != nil {
 			return err
 		}
 	}
 	if len(batch.Gateway) > 0 {
-<<<<<<< HEAD
-		keys, names := unzipBatchEntries(batch.Gateway)
-=======
 		keys, names := unzipRenameBatch(batch.Gateway)
->>>>>>> e0a73715
 		return lp.renameGateway(ctx, tx, keys, names, allowInternal)
 	}
 	return nil
