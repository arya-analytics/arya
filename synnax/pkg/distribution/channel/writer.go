// Copyright 2023 Synnax Labs, Inc.
//
// Use of this software is governed by the Business Source License included in the file
// licenses/BSL.txt.
//
// As of the Change Date specified in that file, in accordance with the Business Source
// License, use of this software will be governed by the Apache License, Version 2.0,
// included in the file licenses/APL.txt.

package channel

import (
	"context"
	"strings"

	"github.com/synnaxlabs/x/gorp"
)

type Writer interface {
	Create(ctx context.Context, c *Channel) error
	CreateIfNameDoesntExist(ctx context.Context, c *Channel) error
	CreateManyIfNamesDontExist(ctx context.Context, channels *[]Channel) error
	CreateMany(ctx context.Context, channels *[]Channel) error
<<<<<<< HEAD
	Delete(ctx context.Context, key Key, allowInternal bool) error
	DeleteMany(ctx context.Context, keys []Key, allowInternal bool) error
	DeleteByName(ctx context.Context, name string, allowInternal bool) error
	DeleteManyByNames(ctx context.Context, names []string, allowInternal bool) error
=======
	Delete(ctx context.Context, key Key) error
	DeleteMany(ctx context.Context, keys []Key) error
	DeleteByName(ctx context.Context, name string) error
	DeleteManyByNames(ctx context.Context, names []string) error
	Rename(ctx context.Context, key Key, newName string, allowInternal bool) error
	RenameMany(ctx context.Context, keys []Key, newNames []string, allowInternal bool) error
>>>>>>> 5ff9910a
}

type writer struct {
	proxy *leaseProxy
	tx    gorp.Tx
}

var _ Writer = writer{}

func (w writer) Create(ctx context.Context, c *Channel) error {
	channels := []Channel{*c}
	err := w.CreateMany(ctx, &channels)
	*c = channels[0]
	return err
}

func (w writer) CreateIfNameDoesntExist(ctx context.Context, c *Channel) error {
	channels := []Channel{*c}
	err := w.CreateManyIfNamesDontExist(ctx, &channels)
	*c = channels[0]
	return err
}

func (w writer) CreateManyIfNamesDontExist(ctx context.Context, channels *[]Channel) error {
	return w.proxy.create(ctx, w.tx, applyManyAdjustments(channels), true)
}

func (w writer) CreateMany(ctx context.Context, channels *[]Channel) error {
	return w.proxy.create(ctx, w.tx, applyManyAdjustments(channels), false)
}

func (w writer) Delete(ctx context.Context, key Key, allowInternal bool) error {
	return w.DeleteMany(ctx, []Key{key}, allowInternal)
}

func (w writer) DeleteMany(ctx context.Context, keys []Key, allowInternal bool) error {
	return w.proxy.delete(ctx, w.tx, keys, allowInternal)
}

func (w writer) DeleteByName(ctx context.Context, name string, allowInternal bool) error {
	return w.DeleteManyByNames(ctx, []string{name}, allowInternal)
}

func (w writer) DeleteManyByNames(ctx context.Context, names []string, allowInternal bool) error {
	return w.proxy.deleteByName(ctx, w.tx, names, allowInternal)
}

func (w writer) Rename(
	ctx context.Context,
	key Key,
	newName string,
	allowInternal bool,
) error {
	return w.RenameMany(ctx, []Key{key}, []string{newName}, allowInternal)
}

func (w writer) RenameMany(
	ctx context.Context,
	keys []Key,
	newNames []string,
	allowInternal bool,
) error {
	return w.proxy.rename(ctx, w.tx, keys, newNames, allowInternal)
}

func applyAdjustments(c Channel) Channel {
	c.Name = strings.TrimSpace(c.Name)
	return c
}

func applyManyAdjustments(channels *[]Channel) *[]Channel {
	for i := range *channels {
		(*channels)[i] = applyAdjustments((*channels)[i])
	}
	return channels
}<|MERGE_RESOLUTION|>--- conflicted
+++ resolved
@@ -21,19 +21,12 @@
 	CreateIfNameDoesntExist(ctx context.Context, c *Channel) error
 	CreateManyIfNamesDontExist(ctx context.Context, channels *[]Channel) error
 	CreateMany(ctx context.Context, channels *[]Channel) error
-<<<<<<< HEAD
 	Delete(ctx context.Context, key Key, allowInternal bool) error
 	DeleteMany(ctx context.Context, keys []Key, allowInternal bool) error
 	DeleteByName(ctx context.Context, name string, allowInternal bool) error
 	DeleteManyByNames(ctx context.Context, names []string, allowInternal bool) error
-=======
-	Delete(ctx context.Context, key Key) error
-	DeleteMany(ctx context.Context, keys []Key) error
-	DeleteByName(ctx context.Context, name string) error
-	DeleteManyByNames(ctx context.Context, names []string) error
 	Rename(ctx context.Context, key Key, newName string, allowInternal bool) error
 	RenameMany(ctx context.Context, keys []Key, newNames []string, allowInternal bool) error
->>>>>>> 5ff9910a
 }
 
 type writer struct {
