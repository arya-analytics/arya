// Copyright 2023 Synnax Labs, Inc.
//
// Use of this software is governed by the Business Source License included in the file
// licenses/BSL.txt.
//
// As of the Change Date specified in that file, in accordance with the Business Source
// License, use of this software will be governed by the Apache License, Version 2.0,
// included in the file licenses/APL.txt.

package core

import (
	"context"
	"fmt"
	"github.com/google/uuid"
	"github.com/synnaxlabs/alamos"
	"github.com/synnaxlabs/synnax/pkg/distribution/ontology"
	"github.com/synnaxlabs/synnax/pkg/distribution/ontology/schema"
	"github.com/synnaxlabs/x/gorp"
	"go.uber.org/zap"
	"strconv"
)

const (
	nodeOntologyType    ontology.Type = "node"
	clusterOntologyType ontology.Type = "cluster"
)

// NodeOntologyID returns a unique identifier for a Node to use within a resource
// Ontology.
func NodeOntologyID(key NodeKey) ontology.ID {
	return ontology.ID{Type: nodeOntologyType, Key: strconv.Itoa(int(key))}
}

// ClusterOntologyID returns a unique identifier for a Cluster to use with a
// resource Ontology.
func ClusterOntologyID(key uuid.UUID) ontology.ID {
	return ontology.ID{Type: clusterOntologyType, Key: key.String()}
}

var (
	_nodeSchema = &ontology.Schema{
		Type: nodeOntologyType,
		Fields: map[string]schema.Field{
			"id":      {Type: schema.Uint32},
			"address": {Type: schema.String},
			"state":   {Type: schema.Uint32},
		},
	}
	_clusterSchema = &ontology.Schema{
		Type: clusterOntologyType,
		Fields: map[string]schema.Field{
			"key": {Type: schema.String},
		},
	}
)

// NodeOntologyService implements the ontology.Service interface to provide resource access
// to a cluster's nodes.
type NodeOntologyService struct {
	alamos.Instrumentation
	Ontology *ontology.Ontology
	Cluster  Cluster
}

var _ ontology.Service = (*NodeOntologyService)(nil)

// ListenForChanges starts listening for changes to the cluster topology (nodes leaving,
// joining, changing state, etc.)
func (s *NodeOntologyService) ListenForChanges(ctx context.Context) {
	s.update(ctx, s.Cluster.PeekState())
	// TODO: emilbon99. See if we want to add context onto observables.
	s.Cluster.OnChange(func(ctx context.Context, state ClusterState) { s.update(ctx, state) })
}

<<<<<<< HEAD
func (s *NodeOntologyService) update(ctx context.Context, state ClusterState) {
	err := s.Ontology.DB.WithTx(ctx, func(txn gorp.Tx) error {
		w := s.Ontology.OpenWriter(txn)
		clusterID := ClusterOntologyID(s.Cluster.Key())
		if err := w.DefineResource(ctx, clusterID); err != nil {
			return err
		}
		if err := w.DefineRelationship(ctx, ontology.Root, ontology.ParentOf, clusterID); err != nil {
			return err
=======
func (s *NodeOntologyService) update(state ClusterState) {
	w := s.Ontology.NewWriter()
	clusterID := ClusterOntologyID(s.Cluster.Key())
	if err := w.DefineResource(clusterID); err != nil {
		s.Logger.Errorf("failed to define HostResolver resource: %v", err)
	}
	if err := w.DefineRelationship(ontology.Root, ontology.ParentOf, clusterID); err != nil {
		s.Logger.Errorf("failed to define HostResolver relationship: %v", err)
	}
	for _, n := range state.Nodes {
		nodeKey := NodeOntologyID(n.Key)
		if err := w.DefineResource(NodeOntologyID(n.Key)); err != nil {
			s.Logger.Errorf("failed to define node resource: %v", err)
		}
		if err := w.DefineRelationship(clusterID, ontology.ParentOf, nodeKey); err != nil {
			s.Logger.Errorf("failed to define HostResolver relationship: %v", err)
>>>>>>> ce8849b6
		}
		for _, n := range state.Nodes {
			nodeID := NodeOntologyID(n.ID)
			if err := w.DefineResource(ctx, NodeOntologyID(n.ID)); err != nil {
				return err
			}
			if err := w.DefineRelationship(ctx, clusterID, ontology.ParentOf, nodeID); err != nil {
				return err
			}
		}
		return nil
	})
	if err != nil {
		s.L.Error("failed to update node ontology", zap.Error(err))
	}
}

// Schema implements ontology.Service.
func (s *NodeOntologyService) Schema() *schema.Schema { return _nodeSchema }

// RetrieveEntity implements ontology.Service.
func (s *NodeOntologyService) RetrieveEntity(
	_ context.Context,
	key string,
) (schema.Entity, error) {
	id, err := strconv.Atoi(key)
	if err != nil {
		return schema.Entity{}, err
	}
	n, err := s.Cluster.Node(NodeKey(id))
	return newNodeEntity(n), err
}

func newNodeEntity(n Node) schema.Entity {
	e := schema.NewEntity(_nodeSchema, fmt.Sprintf("Node %v", n.Key))
	schema.Set(e, "key", uint32(n.Key))
	schema.Set(e, "address", n.Address.String())
	schema.Set(e, "state", uint32(n.State))
	return e
}

// ClusterOntologyService implements the ontology.Service to provide resource access
// to metadata about a Cluster.
type ClusterOntologyService struct {
	Cluster Cluster
}

var _ ontology.Service = (*ClusterOntologyService)(nil)

// Schema implements ontology.Service.
func (s *ClusterOntologyService) Schema() *schema.Schema { return _clusterSchema }

// RetrieveEntity implements ontology.Service.
func (s *ClusterOntologyService) RetrieveEntity(_ context.Context, _ string) (schema.Entity, error) {
	e := schema.NewEntity(_clusterSchema, "Cluster")
	schema.Set(e, "key", s.Cluster.Key().String())
	return e, nil
}<|MERGE_RESOLUTION|>--- conflicted
+++ resolved
@@ -73,7 +73,6 @@
 	s.Cluster.OnChange(func(ctx context.Context, state ClusterState) { s.update(ctx, state) })
 }
 
-<<<<<<< HEAD
 func (s *NodeOntologyService) update(ctx context.Context, state ClusterState) {
 	err := s.Ontology.DB.WithTx(ctx, func(txn gorp.Tx) error {
 		w := s.Ontology.OpenWriter(txn)
@@ -83,28 +82,10 @@
 		}
 		if err := w.DefineRelationship(ctx, ontology.Root, ontology.ParentOf, clusterID); err != nil {
 			return err
-=======
-func (s *NodeOntologyService) update(state ClusterState) {
-	w := s.Ontology.NewWriter()
-	clusterID := ClusterOntologyID(s.Cluster.Key())
-	if err := w.DefineResource(clusterID); err != nil {
-		s.Logger.Errorf("failed to define HostResolver resource: %v", err)
-	}
-	if err := w.DefineRelationship(ontology.Root, ontology.ParentOf, clusterID); err != nil {
-		s.Logger.Errorf("failed to define HostResolver relationship: %v", err)
-	}
-	for _, n := range state.Nodes {
-		nodeKey := NodeOntologyID(n.Key)
-		if err := w.DefineResource(NodeOntologyID(n.Key)); err != nil {
-			s.Logger.Errorf("failed to define node resource: %v", err)
-		}
-		if err := w.DefineRelationship(clusterID, ontology.ParentOf, nodeKey); err != nil {
-			s.Logger.Errorf("failed to define HostResolver relationship: %v", err)
->>>>>>> ce8849b6
 		}
 		for _, n := range state.Nodes {
-			nodeID := NodeOntologyID(n.ID)
-			if err := w.DefineResource(ctx, NodeOntologyID(n.ID)); err != nil {
+			nodeID := NodeOntologyID(n.Key)
+			if err := w.DefineResource(ctx, NodeOntologyID(n.Key)); err != nil {
 				return err
 			}
 			if err := w.DefineRelationship(ctx, clusterID, ontology.ParentOf, nodeID); err != nil {
