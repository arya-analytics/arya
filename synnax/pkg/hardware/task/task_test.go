// Copyright 2024 Synnax Labs, Inc.
//
// Use of this software is governed by the Business Source License included in the file
// licenses/BSL.txt.
//
// As of the Change Date specified in that file, in accordance with the Business Source
// License, use of this software will be governed by the Apache License, Version 2.0,
// included in the file licenses/APL.txt.

package task_test

import (
	. "github.com/onsi/ginkgo/v2"
	. "github.com/onsi/gomega"
	"github.com/synnaxlabs/synnax/pkg/distribution/core"
	"github.com/synnaxlabs/synnax/pkg/distribution/core/mock"
	"github.com/synnaxlabs/synnax/pkg/distribution/ontology"
	"github.com/synnaxlabs/synnax/pkg/distribution/ontology/group"
	"github.com/synnaxlabs/synnax/pkg/hardware/rack"
	"github.com/synnaxlabs/synnax/pkg/hardware/task"
	"github.com/synnaxlabs/x/gorp"
	"github.com/synnaxlabs/x/kv/memkv"
	"github.com/synnaxlabs/x/query"
	. "github.com/synnaxlabs/x/testutil"
	"github.com/synnaxlabs/x/validate"
)

var _ = Describe("Task", Ordered, func() {
	var (
		db    *gorp.DB
		svc   *task.Service
		otg   *ontology.Ontology
		w     task.Writer
		tx    gorp.Tx
		rack_ *rack.Rack
	)
	BeforeAll(func() {
		db = gorp.Wrap(memkv.New())
		otg = MustSucceed(ontology.Open(ctx, ontology.Config{DB: db}))
		g := MustSucceed(group.OpenService(group.Config{DB: db, Ontology: otg}))
		rackSvc := MustSucceed(rack.OpenService(ctx, rack.Config{DB: db, Ontology: otg, Group: g, HostProvider: mock.StaticHostKeyProvider(1)}))
		svc = MustSucceed(task.OpenService(ctx, task.Config{
			DB:           db,
			Ontology:     otg,
			Group:        g,
			Rack:         rackSvc,
			HostProvider: mock.StaticHostKeyProvider(1),
		}))
		rack_ = &rack.Rack{Name: "Test Rack"}
		Expect(rackSvc.NewWriter(db).Create(ctx, rack_)).To(Succeed())
	})
	BeforeEach(func() {
		tx = db.OpenTx()
		w = svc.NewWriter(tx)
	})
	AfterEach(func() {
		Expect(tx.Close()).To(Succeed())
	})
	AfterAll(func() {
		Expect(svc.Close()).To(Succeed())
		Expect(otg.Close()).To(Succeed())
		Expect(db.Close()).To(Succeed())
	})
	Describe("Task", func() {
		It("Should construct and deconstruct a key from its components", func() {
			rk := rack.NewKey(core.NodeKey(1), 1)
			k := task.NewKey(rk, 2)
			Expect(k.Rack()).To(Equal(rk))
			Expect(k.LocalKey()).To(Equal(uint32(2)))
		})
	})

	Describe("Create", func() {
		It("Should correctly create a task and assign it a unique key", func() {
			m := &task.Task{
				Key:  task.NewKey(rack_.Key, 0),
				Name: "Test Task",
			}
			Expect(w.Create(ctx, m)).To(Succeed())
			Expect(m.Key).To(Equal(task.NewKey(rack_.Key, 1)))
			Expect(m.Name).To(Equal("Test Task"))
		})
		It("Should correctly increment the task count", func() {
			m := &task.Task{
				Key:  task.NewKey(rack_.Key, 0),
				Name: "Test Task",
			}
			Expect(w.Create(ctx, m)).To(Succeed())
			Expect(m.Key).To(Equal(task.NewKey(rack_.Key, 1)))
			Expect(m.Name).To(Equal("Test Task"))
			m = &task.Task{
				Key:  task.NewKey(rack_.Key, 0),
				Name: "Test Task",
			}
			Expect(w.Create(ctx, m)).To(Succeed())
			Expect(m.Key).To(Equal(task.NewKey(rack_.Key, 2)))
			Expect(m.Name).To(Equal("Test Task"))
		})
	})

	Describe("Copy", func() {

		It("Should copy a task", func() {
			m := &task.Task{
				Key:  task.NewKey(rack_.Key, 0),
				Name: "Test Task",
			}
			Expect(w.Create(ctx, m)).To(Succeed())
			Expect(m.Key).To(Equal(task.NewKey(rack_.Key, 1)))
			Expect(m.Name).To(Equal("Test Task"))
			t, err := w.Copy(ctx, m.Key, "New Task", false)
			Expect(err).ToNot(HaveOccurred())
			Expect(t.Key).To(Equal(task.NewKey(rack_.Key, 2)))
		})

		It("Should create a snapshot of an existing task", func() {
			m := &task.Task{
				Key:  task.NewKey(rack_.Key, 0),
				Name: "Test Task",
			}
			Expect(w.Create(ctx, m)).To(Succeed())
			Expect(m.Key).To(Equal(task.NewKey(rack_.Key, 1)))
			Expect(m.Name).To(Equal("Test Task"))
			t, err := w.Copy(ctx, m.Key, "New Task", true)
			Expect(err).ToNot(HaveOccurred())
			Expect(t.Key).To(Equal(task.NewKey(rack_.Key, 2)))
			Expect(t.Snapshot).To(BeTrue())
		})

<<<<<<< HEAD
		It("Should not allow the re-creation of a snapshot", func() {
			m := &task.Task{
				Key:  task.NewKey(rack_.Key, 0),
				Name: "Test Task",
			}
			Expect(w.Create(ctx, m)).To(Succeed())
			Expect(m.Key).To(Equal(task.NewKey(rack_.Key, 1)))
			Expect(m.Name).To(Equal("Test Task"))
			t, err := w.Copy(ctx, m.Key, "New Task", true)
			Expect(err).ToNot(HaveOccurred())
			Expect(w.Create(ctx, &t)).To(HaveOccurredAs(validate.Error))
		})

=======
>>>>>>> 3cdc4452
	})

	Describe("Retrieve", func() {
		It("Should correctly retrieve a task", func() {
			m := &task.Task{
				Key:  task.NewKey(rack_.Key, 0),
				Name: "Test Task",
			}
			Expect(w.Create(ctx, m)).To(Succeed())
			Expect(m.Key).To(Equal(task.NewKey(rack_.Key, 1)))
			Expect(m.Name).To(Equal("Test Task"))
			var res task.Task
			Expect(svc.NewRetrieve().WhereKeys(m.Key).Entry(&res).Exec(ctx, tx)).To(Succeed())
			Expect(res).To(Equal(*m))
		})
	})

	Describe("Delete", func() {
		It("Should correctly delete a task", func() {
			m := &task.Task{
				Key:  task.NewKey(rack_.Key, 0),
				Name: "Test Task",
			}
			Expect(w.Create(ctx, m)).To(Succeed())
			Expect(m.Key).To(Equal(task.NewKey(rack_.Key, 1)))
			Expect(m.Name).To(Equal("Test Task"))
			Expect(w.Delete(ctx, m.Key, false)).To(Succeed())
			Expect(svc.NewRetrieve().WhereKeys(m.Key).Exec(ctx, tx)).To(MatchError(query.NotFound))
		})
		It("Should prevent the deletion of internal tasks", func() {
			m := &task.Task{
				Key:      task.NewKey(rack_.Key, 0),
				Name:     "Test Task",
				Internal: true,
			}
			Expect(w.Create(ctx, m)).To(Succeed())
			Expect(m.Key).To(Equal(task.NewKey(rack_.Key, 1)))
			Expect(m.Name).To(Equal("Test Task"))
			Expect(w.Delete(ctx, m.Key, false)).To(HaveOccurredAs(validate.Error))
		})
	})

})<|MERGE_RESOLUTION|>--- conflicted
+++ resolved
@@ -127,22 +127,6 @@
 			Expect(t.Snapshot).To(BeTrue())
 		})
 
-<<<<<<< HEAD
-		It("Should not allow the re-creation of a snapshot", func() {
-			m := &task.Task{
-				Key:  task.NewKey(rack_.Key, 0),
-				Name: "Test Task",
-			}
-			Expect(w.Create(ctx, m)).To(Succeed())
-			Expect(m.Key).To(Equal(task.NewKey(rack_.Key, 1)))
-			Expect(m.Name).To(Equal("Test Task"))
-			t, err := w.Copy(ctx, m.Key, "New Task", true)
-			Expect(err).ToNot(HaveOccurred())
-			Expect(w.Create(ctx, &t)).To(HaveOccurredAs(validate.Error))
-		})
-
-=======
->>>>>>> 3cdc4452
 	})
 
 	Describe("Retrieve", func() {
