--- conflicted
+++ resolved
@@ -39,33 +39,22 @@
 	t.State = nil
 	// We don't create ontology resources for internal tasks.
 	if err = gorp.NewCreate[Key, Task]().
-<<<<<<< HEAD
-		GuardExisting(func(e Task) error {
-			if !e.Snapshot || e.Config == t.Config {
-				return nil
-			}
-			return errors.Wrapf(validate.Error, "snapshot task %v cannot be overwritten", e)
-=======
 		MergeExisting(func(creating Task, existing Task) (Task, error) {
 			if !existing.Snapshot {
 				return creating, nil
 			}
 			creating.Config = existing.Config
 			return creating, nil
->>>>>>> 3cdc4452
 		}).
 		Entry(t).
 		Exec(ctx, w.tx); err != nil || t.Internal {
 		return
 	}
 	otgID := OntologyID(t.Key)
-<<<<<<< HEAD
-=======
 	exists, err := w.otg.HasResource(ctx, otgID)
 	if err != nil || exists {
 		return err
 	}
->>>>>>> 3cdc4452
 	if err = w.otg.DefineResource(ctx, otgID); err != nil {
 		return err
 	}
