--- conflicted
+++ resolved
@@ -116,11 +116,7 @@
       "mdx"
     ],
     "cSpell.words": [
-<<<<<<< HEAD
-      "comms",
-=======
       "astro",
->>>>>>> 4cc45b42
       "downsample",
       "glsl",
       "immer",
