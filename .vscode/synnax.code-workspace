{
  "folders": [
    {
      "name": "root",
      "path": ".."
    },
    {
      "name": "aspen",
      "path": "../aspen"
    },
    {
      "name": "cesium",
      "path": "../cesium"
    },
    {
      "name": "client/ts",
      "path": "../client/ts"
    },
    {
      "name": "client/py",
      "path": "../client/py"
    },
    {
      "name": "client/cpp",
      "path": "../client/cpp"
    },
    {
      "name": "docs",
      "path": "../docs"
    },
    {
      "name": "drift",
      "path": "../drift"
    },
    {
      "name": "freighter/ts",
      "path": "../freighter/ts"
    },
    {
      "name": "freighter/py",
      "path": "../freighter/py"
    },
    {
      "name": "freighter/go",
      "path": "../freighter/go"
    },
    {
      "name": "freighter/integration",
      "path": "../freighter/integration"
    },
    {
      "name": "synnax-server",
      "path": "../synnax"
    },
    {
      "name": "pluto",
      "path": "../pluto"
    },
    {
      "name": "console",
      "path": "../console"
    },
    {
      "name": "x/go",
      "path": "../x/go"
    },
    {
      "name": "x/ts",
      "path": "../x/ts"
    },
    {
      "name": "alamos/py",
      "path": "../alamos/py"
    },
    {
      "name": "alamos/go",
      "path": "../alamos/go"
    },
    {
      "name": "alamos/ts",
      "path": "../alamos/ts"
    },
    {
      "name": "x/media",
      "path": "../x/media"
    },
    {
      "name": "tsconfig",
      "path": "../configs/ts"
    },
    {
      "name": "eslint",
      "path": "../configs/eslint"
    },
    {
      "name": "stylelint",
      "path": "../configs/stylelint"
    },
    {
      "name": "landing",
      "path": "../landing"
    },
    {
      "name": "driver",
      "path": "../driver"
    }
  ],
  "settings": {
    "editor.formatOnSave": true,
    "[css]": {
      "editor.defaultFormatter": "esbenp.prettier-vscode",
      "editor.formatOnSave": true
    },
    "[python]": {
      "editor.defaultFormatter": "ms-python.black-formatter"
    },
    "python.formatting.provider": "none",
    "eslint.workingDirectories": [
      {
        "mode": "auto"
      }
    ],
    "files.associations": {
      "xstring": "cpp",
      "algorithm": "cpp",
      "array": "cpp",
      "atomic": "cpp",
      "bit": "cpp",
      "cctype": "cpp",
      "charconv": "cpp",
      "chrono": "cpp",
      "clocale": "cpp",
      "cmath": "cpp",
      "compare": "cpp",
      "concepts": "cpp",
      "condition_variable": "cpp",
      "csignal": "cpp",
      "cstddef": "cpp",
      "cstdint": "cpp",
      "cstdio": "cpp",
      "cstdlib": "cpp",
      "cstring": "cpp",
      "ctime": "cpp",
      "cwchar": "cpp",
      "deque": "cpp",
      "exception": "cpp",
      "filesystem": "cpp",
      "format": "cpp",
      "forward_list": "cpp",
      "fstream": "cpp",
      "functional": "cpp",
      "initializer_list": "cpp",
      "iomanip": "cpp",
      "ios": "cpp",
      "iosfwd": "cpp",
      "iostream": "cpp",
      "istream": "cpp",
      "iterator": "cpp",
      "latch": "cpp",
      "limits": "cpp",
      "list": "cpp",
      "locale": "cpp",
      "map": "cpp",
      "memory": "cpp",
      "mutex": "cpp",
      "new": "cpp",
      "optional": "cpp",
      "ostream": "cpp",
      "queue": "cpp",
      "random": "cpp",
      "ranges": "cpp",
      "ratio": "cpp",
      "regex": "cpp",
      "set": "cpp",
      "span": "cpp",
      "sstream": "cpp",
      "stdexcept": "cpp",
      "stop_token": "cpp",
      "streambuf": "cpp",
      "string": "cpp",
      "system_error": "cpp",
      "thread": "cpp",
      "tuple": "cpp",
      "type_traits": "cpp",
      "typeindex": "cpp",
      "typeinfo": "cpp",
      "unordered_map": "cpp",
      "utility": "cpp",
      "vector": "cpp",
      "xfacet": "cpp",
      "xhash": "cpp",
      "xiosbase": "cpp",
      "xlocale": "cpp",
      "xlocbuf": "cpp",
      "xlocinfo": "cpp",
      "xlocmes": "cpp",
      "xlocmon": "cpp",
      "xlocnum": "cpp",
      "xloctime": "cpp",
      "xmemory": "cpp",
      "xtr1common": "cpp",
      "xtree": "cpp",
      "xutility": "cpp",
      "cassert": "cpp",
      "bitset": "cpp",
      "stack": "cpp",
      "valarray": "cpp",
      "any": "cpp",
      "cfenv": "cpp",
      "cinttypes": "cpp",
      "complex": "cpp",
      "csetjmp": "cpp",
      "cstdarg": "cpp",
      "future": "cpp",
      "numbers": "cpp",
      "numeric": "cpp",
      "scoped_allocator": "cpp",
      "shared_mutex": "cpp",
      "unordered_set": "cpp",
      "variant": "cpp",
      "*.inc": "cpp"
    },
    "cSpell.words": [
      "Aliaser",
      "browseable",
      "caseconv",
      "clsx",
      "dorny",
      "downsample",
      "Enableable",
      "glsl",
      "immer",
      "lineplot",
      "Migratable",
      "msgpackr",
      "NavDrawer",
      "nsis",
      "OPCUA",
      "reduxjs",
      "renderable",
      "Swatinem",
      "syncer",
      "Synnax",
      "tauri",
      "Tauri",
      "telem",
<<<<<<< HEAD
      "ungrouping"
=======
      "zodutil"
>>>>>>> 6156e7c3
    ],
    "cSpell.enableFiletypes": [
      "mdx"
    ],
  },
  "extensions": {
    "recommendations": [
      "ms-vsliveshare.vsliveshare",
      "golang.go",
      "rvest.vs-code-prettier-eslint"
    ]
  }
}
<|MERGE_RESOLUTION|>--- conflicted
+++ resolved
@@ -244,11 +244,7 @@
       "tauri",
       "Tauri",
       "telem",
-<<<<<<< HEAD
-      "ungrouping"
-=======
       "zodutil"
->>>>>>> 6156e7c3
     ],
     "cSpell.enableFiletypes": [
       "mdx"
