--- conflicted
+++ resolved
@@ -17,19 +17,12 @@
   },
   "devDependencies": {
     "@synnaxlabs/tsconfig": "workspace:*",
-<<<<<<< HEAD
-    "typescript": "^5.6.3",
-    "vite": "^5.4.8",
-    "vite-plugin-dts": "^4.2.4",
-    "vite-tsconfig-paths": "^5.0.1"
-=======
     "eslint": "^9.12.0",
     "eslint-config-synnaxlabs": "workspace:*",
     "typescript": "^5.6.3",
     "vite": "^5.4.10",
     "vite-plugin-dts": "^4.3.0",
     "vite-tsconfig-paths": "^5.1.2"
->>>>>>> 7d3e364b
   },
   "main": "dist/index.js",
   "module": "dist/index.js",
