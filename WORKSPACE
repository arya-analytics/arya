load("@bazel_tools//tools/build_defs/repo:http.bzl", "http_archive")
load("@bazel_tools//tools/build_defs/repo:git.bzl", "git_repository")

# /////////////////////////////////////////////////////////////////////////////////////
# /////////////////////////////////////// GLOG ////////////////////////////////////////
# /////////////////////////////////////////////////////////////////////////////////////

http_archive(
    name = "com_github_gflags_gflags",
    sha256 = "34af2f15cf7367513b352bdcd2493ab14ce43692d2dcd9dfc499492966c64dcf",
    strip_prefix = "gflags-2.2.2",
    urls = ["https://github.com/gflags/gflags/archive/v2.2.2.tar.gz"],
)

# git_repository(
#     name = "com_github_gflags_gflags",
#     remote = "https://github.com/gflags/gflags.git",
#     tag = "v2.2.2"
# )

# git_repository(
#     name = "com_github_google_glog",
#     remote = "git@github.com:google/glog.git",
#     tag = "v0.6.0"
# )

http_archive(
    name = "com_github_google_glog",
    sha256 = "122fb6b712808ef43fbf80f75c52a21c9760683dae470154f02bddfc61135022",
    strip_prefix = "glog-0.6.0",
    urls = ["https://github.com/google/glog/archive/v0.6.0.zip"],
)

# /////////////////////////////////////////////////////////////////////////////////////
# /////////////////////////////////////// GTEST ////////////////////////////////////////
# /////////////////////////////////////////////////////////////////////////////////////

http_archive(
    name = "com_google_googletest",
    strip_prefix = "googletest-5ab508a01f9eb089207ee87fd547d290da39d015",
    urls = ["https://github.com/google/googletest/archive/5ab508a01f9eb089207ee87fd547d290da39d015.zip"],
)

# /////////////////////////////////////////////////////////////////////////////////////
# /////////////////////////////////////// GRPC ////////////////////////////////////////
# /////////////////////////////////////////////////////////////////////////////////////

# |||||||| THIS SECTION SHOULD BE COMMENTED IN FOR MACOS BUILDS ||||||||

# These two dependencies override the versions of the default deps loaded by rules_proto_grpc.
# For some reason symlinks fail on MacOS with the default versions, so we need to override them.

#http_archive(
#    name = "com_google_protobuf",
#    sha256 = "a700a49470d301f1190a487a923b5095bf60f08f4ae4cac9f5f7c36883d17971",
#    strip_prefix = "protobuf-23.4",
#    urls = ["https://github.com/protocolbuffers/protobuf/archive/v23.4.tar.gz"],
#)
#
#http_archive(
#    name = "com_github_grpc_grpc",
#    sha256 = "8393767af531b2d0549a4c26cf8ba1f665b16c16fb6c9238a7755e45444881dd",
#    strip_prefix = "grpc-1.57.0",
#    urls = ["https://github.com/grpc/grpc/archive/v1.57.0.tar.gz"],
#)

# |||||||| END OF MACOS SECTION ||||||||

http_archive(
    name = "rules_proto_grpc",
    sha256 = "9ba7299c5eb6ec45b6b9a0ceb9916d0ab96789ac8218269322f0124c0c0d24e2",
    strip_prefix = "rules_proto_grpc-4.5.0",
    urls = ["https://github.com/rules-proto-grpc/rules_proto_grpc/releases/download/4.5.0/rules_proto_grpc-4.5.0.tar.gz"],
)

load("@rules_proto_grpc//:repositories.bzl", "rules_proto_grpc_repos", "rules_proto_grpc_toolchains")

rules_proto_grpc_toolchains()

rules_proto_grpc_repos()

load("@rules_proto//proto:repositories.bzl", "rules_proto_dependencies", "rules_proto_toolchains")

rules_proto_dependencies()

rules_proto_toolchains()

load("@rules_proto_grpc//cpp:repositories.bzl", "cpp_repos")

cpp_repos()

load("@com_github_grpc_grpc//bazel:grpc_deps.bzl", "grpc_deps")

grpc_deps()

load("@com_github_grpc_grpc//bazel:grpc_extra_deps.bzl", "grpc_extra_deps")

grpc_extra_deps()

# /////////////////////////////////////////////////////////////////////////////////////
# /////////////////////////////////////// NLOHMANN JSON ///////////////////////////////
# /////////////////////////////////////////////////////////////////////////////////////

git_repository(
    name = "nlohmann_json",
    commit = "9cca280a4d0ccf0c08f47a99aa71d1b0e52f8d03",
    remote = "https://github.com/nlohmann/json",
)

# /////////////////////////////////////////////////////////////////////////////////////
# /////////////////////////////////////// LABJACK /////////////////////////////////////
# /////////////////////////////////////////////////////////////////////////////////////

new_local_repository(
    name = "labjack",
    path = "driver/vendor/labjack",
    build_file = "@//driver/vendor/labjack:BUILD.bazel",
)

# /////////////////////////////////////////////////////////////////////////////////////
# /////////////////////////////////////// NIDAQMX /////////////////////////////////////
# /////////////////////////////////////////////////////////////////////////////////////

# new_local_repository(
#     name = "nidaqmx",
#     path = "C:\\Program Files (x86)\\National Instruments\\Shared\\ExternalCompilerSupport\\C\\lib64\\msvc",
#     build_file="@//driver/vendor/nidaqmx:BUILD.bazel"
# )

# new_local_repository(
#     name = "nisyscfg",
#     path = "C:\\Program Files (x86)\\National Instruments\\Shared\\ExternalCompilerSupport\\C\\lib64\\msvc",
#     build_file="@//driver/vendor/nisyscfg:BUILD.bazel"
# )

git_repository(
    name = "nidaqmx",
    commit = "e85c66553cd9d0e1b07380a409729adfc71d3d98",
    remote = "https://github.com/synnaxlabs/vendor-libraries",
)

git_repository(
    name = "nisyscfg",
    commit = "e85c66553cd9d0e1b07380a409729adfc71d3d98",
    remote = "https://github.com/synnaxlabs/vendor-libraries",
)

# /////////////////////////////////////////////////////////////////////////////////////
# /////////////////////////////////////// OPEN2541 /////////////////////////////////////
# /////////////////////////////////////////////////////////////////////////////////////

new_local_repository(
    name = "open62541",
    build_file = "@//driver/vendor/open62541:BUILD.bazel",
    path = "./driver/vendor/open62541/open62541/out",
)

# /////////////////////////////////////////////////////////////////////////////////////
# /////////////////////////////////////// OPENSSL /////////////////////////////////////
# /////////////////////////////////////////////////////////////////////////////////////

new_local_repository(
    name = "mbedtls_win",
    build_file = "@//driver/vendor/mbedtls:BUILD.bazel",
    path = "./driver/vendor/mbedtls/mbedtls-install",
)

new_local_repository(
    name = "mbedtls_macos",
<<<<<<< HEAD
    path = "/opt/homebrew/Cellar/mbedtls/3.6.2",
    build_file="@//driver/vendor/mbedtls:BUILD.bazel"
=======
    build_file = "@//driver/vendor/mbedtls:BUILD.bazel",
    path = "/opt/homebrew/Cellar/mbedtls/3.6.2",
>>>>>>> d5bd0197
)

new_local_repository(
    name = "mbedtls_linux",
    build_file = "@//driver/vendor/mbedtls:BUILD.bazel",
    path = "/usr/lib/x86_64-linux-gnu/",
)

# /////////////////////////////////////////////////////////////////////////////////////
# /////////////////////////////////////// SKYLIB ///////////////////////////////////////
# /////////////////////////////////////////////////////////////////////////////////////

http_archive(
    name = "bazel_skylib",
    strip_prefix = "bazel-skylib-master",
    urls = ["https://github.com/bazelbuild/bazel-skylib/archive/master.zip"],
)<|MERGE_RESOLUTION|>--- conflicted
+++ resolved
@@ -167,13 +167,8 @@
 
 new_local_repository(
     name = "mbedtls_macos",
-<<<<<<< HEAD
-    path = "/opt/homebrew/Cellar/mbedtls/3.6.2",
-    build_file="@//driver/vendor/mbedtls:BUILD.bazel"
-=======
     build_file = "@//driver/vendor/mbedtls:BUILD.bazel",
     path = "/opt/homebrew/Cellar/mbedtls/3.6.2",
->>>>>>> d5bd0197
 )
 
 new_local_repository(
