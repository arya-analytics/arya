--- conflicted
+++ resolved
@@ -56,18 +56,12 @@
     public:
         synnax::TaskKey key = 0;
 
-<<<<<<< HEAD
-        /// @brief executes the command on the task. The task is responsible for updating
-        /// its state.
-        virtual void exec(Command &cmd) = 0;
-=======
     virtual std::string name() { return ""; }
 
     /// @brief executes the command on the task. The task is responsible for updating
     /// its state.
     virtual void exec(Command &cmd) {
     }
->>>>>>> 73f89bfd
 
         /// @brief stops the task, halting activities and freeing all resources. stop
         /// is called when the task is no longer needed, and is typically followed by a
@@ -81,7 +75,6 @@
 
 /// @brief struct that represents the network portable state of a task. Used both
 /// internally by a task and externally by the driver to track its state.
-<<<<<<< HEAD
     struct State {
         /// @brief the key of the task.
         TaskKey task = 0;
@@ -93,27 +86,6 @@
         /// @brief relevant details about the current state of the task.
         json details = {};
 
-        json toJSON() const {
-            json j;
-            j["task"] = task;
-            j["key"] = key;
-            j["variant"] = variant;
-            j["details"] = details;
-            return j;
-        }
-    };
-=======
-struct State {
-    /// @brief the key of the task.
-    TaskKey task = 0;
-    /// @brief an optional key to assign to the state update. This is particularly
-    /// useful for identifying responses to commands.
-    std::string key = "";
-    /// @brief the type of the task.
-    std::string variant = "";
-    /// @brief relevant details about the current state of the task.
-    json details = {};
-
     [[nodiscard]] json toJSON() const {
         json j;
         j["task"] = task;
@@ -123,7 +95,6 @@
         return j;
     }
 };
->>>>>>> 73f89bfd
 
 /// @brief name of the channel used in Synnax to communicate state updates.
     const std::string TASK_STATE_CHANNEL = "sy_task_state";
@@ -140,20 +111,14 @@
 
         virtual ~Context() = default;
 
-<<<<<<< HEAD
-        explicit Context(std::shared_ptr<Synnax> client) : client(client) {
-        }
-=======
     explicit Context(std::shared_ptr<Synnax> client): client(std::move(client)) {
     }
->>>>>>> 73f89bfd
 
         /// @brief updates the state of the task in the Synnax cluster.
         virtual void setState(const State &state) = 0;
     };
 
 /// @brief a mock context that can be used for testing tasks.
-<<<<<<< HEAD
     class MockContext final : public Context {
     public:
         std::vector<State> states{};
@@ -176,59 +141,6 @@
     public:
         explicit SynnaxContext(std::shared_ptr<Synnax> client) : Context(client) {
         }
-
-        void setState(const State &state) override {
-            state_mutex.lock();
-            if (state_updater == nullptr) {
-                auto [task_state_ch, err] = client->channels.retrieve(TASK_STATE_CHANNEL);
-                if (err) {
-                    LOG(ERROR) << "[task.context] failed to retrieve channel to update task state" << err.
-                            message();
-                    state_mutex.unlock();
-                    return;
-                }
-                task_state_channel = task_state_ch;
-                auto [su, su_err] = client->telem.openWriter(WriterConfig{
-                        .channels = {task_state_ch.key}
-                });
-                if (err) {
-                    LOG(ERROR) << "[task.context] failed to open writer to update task state" << su_err.
-                            message();
-                    state_mutex.unlock();
-                    return;
-                }
-                state_updater = std::make_unique<Writer>(std::move(su));
-            }
-            auto fr = Frame(1);
-            fr.add(task_state_channel.key,
-                   Series(std::vector{to_string(state.toJSON())}, JSON));
-            if (!state_updater->write(std::move(fr))) {
-                auto err = state_updater->close();
-                LOG(ERROR) << "[task.context] failed to write task state update" << err.message();
-                state_updater = nullptr;
-=======
-class MockContext final : public Context {
-public:
-    std::vector<State> states{};
-
-    explicit MockContext(std::shared_ptr<Synnax> client): Context(client) {
-    }
-
-
-    void setState(const State &state) override {
-        state_mutex.lock();
-        states.push_back(state);
-        state_mutex.unlock();
-    }
-
-private:
-    std::mutex state_mutex;
-};
-
-class SynnaxContext final : public Context {
-public:
-    explicit SynnaxContext(std::shared_ptr<Synnax> client): Context(client) {
-    }
 
     void setState(const State &state) override {
         std::unique_lock lock(state_mutex);
@@ -251,51 +163,9 @@
                         su_err.
                         message();
                 return;
->>>>>>> 73f89bfd
             }
             state_mutex.unlock();
         }
-<<<<<<< HEAD
-
-    private:
-        std::mutex state_mutex;
-        std::unique_ptr<Writer> state_updater;
-        Channel task_state_channel;
-    };
-
-    class Factory {
-    public:
-        virtual std::vector<std::pair<synnax::Task, std::unique_ptr<Task> > >
-        configureInitialTasks(
-                const std::shared_ptr<Context> &ctx,
-                const synnax::Rack &rack
-        ) { return {}; }
-
-        virtual std::pair<std::unique_ptr<Task>, bool> configureTask(
-                const std::shared_ptr<Context> &ctx,
-                const synnax::Task &task
-        ) = 0;
-
-        virtual ~Factory() = default;
-    };
-
-    class MultiFactory final : public Factory {
-    public:
-        explicit MultiFactory(std::vector<std::shared_ptr<Factory> > &&factories)
-                : factories(std::move(factories)) {
-        }
-
-        std::vector<std::pair<synnax::Task, std::unique_ptr<Task> > > configureInitialTasks(
-                const std::shared_ptr<Context> &ctx,
-                const synnax::Rack &rack
-        ) override {
-            std::vector<std::pair<synnax::Task, std::unique_ptr<Task> > > tasks;
-            for (const auto &factory: factories) {
-                auto new_tasks = factory->configureInitialTasks(ctx, rack);
-                for (auto &task: new_tasks) tasks.emplace_back(std::move(task));
-            }
-            return tasks;
-=======
         auto s = Series(to_string(state.toJSON()), JSON);
         auto fr = Frame(chan.key, std::move(s));
         if (state_updater->write(fr)) return;
@@ -340,7 +210,6 @@
         for (const auto &factory: factories) {
             auto new_tasks = factory->configureInitialTasks(ctx, rack);
             for (auto &task: new_tasks) tasks.emplace_back(std::move(task));
->>>>>>> 73f89bfd
         }
 
         std::pair<std::unique_ptr<Task>, bool>
@@ -361,18 +230,6 @@
 
 /// @brief TaskManager is responsible for configuring, executing, and commanding data
 /// acqusition and control tasks.
-<<<<<<< HEAD
-    class Manager {
-    public:
-        Manager(
-                Rack rack,
-                const std::shared_ptr<Synnax> &client,
-                std::unique_ptr<task::Factory> factory,
-                breaker::Config breaker
-        );
-
-        freighter::Error start(std::atomic<bool> &done);
-=======
 class Manager {
 public:
     Manager(
@@ -381,7 +238,8 @@
         std::unique_ptr<task::Factory> factory,
         const breaker::Config& breaker
     );
->>>>>>> 73f89bfd
+
+        freighter::Error start(std::atomic<bool> &done);
 
         freighter::Error stop();
 
@@ -403,13 +261,9 @@
         std::thread run_thread;
         freighter::Error run_err;
 
-        std::atomic<bool> running;
-
-<<<<<<< HEAD
+    void run(std::atomic<bool> &done);
+
         void run(std::atomic<bool> &done);
-=======
-    void run(std::atomic<bool> &done);
->>>>>>> 73f89bfd
 
         freighter::Error runGuarded();
 
