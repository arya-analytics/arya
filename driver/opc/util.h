--- conflicted
+++ resolved
@@ -62,11 +62,11 @@
 
     json to_json() const {
         return {
-            {"endpoint",           endpoint},
-            {"username",           username},
-            {"password",           password},
-            {"security_mode",      security_mode},
-            {"security_policy",    security_policy},
+            {"endpoint", endpoint},
+            {"username", username},
+            {"password", password},
+            {"security_mode", security_mode},
+            {"security_policy", security_policy},
             {"client_certificate", client_cert},
             {"client_private_key", client_private_key}
         };
@@ -91,7 +91,8 @@
     }
 
     explicit DeviceNodeProperties(config::Parser parser) : data_type(
-        synnax::DataType(parser.required<std::string>("data_type"))),
+                                                               synnax::DataType(
+                                                                   parser.required<std::string>("data_type"))),
                                                            name(
                                                                parser.required<std::string>(
                                                                    "name")),
@@ -105,11 +106,11 @@
 
     json to_json() const {
         return {
-            {"data_type",  data_type.name()},
-            {"name",       name},
-            {"node_id",    node_id},
+            {"data_type", data_type.name()},
+            {"name", name},
+            {"node_id", node_id},
             {"node_class", node_class},
-            {"is_array",   is_array}
+            {"is_array", is_array}
         };
     }
 };
@@ -177,7 +178,7 @@
 ///@brief Function to convert UA_DateTime to Unix timestamp in nanoseconds
 inline int64_t ua_datetime_to_unix_nano(UA_DateTime dateTime) {
     int64_t unixEpochStartIn100NanoIntervals =
-        UNIX_EPOCH_START_1601 * HUNDRED_NANOSECOND_INTERVALS_PER_SECOND;
+            UNIX_EPOCH_START_1601 * HUNDRED_NANOSECOND_INTERVALS_PER_SECOND;
     return (dateTime - unixEpochStartIn100NanoIntervals) * 100;
 }
 
@@ -229,11 +230,7 @@
         // Potential data loss
         if (dt == synnax::TIMESTAMP)
             return
-<<<<<<< HEAD
                     synnax::Series(static_cast<uint64_t>(value));
-=======
-                synnax::Series(static_cast<uint64_t>(value));
->>>>>>> 6ac78390
     }
     if (val->type == &UA_TYPES[UA_TYPES_BYTE]) {
         const auto value = *static_cast<UA_Byte *>(val->data);
@@ -281,12 +278,7 @@
     }
     if (val->type == &UA_TYPES[UA_TYPES_DATETIME]) {
         const auto value = *static_cast<UA_DateTime *>(val->data);
-<<<<<<< HEAD
-        if (dt == synnax::INT64)
-            return synnax::Series(ua_datetime_to_unix_nano(value));
-=======
         if (dt == synnax::INT64) return synnax::Series(ua_datetime_to_unix_nano(value));
->>>>>>> 6ac78390
         if (dt == synnax::TIMESTAMP)
             return synnax::Series(
                 ua_datetime_to_unix_nano(value));
@@ -373,28 +365,28 @@
     if (
         status == UA_STATUSCODE_BADCONNECTIONREJECTED ||
         status == UA_STATUSCODE_BADSECURECHANNELCLOSED
-        ) {
+    ) {
         err.type = driver::TEMPORARY_HARDWARE_ERROR.type;
         err.data = "connection rejected";
         curr_state.variant = "warning";
         curr_state.details = json{
             {
                 "message",
-                           "Temporarily unable to reach OPC UA server. Will keep trying."
+                "Temporarily unable to reach OPC UA server. Will keep trying."
             },
-            {   "running", true}
+            {"running", true}
         };
     } else {
         err.type = driver::CRITICAL_HARDWARE_ERROR.type;
         err.data = "failed to execute read: " + std::string(
-            UA_StatusCode_name(status));
+                       UA_StatusCode_name(status));
         curr_state.variant = "error";
         curr_state.details = json{
             {
                 "message", "Failed to read from OPC UA server: " + std::string(
-                UA_StatusCode_name(status))
+                               UA_StatusCode_name(status))
             },
-            {   "running", false}
+            {"running", false}
         };
     }
     ctx->setState(curr_state);
@@ -421,17 +413,17 @@
 inline std::string guid_to_string(const UA_Guid &guid) {
     std::ostringstream stream;
     stream << std::hex << std::setfill('0')
-           << std::setw(8) << guid.data1 << "-"
-           << std::setw(4) << guid.data2 << "-"
-           << std::setw(4) << guid.data3 << "-"
-           << std::setw(2) << (guid.data4[0] & 0xFF) << std::setw(2) << (
-               guid.data4[1] & 0xFF) << "-"
-           << std::setw(2) << (guid.data4[2] & 0xFF) << std::setw(2) << (
-               guid.data4[3] & 0xFF)
-           << std::setw(2) << (guid.data4[4] & 0xFF) << std::setw(2) << (
-               guid.data4[5] & 0xFF)
-           << std::setw(2) << (guid.data4[6] & 0xFF) << std::setw(2) << (
-               guid.data4[7] & 0xFF);
+            << std::setw(8) << guid.data1 << "-"
+            << std::setw(4) << guid.data2 << "-"
+            << std::setw(4) << guid.data3 << "-"
+            << std::setw(2) << (guid.data4[0] & 0xFF) << std::setw(2) << (
+                guid.data4[1] & 0xFF) << "-"
+            << std::setw(2) << (guid.data4[2] & 0xFF) << std::setw(2) << (
+                guid.data4[3] & 0xFF)
+            << std::setw(2) << (guid.data4[4] & 0xFF) << std::setw(2) << (
+                guid.data4[5] & 0xFF)
+            << std::setw(2) << (guid.data4[6] & 0xFF) << std::setw(2) << (
+                guid.data4[7] & 0xFF);
     return stream.str();
 }
 
@@ -496,7 +488,7 @@
             nodeIdStr << "B=";
             for (std::size_t i = 0; i < nodeId.identifier.byteString.length; ++i) {
                 nodeIdStr << std::setfill('0') << std::setw(2) << std::hex
-                          << (int) nodeId.identifier.byteString.data[i];
+                        << (int) nodeId.identifier.byteString.data[i];
             }
             break;
         default:
@@ -525,4 +517,4 @@
     };
 
     return b;
-}
+}