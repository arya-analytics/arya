--- conflicted
+++ resolved
@@ -11,10 +11,7 @@
 
 /// std.
 #include <thread>
-<<<<<<< HEAD
-=======
 #include <atomic>
->>>>>>> c07d974b
 
 /// external.
 #include "client/cpp/synnax.h"
@@ -35,11 +32,7 @@
     /// trigger a breaker (temporary backoff), and then retry the read operation. Any
     /// other error type will be considered a permanent error and the pipeline will
     /// exit.
-<<<<<<< HEAD
-    virtual std::pair<Frame, freighter::Error> read(breaker::Breaker &breaker) = 0;
-=======
     virtual std::pair<Frame, freighter::Error> read() = 0;
->>>>>>> c07d974b
 
     /// @brief communicates an error encountered by the acquisition pipeline that caused
     /// it to shut down or occurred during commanded shutdown.
@@ -63,7 +56,6 @@
     /// is returned, the acquisition pipeline will close the writer and conditionally
     /// trigger a retry (see the close method).
     virtual bool write(synnax::Frame &fr) = 0;
-<<<<<<< HEAD
 
     /// @brief closes the writer, returning any error that occured during normal
     /// operation. If the returned error is of type freighter::UNREACHABLE, the
@@ -92,36 +84,6 @@
 };
 
 
-=======
-
-    /// @brief closes the writer, returning any error that occured during normal
-    /// operation. If the returned error is of type freighter::UNREACHABLE, the
-    /// acquisition pipeline will trigger a breaker (temporary backoff), and then retry
-    /// until the configured number of maximum retries is exceeded. Any other error will
-    /// be considered permanent and the pipeline will exit.
-    virtual freighter::Error close() = 0;
-
-    virtual ~Writer() = default;
-};
-
-/// @brief an interface for a factory that can be used to open writers. In production,
-/// this is typically backed by the Synnax client.
-class WriterFactory {
-public:
-    /// @brief opens the writer with the given configuration. If the writer cannot be
-    /// opened, the method should return an error. If the error is of type freighter::UNREACHABLE,
-    /// a breaker will be triggered (temporary backoff), and the acquisition pipeline will
-    /// retry the operation until the configured number of maximum retries is exceeded. Any
-    /// other error will be considered permanent and the pipeline will exit.
-    virtual std::pair<std::unique_ptr<Writer>, freighter::Error> openWriter(
-        const WriterConfig &config
-    ) = 0;
-
-    virtual ~WriterFactory() = default;
-};
-
-
->>>>>>> c07d974b
 /// @brief A pipeline that reads from a source and writes it's data to Synnax. The pipeline
 /// should be used as a utility for implementing a broader acquisition task. It implements
 /// retry handling on connection loss and temporary hardware errors. The pipeline
@@ -185,11 +147,7 @@
 
     void runInternal();
 
-<<<<<<< HEAD
-    void maybeJoinThread() const;
-=======
     void ensureThreadJoined() const;
->>>>>>> c07d974b
 
     void run();
 };
