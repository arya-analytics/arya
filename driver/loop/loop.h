--- conflicted
+++ resolved
@@ -18,73 +18,6 @@
 using nanos = std::chrono::nanoseconds;
 
 namespace loop {
-<<<<<<< HEAD
-    class Timer {
-    public:
-        Timer() = default;
-
-        explicit Timer(const synnax::TimeSpan &interval) : interval(interval),
-                                                           last(std::chrono::high_resolution_clock::now()) {
-        }
-
-        explicit Timer(const synnax::Rate &rate) : interval(rate.period()),
-                                                   last(std::chrono::high_resolution_clock::now()) {
-            VLOG(1) << "[timer] interval set to " << rate.period() << " ns";
-        }
-
-        void sleep(std::chrono::nanoseconds ns) {
-            auto end = std::chrono::high_resolution_clock::now() + ns;
-            while (end > std::chrono::high_resolution_clock::now());
-        }
-
-        void exactSleep(std::chrono::nanoseconds ns) {
-            auto end = std::chrono::high_resolution_clock::now() + ns;
-            uint64_t resolution = 100000; // 0.1 ms
-            uint64_t nanoseconds = ns.count();
-            // estimate for 0.1 millseconds  (100000 nanoseconds)
-            static uint64_t estimate = resolution * 10; // overestimate innitially
-            static uint64_t mean = resolution * 10;
-            static uint64_t M2 = 0;
-            static uint64_t count = 1;
-
-            while (nanoseconds > estimate) {
-                // sleep for specified resolution
-                auto start = std::chrono::high_resolution_clock::now();
-                sleep(std::chrono::nanoseconds(resolution));
-                auto end = std::chrono::high_resolution_clock::now();
-
-                // get actual elapsed time
-                auto elapsed = std::chrono::duration_cast<std::chrono::nanoseconds>(end - start).count();
-                uint64_t delta = elapsed - mean;
-                mean += delta / count;
-                M2 += delta * (elapsed - mean);
-                estimate = mean + 1 * std::sqrt(M2 / count);
-                count++;
-            }
-            while (end > std::chrono::high_resolution_clock::now());
-        }
-
-        std::pair<std::chrono::nanoseconds, bool> wait() {
-            const auto now = std::chrono::high_resolution_clock::now();
-            const auto elapsed = now - last;
-            const auto interval_nanos = interval.nanoseconds();
-            if (elapsed < interval_nanos) {
-                auto remaining = interval_nanos - elapsed;
-                // std::this_thread::sleep_for(std::chrono::nanoseconds(remaining));
-                this->exactSleep(std::chrono::nanoseconds(remaining));
-                last = std::chrono::high_resolution_clock::now();
-                return {elapsed, true};
-            }
-            last = now;
-            return {elapsed, false};
-        }
-
-
-    private:
-        synnax::TimeSpan interval;
-        std::chrono::time_point<std::chrono::high_resolution_clock> last;
-    };
-=======
 const synnax::TimeSpan HIGH_RES_THRESHOLD = synnax::Rate(200).period();
 const synnax::TimeSpan MEDIUM_RES_THRESHOLD = synnax::Rate(20).period();
 
@@ -170,5 +103,4 @@
     bool last_set = false;
     std::chrono::time_point<std::chrono::high_resolution_clock> last;
 };
->>>>>>> 73f89bfd
 }