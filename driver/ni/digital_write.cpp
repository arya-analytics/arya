// Copyright 2024 Synnax Labs, Inc.
//
// Use of this software is governed by the Business Source License included in the file
// licenses/BSL.txt.
//
// As of the Change Date specified in that file, in accordance with the Business Source
// License, use of this software will be governed by the Apache License, Version 2.0,
// included in the file licenses/APL.txt.

#include <utility>
#include <chrono>
#include <stdio.h>
#include <cassert>
#include <regex>

#include "client/cpp/telem/telem.h"
#include "driver/ni/ni.h"

#include "nlohmann/json.hpp"
#include "glog/logging.h"

///////////////////////////////////////////////////////////////////////////////////
//                             Helper Functions                                  //
///////////////////////////////////////////////////////////////////////////////////
void ni::DigitalWriteSink::get_index_keys() {
    if (this->writer_config.state_channel_keys.empty()) return;
    auto state_channel = this->writer_config.state_channel_keys[0];
    auto [state_channel_info, err] = this->ctx->client->channels.
            retrieve(state_channel);
    if (err) return this->log_error("failed to retrieve channel " + state_channel);
    this->writer_config.state_index_key = state_channel_info.index;
}

///////////////////////////////////////////////////////////////////////////////////
//                                    daqWriter                                  //
///////////////////////////////////////////////////////////////////////////////////
ni::DigitalWriteSink::DigitalWriteSink(
    TaskHandle task_handle,
    const std::shared_ptr<task::Context> &ctx,
    const synnax::Task &task)
    : task_handle(task_handle),
      ctx(ctx),
      task(task),
      err_info({}) {
    auto config_parser = config::Parser(task.config);
    this->writer_config.task_name = task.name;
    this->parse_config(config_parser);
    if (!config_parser.ok()) {
        this->log_error(
            "failed to parse configuration for " + this->writer_config.task_name);
        this->ctx->setState({
            .task = this->task.key,
            .variant = "error",
            .details = config_parser.error_json()
        });
        return;
    }
    auto breaker_config = breaker::Config{
        .name = task.name,
        .base_interval = 1 * SECOND,
        .max_retries = 20,
        .scale = 1.2,
    };
    this->breaker = breaker::Breaker(breaker_config);
    if (this->init())
        this->log_error("failed to configure NI hardware for task " + this->
                        writer_config.task_name);

    this->get_index_keys();
    this->writer_state_source = std::make_shared<ni::StateSource>(
        this->writer_config.state_rate,
        this->writer_config.state_index_key,
        this->writer_config.state_channel_keys);
}


void ni::DigitalWriteSink::parse_config(config::Parser &parser) {
    this->writer_config.state_rate = parser.required<float>("state_rate");
    this->writer_config.device_key = parser.required<std::string>("device");

    auto [dev, err] = this->ctx->client->hardware.retrieveDevice(
        this->writer_config.device_key);

    if (err != freighter::NIL)
        return this->log_error(
            "failed to retrieve device with key " + this->writer_config.device_key);

    this->writer_config.device_name = dev.location;
    std::uint64_t c_count = 0;
    parser.iter("channels",
                [&](config::Parser &channel_builder) {
                    ni::ChannelConfig config;
                    // digital channel names are formatted: <device_name>/port<port_number>/line<line_number>
                    auto port = "port" + std::to_string(
                                    channel_builder.required<std::uint64_t>(
                                        "port"));
                    auto line = "line" + std::to_string(
                                    channel_builder.required<std::uint64_t>(
                                        "line"));

                    config.name = (this->writer_config.device_name + "/" + port + "/" +
                                   line);

                    config.channel_key = channel_builder.required<uint32_t>(
                        "cmd_channel");
                    this->writer_config.drive_cmd_channel_keys.push_back(
                        config.channel_key);

                    auto state_key = channel_builder.required<uint32_t>(
                        "state_channel");
                    this->writer_config.state_channel_keys.push_back(
                        state_key);

                    this->channel_map[config.name] =
                            "channels." + std::to_string(c_count);
                    this->writer_config.channels.push_back(config);
                    c_count++;
                });
}


int ni::DigitalWriteSink::init() {
    int err = 0;
    auto channels = this->writer_config.channels;

    for (auto &channel: channels) {
        if (channel.channel_type != "index") {
            err = this->check_ni_error(ni::NiDAQmxInterface::CreateDOChan(
                this->task_handle, channel.name.c_str(), "",
                DAQmx_Val_ChanPerLine));
        }
        this->num_channels++;
        if (err < 0) {
            this->log_error("failed to create channel " + channel.name);
            return -1;
        }
    }

    this->buffer_size = this->num_channels;
    this->write_buffer = new uint8_t[this->buffer_size];
    for (int i = 0; i < this->buffer_size; i++) write_buffer[i] = 0;

    return 0;
}

freighter::Error ni::DigitalWriteSink::cycle() {
    auto err = this->start_ni();
    if (err) return err;
    err = this->stop_ni();
    if (err) return err;
    return freighter::NIL;
}

freighter::Error ni::DigitalWriteSink::start_ni() {
    if (this->check_ni_error(ni::NiDAQmxInterface::StartTask(this->task_handle))) {
        this->log_error(
            "failed to start writer for task " + this->writer_config.task_name);
        return freighter::Error(driver::CRITICAL_HARDWARE_ERROR);
        this->clear_task();
    }
    LOG(INFO) << "[ni.writer] successfully started writer for task " << this->
            writer_config.task_name;
    return freighter::NIL;
}


freighter::Error ni::DigitalWriteSink::stop_ni() {
    if (this->check_ni_error(ni::NiDAQmxInterface::StopTask(task_handle))) {
        this->log_error(
            "failed to stop writer for task " + this->writer_config.task_name);
        return freighter::Error(driver::CRITICAL_HARDWARE_ERROR);
    }
    LOG(INFO) << "[ni.writer] successfully stopped writer for task " << this->
            writer_config.task_name;
    return freighter::NIL;
}

freighter::Error ni::DigitalWriteSink::start(const std::string &cmd_key) {
    if (this->breaker.running() || !this->ok()) return freighter::NIL;
    this->breaker.start();
    freighter::Error err = this->start_ni();
    if (err) return err;
    ctx->setState({
        .task = this->task.key,
        .key = cmd_key,
        .variant = "success",
        .details = {
            {"running", true},
            {"message", "Task started successfully"}
        }
    });
    return freighter::NIL;
}


freighter::Error ni::DigitalWriteSink::stop(const std::string &cmd_key) {
    if (!this->breaker.running()) return freighter::NIL;
    this->breaker.stop();
    freighter::Error err = this->stop_ni();
    if (err) return err;
    ctx->setState({
        .task = this->task.key,
        .key = cmd_key,
        .variant = "success",
        .details = {
            {"running", false},
            {"message", "Task stopped successfully"}
        }
    });
    return freighter::NIL;
}

freighter::Error ni::DigitalWriteSink::write(synnax::Frame frame) {
    int32 samplesWritten = 0;
    format_data(std::move(frame));

    if (this->check_ni_error(ni::NiDAQmxInterface::WriteDigitalLines(this->task_handle,
                                                                     1, // number of samples per channel
                                                                     1, // auto start
                                                                     10.0, // timeout
                                                                     DAQmx_Val_GroupByChannel, // data layout
                                                                     write_buffer, // data
                                                                     &samplesWritten, // samples written
                                                                     NULL))) {
        this->log_error("failed while writing digital data");
        return freighter::Error(driver::CRITICAL_HARDWARE_ERROR,
                                "Error writing digital data");
    }
    this->writer_state_source->update_state(this->writer_config.modified_state_keys,
                                            this->writer_config.modified_state_values);

    return freighter::NIL;
}


freighter::Error ni::DigitalWriteSink::format_data(const synnax::Frame &frame) {
    uint32_t frame_index = 0;
    uint32_t cmd_channel_index = 0;

    for (auto key: *(frame.channels)) {
        // the order the keys were pushed into the vector is the order the data is written
        // first see if the key is in the drive_cmd_channel_keys
        auto it = std::find(this->writer_config.drive_cmd_channel_keys.begin(),
                            this->writer_config.drive_cmd_channel_keys.end(), key);
        if (it != this->writer_config.drive_cmd_channel_keys.end()) {
            // if so, now find which index it is in the vector (i.e. which channel it is in the write_buffer)
            cmd_channel_index = std::distance(
                this->writer_config.drive_cmd_channel_keys.begin(),
                it);
            // this corresponds to where in the order its NI channel was created
            // now we grab the level we'd like to write and put it into that location in the write_buffer
            auto series = frame.series->at(frame_index).values<uint8_t>();
            write_buffer[cmd_channel_index] = series[0];
            this->writer_config.modified_state_keys.push(
                this->writer_config.state_channel_keys[cmd_channel_index]);
            this->writer_config.modified_state_values.push(series[0]);
        }
        frame_index++;
    }
    return freighter::NIL;
}

ni::DigitalWriteSink::~DigitalWriteSink() {
    this->clear_task();
    delete[] this->write_buffer;
}

void ni::DigitalWriteSink::clear_task() {
    if (this->check_ni_error(ni::NiDAQmxInterface::ClearTask(task_handle)))
        this->log_error(
            "failed to clear writer for task " + this->writer_config.task_name);
}

std::vector<synnax::ChannelKey> ni::DigitalWriteSink::get_cmd_channel_keys() {
    std::vector<synnax::ChannelKey> keys;
    for (auto &channel: this->writer_config.channels)
        if (channel.channel_type != "index") keys.push_back(channel.channel_key);
    return keys;
}

std::vector<synnax::ChannelKey> ni::DigitalWriteSink::get_state_channel_keys() {
    std::vector<synnax::ChannelKey> keys = this->writer_config.state_channel_keys;
    keys.push_back(this->writer_config.state_index_key);
    return keys;
}

int ni::DigitalWriteSink::check_ni_error(int32 error) {
    if (error < 0) {
        char errBuff[2048] = {'\0'};
        ni::NiDAQmxInterface::GetExtendedErrorInfo(errBuff, 2048);

        std::string s(errBuff);
        jsonify_error(s);

        this->ctx->setState({
            .task = this->task.key,
            .variant = "error",
            .details = err_info
        });
        this->log_error("NI Vendor Error: " + std::string(errBuff));
        return -1;
    }
    return 0;
}


bool ni::DigitalWriteSink::ok() {
    return this->ok_state;
}

void ni::DigitalWriteSink::log_error(std::string err_msg) {
    // TODO get rid of the fields outside of the errors array
    LOG(ERROR) << "[ni.writer] " << err_msg;
    this->ok_state = false;
}

void ni::DigitalWriteSink::stopped_with_err(const freighter::Error &err) {
    // Unprompted stop so we pass in an empty command key
    this->stop("");
    this->log_error("stopped with error: " + err.message());
    json j = json(err.message());
    this->ctx->setState({
        .task = this->task.key,
        .variant = "error",
        .details = {
            {"running", false},
            {"message", j}
        }
    });
}


void ni::DigitalWriteSink::jsonify_error(std::string s) {
    this->err_info["running"] = false;

    std::regex status_code_regex(R"(Status Code:\s*(-?\d+))");
    std::regex channel_regex(R"(Channel Name:\s*(\S+))");
    std::regex physical_channel_regex(R"(Physical Channel Name:\s*(\S+))");
    std::regex device_regex(R"(Device:\s*(\S+))");

    std::string message = s;

    std::vector<std::string> fields = {
        "Status Code:", "Channel Name:", "Physical Channel Name:",
        "Device:", "Task Name:"
    };

    size_t first_field_pos = std::string::npos;
    for (const auto &field: fields) {
        size_t pos = s.find("\n" + field);
        if (pos != std::string::npos && (
                first_field_pos == std::string::npos || pos < first_field_pos))
            first_field_pos = pos;
    }

    if (first_field_pos != std::string::npos) message = s.substr(0, first_field_pos);

    message = std::regex_replace(message, std::regex("\\s+$"), "");

    std::smatch status_code_match;
    std::regex_search(s, status_code_match, status_code_regex);
    std::string sc = (!status_code_match.empty()) ? status_code_match[1].str() : "";

    bool is_port_error = (sc == "-200170");

    std::string device = "";
    std::smatch device_match;
    if (std::regex_search(s, device_match, device_regex))
        device = device_match[1].str();

    std::string cn = "";
    std::smatch physical_channel_match;
    std::smatch channel_match;
    if (std::regex_search(s, physical_channel_match, physical_channel_regex)) {
        cn = physical_channel_match[1].str();
<<<<<<< HEAD
        if (!device.empty())
            cn = device + "/" + cn; // Combine device and physical channel name
    } else if (std::regex_search(s, channel_match, channel_regex))
        cn = channel_match[1].str();
=======
        if (!device.empty())  cn = device + "/" + cn; // Combine device and physical channel name
    } else if (std::regex_search(s, channel_match, channel_regex)) cn = channel_match[1].str();
>>>>>>> 6ac78390

    // Check if the channel name is in the channel map
    this->err_info["path"] = channel_map.count(cn) != 0
                                 ? channel_map[cn]
                                 : !cn.empty()
                                       ? cn
                                       : "";
    // Handle the special case for -200170 error
    if (is_port_error)
        this->err_info["path"] = this->err_info["path"].get<std::string>() + ".port";

    std::string error_message = "NI Error " + sc + ": " + message + " Path: " + this->
                                err_info["path"].get<std::string>();

    if (!cn.empty()) error_message += " Channel: " + cn;

    this->err_info["message"] = error_message;

    json j = json::array();
    j.push_back(this->err_info);
    this->err_info["errors"] = j;
}

///////////////////////////////////////////////////////////////////////////////////
//                                    StateSource                                //
///////////////////////////////////////////////////////////////////////////////////
ni::StateSource::StateSource(
    float state_rate,
    synnax::ChannelKey &state_index_key,
    std::vector<synnax::ChannelKey> &state_channel_keys
) {
    this->state_rate.value = state_rate;
    // start the periodic thread
    this->state_index_key = state_index_key;

    // initialize all states to 0 (logic low)
    for (auto &key: state_channel_keys)
        this->state_map[key] = 0;
    this->timer = loop::Timer(this->state_rate);
}

std::pair<synnax::Frame, freighter::Error> ni::StateSource::read(
    breaker::Breaker &breaker) {
    std::unique_lock<std::mutex> lock(this->state_mutex);
    // sleep for state period
    this->timer.wait(breaker);
    waiting_reader.wait_for(lock, this->state_rate.period().chrono());
    return std::make_pair(this->get_state(), freighter::NIL);
}

synnax::Frame ni::StateSource::get_state() {
    // frame size = # monitored states + 1 state index channel
    auto state_frame = synnax::Frame(this->state_map.size() + 1);
<<<<<<< HEAD
    state_frame.add(this->state_index_key,
                    synnax::Series(synnax::TimeStamp::now().value, synnax::TIMESTAMP));
    for (auto &[key, value]: this->state_map)
=======
    state_frame.add(
            this->state_index_key,
            synnax::Series(
                  synnax::TimeStamp::now().value,
                  synnax::TIMESTAMP
                  )
              );
    for (auto &[key,  value] : this->state_map)
>>>>>>> 6ac78390
        state_frame.add(key, synnax::Series(value));
    return state_frame;
}

void ni::StateSource::update_state(
    std::queue<synnax::ChannelKey> &modified_state_keys,
    std::queue<std::uint8_t> &modified_state_values
) {
    std::unique_lock<std::mutex> lock(this->state_mutex);
    while (!modified_state_keys.empty()) {
        this->state_map[modified_state_keys.front()] = modified_state_values.front();
        modified_state_keys.pop();
        modified_state_values.pop();
    }
    waiting_reader.notify_one();
}<|MERGE_RESOLUTION|>--- conflicted
+++ resolved
@@ -373,36 +373,113 @@
     std::smatch channel_match;
     if (std::regex_search(s, physical_channel_match, physical_channel_regex)) {
         cn = physical_channel_match[1].str();
-<<<<<<< HEAD
+        <<
+        <<
+        <<
+        <
+        HEAD
         if (!device.empty())
             cn = device + "/" + cn; // Combine device and physical channel name
     } else if (std::regex_search(s, channel_match, channel_regex))
         cn = channel_match[1].str();
-=======
-        if (!device.empty())  cn = device + "/" + cn; // Combine device and physical channel name
-    } else if (std::regex_search(s, channel_match, channel_regex)) cn = channel_match[1].str();
->>>>>>> 6ac78390
-
-    // Check if the channel name is in the channel map
-    this->err_info["path"] = channel_map.count(cn) != 0
-                                 ? channel_map[cn]
-                                 : !cn.empty()
-                                       ? cn
-                                       : "";
-    // Handle the special case for -200170 error
-    if (is_port_error)
-        this->err_info["path"] = this->err_info["path"].get<std::string>() + ".port";
-
-    std::string error_message = "NI Error " + sc + ": " + message + " Path: " + this->
-                                err_info["path"].get<std::string>();
-
-    if (!cn.empty()) error_message += " Channel: " + cn;
-
-    this->err_info["message"] = error_message;
-
-    json j = json::array();
-    j.push_back(this->err_info);
-    this->err_info["errors"] = j;
+    ==
+    ==
+    ==
+    =
+    if (!device.empty()) cn = device + "/" + cn; // Combine device and physical channel name
+}
+
+else
+if
+(std::regex_search
+(s
+,
+channel_match
+,
+channel_regex
+)
+)
+cn= channel_match
+[1]
+.
+str();
+
+>
+>
+>
+>
+>
+>
+>
+6ac783907e6ea38ca7856416cf48895c0bf1eab7
+
+// Check if the channel name is in the channel map
+this
+->
+err_info ["path"] = channel_map
+.
+count (cn)
+!=
+0
+?
+channel_map [cn]
+    :
+
+!
+cn
+.
+empty()
+
+?
+cn:
+"";
+// Handle the special case for -200170 error
+if
+(is_port_error)
+this
+->
+err_info ["path"] =
+this
+->
+err_info ["path"]
+.
+get<std::string>()
+
++
+".port";
+
+std::string error_message = "NI Error " + sc + ": " + message + " Path: " + this->
+                            err_info["path"].get<std::string>();
+
+if
+(
+!
+cn
+.
+empty()
+
+)
+error_message
++=
+" Channel: "
++
+cn;
+
+this
+->
+err_info ["message"] = error_message;
+
+json j = json::array();
+j
+.
+push_back (
+this
+->
+err_info
+);
+this
+->
+err_info ["errors"] = j;
 }
 
 ///////////////////////////////////////////////////////////////////////////////////
@@ -435,20 +512,14 @@
 synnax::Frame ni::StateSource::get_state() {
     // frame size = # monitored states + 1 state index channel
     auto state_frame = synnax::Frame(this->state_map.size() + 1);
-<<<<<<< HEAD
-    state_frame.add(this->state_index_key,
-                    synnax::Series(synnax::TimeStamp::now().value, synnax::TIMESTAMP));
+    state_frame.add(
+        this->state_index_key,
+        synnax::Series(
+            synnax::TimeStamp::now().value,
+            synnax::TIMESTAMP
+        )
+    );
     for (auto &[key, value]: this->state_map)
-=======
-    state_frame.add(
-            this->state_index_key,
-            synnax::Series(
-                  synnax::TimeStamp::now().value,
-                  synnax::TIMESTAMP
-                  )
-              );
-    for (auto &[key,  value] : this->state_map)
->>>>>>> 6ac78390
         state_frame.add(key, synnax::Series(value));
     return state_frame;
 }
