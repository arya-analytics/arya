// Copyright 2024 Synnax Labs, Inc.
//
// Use of this software is governed by the Business Source License included in the file
// licenses/BSL.txt.
//
// As of the Change Date specified in that file, in accordance with the Business Source
// License, use of this software will be governed by the Apache License, Version 2.0,
// included in the file licenses/APL.txt.

#include "driver/ni/ni.h"
#include "driver/ni/scale.h"
#include <map>
#include <regex>

static inline const std::map<std::string, std::string> FIELD_MAP = {
        {"DAQmx_AI_Max",                              "max_val"},
        {"DAQmx_AI_Min",                              "min_val"},
        {"DAQmx_AI_CustomScaleName",                  "custom_scale_name"},
        {"DAQmx_AI_MeasType",                         "meas_type"},
        {"DAQmx_AI_Voltage_Units",                    "voltage_units"},
        {"DAQmx_AI_Voltage_dBRef",                    "voltage_db_ref"},
        {"DAQmx_AI_Voltage_ACRMS_Units",              "voltage_acrms_units"},
        {"DAQmx_AI_Temp_Units",                       "temp_units"},
        {"DAQmx_AI_Thrmcpl_Type",                     "thrmcpl_type"},
        {"DAQmx_AI_Thrmcpl_ScaleType",                "thrmcpl_scale_type"},
        {"DAQmx_AI_Thrmcpl_CJCSrc",                   "cjc_source"},
        {"DAQmx_AI_Thrmcpl_CJCVal",                   "cjc_val"},
        {"DAQmx_AI_Thrmcpl_CJCChan",                  "cjc_port"},
        {"DAQmx_AI_RTD_Type",                         "rtd_type"},
        {"DAQmx_AI_RTD_R0",                           "rtd_r0"},
        {"DAQmx_AI_RTD_A",                            "rtd_a"},
        {"DAQmx_AI_RTD_B",                            "rtd_b"},
        {"DAQmx_AI_RTD_C",                            "rtd_c"},
        {"DAQmx_AI_Thrmstr_A",                        "thrmstr_a"},
        {"DAQmx_AI_Thrmstr_B",                        "thrmstr_b"},
        {"DAQmx_AI_Thrmstr_C",                        "thrmstr_c"},
        {"DAQmx_AI_Thrmstr_R1",                       "thrmstr_r1"},
        {"DAQmx_AI_ForceReadFromChan",                "force_read_from_chan"},
        {"DAQmx_AI_Current_Units",                    "current_units"},
        {"DAQmx_AI_Current_ACRMS_Units",              "current_acrms_units"},
        {"DAQmx_AI_Strain_Units",                     "strain_units"},
        {"DAQmx_AI_StrainGage_ForceReadFromChan",     "straingage_force_read_from_chan"},
        {"DAQmx_AI_StrainGage_GageFactor",            "straingage_gage_factor"},
        {"DAQmx_AI_StrainGage_PoissonRatio",          "straingage_poisson_ratio"},
        {"DAQmx_AI_StrainGage_Cfg",                   "straingage_cfg"},
        {"DAQmx_AI_RosetteStrainGage_RosetteType",    "rosettestraingage_rosette_type"},
        {"DAQmx_AI_RosetteStrainGage_Orientation",    "rosettestraingage_orientation"},
        {"DAQmx_AI_RosetteStrainGage_StrainChans",    "rosettestraingage_strain_chans"},
        {
         "DAQmx_AI_RosetteStrainGage_RosetteMeasType",
                                                      "rosettestraingage_rosette_meas_type"
        },
        {"DAQmx_AI_Resistance_Units",                 "resistance_units"},
        {"DAQmx_AI_Freq_Units",                       "freq_units"},
        {"DAQmx_AI_Freq_ThreshVoltage",               "freq_thresh_voltage"},
        {"DAQmx_AI_Freq_Hyst",                        "freq_hyst"},
        {"DAQmx_AI_LVDT_Units",                       "lvdt_units"},
        {"DAQmx_AI_LVDT_Sensitivity",                 "lvdt_sensitivity"},
        {"DAQmx_AI_LVDT_SensitivityUnits",            "lvdt_sensitivity_units"},
        {"DAQmx_AI_RVDT_Units",                       "rvdt_units"},
        {"DAQmx_AI_RVDT_Sensitivity",                 "rvdt_sensitivity"},
        {"DAQmx_AI_RVDT_SensitivityUnits",            "rvdt_sensitivity_units"},
        {"DAQmx_AI_EddyCurrentProxProbe_Units",       "eddy_current_prox_probe_units"},
        {
         "DAQmx_AI_EddyCurrentProxProbe_Sensitivity",
                                                      "eddy_current_prox_probe_sensitivity"
        },
        {
         "DAQmx_AI_EddyCurrentProxProbe_SensitivityUnits",
                                                      "eddy_current_prox_probe_sensitivity_units"
        },
        {
         "DAQmx_AI_SoundPressure_MaxSoundPressureLvl",
                                                      "sound_pressure_max_sound_pressure_lvl"
        },
        {"DAQmx_AI_SoundPressure_Units",              "sound_pressure_units"},
        {"DAQmx_AI_SoundPressure_dBRef",              "sound_pressure_db_ref"},
        {"DAQmx_AI_Microphone_Sensitivity",           "microphone_sensitivity"},
        {"DAQmx_AI_Accel_Units",                      "accel_units"},
        {"DAQmx_AI_Accel_dBRef",                      "accel_db_ref"},
        {"DAQmx_AI_Accel_4WireDCVoltage_Sensitivity", "accel_4wire_dc_voltage_sensitivity"},
        {
         "DAQmx_AI_Accel_4WireDCVoltage_SensitivityUnits",
                                                      "accel_4wire_dc_voltage_sensitivity_units"
        },
        {"DAQmx_AI_Accel_Sensitivity",                "accel_sensitivity"},
        {"DAQmx_AI_Accel_SensitivityUnits",           "accel_sensitivity_units"},
        {"DAQmx_AI_Accel_Charge_Sensitivity",         "accel_charge_sensitivity"},
        {"DAQmx_AI_Accel_Charge_SensitivityUnits",    "accel_charge_sensitivity_units"},
        {"DAQmx_AI_Velocity_Units",                   "velocity_units"},
        {"DAQmx_AI_Velocity_IEPESensor_dBRef",        "velocity_iepe_sensor_db_ref"},
        {"DAQmx_AI_Velocity_IEPESensor_Sensitivity",  "velocity_iepe_sensor_sensitivity"},
        {
         "DAQmx_AI_Velocity_IEPESensor_SensitivityUnits",
                                                      "velocity_iepe_sensor_sensitivity_units"
        },
        {"DAQmx_AI_Force_Units",                      "force_units"},
        {"DAQmx_AI_Force_IEPESensor_Sensitivity",     "force_iepe_sensor_sensitivity"},
        {
         "DAQmx_AI_Force_IEPESensor_SensitivityUnits",
                                                      "force_iepe_sensor_sensitivity_units"
        },
        {"DAQmx_AI_Pressure_Units",                   "pressure_units"},
        {"DAQmx_AI_Torque_Units",                     "torque_units"},
        {"DAQmx_AI_Bridge_Units",                     "bridge_units"},
        {"DAQmx_AI_Bridge_ElectricalUnits",           "bridge_electrical_units"},
        {"DAQmx_AI_Bridge_PhysicalUnits",             "bridge_physical_units"},
        {"DAQmx_AI_Bridge_ScaleType",                 "bridge_scale_type"},
        {
         "DAQmx_AI_Bridge_TwoPointLin_First_ElectricalVal",
                                                      "bridge_two_point_lin_first_electrical_val"
        },
        {
         "DAQmx_AI_Bridge_TwoPointLin_First_PhysicalVal",
                                                      "bridge_two_point_lin_first_physical_val"
        },
        {
         "DAQmx_AI_Bridge_TwoPointLin_Second_ElectricalVal",
                                                      "bridge_two_point_lin_second_electrical_val"
        },
        {
         "DAQmx_AI_Bridge_TwoPointLin_Second_PhysicalVal",
                                                      "bridge_two_point_lin_second_physical_val"
        },
        {"DAQmx_AI_Bridge_Table_ElectricalVals",      "bridge_table_electrical_vals"},
        {"DAQmx_AI_Bridge_Table_PhysicalVals",        "bridge_table_physical_vals"},
        {"DAQmx_AI_Bridge_Poly_ForwardCoeff",         "bridge_poly_forward_coeff"},
        {"DAQmx_AI_Bridge_Poly_ReverseCoeff",         "bridge_poly_reverse_coeff"},
        {"DAQmx_AI_Charge_Units",                     "charge_units"},
        {"DAQmx_AI_Is_TEDS",                          "is_teds"},
        {"DAQmx_AI_TEDS_Units",                       "teds_units"},
        {"DAQmx_AI_Coupling",                         "coupling"},
        {"DAQmx_AI_Impedance",                        "impedance"},
        {"DAQmx_AI_TermCfg",                          "term_cfg"},
        {"DAQmx_AI_InputSrc",                         "input_src"},
        {"DAQmx_AI_ResistanceCfg",                    "resistance_cfg"},
        {"DAQmx_AI_LeadWireResistance",               "lead_wire_resistance"},
        {"DAQmx_AI_Bridge_Cfg",                       "bridge_cfg"},
        {"DAQmx_AI_Bridge_NomResistance",             "bridge_nom_resistance"},
        {"DAQmx_AI_Bridge_InitialVoltage",            "bridge_initial_voltage"},
        {"DAQmx_AI_Bridge_InitialRatio",              "bridge_initial_ratio"},
        {"DAQmx_AI_Bridge_ShuntCal_Enable",           "bridge_shunt_cal_enable"},
        {"DAQmx_AI_Bridge_ShuntCal_Select",           "bridge_shunt_cal_select"},
        {"DAQmx_AI_Bridge_ShuntCal_ShuntCalASrc",     "bridge_shunt_cal_shunt_cal_a_src"},
        {"DAQmx_AI_Bridge_ShuntCal_GainAdjust",       "bridge_shunt_cal_gain_adjust"},
        {
         "DAQmx_AI_Bridge_ShuntCal_ShuntCalAResistance",
                                                      "bridge_shunt_cal_shunt_cal_a_resistance"
        },
        {
         "DAQmx_AI_Bridge_ShuntCal_ShuntCalAActualResistance",
                                                      "bridge_shunt_cal_shunt_cal_a_actual_resistance"
        },
        {
         "DAQmx_AI_Bridge_ShuntCal_ShuntCalBResistance",
                                                      "bridge_shunt_cal_shunt_cal_b_resistance"
        },
        {
         "DAQmx_AI_Bridge_ShuntCal_ShuntCalBActualResistance",
                                                      "bridge_shunt_cal_shunt_cal_b_actual_resistance"
        },
        {"DAQmx_AI_Bridge_Balance_CoarsePot",         "bridge_balance_coarse_pot"},
        {"DAQmx_AI_Bridge_Balance_FinePot",           "bridge_balance_fine_pot"},
        {"DAQmx_AI_CurrentShunt_Loc",                 "current_shunt_loc"},
        {"DAQmx_AI_CurrentShunt_Resistance",          "current_shunt_resistance"},
        {"DAQmx_AI_Excit_Sense",                      "excit_sense"},
        {"DAQmx_AI_Excit_Sense",                      "excit_sense"},
        {"DAQmx_AI_Excit_Src",                        "excit_src"},
        {"DAQmx_AI_Excit_Val",                        "excit_val"},
        {"DAQmx_AI_Excit_UseForScaling",              "excit_use_for_scaling"},
        {"DAQmx_AI_Excit_UseMultiplexed",             "excit_use_multiplexed"},
        {"DAQmx_AI_Excit_ActualVal",                  "excit_actual_val"},
        {"DAQmx_AI_Excit_DCorAC",                     "excit_dcorac"},
        {"DAQmx_AI_Excit_VoltageOrCurrent",           "excit_voltage_or_current"},
        {"DAQmx_AI_Excit_IdleOutputBehavior",         "excit_idle_output_behavior"},
        {"DAQmx_AI_ACExcit_Freq",                     "ac_excit_freq"},
        {"DAQmx_AI_ACExcit_SyncEnable",               "ac_excit_sync_enable"},
        {"DAQmx_AI_ACExcit_WireMode",                 "ac_excit_wire_mode"},
        {"DAQmx_AI_SensorPower_Voltage",              "sensor_power_voltage"},
        {"DAQmx_AI_SensorPower_Cfg",                  "sensor_power_cfg"},
        {"DAQmx_AI_SensorPower_Type",                 "sensor_power_type"},
        {"DAQmx_AI_OpenThrmcplDetectEnable",          "open_thrmcpl_detect_enable"},
        {"DAQmx_AI_Thrmcpl_LeadOffsetVoltage",        "thrmcpl_lead_offset_voltage"},
        {"DAQmx_AI_Atten",                            "atten"},
        {"DAQmx_AI_ProbeAtten",                       "probe_atten"},
        {"DAQmx_AI_Lowpass_Enable",                   "lowpass_enable"},
        {"DAQmx_AI_Lowpass_CutoffFreq",               "lowpass_cutoff_freq"},
        {"DAQmx_AI_Lowpass_SwitchCap_ClkSrc",         "lowpass_switch_cap_clk_src"},
        {"DAQmx_AI_Lowpass_SwitchCap_ExtClkFreq",     "lowpass_switch_cap_ext_clk_freq"},
        {"DAQmx_AI_Lowpass_SwitchCap_ExtClkDiv",      "lowpass_switch_cap_ext_clk_div"},
        {"DAQmx_AI_Lowpass_SwitchCap_OutClkDiv",      "lowpass_switch_cap_out_clk_div"},
        {"DAQmx_AI_DigFltr_Enable",                   "dig_fltr_enable"},
        {"DAQmx_AI_DigFltr_Type",                     "dig_fltr_type"},
        {"DAQmx_AI_DigFltr_Response",                 "dig_fltr_response"},
        {"DAQmx_AI_DigFltr_Order",                    "dig_fltr_order"},
        {"DAQmx_AI_DigFltr_Lowpass_CutoffFreq",       "dig_fltr_lowpass_cutoff_freq"},
        {"DAQmx_AI_DigFltr_Highpass_CutoffFreq",      "dig_fltr_highpass_cutoff_freq"},
        {"DAQmx_AI_DigFltr_Bandpass_CenterFreq",      "dig_fltr_bandpass_center_freq"},
        {"DAQmx_AI_DigFltr_Bandpass_Width",           "dig_fltr_bandpass_width"},
        {"DAQmx_AI_DigFltr_Notch_CenterFreq",         "dig_fltr_notch_center_freq"},
        {"DAQmx_AI_DigFltr_Notch_Width",              "dig_fltr_notch_width"},
        {"DAQmx_AI_DigFltr_Coeff",                    "dig_fltr_coeff"},
        {"DAQmx_AI_Filter_Enable",                    "filter_enable"},
        {"DAQmx_AI_Filter_Freq",                      "filter_freq"},
        {"DAQmx_AI_Filter_Response",                  "filter_response"},
        {"DAQmx_AI_Filter_Order",                     "filter_order"},
        {"DAQmx_AI_FilterDelay",                      "filter_delay"},
        {"DAQmx_AI_FilterDelayUnits",                 "filter_delay_units"},
        {"DAQmx_AI_RemoveFilterDelay",                "remove_filter_delay"},
        {"DAQmx_AI_FilterDelayAdjustment",            "filter_delay_adjustment"},
        {"DAQmx_AI_AveragingWinSize",                 "averaging_win_size"},
        {"DAQmx_AI_ResolutionUnits",                  "resolution_units"},
        {"DAQmx_AI_Resolution",                       "resolution"},
        {"DAQmx_AI_RawSampSize",                      "raw_samp_size"},
        {"DAQmx_AI_RawSampJustification",             "raw_samp_justification"},
        {"DAQmx_AI_ADCTimingMode",                    "adc_timing_mode"},
        {"DAQmx_AI_ADCCustomTimingMode",              "adc_custom_timing_mode"},
        {"DAQmx_AI_Dither_Enable",                    "dither_enable"},
        {"DAQmx_AI_ChanCal_HasValidCalInfo",          "chan_cal_has_valid_cal_info"},
        {"DAQmx_AI_ChanCal_EnableCal",                "chan_cal_enable_cal"},
        {"DAQmx_AI_ChanCal_ApplyCalIfExp",            "chan_cal_apply_cal_if_exp"},
        {"DAQmx_AI_ChanCal_ScaleType",                "chan_cal_scale_type"},
        {"DAQmx_AI_ChanCal_Table_PreScaledVals",      "chan_cal_table_pre_scaled_vals"},
        {"DAQmx_AI_ChanCal_Table_ScaledVals",         "chan_cal_table_scaled_vals"},
        {"DAQmx_AI_ChanCal_Poly_ForwardCoeff",        "chan_cal_poly_forward_coeff"},
        {"DAQmx_AI_ChanCal_Poly_ReverseCoeff",        "chan_cal_poly_reverse_coeff"},
        {"DAQmx_AI_ChanCal_OperatorName",             "chan_cal_operator_name"},
        {"DAQmx_AI_ChanCal_Desc",                     "chan_cal_desc"},
        {"DAQmx_AI_ChanCal_Verif_RefVals",            "chan_cal_verif_ref_vals"},
        {"DAQmx_AI_ChanCal_Verif_AcqVals",            "chan_cal_verif_acq_vals"},
        {"DAQmx_AI_Rng_High",                         "rng_high"},
        {"DAQmx_AI_Rng_Low",                          "rng_low"},
        {"DAQmx_AI_DCOffset",                         "dc_offset"},
        {"DAQmx_AI_Gain",                             "gain"},
        {"DAQmx_AI_SampAndHold_Enable",               "samp_and_hold_enable"},
        {"DAQmx_AI_AutoZeroMode",                     "auto_zero_mode"},
        {"DAQmx_AI_ChopEnable",                       "chop_enable"},
        {"DAQmx_AI_DataXferMaxRate",                  "data_xfer_max_rate"},
        {"DAQmx_AI_DataXferMech",                     "data_xfer_mech"},
        {"DAQmx_AI_DataXferReqCond",                  "data_xfer_req_cond"},
        {"DAQmx_AI_DataXferCustomThreshold",          "data_xfer_custom_threshold"},
        {"DAQmx_AI_UsbXferReqSize",                   "usb_xfer_req_size"},
        {"DAQmx_AI_UsbXferReqCount",                  "usb_xfer_req_count"},
        {"DAQmx_AI_MemMapEnable",                     "mem_map_enable"},
        {"DAQmx_AI_RawDataCompressionType",           "raw_data_compression_type"},
        {
         "DAQmx_AI_LossyLSBRemoval_CompressedSampSize",
                                                      "lossy_lsb_removal_compressed_samp_size"
        },
        {"DAQmx_AI_DevScalingCoeff",                  "dev_scaling_coeff"},
        {"DAQmx_AI_EnhancedAliasRejectionEnable",     "enhanced_alias_rejection_enable"},
        {"DAQmx_AI_OpenChanDetectEnable",             "open_chan_detect_enable"},
        {
         "DAQmx_AI_InputLimitsFaultDetect_UpperLimit",
                                                      "input_limits_fault_detect_upper_limit"
        },
        {
         "DAQmx_AI_InputLimitsFaultDetect_LowerLimit",
                                                      "input_limits_fault_detect_lower_limit"
        },
        {"DAQmx_AI_InputLimitsFaultDetectEnable",     "input_limits_fault_detect_enable"},
        {"DAQmx_AI_PowerSupplyFaultDetectEnable",     "power_supply_fault_detect_enable"},
        {"DAQmx_AI_OvercurrentDetectEnable",          "overcurrent_detect_enable"},
        {"DAQmx_AO_Max",                              "max"},
        {"DAQmx_AO_Min",                              "min"},
        {"DAQmx_AO_CustomScaleName",                  "custom_scale_name"},
        {"DAQmx_AO_OutputType",                       "output_type"},
        {"DAQmx_AO_Voltage_Units",                    "voltage_units"},
        {"DAQmx_AO_Voltage_CurrentLimit",             "voltage_current_limit"},
        {"DAQmx_AO_Current_Units",                    "current_units"},
        {"DAQmx_AO_FuncGen_Type",                     "func_gen_type"},
        {"DAQmx_AO_FuncGen_Freq",                     "func_gen_freq"},
        {"DAQmx_AO_FuncGen_Amplitude",                "func_gen_amplitude"},
        {"DAQmx_AO_FuncGen_Offset",                   "func_gen_offset"},
        {"DAQmx_AO_FuncGen_Square_DutyCycle",         "func_gen_square_duty_cycle"},
        {"DAQmx_AO_FuncGen_ModulationType",           "func_gen_modulation_type"},
        {"DAQmx_AO_FuncGen_FMDeviation",              "func_gen_fm_deviation"},
        {"DAQmx_AO_OutputImpedance",                  "output_impedance"},
        {"DAQmx_AO_LoadImpedance",                    "load_impedance"},
        {"DAQmx_AO_IdleOutputBehavior",               "idle_output_behavior"},
        {"DAQmx_AO_TermCfg",                          "term_cfg"},
        {"DAQmx_AO_ResolutionUnits",                  "resolution_units"},
        {"DAQmx_AO_Resolution",                       "resolution"},
        {"DAQmx_AO_DAC_Rng_High",                     "dac_rng_high"},
        {"DAQmx_AO_DAC_Rng_Low",                      "dac_rng_low"},
        {"DAQmx_AO_DAC_Ref_ConnToGnd",                "dac_ref_conn_to_gnd"},
        {"DAQmx_AO_DAC_Ref_AllowConnToGnd",           "dac_ref_allow_conn_to_gnd"},
        {"DAQmx_AO_DAC_Ref_Src",                      "dac_ref_src"},
        {"DAQmx_AO_DAC_Ref_Src",                      "dac_ref_src"},
        {"DAQmx_AO_DAC_Ref_ExtSrc",                   "dac_ref_ext_src"},
        {"DAQmx_AO_DAC_Ref_Val",                      "dac_ref_val"},
        {"DAQmx_AO_DAC_Offset_Src",                   "dac_offset_src"},
        {"DAQmx_AO_DAC_Offset_ExtSrc",                "dac_offset_ext_src"},
        {"DAQmx_AO_DAC_Offset_Val",                   "dac_offset_val"},
        {"DAQmx_AO_ReglitchEnable",                   "reglitch_enable"},
        {"DAQmx_AO_FilterDelay",                      "filter_delay"},
        {"DAQmx_AO_FilterDelayUnits",                 "filter_delay_units"},
        {"DAQmx_AO_FilterDelayAdjustment",            "filter_delay_adjustment"},
        {"DAQmx_AO_Gain",                             "gain"},
        {"DAQmx_AO_UseOnlyOnBrdMem",                  "use_only_on_brd_mem"},
        {"DAQmx_AO_DataXferMech",                     "data_xfer_mech"},
        {"DAQmx_AO_DataXferReqCond",                  "data_xfer_req_cond"},
        {"DAQmx_AO_UsbXferReqSize",                   "usb_xfer_req_size"},
        {"DAQmx_AO_UsbXferReqCount",                  "usb_xfer_req_count"},
        {"DAQmx_AO_MemMapEnable",                     "mem_map_enable"},
        {"DAQmx_AO_DevScalingCoeff",                  "dev_scaling_coeff"},
        {"DAQmx_AO_EnhancedImageRejectionEnable",     "enhanced_image_rejection_enable"},
        {"DAQmx_DI_InvertLines",                      "invert_lines"},
        {"DAQmx_DI_NumLines",                         "num_lines"},
        {"DAQmx_DI_DigFltr_Enable",                   "dig_fltr_enable"},
        {"DAQmx_DI_DigFltr_MinPulseWidth",            "dig_fltr_min_pulse_width"},
        {"DAQmx_DI_DigFltr_EnableBusMode",            "dig_fltr_enable_bus_mode"},
        {"DAQmx_DI_DigFltr_TimebaseSrc",              "dig_fltr_timebase_src"},
        {"DAQmx_DI_DigFltr_TimebaseRate",             "dig_fltr_timebase_rate"},
        {"DAQmx_DI_DigSync_Enable",                   "dig_sync_enable"},
        {"DAQmx_DI_Tristate",                         "tristate"},
        {"DAQmx_DI_LogicFamily",                      "logic_family"},
        {"DAQmx_DI_DataXferMech",                     "data_xfer_mech"},
        {"DAQmx_DI_DataXferReqCond",                  "data_xfer_req_cond"},
        {"DAQmx_DI_UsbXferReqSize",                   "usb_xfer_req_size"},
        {"DAQmx_DI_UsbXferReqCount",                  "usb_xfer_req_count"},
        {"DAQmx_DI_MemMapEnable",                     "mem_map_enable"},
        {"DAQmx_DI_AcquireOn",                        "acquire_on"},
        {"DAQmx_DO_OutputDriveType",                  "output_drive_type"},
        {"DAQmx_DO_InvertLines",                      "invert_lines"},
        {"DAQmx_DO_NumLines",                         "num_lines"},
        {"DAQmx_DO_Tristate",                         "tristate"},
        {"DAQmx_DO_LineStates_StartState",            "line_states_start_state"},
        {"DAQmx_DO_LineStates_PausedState",           "line_states_paused_state"},
        {"DAQmx_DO_LineStates_DoneState",             "line_states_done_state"},
        {"DAQmx_DO_LogicFamily",                      "logic_family"},
        {"DAQmx_DO_Overcurrent_Limit",                "overcurrent_limit"},
        {"DAQmx_DO_Overcurrent_AutoReenable",         "overcurrent_auto_reenable"},
        {"DAQmx_DO_Overcurrent_ReenablePeriod",       "overcurrent_reenable_period"},
        {"DAQmx_DO_UseOnlyOnBrdMem",                  "use_only_on_brd_mem"},
        {"DAQmx_DO_DataXferMech",                     "data_xfer_mech"},
        {"DAQmx_DO_DataXferReqCond",                  "data_xfer_req_cond"},
        {"DAQmx_DO_UsbXferReqSize",                   "usb_xfer_req_size"},
        {"DAQmx_DO_UsbXferReqCount",                  "usb_xfer_req_count"},
        {"DAQmx_DO_MemMapEnable",                     "mem_map_enable"},
        {"DAQmx_DO_GenerateOn",                       "generate_on"},
        {"DAQmx_CI_Max",                              "max"},
        {"DAQmx_CI_Min",                              "min"},
        {"DAQmx_CI_CustomScaleName",                  "custom_scale_name"},
        {"DAQmx_CI_MeasType",                         "meas_type"},
        {"DAQmx_CI_Freq_Units",                       "freq_units"},
        {"DAQmx_CI_Freq_Term",                        "freq_term"},
        {"DAQmx_CI_Freq_TermCfg",                     "freq_term_cfg"},
        {"DAQmx_CI_Freq_LogicLvlBehavior",            "freq_logic_lvl_behavior"},
        {"DAQmx_CI_Freq_DigFltr_Enable",              "freq_dig_fltr_enable"},
        {"DAQmx_CI_Freq_DigFltr_MinPulseWidth",       "freq_dig_fltr_min_pulse_width"},
        {"DAQmx_CI_Freq_DigFltr_TimebaseSrc",         "freq_dig_fltr_timebase_src"},
        {"DAQmx_CI_Freq_DigFltr_TimebaseRate",        "freq_dig_fltr_timebase_rate"},
        {"DAQmx_CI_Freq_DigSync_Enable",              "freq_dig_sync_enable"},
        {"DAQmx_CI_Freq_StartingEdge",                "freq_starting_edge"},
        {"DAQmx_CI_Freq_MeasMeth",                    "freq_meas_meth"},
        {"DAQmx_CI_Freq_EnableAveraging",             "freq_enable_averaging"},
        {"DAQmx_CI_Freq_MeasTime",                    "freq_meas_time"},
        {"DAQmx_CI_Freq_Div",                         "freq_div"},
        {"DAQmx_CI_Period_Units",                     "period_units"},
        {"DAQmx_CI_Period_Term",                      "period_term"},
        {"DAQmx_CI_Period_TermCfg",                   "period_term_cfg"},
        {"DAQmx_CI_Period_LogicLvlBehavior",          "period_logic_lvl_behavior"},
        {"DAQmx_CI_Period_DigFltr_Enable",            "period_dig_fltr_enable"},
        {"DAQmx_CI_Period_DigFltr_MinPulseWidth",     "period_dig_fltr_min_pulse_width"},
        {"DAQmx_CI_Period_DigFltr_TimebaseSrc",       "period_dig_fltr_timebase_src"},
        {"DAQmx_CI_Period_DigFltr_TimebaseRate",      "period_dig_fltr_timebase_rate"},
        {"DAQmx_CI_Period_DigSync_Enable",            "period_dig_sync_enable"},
        {"DAQmx_CI_Period_StartingEdge",              "period_starting_edge"},
        {"DAQmx_CI_Period_MeasMeth",                  "period_meas_meth"},
        {"DAQmx_CI_Period_EnableAveraging",           "period_enable_averaging"},
        {"DAQmx_CI_Period_MeasTime",                  "period_meas_time"},
        {"DAQmx_CI_Period_Div",                       "period_div"},
        {"DAQmx_CI_CountEdges_Term",                  "count_edges_term"},
        {"DAQmx_CI_CountEdges_TermCfg",               "count_edges_term_cfg"},
        {"DAQmx_CI_CountEdges_LogicLvlBehavior",      "count_edges_logic_lvl_behavior"},
        {"DAQmx_CI_CountEdges_DigFltr_Enable",        "count_edges_dig_fltr_enable"},
        {
         "DAQmx_CI_CountEdges_DigFltr_MinPulseWidth",
                                                      "count_edges_dig_fltr_min_pulse_width"
        },
        {"DAQmx_CI_CountEdges_DigFltr_TimebaseSrc",   "count_edges_dig_fltr_timebase_src"},
        {"DAQmx_CI_CountEdges_DigFltr_TimebaseRate",  "count_edges_dig_fltr_timebase_rate"},
        {"DAQmx_CI_CountEdges_DigSync_Enable",        "count_edges_dig_sync_enable"},
        {"DAQmx_CI_CountEdges_Dir",                   "count_edges_dir"},
        {"DAQmx_CI_CountEdges_DirTerm",               "count_edges_dir_term"},
        {"DAQmx_CI_CountEdges_CountDir_TermCfg",      "count_edges_count_dir_term_cfg"},
        {
         "DAQmx_CI_CountEdges_CountDir_LogicLvlBehavior",
                                                      "count_edges_count_dir_logic_lvl_behavior"
        },
        {
         "DAQmx_CI_CountEdges_CountDir_DigFltr_Enable",
                                                      "count_edges_count_dir_dig_fltr_enable"
        },
        {
         "DAQmx_CI_CountEdges_CountDir_DigFltr_MinPulseWidth",
                                                      "count_edges_count_dir_dig_fltr_min_pulse_width"
        },
        {
         "DAQmx_CI_CountEdges_CountDir_DigFltr_TimebaseSrc",
                                                      "count_edges_count_dir_dig_fltr_timebase_src"
        },
        {
         "DAQmx_CI_CountEdges_CountDir_DigFltr_TimebaseRate",
                                                      "count_edges_count_dir_dig_fltr_timebase_rate"
        },
        {
         "DAQmx_CI_CountEdges_CountDir_DigSync_Enable",
                                                      "count_edges_count_dir_dig_sync_enable"
        },
        {"DAQmx_CI_CountEdges_InitialCnt",            "count_edges_initial_cnt"},
        {"DAQmx_CI_CountEdges_ActiveEdge",            "count_edges_active_edge"},
        {"DAQmx_CI_CountEdges_CountReset_Enable",     "count_edges_count_reset_enable"},
        {
         "DAQmx_CI_CountEdges_CountReset_ResetCount",
                                                      "count_edges_count_reset_reset_count"
        },
        {"DAQmx_CI_CountEdges_CountReset_Term",       "count_edges_count_reset_term"},
        {"DAQmx_CI_SampClkOverrunSentinelVal",        "samp_clk_overrun_sentinel_val"},
        {"DAQmx_CI_DataXferMech",                     "data_xfer_mech"},
        {"DAQmx_CI_DataXferReqCond",                  "data_xfer_req_cond"},
        {"DAQmx_CI_UsbXferReqSize",                   "usb_xfer_req_size"},
        {"DAQmx_CI_UsbXferReqCount",                  "usb_xfer_req_count"},
        {"DAQmx_CI_MemMapEnable",                     "mem_map_enable"},
        {"DAQmx_CI_NumPossiblyInvalidSamps",          "num_possibly_invalid_samps"},
        {"DAQmx_CI_DupCountPrevent",                  "dup_count_prevent"},
        {"DAQmx_CI_Prescaler",                        "prescaler"},
        {"DAQmx_CI_MaxMeasPeriod",                    "max_meas_period"},
        {"DAQmx_CO_OutputType",                       "output_type"},
        {"DAQmx_CO_Pulse_IdleState",                  "pulse_idle_state"},
        {"DAQmx_CO_Pulse_Term",                       "pulse_term"},
        {"DAQmx_CO_Pulse_Time_Units",                 "pulse_time_units"},
        {"DAQmx_CO_Pulse_HighTime",                   "pulse_high_time"},
        {"DAQmx_CO_Pulse_LowTime",                    "pulse_low_time"},
        {"DAQmx_CO_Pulse_Time_InitialDelay",          "pulse_time_initial_delay"},
        {"DAQmx_CO_Pulse_DutyCyc",                    "pulse_duty_cyc"},
        {"DAQmx_CO_Pulse_Freq_Units",                 "pulse_freq_units"},
        {"DAQmx_CO_Pulse_Freq",                       "pulse_freq"},
        {"DAQmx_CO_Pulse_Freq_InitialDelay",          "pulse_freq_initial_delay"},
        {"DAQmx_CO_Pulse_HighTicks",                  "pulse_high_ticks"},
        {"DAQmx_CO_Pulse_LowTicks",                   "pulse_low_ticks"},
        {"DAQmx_CO_Pulse_Ticks_InitialDelay",         "pulse_ticks_initial_delay"},
        {"DAQmx_CO_CtrTimebaseSrc",                   "ctr_timebase_src"},
        {"DAQmx_CO_CtrTimebaseRate",                  "ctr_timebase_rate"},
        {"DAQmx_CO_CtrTimebaseActiveEdge",            "ctr_timebase_active_edge"},
        {"DAQmx_CO_CtrTimebase_DigFltr_Enable",       "ctr_timebase_dig_fltr_enable"},
        {
         "DAQmx_CO_CtrTimebase_DigFltr_MinPulseWidth",
                                                      "ctr_timebase_dig_fltr_min_pulse_width"
        },
        {"DAQmx_CO_CtrTimebase_DigFltr_TimebaseSrc",  "ctr_timebase_dig_fltr_timebase_src"},
        {
         "DAQmx_CO_CtrTimebase_DigFltr_TimebaseRate",
                                                      "ctr_timebase_dig_fltr_timebase_rate"
        },
        {"DAQmx_CO_CtrTimebase_DigSync_Enable",       "ctr_timebase_dig_sync_enable"},
        {"DAQmx_CO_Count",                            "count"},
        {"DAQmx_CO_OutputState",                      "output_state"},
        {"DAQmx_CO_AutoIncrCnt",                      "auto_incr_cnt"},
        {"DAQmx_CO_CtrTimebaseMasterTimebaseDiv",     "ctr_timebase_master_timebase_div"},
        {"DAQmx_CO_PulseDone",                        "pulse_done"},
        {"DAQmx_CO_EnableInitialDelayOnRetrigger",    "enable_initial_delay_on_retrigger"},
        {"DAQmx_CO_ConstrainedGenMode",               "constrained_gen_mode"},
        {"DAQmx_CO_UseOnlyOnBrdMem",                  "use_only_on_brd_mem"},
        {"DAQmx_CO_DataXferMech",                     "data_xfer_mech"},
        {"DAQmx_CO_DataXferReqCond",                  "data_xfer_req_cond"},
        {"DAQmx_CO_UsbXferReqSize",                   "usb_xfer_req_size"},
        {"DAQmx_CO_UsbXferReqCount",                  "usb_xfer_req_count"},
        {"DAQmx_CO_MemMapEnable",                     "mem_map_enable"},
        {"DAQmx_CO_Prescaler",                        "prescaler"},
        {"DAQmx_CO_RdyForNewVal",                     "rdy_for_new_val"},
        {"DAQmx_ChanType",                            "chan_type"},
        {"DAQmx_PhysicalChanName",                    "physical_chan_name"},
        {"DAQmx_ChanDescr",                           "chan_descr"},
        {"DAQmx_ChanIsGlobal",                        "chan_is_global"},
        {"DAQmx_Chan_SyncUnlockBehavior",             "chan_sync_unlock_behavior"},
        {"DAQmx_SampClk_Rate",                        "sample_rate"}
};


///////////////////////////////////////////////////////////////////////////////////
//                                    NiSource                                   //
///////////////////////////////////////////////////////////////////////////////////
void ni::Source::get_index_keys() {
    std::set<std::uint32_t> index_keys;
    for (auto &channel: this->reader_config.channels) {
        auto [channel_info, err] = this->ctx->client->channels.retrieve(
                channel.channel_key);
        if (err)
            return this->log_error(
                    "failed to retrieve channel " +
                    std::to_string(channel.channel_key));
        index_keys.insert(channel_info.index);
    }
    for (auto &index_key: index_keys) {
        auto [channel_info, err] = this->ctx->client->channels.retrieve(index_key);
        if (err)
            return this->log_error(
                    "failed to retrieve channel " + std::to_string(index_key));
        ni::ChannelConfig index_channel;
        index_channel.channel_key = channel_info.key;
        index_channel.channel_type = "index";
        index_channel.name = channel_info.name;
        this->reader_config.channels.push_back(index_channel);
    }
}


ni::Source::Source(
        TaskHandle task_handle,
        const std::shared_ptr<task::Context> &ctx,
        const synnax::Task task) :
        task_handle(task_handle),
        ctx(ctx),
        task(task),
        err_info({}) {
}

void ni::Source::parse_config(config::Parser &parser) {
    this->reader_config.sample_rate.value = parser.required<uint64_t>("sample_rate");
    this->reader_config.stream_rate.value = parser.required<uint64_t>("stream_rate");
    this->reader_config.device_key = parser.required<std::string>("device");
    this->reader_config.timing_source = "none";
    // parser.required<std::string>("timing_source"); TODO: uncomment this when ui provides timing source
    if (parser.optional<bool>("test", false))
        this->reader_config.device_name = parser.required<std::string>(
                "device_location");
    else {
        auto [dev, err] = this->ctx->client->hardware.retrieveDevice(
                this->reader_config.device_key);
        if (err) {
            this->log_error(
                    "failed to retrieve device " + this->reader_config.device_name);
            return;
        }
        this->reader_config.device_name = dev.location;
    }
    this->parse_channels(parser);
}

int ni::Source::init() {
    auto config_parser = config::Parser(this->task.config);
    this->reader_config.task_name = this->task.name;
    this->reader_config.task_key = this->task.key;
    this->parse_config(config_parser);
    if (!config_parser.ok()) {
        json error_json = config_parser.error_json();
        error_json["running"] = false;
        this->log_error(
                "failed to parse configuration for " + this->reader_config.task_name +
                " Parser Error: " +
                config_parser.error_json().dump());
        this->ctx->setState({
                                    .task = task.key,
                                    .variant = "error",
                                    .details = config_parser.error_json()
                            });
        return -1;
    }
    this->get_index_keys();
    this->validate_channels();
    auto breaker_config = breaker::Config{
            .name = task.name,
            .base_interval = 1 * SECOND,
            .max_retries = 20,
            .scale = 1.2,
    };
    this->breaker = breaker::Breaker(breaker_config);
    int err = this->create_channels();
    if (err) {
        this->log_error(
                "failed to create channels for " + this->reader_config.task_name);
        return -1;
    }
    if (this->reader_config.sample_rate < this->reader_config.stream_rate ||
        this->reader_config.sample_rate.value < 1) {
        this->log_error(
                "Failed while configuring timing for NI hardware for task " + this->
                        reader_config.task_name);
        this->err_info["message"] = "sample rate must be greater than or equal to 1 and greater than or equal to the stream rate";
        this->err_info["running"] = false;

        this->ctx->setState({
                                    .task = this->task.key,
                                    .variant = "error",
                                    .details = err_info
                            });
        return -1;
    }
    if (this->configure_timing())
        this->log_error(
                "[ni.reader] Failed while configuring timing for NI hardware for task " +
                this->reader_config.task_name);

    return 0;
}

freighter::Error ni::Source::cycle() {
    auto err = this->start_ni();
    if (err) return err;
    err = this->stop_ni();
    if (err) return err;
    return freighter::NIL;
}

freighter::Error ni::Source::start_ni() {
    if (this->check_ni_error(ni::NiDAQmxInterface::StartTask(this->task_handle))) {
        this->log_error(
                "failed while starting reader for task " +
                this->reader_config.task_name +
                " requires reconfigure");
        this->clear_task();
        return driver::CRITICAL_HARDWARE_ERROR;
    }
    return freighter::NIL;
}

freighter::Error ni::Source::stop_ni() {
    if (this->check_ni_error(ni::NiDAQmxInterface::StopTask(this->task_handle))) {
        this->log_error(
                "failed while stopping reader for task " +
                this->reader_config.task_name);
        return driver::CRITICAL_HARDWARE_ERROR;
    }
    return freighter::NIL;
}

freighter::Error ni::Source::start(const std::string &cmd_key) {
    if (this->breaker.running() || !this->ok()) return freighter::NIL;
    this->breaker.start();
    this->start_ni();
    this->sample_thread = std::thread(&ni::Source::acquire_data, this);
    ctx->setState({
<<<<<<< HEAD
                          .task = task.key,
                          .variant = "success",
                          .details = {
                                  {"running", true},
                                  {"message", "Task started successfully"}
                          }
                  });
=======
        .task = task.key,
        .key = cmd_key,
        .variant = "success",
        .details = {
            {"running", true},
            {"message", "Task started successfully"}
        }
    });
>>>>>>> 3cdc4452
    return freighter::NIL;
}

freighter::Error ni::Source::stop(const std::string &cmd_key) {
    if (!this->breaker.running() || !this->ok()) return freighter::NIL;
    this->breaker.stop();
    if (this->sample_thread.joinable()) this->sample_thread.join();
    this->stop_ni();
    data_queue.reset();
    ctx->setState({
<<<<<<< HEAD
                          .task = task.key,
                          .variant = "success",
                          .details = {
                                  {"running", false},
                                  {"message", "Task stopped successfully"}
                          }
                  });
=======
        .task = task.key,
        .key = cmd_key,
        .variant = "success",
        .details = {
            {"running", false},
            {"message", "Task stopped successfully"}
        }
    });
>>>>>>> 3cdc4452
    return freighter::NIL;
}

void ni::Source::clear_task() {
    if (this->check_ni_error(ni::NiDAQmxInterface::ClearTask(this->task_handle))) {
        this->log_error(
                "failed while clearing reader for task " +
                this->reader_config.task_name);
    }
}

ni::Source::~Source() {
    this->clear_task();
    if (this->sample_thread.joinable()) this->sample_thread.join();
    VLOG(1) << "[ni.reader] joined sample thread";
}

int ni::Source::check_ni_error(int32 error) {
    if (error == 0) return 0;

    char errBuff[4096] = {'\0'};

    ni::NiDAQmxInterface::GetExtendedErrorInfo(errBuff, 4096);

    std::string s(errBuff);
    jsonify_error(errBuff);

    this->ctx->setState({
                                .task = this->task.key,
                                .variant = "error",
                                .details = err_info
                        });

    LOG(ERROR) << "[ni.reader] Vendor error: " << s;
    this->ok_state = false;
    return -1;
}

bool ni::Source::ok() {
    return this->ok_state;
}

std::vector<synnax::ChannelKey> ni::Source::getChannelKeys() {
    std::vector<synnax::ChannelKey> keys;
    for (auto &channel: this->reader_config.channels)
        keys.push_back(
                channel.channel_key);
    return keys;
}

void ni::Source::log_error(std::string err_msg) {
    LOG(ERROR) << "[ni.reader] " << err_msg;
    this->ok_state = false;
    return;
}

void ni::Source::stoppedWithErr(const freighter::Error &err) {
    this->log_error("stopped with error: " + err.message());
    json j = json(err.message());
    this->ctx->setState({
<<<<<<< HEAD
                                .task = this->reader_config.task_key,
                                .variant = "error",
                                .details = {
                                        {"running", false},
                                        {"message", j}
                                }
                        });
    this->stop();
=======
        .task = this->reader_config.task_key,
        .variant = "error",
        .details = {
            {"running", false},
            {"message", j}
        }
    });
    // Unprompted stop so we pass in an empty command key.
    this->stop("");
>>>>>>> 3cdc4452
    this->clear_task();
}


void ni::Source::jsonify_error(std::string s) {
    this->err_info["running"] = false;

    // Define regex patterns
    std::regex status_code_regex(R"(Status Code:\s*(-?\d+))");
    std::regex channel_regex(R"(Channel Name:\s*(\S+))");
    std::regex physical_channel_regex(R"(Physical Channel Name:\s*(\S+))");
    std::regex device_regex(R"(Device:\s*(\S+))");
    std::regex possible_values_regex(R"(Possible Values:\s*([\w\s,.-]+))");
    std::regex max_value_regex(R"(Maximum Value:\s*([\d.\s,eE-]+))");
    std::regex min_value_regex(R"(Minimum Value:\s*([\d.\s,eE-]+))");
    std::regex property_regex(R"(Property:\s*(\S+))");
    std::regex task_name_regex(R"(Task Name:\s*(\S+))");

    // Remove the Task Name line if it exists
    std::regex task_name_line_regex(R"(\nTask Name:.*\n?)");
    s = std::regex_replace(s, task_name_line_regex, "");

    // Extract status code
    std::string sc = "";
    std::smatch status_code_match;
    if (std::regex_search(s, status_code_match, status_code_regex))
        sc = status_code_match[1].str();

    // Remove the redundant Status Code line at the end
    std::regex status_code_line_regex(R"(\nStatus Code:.*$)");
    s = std::regex_replace(s, status_code_line_regex, "");

    // Extract device name
    std::string device = "";
    std::smatch device_match;
    if (std::regex_search(s, device_match, device_regex))
        device = device_match[1].str();

    // Extract physical channel name or channel name
    std::string cn = "";
    std::smatch physical_channel_match;
    if (std::regex_search(s, physical_channel_match, physical_channel_regex)) {
        cn = physical_channel_match[1].str();
        if (!device.empty())
            cn = device + "/" + cn; // Combine device and physical channel name
    } else {
        std::smatch channel_match;
        if (std::regex_search(s, channel_match, channel_regex))
            cn = channel_match[1].str();
    }

    // Extract the first property
    std::string p = "";
    std::smatch property_match;
    if (std::regex_search(s, property_match, property_regex))
        p = property_match[1].str();
    if (sc == "-200170") p = "port";

    // Extract possible values
    std::string possible_values = "";
    std::smatch possible_values_match;
    if (std::regex_search(s, possible_values_match, possible_values_regex)) {
        possible_values = possible_values_match[1].str();
        size_t pos = possible_values.find("Channel Name");
        if (pos != std::string::npos)
            possible_values.erase(pos, std::string("Channel Name").length());
    }

    // Extract maximum value
    std::string max_value = "";
    std::smatch max_value_match;
    if (std::regex_search(s, max_value_match, max_value_regex))
        max_value = max_value_match[1].str();

    // Extract minimum value
    std::string min_value = "";
    std::smatch min_value_match;
    if (std::regex_search(s, min_value_match, min_value_regex))
        min_value = min_value_match[1].str();

    // Check if the channel name is in the channel map
    if (channel_map.count(cn) != 0) this->err_info["path"] = channel_map[cn] + ".";
    else if (!cn.empty()) this->err_info["path"] = cn + ".";
    else this->err_info["path"] = "";

    // Check if the property is in the field map
    if (FIELD_MAP.count(p) == 0)
        this->err_info["path"] = this->err_info["path"].get<std::string>() + p;
    else
        this->err_info["path"] =
                this->err_info["path"].get<std::string>() + FIELD_MAP.at(p);

    // Construct the error message
    std::string error_message = "NI Error " + sc + ": " + s + "\nPath: " +
                                this->err_info["path"].get<std::string>();
    if (!cn.empty()) error_message += " Channel: " + cn;
    if (!possible_values.empty())
        error_message += " Possible Values: " + possible_values;
    if (!max_value.empty()) error_message += " Maximum Value: " + max_value;
    if (!min_value.empty()) error_message += " Minimum Value: " + min_value;
    this->err_info["message"] = error_message;

    json j = json::array();
    j.push_back(this->err_info);

    LOG(INFO) << this->err_info.dump(4);
}<|MERGE_RESOLUTION|>--- conflicted
+++ resolved
@@ -632,15 +632,6 @@
     this->start_ni();
     this->sample_thread = std::thread(&ni::Source::acquire_data, this);
     ctx->setState({
-<<<<<<< HEAD
-                          .task = task.key,
-                          .variant = "success",
-                          .details = {
-                                  {"running", true},
-                                  {"message", "Task started successfully"}
-                          }
-                  });
-=======
         .task = task.key,
         .key = cmd_key,
         .variant = "success",
@@ -649,7 +640,6 @@
             {"message", "Task started successfully"}
         }
     });
->>>>>>> 3cdc4452
     return freighter::NIL;
 }
 
@@ -660,15 +650,6 @@
     this->stop_ni();
     data_queue.reset();
     ctx->setState({
-<<<<<<< HEAD
-                          .task = task.key,
-                          .variant = "success",
-                          .details = {
-                                  {"running", false},
-                                  {"message", "Task stopped successfully"}
-                          }
-                  });
-=======
         .task = task.key,
         .key = cmd_key,
         .variant = "success",
@@ -677,7 +658,6 @@
             {"message", "Task stopped successfully"}
         }
     });
->>>>>>> 3cdc4452
     return freighter::NIL;
 }
 
@@ -738,16 +718,6 @@
     this->log_error("stopped with error: " + err.message());
     json j = json(err.message());
     this->ctx->setState({
-<<<<<<< HEAD
-                                .task = this->reader_config.task_key,
-                                .variant = "error",
-                                .details = {
-                                        {"running", false},
-                                        {"message", j}
-                                }
-                        });
-    this->stop();
-=======
         .task = this->reader_config.task_key,
         .variant = "error",
         .details = {
@@ -757,7 +727,6 @@
     });
     // Unprompted stop so we pass in an empty command key.
     this->stop("");
->>>>>>> 3cdc4452
     this->clear_task();
 }
 
