// Copyright 2024 Synnax Labs, Inc.
//
// Use of this software is governed by the Business Source License included in the file
// licenses/BSL.txt.
//
// As of the Change Date specified in that file, in accordance with the Business Source
// License, use of this software will be governed by the Apache License, Version 2.0,
// included in the file licenses/APL.txt.

#include <cassert>
#include <stdio.h>

#include "driver/ni/ni.h"


///////////////////////////////////////////////////////////////////////////////////
//                                    ScannerTask                                //
///////////////////////////////////////////////////////////////////////////////////
ni::ScannerTask::ScannerTask(
<<<<<<< HEAD
        const std::shared_ptr<task::Context> &ctx,
        synnax::Task task
) : scanner(ctx, task), ctx(ctx), task(task) {

=======
    const std::shared_ptr<task::Context> &ctx,
    synnax::Task task
) : scanner(ctx, task), ctx(ctx), task(task) {
>>>>>>> 3cdc4452
    this->breaker = breaker::Breaker(breaker::Config{
            .name = task.name,
            .base_interval = 1 * SECOND,
            .max_retries = 20,
            .scale = 1.2,
    });

    if (!scanner.ok()) {
        ctx->setState({
<<<<<<< HEAD
                              .task = task.key,
                              .variant = "error",
                              .details = {"message", "failed to initialize scanner"}
                      });
=======
            .task = task.key,
            .variant = "error",
            .details = {"message", "failed to initialize scanner"}
        });
>>>>>>> 3cdc4452
        return;
    }
    this->breaker.start();
    thread = std::make_shared<std::thread>(&ni::ScannerTask::run, this);
    this->scanner.set_scan_thread(thread);
}

std::unique_ptr<task::Task> ni::ScannerTask::configure(
        const std::shared_ptr<task::Context> &ctx,
        const synnax::Task &task
) {
    return std::make_unique<ni::ScannerTask>(ctx, task);
}


void ni::ScannerTask::stop() {
    this->breaker.stop();
}


void ni::ScannerTask::exec(task::Command &cmd) {
    if (cmd.type == "scan") {
        scanner.scan();
        scanner.create_devices();
    } else if (cmd.type == "stop") {
        this->stop();
    } else {
        LOG(ERROR) << "unknown command type: " << cmd.type;
    }
}

void ni::ScannerTask::run() {
    auto scan_cmd = task::Command{task.key, "scan", {}};
    // perform a scan
    while (this->breaker.running()) {
        this->breaker.waitFor(this->scan_rate.period().chrono());
        this->exec(scan_cmd);
    }
}


bool ni::ScannerTask::ok() {
    return this->ok_state;
}

ni::ScannerTask::~ScannerTask() {
<<<<<<< HEAD
    if (this->thread->joinable() &&
        (this->thread->get_id() != std::this_thread::get_id())) {
=======
    if (this->thread->joinable() && this->thread->get_id() != std::this_thread::get_id()) 
>>>>>>> 3cdc4452
        this->thread->detach();
}

///////////////////////////////////////////////////////////////////////////////////
//                                    ReaderTask                                 //
///////////////////////////////////////////////////////////////////////////////////
ni::ReaderTask::ReaderTask(const std::shared_ptr<task::Context> &ctx,
                           synnax::Task task,
                           std::shared_ptr<pipeline::Source> source,
                           std::shared_ptr<ni::Source> ni_source,
                           synnax::WriterConfig writer_config,
                           const breaker::Config breaker_config
) : ctx(ctx),
    task(task),
    daq_read_pipe(
            pipeline::Acquisition(ctx->client, writer_config, source, breaker_config)),
    source(ni_source) {
}


std::unique_ptr<task::Task> ni::ReaderTask::configure(
        const std::shared_ptr<task::Context> &ctx,
        const synnax::Task &task) {
    LOG(INFO) << "[ni.task] configuring task " << task.name;

    auto breaker_config = breaker::Config{
            .name = task.name,
            .base_interval = 1 * SECOND,
            .max_retries = 20,
            .scale = 1.2,
    };

    auto parser = config::Parser(task.config);
    auto data_saving = parser.optional<bool>("data_saving", true);

    TaskHandle task_handle;
    ni::NiDAQmxInterface::CreateTask("", &task_handle);

    std::vector<synnax::ChannelKey> channel_keys;
    std::shared_ptr<pipeline::Source> source;
    std::shared_ptr<ni::Source> ni_source;
    if (task.type != "ni_analog_read") {
        ni_source = std::make_shared<ni::DigitalReadSource>(task_handle, ctx, task);
    } else {
        ni_source = std::make_shared<ni::AnalogReadSource>(task_handle, ctx, task);
    }
    source = ni_source;
    ni_source->init();
    channel_keys = ni_source->getChannelKeys();

    auto writer_config = synnax::WriterConfig{
<<<<<<< HEAD
            .channels = channel_keys,
            .start = synnax::TimeStamp::now(),
            .mode = data_saving
=======
        .channels = channel_keys,
        .start = synnax::TimeStamp::now(),
        .mode = data_saving
>>>>>>> 3cdc4452
                    ? synnax::WriterMode::PersistStream
                    : synnax::WriterMode::StreamOnly,
            .enable_auto_commit = true
    };

    // start and stop to catch any immediate errors
    if (ni_source->ok()) ni_source->cycle();

    auto p = std::make_unique<ni::ReaderTask>(ctx,
                                              task,
                                              source,
                                              ni_source,
                                              writer_config,
                                              breaker_config);

    if (!ni_source->ok()) {
        LOG(ERROR) << "[ni.task] failed to configure task " << task.name;
        return p;
    }

    ctx->setState({
                          .task = task.key,
                          .variant = "success",
                          .details = {
                                  {"running", false},
                                  {"message", "Successfully configured task"}
                          }
                  });

    LOG(INFO) << "[ni.task] successfully configured task " << task.name;

    return p;
}

void ni::ReaderTask::exec(task::Command &cmd) {
    if (cmd.type == "start") {
        LOG(INFO) << "[ni.task] started reader task " << this->task.name;
        this->start(cmd.key);
    } else if (cmd.type == "stop") {
        LOG(INFO) << "[ni.task] stopped reader task " << this->task.name;
        this->stop(cmd.key);
    } else {
        LOG(ERROR) << "unknown command type: " << cmd.type;
    }
}

void ni::ReaderTask::stop() { this->stop(""); }

void ni::ReaderTask::stop(const std::string &cmd_key) {
    if (!this->running.exchange(false)) {
        LOG(INFO) << "[ni.task] did not stop " << this->task.name << " running: " <<
                  this->running << " ok: "
                  << this->ok();
        return;
    }
    this->daq_read_pipe.stop();
    this->source->stop(cmd_key);
    LOG(INFO) << "[ni.task] successfully stopped task " << this->task.name;
}

void ni::ReaderTask::start(const std::string &cmd_key) {
    if (this->running.exchange(true) || !this->ok() || !this->source->ok()) {
        LOG(INFO) << "[ni.task] did not start " << this->task.name <<
                  " as it is not running or in error state";
        return;
    }
    this->source->start(cmd_key);
    this->daq_read_pipe.start();
    LOG(INFO) << "[ni.task] successfully started task " << this->task.name;
}

bool ni::ReaderTask::ok() {
    return this->ok_state;
}

///////////////////////////////////////////////////////////////////////////////////
//                                    WriterTask                                 //
///////////////////////////////////////////////////////////////////////////////////
ni::WriterTask::WriterTask(const std::shared_ptr<task::Context> &ctx,
                           synnax::Task task,
                           std::shared_ptr<pipeline::Sink> sink,
                           std::shared_ptr<ni::DigitalWriteSink> ni_sink,
                           std::shared_ptr<pipeline::Source> state_source,
                           synnax::WriterConfig state_writer_config,
                           synnax::StreamerConfig cmd_streamer_config,
                           const breaker::Config breaker_config
) : ctx(ctx),
    task(task),
    cmd_write_pipe(
<<<<<<< HEAD
            pipeline::Control(ctx->client,
                              cmd_streamer_config,
                              std::move(sink),
                              breaker_config)),
    state_write_pipe(
            pipeline::Acquisition(ctx->client,
                                  state_writer_config,
                                  state_source,
                                  breaker_config)),
=======
        pipeline::Control(ctx->client,
                          cmd_streamer_config,
                          std::move(sink),
                          breaker_config)),
    state_write_pipe(
        pipeline::Acquisition(ctx->client,
                              state_writer_config,
                              state_source,
                              breaker_config)),
>>>>>>> 3cdc4452
    sink(ni_sink) {
}


std::unique_ptr<task::Task> ni::WriterTask::configure(
<<<<<<< HEAD
        const std::shared_ptr<task::Context> &ctx,
        const synnax::Task &task) {

=======
    const std::shared_ptr<task::Context> &ctx,
    const synnax::Task &task) {
>>>>>>> 3cdc4452
    auto breaker_config = breaker::Config{
            .name = task.name,
            .base_interval = 1 * SECOND,
            .max_retries = 20,
            .scale = 1.2,
    };

    auto parser = config::Parser(task.config);
    auto data_saving = parser.optional<bool>("data_saving", true);

    TaskHandle task_handle;
    ni::NiDAQmxInterface::CreateTask("", &task_handle);

    LOG(INFO) << "[ni.writer] configuring task " << task.name;
    auto daq_writer = std::make_shared<ni::DigitalWriteSink>(task_handle, ctx, task);

    std::vector<synnax::ChannelKey> cmd_keys = daq_writer->get_cmd_channel_keys();
    std::vector<synnax::ChannelKey> state_keys = daq_writer->get_state_channel_keys();

    auto state_writer_config = synnax::WriterConfig{
<<<<<<< HEAD
            .channels = state_keys,
            .start = synnax::TimeStamp::now(),
            .mode = data_saving
=======
        .channels = state_keys,
        .start = synnax::TimeStamp::now(),
        .mode = data_saving
>>>>>>> 3cdc4452
                    ? synnax::WriterMode::PersistStream
                    : synnax::WriterMode::StreamOnly,
            .enable_auto_commit = true,
    };

    auto cmd_streamer_config = synnax::StreamerConfig{
            .channels = cmd_keys,
            .start = synnax::TimeStamp::now(),
    };

    if (daq_writer->ok()) daq_writer->cycle();

    auto state_writer = daq_writer->writer_state_source;

    VLOG(1) << "[ni.writer] constructed writer for " << task.name;
    auto p = std::make_unique<ni::WriterTask>(ctx,
                                              task,
                                              daq_writer,
                                              daq_writer,
                                              state_writer,
                                              state_writer_config,
                                              cmd_streamer_config,
                                              breaker_config);

    if (!daq_writer->ok()) {
        LOG(ERROR) << "[ni.writer] failed to construct writer for " << task.name;
        return p;
    }

    ctx->setState({
                          .task = task.key,
                          .variant = "success",
                          .details = {
                                  {"running", false},
                                  {"message", "Successfully configured task"}
                          }
                  });

    LOG(INFO) << "[ni.writer] successfully configured task " << task.name;
    return p;
}

void ni::WriterTask::exec(task::Command &cmd) {
<<<<<<< HEAD
    if (cmd.type == "start") this->start();
    else if (cmd.type == "stop") this->stop();
    else
        LOG(ERROR) << "unknown command type: " << cmd.type;
=======
    if (cmd.type == "start") this->start(cmd.key);
    else if (cmd.type == "stop") this->stop(cmd.key);
    else LOG(ERROR) << "unknown command type: " << cmd.type;
>>>>>>> 3cdc4452
}


void ni::WriterTask::start(const std::string &key) {
    if (this->running.exchange(true) || !this->ok() || !this->sink->ok()) return;
    sink->start(key);
    this->cmd_write_pipe.start();
    this->state_write_pipe.start();
}


void ni::WriterTask::stop() { this->stop(""); }

void ni::WriterTask::stop(const std::string &cmd_key) {
    if (!this->running.exchange(false)) {
        LOG(INFO) << "[ni.task] did not stop " << this->task.name << " running: " <<
                  this->running << " ok: " << this->ok();
        return;
    }
    this->state_write_pipe.stop();
    this->cmd_write_pipe.stop();
    sink->stop(cmd_key);
}


bool ni::WriterTask::ok() {
    return this->ok_state;
}<|MERGE_RESOLUTION|>--- conflicted
+++ resolved
@@ -17,16 +17,9 @@
 //                                    ScannerTask                                //
 ///////////////////////////////////////////////////////////////////////////////////
 ni::ScannerTask::ScannerTask(
-<<<<<<< HEAD
-        const std::shared_ptr<task::Context> &ctx,
-        synnax::Task task
-) : scanner(ctx, task), ctx(ctx), task(task) {
-
-=======
     const std::shared_ptr<task::Context> &ctx,
     synnax::Task task
 ) : scanner(ctx, task), ctx(ctx), task(task) {
->>>>>>> 3cdc4452
     this->breaker = breaker::Breaker(breaker::Config{
             .name = task.name,
             .base_interval = 1 * SECOND,
@@ -36,17 +29,10 @@
 
     if (!scanner.ok()) {
         ctx->setState({
-<<<<<<< HEAD
-                              .task = task.key,
-                              .variant = "error",
-                              .details = {"message", "failed to initialize scanner"}
-                      });
-=======
             .task = task.key,
             .variant = "error",
             .details = {"message", "failed to initialize scanner"}
         });
->>>>>>> 3cdc4452
         return;
     }
     this->breaker.start();
@@ -93,12 +79,7 @@
 }
 
 ni::ScannerTask::~ScannerTask() {
-<<<<<<< HEAD
-    if (this->thread->joinable() &&
-        (this->thread->get_id() != std::this_thread::get_id())) {
-=======
     if (this->thread->joinable() && this->thread->get_id() != std::this_thread::get_id()) 
->>>>>>> 3cdc4452
         this->thread->detach();
 }
 
@@ -150,15 +131,9 @@
     channel_keys = ni_source->getChannelKeys();
 
     auto writer_config = synnax::WriterConfig{
-<<<<<<< HEAD
-            .channels = channel_keys,
-            .start = synnax::TimeStamp::now(),
-            .mode = data_saving
-=======
         .channels = channel_keys,
         .start = synnax::TimeStamp::now(),
         .mode = data_saving
->>>>>>> 3cdc4452
                     ? synnax::WriterMode::PersistStream
                     : synnax::WriterMode::StreamOnly,
             .enable_auto_commit = true
@@ -248,17 +223,6 @@
 ) : ctx(ctx),
     task(task),
     cmd_write_pipe(
-<<<<<<< HEAD
-            pipeline::Control(ctx->client,
-                              cmd_streamer_config,
-                              std::move(sink),
-                              breaker_config)),
-    state_write_pipe(
-            pipeline::Acquisition(ctx->client,
-                                  state_writer_config,
-                                  state_source,
-                                  breaker_config)),
-=======
         pipeline::Control(ctx->client,
                           cmd_streamer_config,
                           std::move(sink),
@@ -268,20 +232,13 @@
                               state_writer_config,
                               state_source,
                               breaker_config)),
->>>>>>> 3cdc4452
     sink(ni_sink) {
 }
 
 
 std::unique_ptr<task::Task> ni::WriterTask::configure(
-<<<<<<< HEAD
-        const std::shared_ptr<task::Context> &ctx,
-        const synnax::Task &task) {
-
-=======
     const std::shared_ptr<task::Context> &ctx,
     const synnax::Task &task) {
->>>>>>> 3cdc4452
     auto breaker_config = breaker::Config{
             .name = task.name,
             .base_interval = 1 * SECOND,
@@ -302,15 +259,9 @@
     std::vector<synnax::ChannelKey> state_keys = daq_writer->get_state_channel_keys();
 
     auto state_writer_config = synnax::WriterConfig{
-<<<<<<< HEAD
-            .channels = state_keys,
-            .start = synnax::TimeStamp::now(),
-            .mode = data_saving
-=======
         .channels = state_keys,
         .start = synnax::TimeStamp::now(),
         .mode = data_saving
->>>>>>> 3cdc4452
                     ? synnax::WriterMode::PersistStream
                     : synnax::WriterMode::StreamOnly,
             .enable_auto_commit = true,
@@ -354,16 +305,9 @@
 }
 
 void ni::WriterTask::exec(task::Command &cmd) {
-<<<<<<< HEAD
-    if (cmd.type == "start") this->start();
-    else if (cmd.type == "stop") this->stop();
-    else
-        LOG(ERROR) << "unknown command type: " << cmd.type;
-=======
     if (cmd.type == "start") this->start(cmd.key);
     else if (cmd.type == "stop") this->stop(cmd.key);
     else LOG(ERROR) << "unknown command type: " << cmd.type;
->>>>>>> 3cdc4452
 }
 
 
