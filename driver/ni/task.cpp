// Copyright 2024 Synnax Labs, Inc.
//
// Use of this software is governed by the Business Source License included in the file
// licenses/BSL.txt.
//
// As of the Change Date specified in that file, in accordance with the Business Source
// License, use of this software will be governed by the Apache License, Version 2.0,
// included in the file licenses/APL.txt.

#include <cassert>
#include <stdio.h>

#include "driver/ni/ni.h"


///////////////////////////////////////////////////////////////////////////////////
//                                    ScannerTask                                //
///////////////////////////////////////////////////////////////////////////////////
ni::ScannerTask::ScannerTask(
    const std::shared_ptr<task::Context> &ctx,
    synnax::Task task
) : scanner(ctx, task), ctx(ctx), task(task) {
    this->breaker = breaker::Breaker(breaker::Config{
        .name = task.name,
        .base_interval = 1 * SECOND,
        .max_retries = 20,
        .scale = 1.2,
    });

    if (!scanner.ok()) {
        ctx->setState({
            .task = task.key,
            .variant = "error",
            .details = {"message", "failed to initialize scanner"}
        });
        return;
    }
    this->breaker.start();
    thread = std::make_shared<std::thread>(&ni::ScannerTask::run, this);
    this->scanner.set_scan_thread(thread);
}

std::unique_ptr<task::Task> ni::ScannerTask::configure(
    const std::shared_ptr<task::Context> &ctx,
    const synnax::Task &task
) {
    return std::make_unique<ni::ScannerTask>(ctx, task);
}


void ni::ScannerTask::stop() {
    this->breaker.stop();
}


void ni::ScannerTask::exec(task::Command &cmd) {
    if (cmd.type == "scan") {
        scanner.scan();
        scanner.create_devices();
    } else if (cmd.type == "stop") {
        this->stop();
    } else {
        LOG(ERROR) << "unknown command type: " << cmd.type;
    }
}

void ni::ScannerTask::run() {
    auto scan_cmd = task::Command{task.key, "scan", {}};
    // perform a scan
    while (this->breaker.running()) {
        this->breaker.waitFor(this->scan_rate.period().chrono());
        this->exec(scan_cmd);
    }
}


bool ni::ScannerTask::ok() {
    return this->ok_state;
}

ni::ScannerTask::~ScannerTask() {
    if (this->thread->joinable() && this->thread->get_id() != std::this_thread::get_id()) 
        this->thread->detach();
}

///////////////////////////////////////////////////////////////////////////////////
//                                    ReaderTask                                 //
///////////////////////////////////////////////////////////////////////////////////
ni::ReaderTask::ReaderTask(const std::shared_ptr<task::Context> &ctx,
                           synnax::Task task,
                           std::shared_ptr<pipeline::Source> source,
                           std::shared_ptr<ni::Source> ni_source,
                           synnax::WriterConfig writer_config,
                           const breaker::Config breaker_config
) : ctx(ctx),
    task(task),
    daq_read_pipe(
        pipeline::Acquisition(ctx->client, writer_config, source, breaker_config)),
    source(ni_source) {
}


std::unique_ptr<task::Task> ni::ReaderTask::configure(
    const std::shared_ptr<task::Context> &ctx,
    const synnax::Task &task) {
    LOG(INFO) << "[ni.task] configuring task " << task.name;

    auto breaker_config = breaker::Config{
        .name = task.name,
        .base_interval = 1 * SECOND,
        .max_retries = 20,
        .scale = 1.2,
    };

    auto parser = config::Parser(task.config);
    auto data_saving = parser.optional<bool>("data_saving", true);

    TaskHandle task_handle;
    ni::NiDAQmxInterface::CreateTask("", &task_handle);

    std::vector<synnax::ChannelKey> channel_keys;
    std::shared_ptr<pipeline::Source> source;
    std::shared_ptr<ni::Source> ni_source;
    if (task.type != "ni_analog_read") {
        ni_source = std::make_shared<ni::DigitalReadSource>(task_handle, ctx, task);
    } else {
        ni_source = std::make_shared<ni::AnalogReadSource>(task_handle, ctx, task);
    }
    source = ni_source;
    ni_source->init();
    channel_keys = ni_source->getChannelKeys();

    auto writer_config = synnax::WriterConfig{
        .channels = channel_keys,
        .start = synnax::TimeStamp::now(),
        .mode = data_saving
                    ? synnax::WriterMode::PersistStream
                    : synnax::WriterMode::StreamOnly,
        .enable_auto_commit = true
    };

    // start and stop to catch any immediate errors
    if (ni_source->ok()) ni_source->cycle();

    auto p = std::make_unique<ni::ReaderTask>(ctx,
                                              task,
                                              source,
                                              ni_source,
                                              writer_config,
                                              breaker_config);

    if (!ni_source->ok()) {
        LOG(ERROR) << "[ni.task] failed to configure task " << task.name;
        return p;
    }

    ctx->setState({
        .task = task.key,
        .variant = "success",
        .details = {
            {"running", false},
            {"message", "Successfully configured task"}
        }
    });

    LOG(INFO) << "[ni.task] successfully configured task " << task.name;

    return p;
}

void ni::ReaderTask::exec(task::Command &cmd) {
    if (cmd.type == "start") {
        LOG(INFO) << "[ni.task] started reader task " << this->task.name;
        this->start(cmd.key);
    } else if (cmd.type == "stop") {
        LOG(INFO) << "[ni.task] stopped reader task " << this->task.name;
        this->stop(cmd.key);
    } else {
        LOG(ERROR) << "unknown command type: " << cmd.type;
    }
}

void ni::ReaderTask::stop() { this->stop(""); }

void ni::ReaderTask::stop(const std::string &cmd_key) {
    if (!this->running.exchange(false)) {
        LOG(INFO) << "[ni.task] did not stop " << this->task.name << " running: " <<
                this->running << " ok: "
                << this->ok();
        return;
    }
    this->daq_read_pipe.stop();
    this->source->stop(cmd_key);
    LOG(INFO) << "[ni.task] successfully stopped task " << this->task.name;
}

void ni::ReaderTask::start(const std::string &cmd_key) {
    if (this->running.exchange(true) || !this->ok() || !this->source->ok()) {
        LOG(INFO) << "[ni.task] did not start " << this->task.name <<
                " as it is not running or in error state";
        return;
    }
    this->source->start(cmd_key);
    this->daq_read_pipe.start();
    LOG(INFO) << "[ni.task] successfully started task " << this->task.name;
}

bool ni::ReaderTask::ok() {
    return this->ok_state;
}

///////////////////////////////////////////////////////////////////////////////////
//                                    WriterTask                                 //
///////////////////////////////////////////////////////////////////////////////////
ni::WriterTask::WriterTask(const std::shared_ptr<task::Context> &ctx,
                           synnax::Task task,
                           std::shared_ptr<pipeline::Sink> sink,
                           std::shared_ptr<ni::DigitalWriteSink> ni_sink,
                           std::shared_ptr<pipeline::Source> state_source,
                           synnax::WriterConfig state_writer_config,
                           synnax::StreamerConfig cmd_streamer_config,
                           const breaker::Config breaker_config
) : ctx(ctx),
    task(task),
<<<<<<< HEAD
    cmd_write_pipe(pipeline::Control(
                    ctx->client,
                    cmd_streamer_config,
                    std::move(sink),
                    breaker_config
    )),
    state_write_pipe(pipeline::Acquisition(
                    ctx->client,
                    state_writer_config,
                    state_source,
                    breaker_config
    )),
=======
    cmd_write_pipe(
        pipeline::Control(ctx->client,
                          cmd_streamer_config,
                          std::move(sink),
                          breaker_config)),
    state_write_pipe(
        pipeline::Acquisition(ctx->client,
                              state_writer_config,
                              state_source,
                              breaker_config)),
>>>>>>> 3cdc4452
    sink(ni_sink) {
}


std::unique_ptr<task::Task> ni::WriterTask::configure(
    const std::shared_ptr<task::Context> &ctx,
    const synnax::Task &task) {
    auto breaker_config = breaker::Config{
        .name = task.name,
        .base_interval = 1 * SECOND,
        .max_retries = 20,
        .scale = 1.2,
    };

    auto parser = config::Parser(task.config);
    auto data_saving = parser.optional<bool>("data_saving", true);

    TaskHandle task_handle;
    ni::NiDAQmxInterface::CreateTask("", &task_handle);

    LOG(INFO) << "[ni.writer] configuring task " << task.name;
    auto daq_writer = std::make_shared<ni::DigitalWriteSink>(task_handle, ctx, task);

    std::vector<synnax::ChannelKey> cmd_keys = daq_writer->get_cmd_channel_keys(); // TODO: rename & move down
    std::vector<synnax::ChannelKey> state_keys = daq_writer->get_state_channel_keys(); // TODO: rename & move down

    auto state_writer_config = synnax::WriterConfig{
        .channels = state_keys,
        .start = synnax::TimeStamp::now(),
        .mode = data_saving
                    ? synnax::WriterMode::PersistStream
                    : synnax::WriterMode::StreamOnly,
        .enable_auto_commit = true,
    };

    auto cmd_streamer_config = synnax::StreamerConfig{
        .channels = cmd_keys,
        .start = synnax::TimeStamp::now(),
    };

    if (daq_writer->ok()) daq_writer->cycle();

    auto state_writer = daq_writer->writer_state_source;

    VLOG(1) << "[ni.writer] constructed writer for " << task.name;
    auto p = std::make_unique<ni::WriterTask>(ctx,
                                              task,
                                              daq_writer,
                                              daq_writer,
                                              state_writer,
                                              state_writer_config,
                                              cmd_streamer_config,
                                              breaker_config);

    if (!daq_writer->ok()) {
        LOG(ERROR) << "[ni.writer] failed to construct writer for " << task.name;
        return p;
    }

    ctx->setState({
        .task = task.key,
        .variant = "success",
        .details = {
            {"running", false},
            {"message", "Successfully configured task"}
        }
    });

    LOG(INFO) << "[ni.writer] successfully configured task " << task.name;
    return p;
}

void ni::WriterTask::exec(task::Command &cmd) {
    if (cmd.type == "start") this->start(cmd.key);
    else if (cmd.type == "stop") this->stop(cmd.key);
    else LOG(ERROR) << "unknown command type: " << cmd.type;
}


void ni::WriterTask::start(const std::string &key) {
    if (this->running.exchange(true) || !this->ok() || !this->sink->ok()) return;
    sink->start(key);
    this->cmd_write_pipe.start();
    this->state_write_pipe.start();
}


void ni::WriterTask::stop() { this->stop(""); }

void ni::WriterTask::stop(const std::string &cmd_key) {
    if (!this->running.exchange(false)) {
        LOG(INFO) << "[ni.task] did not stop " << this->task.name << " running: " <<
                this->running << " ok: " << this->ok();
        return;
    }
    this->state_write_pipe.stop();
    this->cmd_write_pipe.stop();
    sink->stop(cmd_key);
}


bool ni::WriterTask::ok() {
    return this->ok_state;
}<|MERGE_RESOLUTION|>--- conflicted
+++ resolved
@@ -79,7 +79,7 @@
 }
 
 ni::ScannerTask::~ScannerTask() {
-    if (this->thread->joinable() && this->thread->get_id() != std::this_thread::get_id()) 
+    if (this->thread->joinable() && this->thread->get_id() != std::this_thread::get_id())
         this->thread->detach();
 }
 
@@ -222,20 +222,6 @@
                            const breaker::Config breaker_config
 ) : ctx(ctx),
     task(task),
-<<<<<<< HEAD
-    cmd_write_pipe(pipeline::Control(
-                    ctx->client,
-                    cmd_streamer_config,
-                    std::move(sink),
-                    breaker_config
-    )),
-    state_write_pipe(pipeline::Acquisition(
-                    ctx->client,
-                    state_writer_config,
-                    state_source,
-                    breaker_config
-    )),
-=======
     cmd_write_pipe(
         pipeline::Control(ctx->client,
                           cmd_streamer_config,
@@ -246,7 +232,6 @@
                               state_writer_config,
                               state_source,
                               breaker_config)),
->>>>>>> 3cdc4452
     sink(ni_sink) {
 }
 
