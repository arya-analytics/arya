// Copyright 2024 Synnax Labs, Inc.
//
// Use of this software is governed by the Business Source License included in the file
// licenses/BSL.txt.
//
// As of the Change Date specified in that file, in accordance with the Business Source
// License, use of this software will be governed by the Apache License, Version 2.0,
// included in the file licenses/APL.txt.

#pragma once

#include "daqmx.h"

namespace ni {
class NiDAQmxInterface {
public:
    static int32 CreateDIChan(TaskHandle task, const char lines[],
                              const char nameToAssignToLines[], int32 lineGrouping);

    static int32 CreateDOChan(TaskHandle task, const char lines[],
                              const char nameToAssignToLines[], int32 lineGrouping);

    static int32 CfgSampClkTiming(TaskHandle task, const char source[], float64 rate,
                                  int32 activeEdge, int32 sampleMode,
                                  uInt64 sampsPerChan);

    static int32 StartTask(TaskHandle task);

    static int32 StopTask(TaskHandle task);

    static int32 ClearTask(TaskHandle task);

    static int32 ReadAnalogF64(TaskHandle task, int32 numSampsPerChan, float64 timeout,
                               int32 fillMode, float64 readArray[],
                               uInt32 arraySizeInSamps, int32 *sampsPerChanRead,
                               bool32 *reserved);

    static int32 ReadDigitalLines(TaskHandle task, int32 numSampsPerChan,
                                  float64 timeout, int32 fillMode, uInt8 readArray[],
                                  uInt32 arraySizeInBytes, int32 *sampsPerChanRead,
                                  int32 *numBytesPerSamp, bool32 *reserved);

    static int32 WriteDigitalLines(TaskHandle task, int32 numSampsPerChan,
                                   bool32 autoStart, float64 timeout, int32 dataLayout,
                                   const uInt8 writeArray[], int32 *sampsPerChanWritten,
                                   bool32 *reserved);

    static int32 GetExtendedErrorInfo(char errorString[], uInt32 bufferSize);

    /// Scale Creation Functions

    static int32 CreateLinScale(const char name[], float64 slope, float64 yIntercept,
                                int32 preScaledUnits,
                                const char scaledUnits[]);

    static int32 CreateMapScale(const char name[], float64 prescaledMin,
                                float64 prescaledMax, float64 scaledMin,
                                float64 scaledMax, int32 preScaledUnits,
                                const char scaledUnits[]);

    static int32 CreatePolynomialScale(const char name[], const float64 forwardCoeffs[],
                                       uInt32 numForwardCoeffsIn,
                                       const float64 reverseCoeffs[],
                                       uInt32 numReverseCoeffsIn,
                                       int32 preScaledUnits, const char scaledUnits[]);

    static int32 CreateTableScale(const char name[], const float64 prescaledVals[],
                                  uInt32 numPrescaledValsIn,
                                  const float64 scaledVals[], uInt32 numScaledValsIn,
                                  int32 preScaledUnits,
                                  const char scaledUnits[]);

    static int32 CalculateReversePolyCoeff(const float64 forwardCoeffs[],
                                           uInt32 numForwardCoeffsIn, float64 minValX,
                                           float64 maxValX, int32 numPointsToCompute,
                                           int32 reversePolyOrder,
                                           float64 reverseCoeffs[]);

    static int32 CreateTask(const char sessionName[], TaskHandle *task);

    ///////////////////////////////////////////////////////////////////////////////////
    //                    Analog Channel Creation                                    //
    ///////////////////////////////////////////////////////////////////////////////////
<<<<<<< HEAD
        static int32 CreateAIVoltageChan(
            TaskHandle task, 
            const char physicalChannel[],
            const char nameToAssignToChannel[],
            int32 terminalConfig, 
            float64 minVal, 
            float64 maxVal, 
            int32 units,
            const char customScaleName[]
            );

        static int32 CreateAIVoltageRMSChan( 
            TaskHandle task, 
            const char physicalChannel[], 
            const char nameToAssignToChannel[], 
            int32 terminalConfig, float64 minVal, 
            float64 maxVal, 
            int32 units, 
            const char customScaleName[]
            );

        static int32 CreateAIVoltageChanWithExcit(
            TaskHandle task, 
            const char physicalChannel[], 
            const char nameToAssignToChannel[], 
            int32 terminalConfig, 
            float64 minVal, 
            float64 maxVal, 
            int32 units, 
            int32 bridgeConfig, 
            int32 voltageExcitSource, 
            float64 voltageExcitVal, 
            bool32 useExcitForScaling, 
            const char customScaleName[]
            );

        static int32 CreateAIAccel4WireDCVoltageChan(
            TaskHandle task, 
            const char physicalChannel[], 
            const char nameToAssignToChannel[], 
            int32 terminalConfig, 
            float64 minVal, 
            float64 maxVal, 
            int32 units, 
            float64 sensitivity, 
            int32 sensitivityUnits, 
            int32 voltageExcitSource, 
            float64 voltageExcitVal, 
            bool32 useExcitForScaling, 
            const char customScaleName[]
            );
            
        static int32 CreateAIAccelChan(
            TaskHandle task, 
            const char physicalChannel[], 
            const char nameToAssignToChannel[], 
            int32 terminalConfig,
             float64 minVal, 
            float64 maxVal, 
            int32 units, 
            float64 sensitivity, 
            int32 sensitivityUnits, int32 currentExcitSource, float64 currentExcitVal, const char customScaleName[]
            );

        static int32 CreateAIAccelChargeChan(
            TaskHandle task, 
            const char physicalChannel[], 
            const char nameToAssignToChannel[], 
            int32 terminalConfig, 
            float64 minVal, 
            float64 maxVal, int32 units, 
            float64 sensitivity, int32 sensitivityUnits, const char customScaleName[]
            );

        static int32 CreateAIBridgeChan(
            TaskHandle task, 
            const char physicalChannel[], 
            const char nameToAssignToChannel[], 
            float64 minVal, 
            float64 maxVal, int32 units, 
            int32 bridgeConfig, 
            int32 voltageExcitSource, float64 voltageExcitVal, float64 nominalBridgeResistance, const char customScaleName[]);

        static int32 CreateAIChargeChan(
            TaskHandle task, 
            const char physicalChannel[], 
            const char nameToAssignToChannel[], 
            int32 terminalConfig, 
            float64 minVal, 
            float64 maxVal, 
            int32 units, 
            const char customScaleName[]
            );

        static int32 CreateAICurrentChan(
            TaskHandle task, 
            const char physicalChannel[], 
            const char nameToAssignToChannel[], 
            int32 terminalConfig,
            float64 minVal, 
            float64 maxVal, 
            int32 units, 
            int32 shuntResistorLoc, 
            float64 extShuntResistorVal, 
            const char customScaleName[]
            );

        static int32 CreateAICurrentRMSChan(
            TaskHandle task, 
            const char physicalChannel[], 
            const char nameToAssignToChannel[], 
            int32 terminalConfig, 
            float64 minVal, 
            float64 maxVal, 
            int32 units, 
            int32 shuntResistorLoc, 
            float64 extShuntResistorVal, 
            const char customScaleName[]
            );

        static int32 CreateAIForceBridgePolynomialChan(
            TaskHandle task, 
            const char physicalChannel[], 
            const char nameToAssignToChannel[], 
            float64 minVal, float64 maxVal, 
            int32 units, 
            int32 bridgeConfig, 
            int32 voltageExcitSource, 
            float64 voltageExcitVal, 
            float64 nominalBridgeResistance, 
            const float64 forwardCoeffs[], 
            uInt32 numForwardCoeffs,
             const float64 reverseCoeffs[], 
            uInt32 numReverseCoeffs, 
            int32 electricalUnits, 
            int32 physicalUnits, 
            const char customScaleName[]
            );
       
        static int32 CreateAIForceBridgeTableChan(
            TaskHandle task, 
            const char physicalChannel[], 
            const char nameToAssignToChannel[], 
            float64 minVal, 
            float64 maxVal, 
            int32 units, int32 bridgeConfig, 
            int32 voltageExcitSource, 
            float64 voltageExcitVal, 
            float64 nominalBridgeResistance, 
            const float64 electricalVals[], 
            uInt32 numElectricalVals, 
            int32 electricalUnits, 
            const float64 physicalVals[], 
            uInt32 numPhysicalVals, 
            int32 physicalUnits, 
            const char customScaleName[]
            );
        
        static int32 CreateAIForceBridgeTwoPointLinChan(
            TaskHandle task, 
            const char physicalChannel[], 
            const char nameToAssignToChannel[], 
            float64 minVal, 
            float64 maxVal, 
            int32 units, 
            int32 bridgeConfig, 
            int32 voltageExcitSource, 
            float64 voltageExcitVal, 
            float64 nominalBridgeResistance, 
            float64 firstElectricalVal, 
            float64 secondElectricalVal, 
            int32 electricalUnits, 
            float64 firstPhysicalVal, 
            float64 secondPhysicalVal, 
            int32 physicalUnits, 
            const char customScaleName[]
            );
       
        static int32 CreateAIForceIEPEChan(
            TaskHandle task, 
            const char physicalChannel[], 
            const char nameToAssignToChannel[], 
            int32 terminalConfig, 
            float64 minVal, 
            float64 maxVal, 
            int32 units, 
            float64 sensitivity, 
            int32 sensitivityUnits, 
            int32 currentExcitSource, 
            float64 currentExcitVal, 
            const char customScaleName[]
            );
        
        static int32 CreateAIFreqVoltageChan(
            TaskHandle task, 
            const char physicalChannel[], 
            const char nameToAssignToChannel[], 
            float64 minVal, 
            float64 maxVal, 
            int32 units, 
            float64 thresholdLevel, 
            float64 hysteresis, 
            const char customScaleName[]
            );
     
        static int32 CreateAIMicrophoneChan(
            TaskHandle task, 
            const char physicalChannel[], 
            const char nameToAssignToChannel[],
            int32 terminalConfig, 
            int32 units, 
            float64 micSensitivity, 
            float64 maxSndPressLevel, 
            int32 currentExcitSource, 
            float64 currentExcitVal, 
            const char customScaleName[]
            );

        static int32 CreateAIPosEddyCurrProxProbeChan(
            TaskHandle task, 
            const char physicalChannel[], 
            const char nameToAssignToChannel[], 
            float64 minVal, 
            float64 maxVal, 
            int32 units, 
            float64 sensitivity, 
            int32 sensitivityUnits, 
            const char customScaleName[]
            );
    
        static int32 CreateAIPosLVDTChan(
            TaskHandle task, 
            const char physicalChannel[], 
            const char nameToAssignToChannel[], 
            float64 minVal, 
            float64 maxVal, int32 units, 
            float64 sensitivity, 
            int32 sensitivityUnits, 
            int32 voltageExcitSource, 
            float64 voltageExcitVal, 
            float64 voltageExcitFreq, 
            int32 acExcitWireMode, 
            const char customScaleName[]
            );
     
        static int32 CreateAIPosRVDTChan(
            TaskHandle task, 
            const char physicalChannel[], 
            const char nameToAssignToChannel[],
            float64 minVal, 
            float64 maxVal, 
            int32 units, 
            float64 sensitivity, 
            int32 sensitivityUnits, 
            int32 voltageExcitSource, 
            float64 voltageExcitVal, 
            float64 voltageExcitFreq,
             int32 acExcitWireMode, 
             const char customScaleName[]
             );
     
        static int32 CreateAIPowerChan(
            TaskHandle task, 
            const char physicalChannel[], 
            const char nameToAssignToChannel[], 
            float64 voltageSetpoint,
            float64 currentSetpoint, bool32 outputEnable
            );
      
        static int32 CreateAIPressureBridgePolynomialChan(
            TaskHandle task, 
            const char physicalChannel[], 
            const char nameToAssignToChannel[], 
            float64 minVal,
            float64 maxVal, 
            int32 units, 
            int32 bridgeConfig,
            int32 voltageExcitSource, 
            float64 voltageExcitVal, 
            float64 nominalBridgeResistance,
            const float64 forwardCoeffs[], 
            uInt32 numForwardCoeffs, 
            const float64 reverseCoeffs[], 
            uInt32 numReverseCoeffs, 
            int32 electricalUnits, 
            int32 physicalUnits, 
            const char customScaleName[]
            );
    
        static int32 CreateAIPressureBridgeTableChan(
            TaskHandle task, 
            const char physicalChannel[], 
            const char nameToAssignToChannel[], 
            float64 minVal, 
            float64 maxVal, 
            int32 units, 
            int32 bridgeConfig, 
            int32 voltageExcitSource, 
            float64 voltageExcitVal, 
            float64 nominalBridgeResistance, 
            const float64 electricalVals[], 
            uInt32 numElectricalVals, 
            int32 electricalUnits,
            const float64 physicalVals[],
            uInt32 numPhysicalVals, 
            int32 physicalUnits, 
            const char customScaleName[]
            );
      
        static int32 CreateAIPressureBridgeTwoPointLinChan(
            TaskHandle task, 
            const char physicalChannel[], 
            const char nameToAssignToChannel[], 
            float64 minVal, 
            float64 maxVal, 
            int32 units, 
            int32 bridgeConfig, 
            int32 voltageExcitSource, 
            float64 voltageExcitVal, 
            float64 nominalBridgeResistance,
            float64 firstElectricalVal, 
            float64 secondElectricalVal, 
            int32 electricalUnits, 
            float64 firstPhysicalVal, 
            float64 secondPhysicalVal,
            int32 physicalUnits, 
            const char customScaleName[]
            );
        
        static int32 CreateAIRTDChan(
            TaskHandle task, 
            const char physicalChannel[], 
            const char nameToAssignToChannel[], 
            float64 minVal, 
            float64 maxVal,
            int32 units, 
            int32 rtdType, 
            int32 resistanceConfig, 
            int32 currentExcitSource, 
            float64 currentExcitVal, 
            float64 r0
        );
       
        static int32 CreateAIResistanceChan(
            TaskHandle task, 
            const char physicalChannel[], 
            const char nameToAssignToChannel[],
            float64 minVal,
            float64 maxVal, 
            int32 units, 
            int32 resistanceConfig, 
            int32 currentExcitSource, 
            float64 currentExcitVal, 
            const char customScaleName[]
            );
       
        static int32 CreateAIRosetteStrainGageChan(
            TaskHandle task, 
            const char physicalChannel[], 
            const char nameToAssignToChannel[],
            float64 minVal, 
            float64 maxVal, 
            int32 rosetteType, 
            float64 gageOrientation, 
            const int32 rosetteMeasTypes[], 
            uInt32 numRosetteMeasTypes,
            int32 strainConfig, 
            int32 voltageExcitSource, 
            float64 voltageExcitVal, 
            float64 gageFactor, 
            float64 nominalGageResistance, 
            float64 poissonRatio, 
            float64 leadWireResistance
            );
     
        static int32 CreateAIStrainGageChan(
                TaskHandle task, 
            const char physicalChannel[], 
            const char nameToAssignToChannel[],
            float64 minVal,
            float64 maxVal, 
            int32 units, 
            int32 strainConfig, 
            int32 voltageExcitSource, 
            float64 voltageExcitVal, 
            float64 gageFactor, 
            float64 initialBridgeVoltage, 
            float64 nominalGageResistance, 
            float64 poissonRatio, 
            float64 leadWireResistance, 
            const char customScaleName[]
            );
    
        static int32 CreateAITempBuiltInSensorChan(
            TaskHandle task, 
            const char physicalChannel[], 
            const char nameToAssignToChannel[],
            int32 units
            );
    
        static int32 CreateAIThrmcplChan(
            TaskHandle task, 
            const char physicalChannel[], 
            const char nameToAssignToChannel[], 
            float64 minVal, 
            float64 maxVal, 
            int32 units, 
            int32 thermocoupleType, 
            int32 cjcSource, 
            float64 cjcVal,
            const char cjcChannel[]
            );
   
        static int32 CreateAIThrmstrChanIex(
            TaskHandle task, 
            const char physicalChannel[], 
            const char nameToAssignToChannel[], 
            float64 minVal, 
            float64 maxVal, 
            int32 units, 
            int32 resistanceConfig, 
            int32 currentExcitSource, 
            float64 currentExcitVal, 
            float64 a, 
            float64 b, 
            float64 c
            );
        
        static int32 CreateAIThrmstrChanVex(
            TaskHandle task, 
            const char physicalChannel[], 
            const char nameToAssignToChannel[], 
            float64 minVal, 
            float64 maxVal, 
            int32 units, 
            int32 resistanceConfig,
            int32 voltageExcitSource, 
            float64 voltageExcitVal, 
            float64 a, 
            float64 b, 
            float64 c, 
            float64 r1
            );
        
        static int32 CreateAITorqueBridgePolynomialChan(
            TaskHandle task, 
            const char physicalChannel[], 
            const char nameToAssignToChannel[], 
            float64 minVal, 
            float64 maxVal, 
            int32 units, 
            int32 bridgeConfig, 
            int32 voltageExcitSource, 
            float64 voltageExcitVal, 
            float64 nominalBridgeResistance, 
            const float64 forwardCoeffs[], 
            uInt32 numForwardCoeffs, 
            const float64 reverseCoeffs[], 
            uInt32 numReverseCoeffs, 
            int32 electricalUnits, 
            int32 physicalUnits, 
            const char customScaleName[]
            );
    
        static int32 CreateAITorqueBridgeTableChan(
            TaskHandle task, 
            const char physicalChannel[], 
            const char nameToAssignToChannel[], 
            float64 minVal, 
            float64 maxVal,
            int32 units,
            int32 bridgeConfig,
            int32 voltageExcitSource,
            float64 voltageExcitVal,
            float64 nominalBridgeResistance, 
            const float64 electricalVals[], 
            uInt32 numElectricalVals, 
            int32 electricalUnits, 
            const float64 physicalVals[], 
            uInt32 numPhysicalVals, 
            int32 physicalUnits, 
            const char customScaleName[]
            );
     
        static int32 CreateAITorqueBridgeTwoPointLinChan(
            TaskHandle task, 
            const char physicalChannel[], 
            const char nameToAssignToChannel[], 
            float64 minVal, 
            float64 maxVal, 
            int32 units, 
            int32 bridgeConfig, 
            int32 voltageExcitSource, 
            float64 voltageExcitVal, 
            float64 nominalBridgeResistance, 
            float64 firstElectricalVal, 
            float64 secondElectricalVal, 
            int32 electricalUnits, 
            float64 firstPhysicalVal, 
            float64 secondPhysicalVal, 
            int32 physicalUnits, 
            const char customScaleName[]
            );
       
        static int32 CreateAIVelocityIEPEChan(
            TaskHandle task, 
            const char physicalChannel[], 
            const char nameToAssignToChannel[], 
            int32 terminalConfig, 
            float64 minVal, 
            float64 maxVal, 
            int32 units, 
            float64 sensitivity, 
            int32 sensitivityUnits,
            int32 currentExcitSource,  
            float64 currentExcitVal,  
            const char customScaleName[]
            );

    };
=======
    static int32 CreateAIVoltageChan(
        TaskHandle task,
        const char physicalChannel[],
        const char nameToAssignToChannel[],
        int32 terminalConfig,
        float64 minVal,
        float64 maxVal,
        int32 units,
        const char customScaleName[]
    );

    static int32 CreateAIVoltageRMSChan(
        TaskHandle task,
        const char physicalChannel[],
        const char nameToAssignToChannel[],
        int32 terminalConfig, float64 minVal,
        float64 maxVal,
        int32 units,
        const char customScaleName[]
    );

    static int32 CreateAIVoltageChanWithExcit(
        TaskHandle task,
        const char physicalChannel[],
        const char nameToAssignToChannel[],
        int32 terminalConfig,
        float64 minVal,
        float64 maxVal,
        int32 units,
        int32 bridgeConfig,
        int32 voltageExcitSource,
        float64 voltageExcitVal,
        bool32 useExcitForScaling,
        const char customScaleName[]
    );

    static int32 CreateAIAccel4WireDCVoltageChan(
        TaskHandle task,
        const char physicalChannel[],
        const char nameToAssignToChannel[],
        int32 terminalConfig,
        float64 minVal,
        float64 maxVal,
        int32 units,
        float64 sensitivity,
        int32 sensitivityUnits,
        int32 voltageExcitSource,
        float64 voltageExcitVal,
        bool32 useExcitForScaling,
        const char customScaleName[]
    );

    static int32 CreateAIAccelChan(
        TaskHandle task,
        const char physicalChannel[],
        const char nameToAssignToChannel[],
        int32 terminalConfig,
        float64 minVal,
        float64 maxVal,
        int32 units,
        float64 sensitivity,
        int32 sensitivityUnits, int32 currentExcitSource, float64 currentExcitVal,
        const char customScaleName[]
    );

    static int32 CreateAIAccelChargeChan(
        TaskHandle task,
        const char physicalChannel[],
        const char nameToAssignToChannel[],
        int32 terminalConfig,
        float64 minVal,
        float64 maxVal, int32 units,
        float64 sensitivity, int32 sensitivityUnits, const char customScaleName[]
    );

    static int32 CreateAIBridgeChan(
        TaskHandle task,
        const char physicalChannel[],
        const char nameToAssignToChannel[],
        float64 minVal,
        float64 maxVal, int32 units,
        int32 bridgeConfig,
        int32 voltageExcitSource, float64 voltageExcitVal,
        float64 nominalBridgeResistance, const char customScaleName[]);

    static int32 CreateAIChargeChan(
        TaskHandle task,
        const char physicalChannel[],
        const char nameToAssignToChannel[],
        int32 terminalConfig,
        float64 minVal,
        float64 maxVal,
        int32 units,
        const char customScaleName[]
    );

    static int32 CreateAICurrentChan(
        TaskHandle task,
        const char physicalChannel[],
        const char nameToAssignToChannel[],
        int32 terminalConfig,
        float64 minVal,
        float64 maxVal,
        int32 units,
        int32 shuntResistorLoc,
        float64 extShuntResistorVal,
        const char customScaleName[]
    );

    static int32 CreateAICurrentRMSChan(
        TaskHandle task,
        const char physicalChannel[],
        const char nameToAssignToChannel[],
        int32 terminalConfig,
        float64 minVal,
        float64 maxVal,
        int32 units,
        int32 shuntResistorLoc,
        float64 extShuntResistorVal,
        const char customScaleName[]
    );

    static int32 CreateAIForceBridgePolynomialChan(
        TaskHandle task,
        const char physicalChannel[],
        const char nameToAssignToChannel[],
        float64 minVal, float64 maxVal,
        int32 units,
        int32 bridgeConfig,
        int32 voltageExcitSource,
        float64 voltageExcitVal,
        float64 nominalBridgeResistance,
        const float64 forwardCoeffs[],
        uInt32 numForwardCoeffs,
        const float64 reverseCoeffs[],
        uInt32 numReverseCoeffs,
        int32 electricalUnits,
        int32 physicalUnits,
        const char customScaleName[]
    );

    static int32 CreateAIForceBridgeTableChan(
        TaskHandle task,
        const char physicalChannel[],
        const char nameToAssignToChannel[],
        float64 minVal,
        float64 maxVal,
        int32 units, int32 bridgeConfig,
        int32 voltageExcitSource,
        float64 voltageExcitVal,
        float64 nominalBridgeResistance,
        const float64 electricalVals[],
        uInt32 numElectricalVals,
        int32 electricalUnits,
        const float64 physicalVals[],
        uInt32 numPhysicalVals,
        int32 physicalUnits,
        const char customScaleName[]
    );

    static int32 CreateAIForceBridgeTwoPointLinChan(
        TaskHandle task,
        const char physicalChannel[],
        const char nameToAssignToChannel[],
        float64 minVal,
        float64 maxVal,
        int32 units,
        int32 bridgeConfig,
        int32 voltageExcitSource,
        float64 voltageExcitVal,
        float64 nominalBridgeResistance,
        float64 firstElectricalVal,
        float64 secondElectricalVal,
        int32 electricalUnits,
        float64 firstPhysicalVal,
        float64 secondPhysicalVal,
        int32 physicalUnits,
        const char customScaleName[]
    );

    static int32 CreateAIForceIEPEChan(
        TaskHandle task,
        const char physicalChannel[],
        const char nameToAssignToChannel[],
        int32 terminalConfig,
        float64 minVal,
        float64 maxVal,
        int32 units,
        float64 sensitivity,
        int32 sensitivityUnits,
        int32 currentExcitSource,
        float64 currentExcitVal,
        const char customScaleName[]
    );

    static int32 CreateAIFreqVoltageChan(
        TaskHandle task,
        const char physicalChannel[],
        const char nameToAssignToChannel[],
        float64 minVal,
        float64 maxVal,
        int32 units,
        float64 thresholdLevel,
        float64 hysteresis,
        const char customScaleName[]
    );

    static int32 CreateAIMicrophoneChan(
        TaskHandle task,
        const char physicalChannel[],
        const char nameToAssignToChannel[],
        int32 terminalConfig,
        int32 units,
        float64 micSensitivity,
        float64 maxSndPressLevel,
        int32 currentExcitSource,
        float64 currentExcitVal,
        const char customScaleName[]
    );

    static int32 CreateAIPosEddyCurrProxProbeChan(
        TaskHandle task,
        const char physicalChannel[],
        const char nameToAssignToChannel[],
        float64 minVal,
        float64 maxVal,
        int32 units,
        float64 sensitivity,
        int32 sensitivityUnits,
        const char customScaleName[]
    );

    static int32 CreateAIPosLVDTChan(
        TaskHandle task,
        const char physicalChannel[],
        const char nameToAssignToChannel[],
        float64 minVal,
        float64 maxVal, int32 units,
        float64 sensitivity,
        int32 sensitivityUnits,
        int32 voltageExcitSource,
        float64 voltageExcitVal,
        float64 voltageExcitFreq,
        int32 acExcitWireMode,
        const char customScaleName[]
    );

    static int32 CreateAIPosRVDTChan(
        TaskHandle task,
        const char physicalChannel[],
        const char nameToAssignToChannel[],
        float64 minVal,
        float64 maxVal,
        int32 units,
        float64 sensitivity,
        int32 sensitivityUnits,
        int32 voltageExcitSource,
        float64 voltageExcitVal,
        float64 voltageExcitFreq,
        int32 acExcitWireMode,
        const char customScaleName[]
    );

    static int32 CreateAIPowerChan(
        TaskHandle task,
        const char physicalChannel[],
        const char nameToAssignToChannel[],
        float64 voltageSetpoint,
        float64 currentSetpoint, bool32 outputEnable
    );

    static int32 CreateAIPressureBridgePolynomialChan(
        TaskHandle task,
        const char physicalChannel[],
        const char nameToAssignToChannel[],
        float64 minVal,
        float64 maxVal,
        int32 units,
        int32 bridgeConfig,
        int32 voltageExcitSource,
        float64 voltageExcitVal,
        float64 nominalBridgeResistance,
        const float64 forwardCoeffs[],
        uInt32 numForwardCoeffs,
        const float64 reverseCoeffs[],
        uInt32 numReverseCoeffs,
        int32 electricalUnits,
        int32 physicalUnits,
        const char customScaleName[]
    );

    static int32 CreateAIPressureBridgeTableChan(
        TaskHandle task,
        const char physicalChannel[],
        const char nameToAssignToChannel[],
        float64 minVal,
        float64 maxVal,
        int32 units,
        int32 bridgeConfig,
        int32 voltageExcitSource,
        float64 voltageExcitVal,
        float64 nominalBridgeResistance,
        const float64 electricalVals[],
        uInt32 numElectricalVals,
        int32 electricalUnits,
        const float64 physicalVals[],
        uInt32 numPhysicalVals,
        int32 physicalUnits,
        const char customScaleName[]
    );

    static int32 CreateAIPressureBridgeTwoPointLinChan(
        TaskHandle task,
        const char physicalChannel[],
        const char nameToAssignToChannel[],
        float64 minVal,
        float64 maxVal,
        int32 units,
        int32 bridgeConfig,
        int32 voltageExcitSource,
        float64 voltageExcitVal,
        float64 nominalBridgeResistance,
        float64 firstElectricalVal,
        float64 secondElectricalVal,
        int32 electricalUnits,
        float64 firstPhysicalVal,
        float64 secondPhysicalVal,
        int32 physicalUnits,
        const char customScaleName[]
    );

    static int32 CreateAIRTDChan(
        TaskHandle task,
        const char physicalChannel[],
        const char nameToAssignToChannel[],
        float64 minVal,
        float64 maxVal,
        int32 units,
        int32 rtdType,
        int32 resistanceConfig,
        int32 currentExcitSource, float64 currentExcitVal, float64 r0);

    static int32 CreateAIResistanceChan(
        TaskHandle task,
        const char physicalChannel[],
        const char nameToAssignToChannel[],
        float64 minVal,
        float64 maxVal,
        int32 units,
        int32 resistanceConfig,
        int32 currentExcitSource,
        float64 currentExcitVal,
        const char customScaleName[]
    );

    static int32 CreateAIRosetteStrainGageChan(
        TaskHandle task,
        const char physicalChannel[],
        const char nameToAssignToChannel[],
        float64 minVal,
        float64 maxVal,
        int32 rosetteType,
        float64 gageOrientation,
        const int32 rosetteMeasTypes[],
        uInt32 numRosetteMeasTypes,
        int32 strainConfig,
        int32 voltageExcitSource,
        float64 voltageExcitVal,
        float64 gageFactor,
        float64 nominalGageResistance,
        float64 poissonRatio,
        float64 leadWireResistance
    );

    static int32 CreateAIStrainGageChan(
        TaskHandle task,
        const char physicalChannel[],
        const char nameToAssignToChannel[],
        float64 minVal,
        float64 maxVal,
        int32 units,
        int32 strainConfig,
        int32 voltageExcitSource,
        float64 voltageExcitVal,
        float64 gageFactor,
        float64 initialBridgeVoltage,
        float64 nominalGageResistance,
        float64 poissonRatio,
        float64 leadWireResistance,
        const char customScaleName[]
    );

    static int32 CreateAITempBuiltInSensorChan(
        TaskHandle task,
        const char physicalChannel[],
        const char nameToAssignToChannel[],
        int32 units
    );

    static int32 CreateAIThrmcplChan(
        TaskHandle task,
        const char physicalChannel[],
        const char nameToAssignToChannel[],
        float64 minVal,
        float64 maxVal,
        int32 units,
        int32 thermocoupleType,
        int32 cjcSource,
        float64 cjcVal,
        const char cjcChannel[]
    );

    static int32 CreateAIThrmstrChanIex(
        TaskHandle task,
        const char physicalChannel[],
        const char nameToAssignToChannel[],
        float64 minVal,
        float64 maxVal,
        int32 units,
        int32 resistanceConfig,
        int32 currentExcitSource,
        float64 currentExcitVal,
        float64 a,
        float64 b,
        float64 c
    );

    static int32 CreateAIThrmstrChanVex(
        TaskHandle task,
        const char physicalChannel[],
        const char nameToAssignToChannel[],
        float64 minVal,
        float64 maxVal,
        int32 units,
        int32 resistanceConfig,
        int32 voltageExcitSource,
        float64 voltageExcitVal,
        float64 a,
        float64 b,
        float64 c,
        float64 r1
    );

    static int32 CreateAITorqueBridgePolynomialChan(
        TaskHandle task,
        const char physicalChannel[],
        const char nameToAssignToChannel[],
        float64 minVal,
        float64 maxVal,
        int32 units,
        int32 bridgeConfig,
        int32 voltageExcitSource,
        float64 voltageExcitVal,
        float64 nominalBridgeResistance,
        const float64 forwardCoeffs[],
        uInt32 numForwardCoeffs,
        const float64 reverseCoeffs[],
        uInt32 numReverseCoeffs,
        int32 electricalUnits,
        int32 physicalUnits,
        const char customScaleName[]
    );

    static int32 CreateAITorqueBridgeTableChan(
        TaskHandle task,
        const char physicalChannel[],
        const char nameToAssignToChannel[],
        float64 minVal,
        float64 maxVal,
        int32 units,
        int32 bridgeConfig,
        int32 voltageExcitSource,
        float64 voltageExcitVal,
        float64 nominalBridgeResistance,
        const float64 electricalVals[],
        uInt32 numElectricalVals,
        int32 electricalUnits,
        const float64 physicalVals[],
        uInt32 numPhysicalVals,
        int32 physicalUnits,
        const char customScaleName[]
    );

    static int32 CreateAITorqueBridgeTwoPointLinChan(
        TaskHandle task,
        const char physicalChannel[],
        const char nameToAssignToChannel[],
        float64 minVal,
        float64 maxVal,
        int32 units,
        int32 bridgeConfig,
        int32 voltageExcitSource,
        float64 voltageExcitVal,
        float64 nominalBridgeResistance,
        float64 firstElectricalVal,
        float64 secondElectricalVal,
        int32 electricalUnits,
        float64 firstPhysicalVal,
        float64 secondPhysicalVal,
        int32 physicalUnits,
        const char customScaleName[]
    );

    static int32 CreateAIVelocityIEPEChan(
        TaskHandle task,
        const char physicalChannel[],
        const char nameToAssignToChannel[],
        int32 terminalConfig,
        float64 minVal,
        float64 maxVal,
        int32 units,
        float64 sensitivity,
        int32 sensitivityUnits,
        int32 currentExcitSource,
        float64 currentExcitVal,
        const char customScaleName[]
    );
};
>>>>>>> 11d790eb
}


// virtual ~NiDAQmxLibraryInterface() {}
// virtual int32 AddCDAQSyncConnection(const char portList[]) = 0;
// virtual int32 AddGlobalChansToTask(TaskHandle task, const char channelNames[]) = 0;
// virtual int32 AddNetworkDevice(const char ipAddress[], const char deviceName[], bool32 attemptReservation, float64 timeout, char deviceNameOut[], uInt32 deviceNameOutBufferSize) = 0;
// virtual int32 AreConfiguredCDAQSyncPortsDisconnected(const char chassisDevicesPorts[], float64 timeout, bool32* disconnectedPortsExist) = 0;
// virtual int32 AutoConfigureCDAQSyncConnections(const char chassisDevicesPorts[], float64 timeout) = 0;
// virtual int32 CalculateReversePolyCoeff(const float64 forwardCoeffs[], uInt32 numForwardCoeffsIn, float64 minValX, float64 maxValX, int32 numPointsToCompute, int32 reversePolyOrder, float64 reverseCoeffs[]) = 0;
// virtual int32 CfgAnlgEdgeRefTrig(TaskHandle task, const char triggerSource[], int32 triggerSlope, float64 triggerLevel, uInt32 pretriggerSamples) = 0;
// virtual int32 CfgAnlgEdgeStartTrig(TaskHandle task, const char triggerSource[], int32 triggerSlope, float64 triggerLevel) = 0;
// virtual int32 CfgAnlgMultiEdgeRefTrig(TaskHandle task, const char triggerSources[], const int32 triggerSlopeArray[], const float64 triggerLevelArray[], uInt32 pretriggerSamples, uInt32 arraySize) = 0;
// virtual int32 CfgAnlgMultiEdgeStartTrig(TaskHandle task, const char triggerSources[], const int32 triggerSlopeArray[], const float64 triggerLevelArray[], uInt32 arraySize) = 0;
// virtual int32 CfgAnlgWindowRefTrig(TaskHandle task, const char triggerSource[], int32 triggerWhen, float64 windowTop, float64 windowBottom, uInt32 pretriggerSamples) = 0;
// virtual int32 CfgAnlgWindowStartTrig(TaskHandle task, const char triggerSource[], int32 triggerWhen, float64 windowTop, float64 windowBottom) = 0;
// virtual int32 CfgBurstHandshakingTimingExportClock(TaskHandle task, int32 sampleMode, uInt64 sampsPerChan, float64 sampleClkRate, const char sampleClkOutpTerm[], int32 sampleClkPulsePolarity, int32 pauseWhen, int32 readyEventActiveLevel) = 0;
// virtual int32 CfgBurstHandshakingTimingImportClock(TaskHandle task, int32 sampleMode, uInt64 sampsPerChan, float64 sampleClkRate, const char sampleClkSrc[], int32 sampleClkActiveEdge, int32 pauseWhen, int32 readyEventActiveLevel) = 0;
// virtual int32 CfgChangeDetectionTiming(TaskHandle task, const char risingEdgeChan[], const char fallingEdgeChan[], int32 sampleMode, uInt64 sampsPerChan) = 0;
// virtual int32 CfgDigEdgeRefTrig(TaskHandle task, const char triggerSource[], int32 triggerEdge, uInt32 pretriggerSamples) = 0;
// virtual int32 CfgDigEdgeStartTrig(TaskHandle task, const char triggerSource[], int32 triggerEdge) = 0;
// virtual int32 CfgDigPatternRefTrig(TaskHandle task, const char triggerSource[], const char triggerPattern[], int32 triggerWhen, uInt32 pretriggerSamples) = 0;
// virtual int32 CfgDigPatternStartTrig(TaskHandle task, const char triggerSource[], const char triggerPattern[], int32 triggerWhen) = 0;
// virtual int32 CfgHandshakingTiming(TaskHandle task, int32 sampleMode, uInt64 sampsPerChan) = 0;
// virtual int32 CfgImplicitTiming(TaskHandle task, int32 sampleMode, uInt64 sampsPerChan) = 0;
// virtual int32 CfgInputBuffer(TaskHandle task, uInt32 numSampsPerChan) = 0;
// virtual int32 CfgOutputBuffer(TaskHandle task, uInt32 numSampsPerChan) = 0;
// virtual int32 CfgPipelinedSampClkTiming(TaskHandle task, const char source[], float64 rate, int32 activeEdge, int32 sampleMode, uInt64 sampsPerChan) = 0;
// virtual int32 CfgTimeStartTrig(TaskHandle task, CVIAbsoluteTime when, int32 timescale) = 0;
// virtual int32 CfgWatchdogAOExpirStates(TaskHandle task, const char channelNames[], const float64 expirStateArray[], const int32 outputTypeArray[], uInt32 arraySize) = 0;
// virtual int32 CfgWatchdogCOExpirStates(TaskHandle task, const char channelNames[], const int32 expirStateArray[], uInt32 arraySize) = 0;
// virtual int32 CfgWatchdogDOExpirStates(TaskHandle task, const char channelNames[], const int32 expirStateArray[], uInt32 arraySize) = 0;
// virtual int32 ClearTEDS(const char physicalChannel[]) = 0;
// virtual int32 ConfigureLogging(TaskHandle task, const char filePath[], int32 loggingMode, const char groupName[], int32 operation) = 0;
// virtual int32 ConfigureTEDS(const char physicalChannel[], const char filePath[]) = 0;
// virtual int32 ConnectTerms(const char sourceTerminal[], const char destinationTerminal[], int32 signalModifiers) = 0;
// virtual int32 ControlWatchdogTask(TaskHandle task, int32 action) = 0;
// virtual int32 CreateAIAccel4WireDCVoltageChan(TaskHandle task, const char physicalChannel[], const char nameToAssignToChannel[], int32 terminalConfig, float64 minVal, float64 maxVal, int32 units, float64 sensitivity, int32 sensitivityUnits, int32 voltageExcitSource, float64 voltageExcitVal, bool32 useExcitForScaling, const char customScaleName[]) = 0;
// virtual int32 CreateAIAccelChan(TaskHandle task, const char physicalChannel[], const char nameToAssignToChannel[], int32 terminalConfig, float64 minVal, float64 maxVal, int32 units, float64 sensitivity, int32 sensitivityUnits, int32 currentExcitSource, float64 currentExcitVal, const char customScaleName[]) = 0;
// virtual int32 CreateAIAccelChargeChan(TaskHandle task, const char physicalChannel[], const char nameToAssignToChannel[], int32 terminalConfig, float64 minVal, float64 maxVal, int32 units, float64 sensitivity, int32 sensitivityUnits, const char customScaleName[]) = 0;
// virtual int32 CreateAIBridgeChan(TaskHandle task, const char physicalChannel[], const char nameToAssignToChannel[], float64 minVal, float64 maxVal, int32 units, int32 bridgeConfig, int32 voltageExcitSource, float64 voltageExcitVal, float64 nominalBridgeResistance, const char customScaleName[]) = 0;
// virtual int32 CreateAIChargeChan(TaskHandle task, const char physicalChannel[], const char nameToAssignToChannel[], int32 terminalConfig, float64 minVal, float64 maxVal, int32 units, const char customScaleName[]) = 0;
// virtual int32 CreateAICurrentChan(TaskHandle task, const char physicalChannel[], const char nameToAssignToChannel[], int32 terminalConfig, float64 minVal, float64 maxVal, int32 units, int32 shuntResistorLoc, float64 extShuntResistorVal, const char customScaleName[]) = 0;
// virtual int32 CreateAICurrentRMSChan(TaskHandle task, const char physicalChannel[], const char nameToAssignToChannel[], int32 terminalConfig, float64 minVal, float64 maxVal, int32 units, int32 shuntResistorLoc, float64 extShuntResistorVal, const char customScaleName[]) = 0;
// virtual int32 CreateAIForceBridgePolynomialChan(TaskHandle task, const char physicalChannel[], const char nameToAssignToChannel[], float64 minVal, float64 maxVal, int32 units, int32 bridgeConfig, int32 voltageExcitSource, float64 voltageExcitVal, float64 nominalBridgeResistance, const float64 forwardCoeffs[], uInt32 numForwardCoeffs, const float64 reverseCoeffs[], uInt32 numReverseCoeffs, int32 electricalUnits, int32 physicalUnits, const char customScaleName[]) = 0;
// virtual int32 CreateAIForceBridgeTableChan(TaskHandle task, const char physicalChannel[], const char nameToAssignToChannel[], float64 minVal, float64 maxVal, int32 units, int32 bridgeConfig, int32 voltageExcitSource, float64 voltageExcitVal, float64 nominalBridgeResistance, const float64 electricalVals[], uInt32 numElectricalVals, int32 electricalUnits, const float64 physicalVals[], uInt32 numPhysicalVals, int32 physicalUnits, const char customScaleName[]) = 0;
// virtual int32 CreateAIForceBridgeTwoPointLinChan(TaskHandle task, const char physicalChannel[], const char nameToAssignToChannel[], float64 minVal, float64 maxVal, int32 units, int32 bridgeConfig, int32 voltageExcitSource, float64 voltageExcitVal, float64 nominalBridgeResistance, float64 firstElectricalVal, float64 secondElectricalVal, int32 electricalUnits, float64 firstPhysicalVal, float64 secondPhysicalVal, int32 physicalUnits, const char customScaleName[]) = 0;
// virtual int32 CreateAIForceIEPEChan(TaskHandle task, const char physicalChannel[], const char nameToAssignToChannel[], int32 terminalConfig, float64 minVal, float64 maxVal, int32 units, float64 sensitivity, int32 sensitivityUnits, int32 currentExcitSource, float64 currentExcitVal, const char customScaleName[]) = 0;
// virtual int32 CreateAIFreqVoltageChan(TaskHandle task, const char physicalChannel[], const char nameToAssignToChannel[], float64 minVal, float64 maxVal, int32 units, float64 thresholdLevel, float64 hysteresis, const char customScaleName[]) = 0;
// virtual int32 CreateAIMicrophoneChan(TaskHandle task, const char physicalChannel[], const char nameToAssignToChannel[], int32 terminalConfig, int32 units, float64 micSensitivity, float64 maxSndPressLevel, int32 currentExcitSource, float64 currentExcitVal, const char customScaleName[]) = 0;
// virtual int32 CreateAIPosEddyCurrProxProbeChan(TaskHandle task, const char physicalChannel[], const char nameToAssignToChannel[], float64 minVal, float64 maxVal, int32 units, float64 sensitivity, int32 sensitivityUnits, const char customScaleName[]) = 0;
// virtual int32 CreateAIPosLVDTChan(TaskHandle task, const char physicalChannel[], const char nameToAssignToChannel[], float64 minVal, float64 maxVal, int32 units, float64 sensitivity, int32 sensitivityUnits, int32 voltageExcitSource, float64 voltageExcitVal, float64 voltageExcitFreq, int32 acExcitWireMode, const char customScaleName[]) = 0;
// virtual int32 CreateAIPosRVDTChan(TaskHandle task, const char physicalChannel[], const char nameToAssignToChannel[], float64 minVal, float64 maxVal, int32 units, float64 sensitivity, int32 sensitivityUnits, int32 voltageExcitSource, float64 voltageExcitVal, float64 voltageExcitFreq, int32 acExcitWireMode, const char customScaleName[]) = 0;
// virtual int32 CreateAIPowerChan(TaskHandle task, const char physicalChannel[], const char nameToAssignToChannel[], float64 voltageSetpoint, float64 currentSetpoint, bool32 outputEnable) = 0;
// virtual int32 CreateAIPressureBridgePolynomialChan(TaskHandle task, const char physicalChannel[], const char nameToAssignToChannel[], float64 minVal, float64 maxVal, int32 units, int32 bridgeConfig, int32 voltageExcitSource, float64 voltageExcitVal, float64 nominalBridgeResistance, const float64 forwardCoeffs[], uInt32 numForwardCoeffs, const float64 reverseCoeffs[], uInt32 numReverseCoeffs, int32 electricalUnits, int32 physicalUnits, const char customScaleName[]) = 0;
// virtual int32 CreateAIPressureBridgeTableChan(TaskHandle task, const char physicalChannel[], const char nameToAssignToChannel[], float64 minVal, float64 maxVal, int32 units, int32 bridgeConfig, int32 voltageExcitSource, float64 voltageExcitVal, float64 nominalBridgeResistance, const float64 electricalVals[], uInt32 numElectricalVals, int32 electricalUnits, const float64 physicalVals[], uInt32 numPhysicalVals, int32 physicalUnits, const char customScaleName[]) = 0;
// virtual int32 CreateAIPressureBridgeTwoPointLinChan(TaskHandle task, const char physicalChannel[], const char nameToAssignToChannel[], float64 minVal, float64 maxVal, int32 units, int32 bridgeConfig, int32 voltageExcitSource, float64 voltageExcitVal, float64 nominalBridgeResistance, float64 firstElectricalVal, float64 secondElectricalVal, int32 electricalUnits, float64 firstPhysicalVal, float64 secondPhysicalVal, int32 physicalUnits, const char customScaleName[]) = 0;
// virtual int32 CreateAIRTDChan(TaskHandle task, const char physicalChannel[], const char nameToAssignToChannel[], float64 minVal, float64 maxVal, int32 units, int32 rtdType, int32 resistanceConfig, int32 currentExcitSource, float64 currentExcitVal, float64 r0) = 0;
// virtual int32 CreateAIResistanceChan(TaskHandle task, const char physicalChannel[], const char nameToAssignToChannel[], float64 minVal, float64 maxVal, int32 units, int32 resistanceConfig, int32 currentExcitSource, float64 currentExcitVal, const char customScaleName[]) = 0;
// virtual int32 CreateAIRosetteStrainGageChan(TaskHandle task, const char physicalChannel[], const char nameToAssignToChannel[], float64 minVal, float64 maxVal, int32 rosetteType, float64 gageOrientation, const int32 rosetteMeasTypes[], uInt32 numRosetteMeasTypes, int32 strainConfig, int32 voltageExcitSource, float64 voltageExcitVal, float64 gageFactor, float64 nominalGageResistance, float64 poissonRatio, float64 leadWireResistance) = 0;
// virtual int32 CreateAIStrainGageChan(TaskHandle task, const char physicalChannel[], const char nameToAssignToChannel[], float64 minVal, float64 maxVal, int32 units, int32 strainConfig, int32 voltageExcitSource, float64 voltageExcitVal, float64 gageFactor, float64 initialBridgeVoltage, float64 nominalGageResistance, float64 poissonRatio, float64 leadWireResistance, const char customScaleName[]) = 0;
// virtual int32 CreateAITempBuiltInSensorChan(TaskHandle task, const char physicalChannel[], const char nameToAssignToChannel[], int32 units) = 0;
// virtual int32 CreateAIThrmcplChan(TaskHandle task, const char physicalChannel[], const char nameToAssignToChannel[], float64 minVal, float64 maxVal, int32 units, int32 thermocoupleType, int32 cjcSource, float64 cjcVal, const char cjcChannel[]) = 0;
// virtual int32 CreateAIThrmstrChanIex(TaskHandle task, const char physicalChannel[], const char nameToAssignToChannel[], float64 minVal, float64 maxVal, int32 units, int32 resistanceConfig, int32 currentExcitSource, float64 currentExcitVal, float64 a, float64 b, float64 c) = 0;
// virtual int32 CreateAIThrmstrChanVex(TaskHandle task, const char physicalChannel[], const char nameToAssignToChannel[], float64 minVal, float64 maxVal, int32 units, int32 resistanceConfig, int32 voltageExcitSource, float64 voltageExcitVal, float64 a, float64 b, float64 c, float64 r1) = 0;
// virtual int32 CreateAITorqueBridgePolynomialChan(TaskHandle task, const char physicalChannel[], const char nameToAssignToChannel[], float64 minVal, float64 maxVal, int32 units, int32 bridgeConfig, int32 voltageExcitSource, float64 voltageExcitVal, float64 nominalBridgeResistance, const float64 forwardCoeffs[], uInt32 numForwardCoeffs, const float64 reverseCoeffs[], uInt32 numReverseCoeffs, int32 electricalUnits, int32 physicalUnits, const char customScaleName[]) = 0;
// virtual int32 CreateAITorqueBridgeTableChan(TaskHandle task, const char physicalChannel[], const char nameToAssignToChannel[], float64 minVal, float64 maxVal, int32 units, int32 bridgeConfig, int32 voltageExcitSource, float64 voltageExcitVal, float64 nominalBridgeResistance, const float64 electricalVals[], uInt32 numElectricalVals, int32 electricalUnits, const float64 physicalVals[], uInt32 numPhysicalVals, int32 physicalUnits, const char customScaleName[]) = 0;
// virtual int32 CreateAITorqueBridgeTwoPointLinChan(TaskHandle task, const char physicalChannel[], const char nameToAssignToChannel[], float64 minVal, float64 maxVal, int32 units, int32 bridgeConfig, int32 voltageExcitSource, float64 voltageExcitVal, float64 nominalBridgeResistance, float64 firstElectricalVal, float64 secondElectricalVal, int32 electricalUnits, float64 firstPhysicalVal, float64 secondPhysicalVal, int32 physicalUnits, const char customScaleName[]) = 0;
// virtual int32 CreateAIVelocityIEPEChan(TaskHandle task, const char physicalChannel[], const char nameToAssignToChannel[], int32 terminalConfig, float64 minVal, float64 maxVal, int32 units, float64 sensitivity, int32 sensitivityUnits, int32 currentExcitSource, float64 currentExcitVal, const char customScaleName[]) = 0;
// virtual int32 CreateAIVoltageChanWithExcit(TaskHandle task, const char physicalChannel[], const char nameToAssignToChannel[], int32 terminalConfig, float64 minVal, float64 maxVal, int32 units, int32 bridgeConfig, int32 voltageExcitSource, float64 voltageExcitVal, bool32 useExcitForScaling, const char customScaleName[]) = 0;
// virtual int32 CreateAIVoltageRMSChan(TaskHandle task, const char physicalChannel[], const char nameToAssignToChannel[], int32 terminalConfig, float64 minVal, float64 maxVal, int32 units, const char customScaleName[]) = 0;
// virtual int32 CreateAOCurrentChan(TaskHandle task, const char physicalChannel[], const char nameToAssignToChannel[], float64 minVal, float64 maxVal, int32 units, const char customScaleName[]) = 0;
// virtual int32 CreateAOFuncGenChan(TaskHandle task, const char physicalChannel[], const char nameToAssignToChannel[], int32 type, float64 freq, float64 amplitude, float64 offset) = 0;
// virtual int32 CreateAOVoltageChan(TaskHandle task, const char physicalChannel[], const char nameToAssignToChannel[], float64 minVal, float64 maxVal, int32 units, const char customScaleName[]) = 0;
// virtual int32 CreateCIAngEncoderChan(TaskHandle task, const char counter[], const char nameToAssignToChannel[], int32 decodingType, bool32 zidxEnable, float64 zidxVal, int32 zidxPhase, int32 units, uInt32 pulsesPerRev, float64 initialAngle, const char customScaleName[]) = 0;
// virtual int32 CreateCIAngVelocityChan(TaskHandle task, const char counter[], const char nameToAssignToChannel[], float64 minVal, float64 maxVal, int32 decodingType, int32 units, uInt32 pulsesPerRev, const char customScaleName[]) = 0;
// virtual int32 CreateCICountEdgesChan(TaskHandle task, const char counter[], const char nameToAssignToChannel[], int32 edge, uInt32 initialCount, int32 countDirection) = 0;
// virtual int32 CreateCIDutyCycleChan(TaskHandle task, const char counter[], const char nameToAssignToChannel[], float64 minFreq, float64 maxFreq, int32 edge, const char customScaleName[]) = 0;
// virtual int32 CreateCIFreqChan(TaskHandle task, const char counter[], const char nameToAssignToChannel[], float64 minVal, float64 maxVal, int32 units, int32 edge, int32 measMethod, float64 measTime, uInt32 divisor, const char customScaleName[]) = 0;
// virtual int32 CreateCIGPSTimestampChan(TaskHandle task, const char counter[], const char nameToAssignToChannel[], int32 units, int32 syncMethod, const char customScaleName[]) = 0;
// virtual int32 CreateCILinEncoderChan(TaskHandle task, const char counter[], const char nameToAssignToChannel[], int32 decodingType, bool32 zidxEnable, float64 zidxVal, int32 zidxPhase, int32 units, float64 distPerPulse, float64 initialPos, const char customScaleName[]) = 0;
// virtual int32 CreateCILinVelocityChan(TaskHandle task, const char counter[], const char nameToAssignToChannel[], float64 minVal, float64 maxVal, int32 decodingType, int32 units, float64 distPerPulse, const char customScaleName[]) = 0;
// virtual int32 CreateCIPeriodChan(TaskHandle task, const char counter[], const char nameToAssignToChannel[], float64 minVal, float64 maxVal, int32 units, int32 edge, int32 measMethod, float64 measTime, uInt32 divisor, const char customScaleName[]) = 0;
// virtual int32 CreateCIPulseChanFreq(TaskHandle task, const char counter[], const char nameToAssignToChannel[], float64 minVal, float64 maxVal, int32 units) = 0;
// virtual int32 CreateCIPulseChanTicks(TaskHandle task, const char counter[], const char nameToAssignToChannel[], const char sourceTerminal[], float64 minVal, float64 maxVal) = 0;
// virtual int32 CreateCIPulseChanTime(TaskHandle task, const char counter[], const char nameToAssignToChannel[], float64 minVal, float64 maxVal, int32 units) = 0;
// virtual int32 CreateCIPulseWidthChan(TaskHandle task, const char counter[], const char nameToAssignToChannel[], float64 minVal, float64 maxVal, int32 units, int32 startingEdge, const char customScaleName[]) = 0;
// virtual int32 CreateCISemiPeriodChan(TaskHandle task, const char counter[], const char nameToAssignToChannel[], float64 minVal, float64 maxVal, int32 units, const char customScaleName[]) = 0;
// virtual int32 CreateCITwoEdgeSepChan(TaskHandle task, const char counter[], const char nameToAssignToChannel[], float64 minVal, float64 maxVal, int32 units, int32 firstEdge, int32 secondEdge, const char customScaleName[]) = 0;
// virtual int32 CreateCOPulseChanFreq(TaskHandle task, const char counter[], const char nameToAssignToChannel[], int32 units, int32 idleState, float64 initialDelay, float64 freq, float64 dutyCycle) = 0;
// virtual int32 CreateCOPulseChanTicks(TaskHandle task, const char counter[], const char nameToAssignToChannel[], const char sourceTerminal[], int32 idleState, int32 initialDelay, int32 lowTicks, int32 highTicks) = 0;
// virtual int32 CreateCOPulseChanTime(TaskHandle task, const char counter[], const char nameToAssignToChannel[], int32 units, int32 idleState, float64 initialDelay, float64 lowTime, float64 highTime) = 0;
// virtual int32 CreateLinScale(const char name[], float64 slope, float64 yIntercept, int32 preScaledUnits, const char scaledUnits[]) = 0;
// virtual int32 CreateMapScale(const char name[], float64 prescaledMin, float64 prescaledMax, float64 scaledMin, float64 scaledMax, int32 preScaledUnits, const char scaledUnits[]) = 0;
// virtual int32 CreatePolynomialScale(const char name[], const float64 forwardCoeffs[], uInt32 numForwardCoeffsIn, const float64 reverseCoeffs[], uInt32 numReverseCoeffsIn, int32 preScaledUnits, const char scaledUnits[]) = 0;
// virtual int32 CreateTEDSAIAccelChan(TaskHandle task, const char physicalChannel[], const char nameToAssignToChannel[], int32 terminalConfig, float64 minVal, float64 maxVal, int32 units, int32 currentExcitSource, float64 currentExcitVal, const char customScaleName[]) = 0;
// virtual int32 CreateTEDSAIBridgeChan(TaskHandle task, const char physicalChannel[], const char nameToAssignToChannel[], float64 minVal, float64 maxVal, int32 units, int32 voltageExcitSource, float64 voltageExcitVal, const char customScaleName[]) = 0;
// virtual int32 CreateTEDSAICurrentChan(TaskHandle task, const char physicalChannel[], const char nameToAssignToChannel[], int32 terminalConfig, float64 minVal, float64 maxVal, int32 units, int32 shuntResistorLoc, float64 extShuntResistorVal, const char customScaleName[]) = 0;
// virtual int32 CreateTEDSAIForceBridgeChan(TaskHandle task, const char physicalChannel[], const char nameToAssignToChannel[], float64 minVal, float64 maxVal, int32 units, int32 voltageExcitSource, float64 voltageExcitVal, const char customScaleName[]) = 0;
// virtual int32 CreateTEDSAIForceIEPEChan(TaskHandle task, const char physicalChannel[], const char nameToAssignToChannel[], int32 terminalConfig, float64 minVal, float64 maxVal, int32 units, int32 currentExcitSource, float64 currentExcitVal, const char customScaleName[]) = 0;
// virtual int32 CreateTEDSAIMicrophoneChan(TaskHandle task, const char physicalChannel[], const char nameToAssignToChannel[], int32 terminalConfig, int32 units, float64 maxSndPressLevel, int32 currentExcitSource, float64 currentExcitVal, const char customScaleName[]) = 0;
// virtual int32 CreateTEDSAIPosLVDTChan(TaskHandle task, const char physicalChannel[], const char nameToAssignToChannel[], float64 minVal, float64 maxVal, int32 units, int32 voltageExcitSource, float64 voltageExcitVal, float64 voltageExcitFreq, int32 acExcitWireMode, const char customScaleName[]) = 0;
// virtual int32 CreateTEDSAIPosRVDTChan(TaskHandle task, const char physicalChannel[], const char nameToAssignToChannel[], float64 minVal, float64 maxVal, int32 units, int32 voltageExcitSource, float64 voltageExcitVal, float64 voltageExcitFreq, int32 acExcitWireMode, const char customScaleName[]) = 0;
// virtual int32 CreateTEDSAIPressureBridgeChan(TaskHandle task, const char physicalChannel[], const char nameToAssignToChannel[], float64 minVal, float64 maxVal, int32 units, int32 voltageExcitSource, float64 voltageExcitVal, const char customScaleName[]) = 0;
// virtual int32 CreateTEDSAIRTDChan(TaskHandle task, const char physicalChannel[], const char nameToAssignToChannel[], float64 minVal, float64 maxVal, int32 units, int32 resistanceConfig, int32 currentExcitSource, float64 currentExcitVal) = 0;
// virtual int32 CreateTEDSAIResistanceChan(TaskHandle task, const char physicalChannel[], const char nameToAssignToChannel[], float64 minVal, float64 maxVal, int32 units, int32 resistanceConfig, int32 currentExcitSource, float64 currentExcitVal, const char customScaleName[]) = 0;
// virtual int32 CreateTEDSAIStrainGageChan(TaskHandle task, const char physicalChannel[], const char nameToAssignToChannel[], float64 minVal, float64 maxVal, int32 units, int32 voltageExcitSource, float64 voltageExcitVal, float64 initialBridgeVoltage, float64 leadWireResistance, const char customScaleName[]) = 0;
// virtual int32 CreateTEDSAIThrmcplChan(TaskHandle task, const char physicalChannel[], const char nameToAssignToChannel[], float64 minVal, float64 maxVal, int32 units, int32 cjcSource, float64 cjcVal, const char cjcChannel[]) = 0;
// virtual int32 CreateTEDSAIThrmstrChanIex(TaskHandle task, const char physicalChannel[], const char nameToAssignToChannel[], float64 minVal, float64 maxVal, int32 units, int32 resistanceConfig, int32 currentExcitSource, float64 currentExcitVal) = 0;
// virtual int32 CreateTEDSAIThrmstrChanVex(TaskHandle task, const char physicalChannel[], const char nameToAssignToChannel[], float64 minVal, float64 maxVal, int32 units, int32 resistanceConfig, int32 voltageExcitSource, float64 voltageExcitVal, float64 r1) = 0;
// virtual int32 CreateTEDSAITorqueBridgeChan(TaskHandle task, const char physicalChannel[], const char nameToAssignToChannel[], float64 minVal, float64 maxVal, int32 units, int32 voltageExcitSource, float64 voltageExcitVal, const char customScaleName[]) = 0;
// virtual int32 CreateTEDSAIVoltageChan(TaskHandle task, const char physicalChannel[], const char nameToAssignToChannel[], int32 terminalConfig, float64 minVal, float64 maxVal, int32 units, const char customScaleName[]) = 0;
// virtual int32 CreateTEDSAIVoltageChanWithExcit(TaskHandle task, const char physicalChannel[], const char nameToAssignToChannel[], int32 terminalConfig, float64 minVal, float64 maxVal, int32 units, int32 voltageExcitSource, float64 voltageExcitVal, const char customScaleName[]) = 0;
// virtual int32 CreateTableScale(const char name[], const float64 prescaledVals[], uInt32 numPrescaledValsIn, const float64 scaledVals[], uInt32 numScaledValsIn, int32 preScaledUnits, const char scaledUnits[]) = 0;
// virtual int32 CreateWatchdogTimerTaskEx(const char deviceName[], const char sessionName[], TaskHandle* task, float64 timeout) = 0;
// virtual int32 DeleteNetworkDevice(const char deviceName[]) = 0;
// virtual int32 DeleteSavedGlobalChan(const char channelName[]) = 0;
// virtual int32 DeleteSavedScale(const char scaleName[]) = 0;
// virtual int32 DeleteSavedTask(const char taskName[]) = 0;
// virtual int32 DeviceSupportsCal(const char deviceName[], bool32* calSupported) = 0;
// virtual int32 DisableRefTrig(TaskHandle task) = 0;
// virtual int32 DisableStartTrig(TaskHandle task) = 0;
// virtual int32 DisconnectTerms(const char sourceTerminal[], const char destinationTerminal[]) = 0;
// virtual int32 ExportSignal(TaskHandle task, int32 signalID, const char outputTerminal[]) = 0;
// virtual int32 GetAIChanCalCalDate(TaskHandle task, const char channelName[], uInt32* year, uInt32* month, uInt32* day, uInt32* hour, uInt32* minute) = 0;
// virtual int32 GetAIChanCalExpDate(TaskHandle task, const char channelName[], uInt32* year, uInt32* month, uInt32* day, uInt32* hour, uInt32* minute) = 0;
// virtual int32 GetAnalogPowerUpStatesWithOutputType(const char channelNames[], float64 stateArray[], int32 channelTypeArray[], uInt32* arraySize) = 0;
// virtual int32 GetArmStartTrigTimestampVal(TaskHandle task, CVIAbsoluteTime* data) = 0;
// virtual int32 GetArmStartTrigTrigWhen(TaskHandle task, CVIAbsoluteTime* data) = 0;
// virtual int32 GetAutoConfiguredCDAQSyncConnections(char portList[], uInt32 portListSize) = 0;
// virtual int32 GetBufferAttributeUInt32(TaskHandle task, int32 attribute, uInt32* value) = 0;
// virtual int32 GetCalInfoAttributeBool(const char deviceName[], int32 attribute, bool32* value) = 0;
// virtual int32 GetCalInfoAttributeDouble(const char deviceName[], int32 attribute, float64* value) = 0;
// virtual int32 GetCalInfoAttributeString(const char deviceName[], int32 attribute, char value[], uInt32 size) = 0;
// virtual int32 GetCalInfoAttributeUInt32(const char deviceName[], int32 attribute, uInt32* value) = 0;
// virtual int32 GetChanAttributeBool(TaskHandle task, const char channel[], int32 attribute, bool32* value) = 0;
// virtual int32 GetChanAttributeDouble(TaskHandle task, const char channel[], int32 attribute, float64* value) = 0;
// virtual int32 GetChanAttributeDoubleArray(TaskHandle task, const char channel[], int32 attribute, float64 value[], uInt32 size) = 0;
// virtual int32 GetChanAttributeInt32(TaskHandle task, const char channel[], int32 attribute, int32* value) = 0;
// virtual int32 GetChanAttributeString(TaskHandle task, const char channel[], int32 attribute, char value[], uInt32 size) = 0;
// virtual int32 GetChanAttributeUInt32(TaskHandle task, const char channel[], int32 attribute, uInt32* value) = 0;
// virtual int32 GetDeviceAttributeBool(const char deviceName[], int32 attribute, bool32* value) = 0;
// virtual int32 GetDeviceAttributeDouble(const char deviceName[], int32 attribute, float64* value) = 0;
// virtual int32 GetDeviceAttributeDoubleArray(const char deviceName[], int32 attribute, float64 value[], uInt32 size) = 0;
// virtual int32 GetDeviceAttributeInt32(const char deviceName[], int32 attribute, int32* value) = 0;
// virtual int32 GetDeviceAttributeInt32Array(const char deviceName[], int32 attribute, int32 value[], uInt32 size) = 0;
// virtual int32 GetDeviceAttributeString(const char deviceName[], int32 attribute, char value[], uInt32 size) = 0;
// virtual int32 GetDeviceAttributeUInt32(const char deviceName[], int32 attribute, uInt32* value) = 0;
// virtual int32 GetDeviceAttributeUInt32Array(const char deviceName[], int32 attribute, uInt32 value[], uInt32 size) = 0;
// virtual int32 GetDigitalLogicFamilyPowerUpState(const char deviceName[], int32* logicFamily) = 0;
// virtual int32 GetDisconnectedCDAQSyncPorts(char portList[], uInt32 portListSize) = 0;
// virtual int32 GetErrorString(int32 errorCode, char errorString[], uInt32 bufferSize) = 0;
// virtual int32 GetExportedSignalAttributeBool(TaskHandle task, int32 attribute, bool32* value) = 0;
// virtual int32 GetExportedSignalAttributeDouble(TaskHandle task, int32 attribute, float64* value) = 0;
// virtual int32 GetExportedSignalAttributeInt32(TaskHandle task, int32 attribute, int32* value) = 0;
// virtual int32 GetExportedSignalAttributeString(TaskHandle task, int32 attribute, char value[], uInt32 size) = 0;
// virtual int32 GetExportedSignalAttributeUInt32(TaskHandle task, int32 attribute, uInt32* value) = 0;
// virtual int32 GetExtCalLastDateAndTime(const char deviceName[], uInt32* year, uInt32* month, uInt32* day, uInt32* hour, uInt32* minute) = 0;
// virtual int32 GetFirstSampClkWhen(TaskHandle task, CVIAbsoluteTime* data) = 0;
// virtual int32 GetFirstSampTimestampVal(TaskHandle task, CVIAbsoluteTime* data) = 0;
// virtual int32 GetNthTaskChannel(TaskHandle task, uInt32 index, char buffer[], int32 bufferSize) = 0;
// virtual int32 GetNthTaskDevice(TaskHandle task, uInt32 index, char buffer[], int32 bufferSize) = 0;
// virtual int32 GetNthTaskReadChannel(TaskHandle task, uInt32 index, char buffer[], int32 bufferSize) = 0;
// virtual int32 GetPersistedChanAttributeBool(const char channel[], int32 attribute, bool32* value) = 0;
// virtual int32 GetPersistedChanAttributeString(const char channel[], int32 attribute, char value[], uInt32 size) = 0;
// virtual int32 GetPersistedScaleAttributeBool(const char scaleName[], int32 attribute, bool32* value) = 0;
// virtual int32 GetPersistedScaleAttributeString(const char scaleName[], int32 attribute, char value[], uInt32 size) = 0;
// virtual int32 GetPersistedTaskAttributeBool(const char taskName[], int32 attribute, bool32* value) = 0;
// virtual int32 GetPersistedTaskAttributeString(const char taskName[], int32 attribute, char value[], uInt32 size) = 0;
// virtual int32 GetPhysicalChanAttributeBool(const char physicalChannel[], int32 attribute, bool32* value) = 0;
// virtual int32 GetPhysicalChanAttributeBytes(const char physicalChannel[], int32 attribute, uInt8 value[], uInt32 size) = 0;
// virtual int32 GetPhysicalChanAttributeDouble(const char physicalChannel[], int32 attribute, float64* value) = 0;
// virtual int32 GetPhysicalChanAttributeDoubleArray(const char physicalChannel[], int32 attribute, float64 value[], uInt32 size) = 0;
// virtual int32 GetPhysicalChanAttributeInt32(const char physicalChannel[], int32 attribute, int32* value) = 0;
// virtual int32 GetPhysicalChanAttributeInt32Array(const char physicalChannel[], int32 attribute, int32 value[], uInt32 size) = 0;
// virtual int32 GetPhysicalChanAttributeString(const char physicalChannel[], int32 attribute, char value[], uInt32 size) = 0;
// virtual int32 GetPhysicalChanAttributeUInt32(const char physicalChannel[], int32 attribute, uInt32* value) = 0;
// virtual int32 GetPhysicalChanAttributeUInt32Array(const char physicalChannel[], int32 attribute, uInt32 value[], uInt32 size) = 0;
// virtual int32 GetReadAttributeBool(TaskHandle task, int32 attribute, bool32* value) = 0;
// virtual int32 GetReadAttributeDouble(TaskHandle task, int32 attribute, float64* value) = 0;
// virtual int32 GetReadAttributeInt32(TaskHandle task, int32 attribute, int32* value) = 0;
// virtual int32 GetReadAttributeString(TaskHandle task, int32 attribute, char value[], uInt32 size) = 0;
// virtual int32 GetReadAttributeUInt32(TaskHandle task, int32 attribute, uInt32* value) = 0;
// virtual int32 GetReadAttributeUInt64(TaskHandle task, int32 attribute, uInt64* value) = 0;
// virtual int32 GetRealTimeAttributeBool(TaskHandle task, int32 attribute, bool32* value) = 0;
// virtual int32 GetRealTimeAttributeInt32(TaskHandle task, int32 attribute, int32* value) = 0;
// virtual int32 GetRealTimeAttributeUInt32(TaskHandle task, int32 attribute, uInt32* value) = 0;
// virtual int32 GetRefTrigTimestampVal(TaskHandle task, CVIAbsoluteTime* data) = 0;
// virtual int32 GetScaleAttributeDouble(const char scaleName[], int32 attribute, float64* value) = 0;
// virtual int32 GetScaleAttributeDoubleArray(const char scaleName[], int32 attribute, float64 value[], uInt32 size) = 0;
// virtual int32 GetScaleAttributeInt32(const char scaleName[], int32 attribute, int32* value) = 0;
// virtual int32 GetScaleAttributeString(const char scaleName[], int32 attribute, char value[], uInt32 size) = 0;
// virtual int32 GetSelfCalLastDateAndTime(const char deviceName[], uInt32* year, uInt32* month, uInt32* day, uInt32* hour, uInt32* minute) = 0;
// virtual int32 GetStartTrigTimestampVal(TaskHandle task, CVIAbsoluteTime* data) = 0;
// virtual int32 GetStartTrigTrigWhen(TaskHandle task, CVIAbsoluteTime* data) = 0;
// virtual int32 GetSyncPulseTimeWhen(TaskHandle task, CVIAbsoluteTime* data) = 0;
// virtual int32 GetSystemInfoAttributeString(int32 attribute, char value[], uInt32 size) = 0;
// virtual int32 GetSystemInfoAttributeUInt32(int32 attribute, uInt32* value) = 0;
// virtual int32 GetTaskAttributeBool(TaskHandle task, int32 attribute, bool32* value) = 0;
// virtual int32 GetTaskAttributeString(TaskHandle task, int32 attribute, char value[], uInt32 size) = 0;
// virtual int32 GetTaskAttributeUInt32(TaskHandle task, int32 attribute, uInt32* value) = 0;
// virtual int32 GetTimingAttributeBool(TaskHandle task, int32 attribute, bool32* value) = 0;
// virtual int32 GetTimingAttributeDouble(TaskHandle task, int32 attribute, float64* value) = 0;
// virtual int32 GetTimingAttributeExBool(TaskHandle task, const char deviceNames[], int32 attribute, bool32* value) = 0;
// virtual int32 GetTimingAttributeExDouble(TaskHandle task, const char deviceNames[], int32 attribute, float64* value) = 0;
// virtual int32 GetTimingAttributeExInt32(TaskHandle task, const char deviceNames[], int32 attribute, int32* value) = 0;
// virtual int32 GetTimingAttributeExString(TaskHandle task, const char deviceNames[], int32 attribute, char value[], uInt32 size) = 0;
// virtual int32 GetTimingAttributeExTimestamp(TaskHandle task, const char deviceNames[], int32 attribute, CVIAbsoluteTime* value) = 0;
// virtual int32 GetTimingAttributeExUInt32(TaskHandle task, const char deviceNames[], int32 attribute, uInt32* value) = 0;
// virtual int32 GetTimingAttributeExUInt64(TaskHandle task, const char deviceNames[], int32 attribute, uInt64* value) = 0;
// virtual int32 GetTimingAttributeInt32(TaskHandle task, int32 attribute, int32* value) = 0;
// virtual int32 GetTimingAttributeString(TaskHandle task, int32 attribute, char value[], uInt32 size) = 0;
// virtual int32 GetTimingAttributeTimestamp(TaskHandle task, int32 attribute, CVIAbsoluteTime* value) = 0;
// virtual int32 GetTimingAttributeUInt32(TaskHandle task, int32 attribute, uInt32* value) = 0;
// virtual int32 GetTimingAttributeUInt64(TaskHandle task, int32 attribute, uInt64* value) = 0;
// virtual int32 GetTrigAttributeBool(TaskHandle task, int32 attribute, bool32* value) = 0;
// virtual int32 GetTrigAttributeDouble(TaskHandle task, int32 attribute, float64* value) = 0;
// virtual int32 GetTrigAttributeDoubleArray(TaskHandle task, int32 attribute, float64 value[], uInt32 size) = 0;
// virtual int32 GetTrigAttributeInt32(TaskHandle task, int32 attribute, int32* value) = 0;
// virtual int32 GetTrigAttributeInt32Array(TaskHandle task, int32 attribute, int32 value[], uInt32 size) = 0;
// virtual int32 GetTrigAttributeString(TaskHandle task, int32 attribute, char value[], uInt32 size) = 0;
// virtual int32 GetTrigAttributeTimestamp(TaskHandle task, int32 attribute, CVIAbsoluteTime* value) = 0;
// virtual int32 GetTrigAttributeUInt32(TaskHandle task, int32 attribute, uInt32* value) = 0;
// virtual int32 GetWatchdogAttributeBool(TaskHandle task, const char lines[], int32 attribute, bool32* value) = 0;
// virtual int32 GetWatchdogAttributeDouble(TaskHandle task, const char lines[], int32 attribute, float64* value) = 0;
// virtual int32 GetWatchdogAttributeInt32(TaskHandle task, const char lines[], int32 attribute, int32* value) = 0;
// virtual int32 GetWatchdogAttributeString(TaskHandle task, const char lines[], int32 attribute, char value[], uInt32 size) = 0;
// virtual int32 GetWriteAttributeBool(TaskHandle task, int32 attribute, bool32* value) = 0;
// virtual int32 GetWriteAttributeDouble(TaskHandle task, int32 attribute, float64* value) = 0;
// virtual int32 GetWriteAttributeInt32(TaskHandle task, int32 attribute, int32* value) = 0;
// virtual int32 GetWriteAttributeString(TaskHandle task, int32 attribute, char value[], uInt32 size) = 0;
// virtual int32 GetWriteAttributeUInt32(TaskHandle task, int32 attribute, uInt32* value) = 0;
// virtual int32 GetWriteAttributeUInt64(TaskHandle task, int32 attribute, uInt64* value) = 0;
// virtual int32 IsTaskDone(TaskHandle task, bool32* isTaskDone) = 0;
// virtual int32 LoadTask(const char sessionName[], TaskHandle* task) = 0;
// virtual int32 PerformBridgeOffsetNullingCalEx(TaskHandle task, const char channel[], bool32 skipUnsupportedChannels) = 0;
// virtual int32 PerformBridgeShuntCalEx(TaskHandle task, const char channel[], float64 shuntResistorValue, int32 shuntResistorLocation, int32 shuntResistorSelect, int32 shuntResistorSource, float64 bridgeResistance, bool32 skipUnsupportedChannels) = 0;
// virtual int32 PerformStrainShuntCalEx(TaskHandle task, const char channel[], float64 shuntResistorValue, int32 shuntResistorLocation, int32 shuntResistorSelect, int32 shuntResistorSource, bool32 skipUnsupportedChannels) = 0;
// virtual int32 PerformThrmcplLeadOffsetNullingCal(TaskHandle task, const char channel[], bool32 skipUnsupportedChannels) = 0;
// virtual int32 ReadAnalogScalarF64(TaskHandle task, float64 timeout, float64* value, bool32* reserved) = 0;
// virtual int32 ReadBinaryI16(TaskHandle task, int32 numSampsPerChan, float64 timeout, int32 fillMode, int16 readArray[], uInt32 arraySizeInSamps, int32* sampsPerChanRead, bool32* reserved) = 0;
// virtual int32 ReadBinaryI32(TaskHandle task, int32 numSampsPerChan, float64 timeout, int32 fillMode, int32 readArray[], uInt32 arraySizeInSamps, int32* sampsPerChanRead, bool32* reserved) = 0;
// virtual int32 ReadBinaryU16(TaskHandle task, int32 numSampsPerChan, float64 timeout, int32 fillMode, uInt16 readArray[], uInt32 arraySizeInSamps, int32* sampsPerChanRead, bool32* reserved) = 0;
// virtual int32 ReadBinaryU32(TaskHandle task, int32 numSampsPerChan, float64 timeout, int32 fillMode, uInt32 readArray[], uInt32 arraySizeInSamps, int32* sampsPerChanRead, bool32* reserved) = 0;
// virtual int32 ReadCounterF64(TaskHandle task, int32 numSampsPerChan, float64 timeout, float64 readArray[], uInt32 arraySizeInSamps, int32* sampsPerChanRead, bool32* reserved) = 0;
// virtual int32 ReadCounterF64Ex(TaskHandle task, int32 numSampsPerChan, float64 timeout, int32 fillMode, float64 readArray[], uInt32 arraySizeInSamps, int32* sampsPerChanRead, bool32* reserved) = 0;
// virtual int32 ReadCounterScalarF64(TaskHandle task, float64 timeout, float64* value, bool32* reserved) = 0;
// virtual int32 ReadCounterScalarU32(TaskHandle task, float64 timeout, uInt32* value, bool32* reserved) = 0;
// virtual int32 ReadCounterU32(TaskHandle task, int32 numSampsPerChan, float64 timeout, uInt32 readArray[], uInt32 arraySizeInSamps, int32* sampsPerChanRead, bool32* reserved) = 0;
// virtual int32 ReadCounterU32Ex(TaskHandle task, int32 numSampsPerChan, float64 timeout, int32 fillMode, uInt32 readArray[], uInt32 arraySizeInSamps, int32* sampsPerChanRead, bool32* reserved) = 0;
// virtual int32 ReadCtrFreq(TaskHandle task, int32 numSampsPerChan, float64 timeout, int32 interleaved, float64 readArrayFrequency[], float64 readArrayDutyCycle[], uInt32 arraySizeInSamps, int32* sampsPerChanRead, bool32* reserved) = 0;
// virtual int32 ReadCtrFreqScalar(TaskHandle task, float64 timeout, float64* frequency, float64* dutyCycle, bool32* reserved) = 0;
// virtual int32 ReadCtrTicks(TaskHandle task, int32 numSampsPerChan, float64 timeout, int32 interleaved, uInt32 readArrayHighTicks[], uInt32 readArrayLowTicks[], uInt32 arraySizeInSamps, int32* sampsPerChanRead, bool32* reserved) = 0;
// virtual int32 ReadCtrTicksScalar(TaskHandle task, float64 timeout, uInt32* highTicks, uInt32* lowTicks, bool32* reserved) = 0;
// virtual int32 ReadCtrTime(TaskHandle task, int32 numSampsPerChan, float64 timeout, int32 interleaved, float64 readArrayHighTime[], float64 readArrayLowTime[], uInt32 arraySizeInSamps, int32* sampsPerChanRead, bool32* reserved) = 0;
// virtual int32 ReadCtrTimeScalar(TaskHandle task, float64 timeout, float64* highTime, float64* lowTime, bool32* reserved) = 0;
// virtual int32 ReadDigitalScalarU32(TaskHandle task, float64 timeout, uInt32* value, bool32* reserved) = 0;
// virtual int32 ReadDigitalU16(TaskHandle task, int32 numSampsPerChan, float64 timeout, int32 fillMode, uInt16 readArray[], uInt32 arraySizeInSamps, int32* sampsPerChanRead, bool32* reserved) = 0;
// virtual int32 ReadDigitalU32(TaskHandle task, int32 numSampsPerChan, float64 timeout, int32 fillMode, uInt32 readArray[], uInt32 arraySizeInSamps, int32* sampsPerChanRead, bool32* reserved) = 0;
// virtual int32 ReadDigitalU8(TaskHandle task, int32 numSampsPerChan, float64 timeout, int32 fillMode, uInt8 readArray[], uInt32 arraySizeInSamps, int32* sampsPerChanRead, bool32* reserved) = 0;
// virtual int32 ReadPowerBinaryI16(TaskHandle task, int32 numSampsPerChan, float64 timeout, int32 fillMode, int16 readArrayVoltage[], int16 readArrayCurrent[], uInt32 arraySizeInSamps, int32* sampsPerChanRead, bool32* reserved) = 0;
// virtual int32 ReadPowerF64(TaskHandle task, int32 numSampsPerChan, float64 timeout, int32 fillMode, float64 readArrayVoltage[], float64 readArrayCurrent[], uInt32 arraySizeInSamps, int32* sampsPerChanRead, bool32* reserved) = 0;
// virtual int32 ReadPowerScalarF64(TaskHandle task, float64 timeout, float64* voltage, float64* current, bool32* reserved) = 0;
// virtual int32 ReadRaw(TaskHandle task, int32 numSampsPerChan, float64 timeout, uInt8 readArray[], uInt32 arraySizeInBytes, int32* sampsRead, int32* numBytesPerSamp, bool32* reserved) = 0;
// virtual int32 RegisterDoneEvent(TaskHandle task, uInt32 options, DAQmxDoneEventCallbackPtr callbackFunction, void* callbackData) = 0;
// virtual int32 RegisterEveryNSamplesEvent(TaskHandle task, int32 everyNSamplesEventType, uInt32 nSamples, uInt32 options, DAQmxEveryNSamplesEventCallbackPtr callbackFunction, void* callbackData) = 0;
// virtual int32 RegisterSignalEvent(TaskHandle task, int32 signalID, uInt32 options, DAQmxSignalEventCallbackPtr callbackFunction, void* callbackData) = 0;
// virtual int32 RemoveCDAQSyncConnection(const char portList[]) = 0;
// virtual int32 ReserveNetworkDevice(const char deviceName[], bool32 overrideReservation) = 0;
// virtual int32 ResetBufferAttribute(TaskHandle task, int32 attribute) = 0;
// virtual int32 ResetChanAttribute(TaskHandle task, const char channel[], int32 attribute) = 0;
// virtual int32 ResetDevice(const char deviceName[]) = 0;
// virtual int32 ResetExportedSignalAttribute(TaskHandle task, int32 attribute) = 0;
// virtual int32 ResetReadAttribute(TaskHandle task, int32 attribute) = 0;
// virtual int32 ResetRealTimeAttribute(TaskHandle task, int32 attribute) = 0;
// virtual int32 ResetTimingAttribute(TaskHandle task, int32 attribute) = 0;
// virtual int32 ResetTimingAttributeEx(TaskHandle task, const char deviceNames[], int32 attribute) = 0;
// virtual int32 ResetTrigAttribute(TaskHandle task, int32 attribute) = 0;
// virtual int32 ResetWatchdogAttribute(TaskHandle task, const char lines[], int32 attribute) = 0;
// virtual int32 ResetWriteAttribute(TaskHandle task, int32 attribute) = 0;
// virtual int32 RestoreLastExtCalConst(const char deviceName[]) = 0;
// virtual int32 SaveGlobalChan(TaskHandle task, const char channelName[], const char saveAs[], const char author[], uInt32 options) = 0;
// virtual int32 SaveScale(const char scaleName[], const char saveAs[], const char author[], uInt32 options) = 0;
// virtual int32 SaveTask(TaskHandle task, const char saveAs[], const char author[], uInt32 options) = 0;
// virtual int32 SelfCal(const char deviceName[]) = 0;
// virtual int32 SelfTestDevice(const char deviceName[]) = 0;
// virtual int32 SetAIChanCalCalDate(TaskHandle task, const char channelName[], uInt32 year, uInt32 month, uInt32 day, uInt32 hour, uInt32 minute) = 0;
// virtual int32 SetAIChanCalExpDate(TaskHandle task, const char channelName[], uInt32 year, uInt32 month, uInt32 day, uInt32 hour, uInt32 minute) = 0;
// virtual int32 SetAnalogPowerUpStatesWithOutputType(const char channelNames[], const float64 stateArray[], const int32 channelTypeArray[], uInt32 arraySize) = 0;
// virtual int32 SetArmStartTrigTrigWhen(TaskHandle task, CVIAbsoluteTime data) = 0;
// virtual int32 SetBufferAttributeUInt32(TaskHandle task, int32 attribute, uInt32 value) = 0;
// virtual int32 SetCalInfoAttributeBool(const char deviceName[], int32 attribute, bool32 value) = 0;
// virtual int32 SetCalInfoAttributeDouble(const char deviceName[], int32 attribute, float64 value) = 0;
// virtual int32 SetCalInfoAttributeString(const char deviceName[], int32 attribute, const char value[]) = 0;
// virtual int32 SetCalInfoAttributeUInt32(const char deviceName[], int32 attribute, uInt32 value) = 0;
// virtual int32 SetChanAttributeBool(TaskHandle task, const char channel[], int32 attribute, bool32 value) = 0;
// virtual int32 SetChanAttributeDouble(TaskHandle task, const char channel[], int32 attribute, float64 value) = 0;
// virtual int32 SetChanAttributeDoubleArray(TaskHandle task, const char channel[], int32 attribute, const float64 value[], uInt32 size) = 0;
// virtual int32 SetChanAttributeInt32(TaskHandle task, const char channel[], int32 attribute, int32 value) = 0;
// virtual int32 SetChanAttributeString(TaskHandle task, const char channel[], int32 attribute, const char value[]) = 0;
// virtual int32 SetChanAttributeUInt32(TaskHandle task, const char channel[], int32 attribute, uInt32 value) = 0;
// virtual int32 SetDigitalLogicFamilyPowerUpState(const char deviceName[], int32 logicFamily) = 0;
// virtual int32 SetExportedSignalAttributeBool(TaskHandle task, int32 attribute, bool32 value) = 0;
// virtual int32 SetExportedSignalAttributeDouble(TaskHandle task, int32 attribute, float64 value) = 0;
// virtual int32 SetExportedSignalAttributeInt32(TaskHandle task, int32 attribute, int32 value) = 0;
// virtual int32 SetExportedSignalAttributeString(TaskHandle task, int32 attribute, const char value[]) = 0;
// virtual int32 SetExportedSignalAttributeUInt32(TaskHandle task, int32 attribute, uInt32 value) = 0;
// virtual int32 SetFirstSampClkWhen(TaskHandle task, CVIAbsoluteTime data) = 0;
// virtual int32 SetReadAttributeBool(TaskHandle task, int32 attribute, bool32 value) = 0;
// virtual int32 SetReadAttributeDouble(TaskHandle task, int32 attribute, float64 value) = 0;
// virtual int32 SetReadAttributeInt32(TaskHandle task, int32 attribute, int32 value) = 0;
// virtual int32 SetReadAttributeString(TaskHandle task, int32 attribute, const char value[]) = 0;
// virtual int32 SetReadAttributeUInt32(TaskHandle task, int32 attribute, uInt32 value) = 0;
// virtual int32 SetReadAttributeUInt64(TaskHandle task, int32 attribute, uInt64 value) = 0;
// virtual int32 SetRealTimeAttributeBool(TaskHandle task, int32 attribute, bool32 value) = 0;
// virtual int32 SetRealTimeAttributeInt32(TaskHandle task, int32 attribute, int32 value) = 0;
// virtual int32 SetRealTimeAttributeUInt32(TaskHandle task, int32 attribute, uInt32 value) = 0;
// virtual int32 SetScaleAttributeDouble(const char scaleName[], int32 attribute, float64 value) = 0;
// virtual int32 SetScaleAttributeDoubleArray(const char scaleName[], int32 attribute, const float64 value[], uInt32 size) = 0;
// virtual int32 SetScaleAttributeInt32(const char scaleName[], int32 attribute, int32 value) = 0;
// virtual int32 SetScaleAttributeString(const char scaleName[], int32 attribute, const char value[]) = 0;
// virtual int32 SetStartTrigTrigWhen(TaskHandle task, CVIAbsoluteTime data) = 0;
// virtual int32 SetSyncPulseTimeWhen(TaskHandle task, CVIAbsoluteTime data) = 0;
// virtual int32 SetTimingAttributeBool(TaskHandle task, int32 attribute, bool32 value) = 0;
// virtual int32 SetTimingAttributeDouble(TaskHandle task, int32 attribute, float64 value) = 0;
// virtual int32 SetTimingAttributeExBool(TaskHandle task, const char deviceNames[], int32 attribute, bool32 value) = 0;
// virtual int32 SetTimingAttributeExDouble(TaskHandle task, const char deviceNames[], int32 attribute, float64 value) = 0;
// virtual int32 SetTimingAttributeExInt32(TaskHandle task, const char deviceNames[], int32 attribute, int32 value) = 0;
// virtual int32 SetTimingAttributeExString(TaskHandle task, const char deviceNames[], int32 attribute, const char value[]) = 0;
// virtual int32 SetTimingAttributeExTimestamp(TaskHandle task, const char deviceNames[], int32 attribute, CVIAbsoluteTime value) = 0;
// virtual int32 SetTimingAttributeExUInt32(TaskHandle task, const char deviceNames[], int32 attribute, uInt32 value) = 0;
// virtual int32 SetTimingAttributeExUInt64(TaskHandle task, const char deviceNames[], int32 attribute, uInt64 value) = 0;
// virtual int32 SetTimingAttributeInt32(TaskHandle task, int32 attribute, int32 value) = 0;
// virtual int32 SetTimingAttributeString(TaskHandle task, int32 attribute, const char value[]) = 0;
// virtual int32 SetTimingAttributeTimestamp(TaskHandle task, int32 attribute, CVIAbsoluteTime value) = 0;
// virtual int32 SetTimingAttributeUInt32(TaskHandle task, int32 attribute, uInt32 value) = 0;
// virtual int32 SetTimingAttributeUInt64(TaskHandle task, int32 attribute, uInt64 value) = 0;
// virtual int32 SetTrigAttributeBool(TaskHandle task, int32 attribute, bool32 value) = 0;
// virtual int32 SetTrigAttributeDouble(TaskHandle task, int32 attribute, float64 value) = 0;
// virtual int32 SetTrigAttributeDoubleArray(TaskHandle task, int32 attribute, const float64 value[], uInt32 size) = 0;
// virtual int32 SetTrigAttributeInt32(TaskHandle task, int32 attribute, int32 value) = 0;
// virtual int32 SetTrigAttributeInt32Array(TaskHandle task, int32 attribute, const int32 value[], uInt32 size) = 0;
// virtual int32 SetTrigAttributeString(TaskHandle task, int32 attribute, const char value[]) = 0;
// virtual int32 SetTrigAttributeTimestamp(TaskHandle task, int32 attribute, CVIAbsoluteTime value) = 0;
// virtual int32 SetTrigAttributeUInt32(TaskHandle task, int32 attribute, uInt32 value) = 0;
// virtual int32 SetWatchdogAttributeBool(TaskHandle task, const char lines[], int32 attribute, bool32 value) = 0;
// virtual int32 SetWatchdogAttributeDouble(TaskHandle task, const char lines[], int32 attribute, float64 value) = 0;
// virtual int32 SetWatchdogAttributeInt32(TaskHandle task, const char lines[], int32 attribute, int32 value) = 0;
// virtual int32 SetWatchdogAttributeString(TaskHandle task, const char lines[], int32 attribute, const char value[]) = 0;
// virtual int32 SetWriteAttributeBool(TaskHandle task, int32 attribute, bool32 value) = 0;
// virtual int32 SetWriteAttributeDouble(TaskHandle task, int32 attribute, float64 value) = 0;
// virtual int32 SetWriteAttributeInt32(TaskHandle task, int32 attribute, int32 value) = 0;
// virtual int32 SetWriteAttributeString(TaskHandle task, int32 attribute, const char value[]) = 0;
// virtual int32 SetWriteAttributeUInt32(TaskHandle task, int32 attribute, uInt32 value) = 0;
// virtual int32 SetWriteAttributeUInt64(TaskHandle task, int32 attribute, uInt64 value) = 0;
// virtual int32 StartNewFile(TaskHandle task, const char filePath[]) = 0;

// virtual int32 TaskControl(TaskHandle task, int32 action) = 0;
// virtual int32 TristateOutputTerm(const char outputTerminal[]) = 0;
// virtual int32 UnregisterDoneEvent(TaskHandle task, uInt32 options, DAQmxDoneEventCallbackPtr callbackFunction, void* callbackData) = 0;
// virtual int32 UnregisterEveryNSamplesEvent(TaskHandle task, int32 everyNSamplesEventType, uInt32 nSamples, uInt32 options, DAQmxEveryNSamplesEventCallbackPtr callbackFunction, void* callbackData) = 0;
// virtual int32 UnregisterSignalEvent(TaskHandle task, int32 signalID, uInt32 options, DAQmxSignalEventCallbackPtr callbackFunction, void* callbackData) = 0;
// virtual int32 UnreserveNetworkDevice(const char deviceName[]) = 0;
// virtual int32 WaitForNextSampleClock(TaskHandle task, float64 timeout, bool32* isLate) = 0;
// virtual int32 WaitForValidTimestamp(TaskHandle task, int32 timestampEvent, float64 timeout, CVIAbsoluteTime* timestamp) = 0;
// virtual int32 WaitUntilTaskDone(TaskHandle task, float64 timeToWait) = 0;
// virtual int32 WriteAnalogF64(TaskHandle task, int32 numSampsPerChan, bool32 autoStart, float64 timeout, int32 dataLayout, const float64 writeArray[], int32* sampsPerChanWritten, bool32* reserved) = 0;
// virtual int32 WriteAnalogScalarF64(TaskHandle task, bool32 autoStart, float64 timeout, float64 value, bool32* reserved) = 0;
// virtual int32 WriteBinaryI16(TaskHandle task, int32 numSampsPerChan, bool32 autoStart, float64 timeout, int32 dataLayout, const int16 writeArray[], int32* sampsPerChanWritten, bool32* reserved) = 0;
// virtual int32 WriteBinaryI32(TaskHandle task, int32 numSampsPerChan, bool32 autoStart, float64 timeout, int32 dataLayout, const int32 writeArray[], int32* sampsPerChanWritten, bool32* reserved) = 0;
// virtual int32 WriteBinaryU16(TaskHandle task, int32 numSampsPerChan, bool32 autoStart, float64 timeout, int32 dataLayout, const uInt16 writeArray[], int32* sampsPerChanWritten, bool32* reserved) = 0;
// virtual int32 WriteBinaryU32(TaskHandle task, int32 numSampsPerChan, bool32 autoStart, float64 timeout, int32 dataLayout, const uInt32 writeArray[], int32* sampsPerChanWritten, bool32* reserved) = 0;
// virtual int32 WriteCtrFreq(TaskHandle task, int32 numSampsPerChan, bool32 autoStart, float64 timeout, int32 dataLayout, const float64 frequency[], const float64 dutyCycle[], int32* numSampsPerChanWritten, bool32* reserved) = 0;
// virtual int32 WriteCtrFreqScalar(TaskHandle task, bool32 autoStart, float64 timeout, float64 frequency, float64 dutyCycle, bool32* reserved) = 0;
// virtual int32 WriteCtrTicks(TaskHandle task, int32 numSampsPerChan, bool32 autoStart, float64 timeout, int32 dataLayout, const uInt32 highTicks[], const uInt32 lowTicks[], int32* numSampsPerChanWritten, bool32* reserved) = 0;
// virtual int32 WriteCtrTicksScalar(TaskHandle task, bool32 autoStart, float64 timeout, uInt32 highTicks, uInt32 lowTicks, bool32* reserved) = 0;
// virtual int32 WriteCtrTime(TaskHandle task, int32 numSampsPerChan, bool32 autoStart, float64 timeout, int32 dataLayout, const float64 highTime[], const float64 lowTime[], int32* numSampsPerChanWritten, bool32* reserved) = 0;
// virtual int32 WriteCtrTimeScalar(TaskHandle task, bool32 autoStart, float64 timeout, float64 highTime, float64 lowTime, bool32* reserved) = 0;
// virtual int32 WriteDigitalScalarU32(TaskHandle task, bool32 autoStart, float64 timeout, uInt32 value, bool32* reserved) = 0;
// virtual int32 WriteDigitalU16(TaskHandle task, int32 numSampsPerChan, bool32 autoStart, float64 timeout, int32 dataLayout, const uInt16 writeArray[], int32* sampsPerChanWritten, bool32* reserved) = 0;
// virtual int32 WriteDigitalU32(TaskHandle task, int32 numSampsPerChan, bool32 autoStart, float64 timeout, int32 dataLayout, const uInt32 writeArray[], int32* sampsPerChanWritten, bool32* reserved) = 0;
// virtual int32 WriteDigitalU8(TaskHandle task, int32 numSampsPerChan, bool32 autoStart, float64 timeout, int32 dataLayout, const uInt8 writeArray[], int32* sampsPerChanWritten, bool32* reserved) = 0;
// virtual int32 WriteRaw(TaskHandle task, int32 numSamps, bool32 autoStart, float64 timeout, const uInt8 writeArray[], int32* sampsPerChanWritten, bool32* reserved) = 0;
// virtual int32 WriteToTEDSFromArray(const char physicalChannel[], const uInt8 bitStream[], uInt32 arraySize, int32 basicTEDSOptions) = 0;
// virtual int32 WriteToTEDSFromFile(const char physicalChannel[], const char filePath[], int32 basicTEDSOptions) = 0;<|MERGE_RESOLUTION|>--- conflicted
+++ resolved
@@ -81,528 +81,6 @@
     ///////////////////////////////////////////////////////////////////////////////////
     //                    Analog Channel Creation                                    //
     ///////////////////////////////////////////////////////////////////////////////////
-<<<<<<< HEAD
-        static int32 CreateAIVoltageChan(
-            TaskHandle task, 
-            const char physicalChannel[],
-            const char nameToAssignToChannel[],
-            int32 terminalConfig, 
-            float64 minVal, 
-            float64 maxVal, 
-            int32 units,
-            const char customScaleName[]
-            );
-
-        static int32 CreateAIVoltageRMSChan( 
-            TaskHandle task, 
-            const char physicalChannel[], 
-            const char nameToAssignToChannel[], 
-            int32 terminalConfig, float64 minVal, 
-            float64 maxVal, 
-            int32 units, 
-            const char customScaleName[]
-            );
-
-        static int32 CreateAIVoltageChanWithExcit(
-            TaskHandle task, 
-            const char physicalChannel[], 
-            const char nameToAssignToChannel[], 
-            int32 terminalConfig, 
-            float64 minVal, 
-            float64 maxVal, 
-            int32 units, 
-            int32 bridgeConfig, 
-            int32 voltageExcitSource, 
-            float64 voltageExcitVal, 
-            bool32 useExcitForScaling, 
-            const char customScaleName[]
-            );
-
-        static int32 CreateAIAccel4WireDCVoltageChan(
-            TaskHandle task, 
-            const char physicalChannel[], 
-            const char nameToAssignToChannel[], 
-            int32 terminalConfig, 
-            float64 minVal, 
-            float64 maxVal, 
-            int32 units, 
-            float64 sensitivity, 
-            int32 sensitivityUnits, 
-            int32 voltageExcitSource, 
-            float64 voltageExcitVal, 
-            bool32 useExcitForScaling, 
-            const char customScaleName[]
-            );
-            
-        static int32 CreateAIAccelChan(
-            TaskHandle task, 
-            const char physicalChannel[], 
-            const char nameToAssignToChannel[], 
-            int32 terminalConfig,
-             float64 minVal, 
-            float64 maxVal, 
-            int32 units, 
-            float64 sensitivity, 
-            int32 sensitivityUnits, int32 currentExcitSource, float64 currentExcitVal, const char customScaleName[]
-            );
-
-        static int32 CreateAIAccelChargeChan(
-            TaskHandle task, 
-            const char physicalChannel[], 
-            const char nameToAssignToChannel[], 
-            int32 terminalConfig, 
-            float64 minVal, 
-            float64 maxVal, int32 units, 
-            float64 sensitivity, int32 sensitivityUnits, const char customScaleName[]
-            );
-
-        static int32 CreateAIBridgeChan(
-            TaskHandle task, 
-            const char physicalChannel[], 
-            const char nameToAssignToChannel[], 
-            float64 minVal, 
-            float64 maxVal, int32 units, 
-            int32 bridgeConfig, 
-            int32 voltageExcitSource, float64 voltageExcitVal, float64 nominalBridgeResistance, const char customScaleName[]);
-
-        static int32 CreateAIChargeChan(
-            TaskHandle task, 
-            const char physicalChannel[], 
-            const char nameToAssignToChannel[], 
-            int32 terminalConfig, 
-            float64 minVal, 
-            float64 maxVal, 
-            int32 units, 
-            const char customScaleName[]
-            );
-
-        static int32 CreateAICurrentChan(
-            TaskHandle task, 
-            const char physicalChannel[], 
-            const char nameToAssignToChannel[], 
-            int32 terminalConfig,
-            float64 minVal, 
-            float64 maxVal, 
-            int32 units, 
-            int32 shuntResistorLoc, 
-            float64 extShuntResistorVal, 
-            const char customScaleName[]
-            );
-
-        static int32 CreateAICurrentRMSChan(
-            TaskHandle task, 
-            const char physicalChannel[], 
-            const char nameToAssignToChannel[], 
-            int32 terminalConfig, 
-            float64 minVal, 
-            float64 maxVal, 
-            int32 units, 
-            int32 shuntResistorLoc, 
-            float64 extShuntResistorVal, 
-            const char customScaleName[]
-            );
-
-        static int32 CreateAIForceBridgePolynomialChan(
-            TaskHandle task, 
-            const char physicalChannel[], 
-            const char nameToAssignToChannel[], 
-            float64 minVal, float64 maxVal, 
-            int32 units, 
-            int32 bridgeConfig, 
-            int32 voltageExcitSource, 
-            float64 voltageExcitVal, 
-            float64 nominalBridgeResistance, 
-            const float64 forwardCoeffs[], 
-            uInt32 numForwardCoeffs,
-             const float64 reverseCoeffs[], 
-            uInt32 numReverseCoeffs, 
-            int32 electricalUnits, 
-            int32 physicalUnits, 
-            const char customScaleName[]
-            );
-       
-        static int32 CreateAIForceBridgeTableChan(
-            TaskHandle task, 
-            const char physicalChannel[], 
-            const char nameToAssignToChannel[], 
-            float64 minVal, 
-            float64 maxVal, 
-            int32 units, int32 bridgeConfig, 
-            int32 voltageExcitSource, 
-            float64 voltageExcitVal, 
-            float64 nominalBridgeResistance, 
-            const float64 electricalVals[], 
-            uInt32 numElectricalVals, 
-            int32 electricalUnits, 
-            const float64 physicalVals[], 
-            uInt32 numPhysicalVals, 
-            int32 physicalUnits, 
-            const char customScaleName[]
-            );
-        
-        static int32 CreateAIForceBridgeTwoPointLinChan(
-            TaskHandle task, 
-            const char physicalChannel[], 
-            const char nameToAssignToChannel[], 
-            float64 minVal, 
-            float64 maxVal, 
-            int32 units, 
-            int32 bridgeConfig, 
-            int32 voltageExcitSource, 
-            float64 voltageExcitVal, 
-            float64 nominalBridgeResistance, 
-            float64 firstElectricalVal, 
-            float64 secondElectricalVal, 
-            int32 electricalUnits, 
-            float64 firstPhysicalVal, 
-            float64 secondPhysicalVal, 
-            int32 physicalUnits, 
-            const char customScaleName[]
-            );
-       
-        static int32 CreateAIForceIEPEChan(
-            TaskHandle task, 
-            const char physicalChannel[], 
-            const char nameToAssignToChannel[], 
-            int32 terminalConfig, 
-            float64 minVal, 
-            float64 maxVal, 
-            int32 units, 
-            float64 sensitivity, 
-            int32 sensitivityUnits, 
-            int32 currentExcitSource, 
-            float64 currentExcitVal, 
-            const char customScaleName[]
-            );
-        
-        static int32 CreateAIFreqVoltageChan(
-            TaskHandle task, 
-            const char physicalChannel[], 
-            const char nameToAssignToChannel[], 
-            float64 minVal, 
-            float64 maxVal, 
-            int32 units, 
-            float64 thresholdLevel, 
-            float64 hysteresis, 
-            const char customScaleName[]
-            );
-     
-        static int32 CreateAIMicrophoneChan(
-            TaskHandle task, 
-            const char physicalChannel[], 
-            const char nameToAssignToChannel[],
-            int32 terminalConfig, 
-            int32 units, 
-            float64 micSensitivity, 
-            float64 maxSndPressLevel, 
-            int32 currentExcitSource, 
-            float64 currentExcitVal, 
-            const char customScaleName[]
-            );
-
-        static int32 CreateAIPosEddyCurrProxProbeChan(
-            TaskHandle task, 
-            const char physicalChannel[], 
-            const char nameToAssignToChannel[], 
-            float64 minVal, 
-            float64 maxVal, 
-            int32 units, 
-            float64 sensitivity, 
-            int32 sensitivityUnits, 
-            const char customScaleName[]
-            );
-    
-        static int32 CreateAIPosLVDTChan(
-            TaskHandle task, 
-            const char physicalChannel[], 
-            const char nameToAssignToChannel[], 
-            float64 minVal, 
-            float64 maxVal, int32 units, 
-            float64 sensitivity, 
-            int32 sensitivityUnits, 
-            int32 voltageExcitSource, 
-            float64 voltageExcitVal, 
-            float64 voltageExcitFreq, 
-            int32 acExcitWireMode, 
-            const char customScaleName[]
-            );
-     
-        static int32 CreateAIPosRVDTChan(
-            TaskHandle task, 
-            const char physicalChannel[], 
-            const char nameToAssignToChannel[],
-            float64 minVal, 
-            float64 maxVal, 
-            int32 units, 
-            float64 sensitivity, 
-            int32 sensitivityUnits, 
-            int32 voltageExcitSource, 
-            float64 voltageExcitVal, 
-            float64 voltageExcitFreq,
-             int32 acExcitWireMode, 
-             const char customScaleName[]
-             );
-     
-        static int32 CreateAIPowerChan(
-            TaskHandle task, 
-            const char physicalChannel[], 
-            const char nameToAssignToChannel[], 
-            float64 voltageSetpoint,
-            float64 currentSetpoint, bool32 outputEnable
-            );
-      
-        static int32 CreateAIPressureBridgePolynomialChan(
-            TaskHandle task, 
-            const char physicalChannel[], 
-            const char nameToAssignToChannel[], 
-            float64 minVal,
-            float64 maxVal, 
-            int32 units, 
-            int32 bridgeConfig,
-            int32 voltageExcitSource, 
-            float64 voltageExcitVal, 
-            float64 nominalBridgeResistance,
-            const float64 forwardCoeffs[], 
-            uInt32 numForwardCoeffs, 
-            const float64 reverseCoeffs[], 
-            uInt32 numReverseCoeffs, 
-            int32 electricalUnits, 
-            int32 physicalUnits, 
-            const char customScaleName[]
-            );
-    
-        static int32 CreateAIPressureBridgeTableChan(
-            TaskHandle task, 
-            const char physicalChannel[], 
-            const char nameToAssignToChannel[], 
-            float64 minVal, 
-            float64 maxVal, 
-            int32 units, 
-            int32 bridgeConfig, 
-            int32 voltageExcitSource, 
-            float64 voltageExcitVal, 
-            float64 nominalBridgeResistance, 
-            const float64 electricalVals[], 
-            uInt32 numElectricalVals, 
-            int32 electricalUnits,
-            const float64 physicalVals[],
-            uInt32 numPhysicalVals, 
-            int32 physicalUnits, 
-            const char customScaleName[]
-            );
-      
-        static int32 CreateAIPressureBridgeTwoPointLinChan(
-            TaskHandle task, 
-            const char physicalChannel[], 
-            const char nameToAssignToChannel[], 
-            float64 minVal, 
-            float64 maxVal, 
-            int32 units, 
-            int32 bridgeConfig, 
-            int32 voltageExcitSource, 
-            float64 voltageExcitVal, 
-            float64 nominalBridgeResistance,
-            float64 firstElectricalVal, 
-            float64 secondElectricalVal, 
-            int32 electricalUnits, 
-            float64 firstPhysicalVal, 
-            float64 secondPhysicalVal,
-            int32 physicalUnits, 
-            const char customScaleName[]
-            );
-        
-        static int32 CreateAIRTDChan(
-            TaskHandle task, 
-            const char physicalChannel[], 
-            const char nameToAssignToChannel[], 
-            float64 minVal, 
-            float64 maxVal,
-            int32 units, 
-            int32 rtdType, 
-            int32 resistanceConfig, 
-            int32 currentExcitSource, 
-            float64 currentExcitVal, 
-            float64 r0
-        );
-       
-        static int32 CreateAIResistanceChan(
-            TaskHandle task, 
-            const char physicalChannel[], 
-            const char nameToAssignToChannel[],
-            float64 minVal,
-            float64 maxVal, 
-            int32 units, 
-            int32 resistanceConfig, 
-            int32 currentExcitSource, 
-            float64 currentExcitVal, 
-            const char customScaleName[]
-            );
-       
-        static int32 CreateAIRosetteStrainGageChan(
-            TaskHandle task, 
-            const char physicalChannel[], 
-            const char nameToAssignToChannel[],
-            float64 minVal, 
-            float64 maxVal, 
-            int32 rosetteType, 
-            float64 gageOrientation, 
-            const int32 rosetteMeasTypes[], 
-            uInt32 numRosetteMeasTypes,
-            int32 strainConfig, 
-            int32 voltageExcitSource, 
-            float64 voltageExcitVal, 
-            float64 gageFactor, 
-            float64 nominalGageResistance, 
-            float64 poissonRatio, 
-            float64 leadWireResistance
-            );
-     
-        static int32 CreateAIStrainGageChan(
-                TaskHandle task, 
-            const char physicalChannel[], 
-            const char nameToAssignToChannel[],
-            float64 minVal,
-            float64 maxVal, 
-            int32 units, 
-            int32 strainConfig, 
-            int32 voltageExcitSource, 
-            float64 voltageExcitVal, 
-            float64 gageFactor, 
-            float64 initialBridgeVoltage, 
-            float64 nominalGageResistance, 
-            float64 poissonRatio, 
-            float64 leadWireResistance, 
-            const char customScaleName[]
-            );
-    
-        static int32 CreateAITempBuiltInSensorChan(
-            TaskHandle task, 
-            const char physicalChannel[], 
-            const char nameToAssignToChannel[],
-            int32 units
-            );
-    
-        static int32 CreateAIThrmcplChan(
-            TaskHandle task, 
-            const char physicalChannel[], 
-            const char nameToAssignToChannel[], 
-            float64 minVal, 
-            float64 maxVal, 
-            int32 units, 
-            int32 thermocoupleType, 
-            int32 cjcSource, 
-            float64 cjcVal,
-            const char cjcChannel[]
-            );
-   
-        static int32 CreateAIThrmstrChanIex(
-            TaskHandle task, 
-            const char physicalChannel[], 
-            const char nameToAssignToChannel[], 
-            float64 minVal, 
-            float64 maxVal, 
-            int32 units, 
-            int32 resistanceConfig, 
-            int32 currentExcitSource, 
-            float64 currentExcitVal, 
-            float64 a, 
-            float64 b, 
-            float64 c
-            );
-        
-        static int32 CreateAIThrmstrChanVex(
-            TaskHandle task, 
-            const char physicalChannel[], 
-            const char nameToAssignToChannel[], 
-            float64 minVal, 
-            float64 maxVal, 
-            int32 units, 
-            int32 resistanceConfig,
-            int32 voltageExcitSource, 
-            float64 voltageExcitVal, 
-            float64 a, 
-            float64 b, 
-            float64 c, 
-            float64 r1
-            );
-        
-        static int32 CreateAITorqueBridgePolynomialChan(
-            TaskHandle task, 
-            const char physicalChannel[], 
-            const char nameToAssignToChannel[], 
-            float64 minVal, 
-            float64 maxVal, 
-            int32 units, 
-            int32 bridgeConfig, 
-            int32 voltageExcitSource, 
-            float64 voltageExcitVal, 
-            float64 nominalBridgeResistance, 
-            const float64 forwardCoeffs[], 
-            uInt32 numForwardCoeffs, 
-            const float64 reverseCoeffs[], 
-            uInt32 numReverseCoeffs, 
-            int32 electricalUnits, 
-            int32 physicalUnits, 
-            const char customScaleName[]
-            );
-    
-        static int32 CreateAITorqueBridgeTableChan(
-            TaskHandle task, 
-            const char physicalChannel[], 
-            const char nameToAssignToChannel[], 
-            float64 minVal, 
-            float64 maxVal,
-            int32 units,
-            int32 bridgeConfig,
-            int32 voltageExcitSource,
-            float64 voltageExcitVal,
-            float64 nominalBridgeResistance, 
-            const float64 electricalVals[], 
-            uInt32 numElectricalVals, 
-            int32 electricalUnits, 
-            const float64 physicalVals[], 
-            uInt32 numPhysicalVals, 
-            int32 physicalUnits, 
-            const char customScaleName[]
-            );
-     
-        static int32 CreateAITorqueBridgeTwoPointLinChan(
-            TaskHandle task, 
-            const char physicalChannel[], 
-            const char nameToAssignToChannel[], 
-            float64 minVal, 
-            float64 maxVal, 
-            int32 units, 
-            int32 bridgeConfig, 
-            int32 voltageExcitSource, 
-            float64 voltageExcitVal, 
-            float64 nominalBridgeResistance, 
-            float64 firstElectricalVal, 
-            float64 secondElectricalVal, 
-            int32 electricalUnits, 
-            float64 firstPhysicalVal, 
-            float64 secondPhysicalVal, 
-            int32 physicalUnits, 
-            const char customScaleName[]
-            );
-       
-        static int32 CreateAIVelocityIEPEChan(
-            TaskHandle task, 
-            const char physicalChannel[], 
-            const char nameToAssignToChannel[], 
-            int32 terminalConfig, 
-            float64 minVal, 
-            float64 maxVal, 
-            int32 units, 
-            float64 sensitivity, 
-            int32 sensitivityUnits,
-            int32 currentExcitSource,  
-            float64 currentExcitVal,  
-            const char customScaleName[]
-            );
-
-    };
-=======
     static int32 CreateAIVoltageChan(
         TaskHandle task,
         const char physicalChannel[],
@@ -1121,7 +599,6 @@
         const char customScaleName[]
     );
 };
->>>>>>> 11d790eb
 }
 
 
