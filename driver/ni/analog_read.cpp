--- conflicted
+++ resolved
@@ -23,22 +23,20 @@
 using json = nlohmann::json;
 
 
-void ni::AnalogReadSource::parseChannels(config::Parser &parser) {
+void ni::AnalogReadSource::parseChannels(config::Parser &parser){
     LOG(INFO) << "[NI Reader] Parsing Channels for task " << this->reader_config.task_name;
     // now parse the channels
     parser.iter("channels",
-                [&](config::Parser &channel_builder) {
+                [&](config::Parser &channel_builder){
 
                     LOG(INFO) << channel_builder.get_json().dump(4);
 
                     ni::ChannelConfig config;
                     // analog channel names are formatted: <device_name>/ai<port>
-                    config.name = (this->reader_config.device_name + "/ai" +
-                                   std::to_string(channel_builder.required<std::uint64_t>("port")));
+                    config.name = (this->reader_config.device_name + "/ai" + std::to_string(channel_builder.required<std::uint64_t>("port")));
                     config.channel_key = channel_builder.required<uint32_t>("channel");
-                    config.channel_type = channel_builder.required<std::string>("type");
-
-<<<<<<< HEAD
+                    config.channel_type = channel_builder.required<std::string>("channel_type");
+
                     // config.min_val = channel_builder.required<float_t>("min_val");
                     // config.max_val = channel_builder.required<std::float_t>("max_val");
 
@@ -48,7 +46,7 @@
                     //                         :    (terminal_config == "NRSE") ? DAQmx_Val_NRSE
                     //                         :    (terminal_config == "RSE") ? DAQmx_Val_RSE
                     //                         :    DAQmx_Val_Cfg_Default;
-
+                
                     // // check for custom scale
                     // std::string scale_name = std::to_string(config.channel_key) + "_scale";
                     // auto scale_parser = channel_builder.child("custom_scale");
@@ -60,25 +58,13 @@
                     // }
 
                     // TODO: check scale parser in the function below
-                    config.ni_channel = this->parseChannel(channel_builder, config.channel_type);
-
-=======
-
-                    // TODO: check scale parser in the function below
-                    config.ni_channel =  this->parseChannel(channel_builder, config.channel_type, config.name); 
+                    config.ni_channel =  this->parseChannel(channel_builder, config.channel_type); 
                     
->>>>>>> ddbb64c1
                     this->reader_config.channels.push_back(config);
                 });
 }
 
-<<<<<<< HEAD
-ni::Analog ni::AnalogReadSource::parseChannel(config::Parser &parser, std::string channel_type) {
-=======
-std::shared_ptr<ni::Analog> ni::AnalogReadSource::parseChannel(config::Parser &parser, std::string channel_type, std::string channel_name){
-    LOG(INFO) << "[NI Reader] Parsing Channel ";
-    LOG(INFO) << parser.get_json().dump(4);
->>>>>>> ddbb64c1
+ni::Analog ni::AnalogReadSource::parseChannel(config::Parser &parser, std::string channel_type){
     // if (channel_type == "ai_accel") {
     //     return Accel(parser, this->task_handle);
     // }
@@ -164,8 +150,7 @@
     //     return VelocityIEPE(parser, this->task_handle);
     // }
     if (channel_type == "ai_voltage") {
-        LOG(INFO) << "[NI Reader] Parsing Voltage Channel";
-        return std::make_shared<ni::Voltage>(parser, this->task_handle, channel_name);
+        return Voltage(parser, this->task_handle);
     }
     // if (channel_type == "ai_voltage_rms") {
     //     return VoltageRMS(parser, this->task_handle);
@@ -176,25 +161,25 @@
 }
 
 
-int ni::AnalogReadSource::configureTiming() {
-    if (this->reader_config.timing_source == "none") {
+int ni::AnalogReadSource::configureTiming(){
+    if(this->reader_config.timing_source == "none"){
         if (this->checkNIError(ni::NiDAQmxInterface::CfgSampClkTiming(this->task_handle,
-                                                                      "",
-                                                                      this->reader_config.sample_rate,
-                                                                      DAQmx_Val_Rising,
-                                                                      DAQmx_Val_ContSamps,
-                                                                      this->reader_config.sample_rate))) {
-            LOG(ERROR) << "[NI Reader] failed while configuring timing for task " << this->reader_config.task_name;
-            this->ok_state = false;
-            return -1;
-        }
-    } else {
+                                                                  "",
+                                                                  this->reader_config.sample_rate,
+                                                                  DAQmx_Val_Rising,
+                                                                  DAQmx_Val_ContSamps,
+                                                                  this->reader_config.sample_rate))){
+        LOG(ERROR) << "[NI Reader] failed while configuring timing for task " << this->reader_config.task_name;
+        this->ok_state = false;
+        return -1;
+    }
+    } else{
         if (this->checkNIError(ni::NiDAQmxInterface::CfgSampClkTiming(this->task_handle,
-                                                                      this->reader_config.timing_source.c_str(),
-                                                                      this->reader_config.sample_rate,
-                                                                      DAQmx_Val_Rising,
-                                                                      DAQmx_Val_ContSamps,
-                                                                      this->reader_config.sample_rate))) {
+                                                                    this->reader_config.timing_source.c_str(),
+                                                                    this->reader_config.sample_rate,
+                                                                    DAQmx_Val_Rising,
+                                                                    DAQmx_Val_ContSamps,
+                                                                    this->reader_config.sample_rate))){
             LOG(ERROR) << "[NI Reader] failed while configuring timing for task " << this->reader_config.task_name;
             this->ok_state = false;
             return -1;
@@ -209,55 +194,52 @@
     return 0;
 }
 
-void ni::AnalogReadSource::acquireData() {
-    while (this->running) {
+void ni::AnalogReadSource::acquireData(){
+    while(this->running){
         DataPacket data_packet;
         data_packet.data = new double[this->bufferSize];
         data_packet.t0 = (uint64_t) ((synnax::TimeStamp::now()).value);
         if (this->checkNIError(ni::NiDAQmxInterface::ReadAnalogF64(
-                this->task_handle,
-                this->numSamplesPerChannel,
-                -1,
-                DAQmx_Val_GroupByChannel,
-                static_cast<double *>(data_packet.data),
-                this->bufferSize,
-                &data_packet.samplesReadPerChannel,
-                NULL))) {
+                                                            this->task_handle,
+                                                            this->numSamplesPerChannel,
+                                                            -1,
+                                                            DAQmx_Val_GroupByChannel,
+                                                            static_cast<double*>(data_packet.data),
+                                                            this->bufferSize,
+                                                            &data_packet.samplesReadPerChannel,
+                                                            NULL))){
             this->logError("failed while reading analog data for task " + this->reader_config.task_name);
         }
-        data_packet.tf = (uint64_t) ((synnax::TimeStamp::now()).value);
+        data_packet.tf = (uint64_t)((synnax::TimeStamp::now()).value);
         data_queue.enqueue(data_packet);
     }
 }
 
-std::pair<synnax::Frame, freighter::Error> ni::AnalogReadSource::read() {
+std::pair<synnax::Frame, freighter::Error> ni::AnalogReadSource::read(){
     synnax::Frame f = synnax::Frame(numChannels);
     // sleep per stream rate
-    std::this_thread::sleep_for(
-            std::chrono::nanoseconds((uint64_t) ((1.0 / this->reader_config.stream_rate) * 1000000000)));
+    std::this_thread::sleep_for(std::chrono::nanoseconds((uint64_t)((1.0 / this->reader_config.stream_rate )* 1000000000)));
 
     // take data off of queue
-    auto [d, valid] = data_queue.dequeue();
-
-    if (!valid)
-        return std::make_pair(std::move(f), freighter::Error(driver::TEMPORARY_HARDWARE_ERROR,
-                                                             "Failed to read data from queue"));
-
-    double *data = static_cast<double *>(d.data);
+    auto [d,valid] = data_queue.dequeue();
+
+    if(!valid) return std::make_pair(std::move(f), freighter::Error(driver::TEMPORARY_HARDWARE_ERROR, "Failed to read data from queue"));
+    
+    double* data = static_cast<double*>(d.data);
 
     // interpolate  timestamps between the initial and final timestamp to ensure non-overlapping timestamps between batched reads
-    uint64_t incr = ((d.tf - d.t0) / this->numSamplesPerChannel);
-
+    uint64_t incr = ( (d.tf- d.t0) / this->numSamplesPerChannel );
+    
     // Construct and populate index channel
     std::vector<std::uint64_t> time_index(this->numSamplesPerChannel);
     for (uint64_t i = 0; i < d.samplesReadPerChannel; ++i)
-        time_index[i] = d.t0 + (std::uint64_t) (incr * i);
-
+        time_index[i] = d.t0 + (std::uint64_t)(incr * i);
+    
 
     // Construct and populate synnax frame
     uint64_t data_index = 0;
-    for (int i = 0; i < numChannels; i++) {
-        if (this->reader_config.channels[i].channel_type == "index") {
+    for(int i = 0; i < numChannels; i++){
+        if(this->reader_config.channels[i].channel_type == "index") {
             f.add(this->reader_config.channels[i].channel_key, synnax::Series(time_index, synnax::TIMESTAMP));
             continue;
         }
@@ -275,29 +257,15 @@
     return std::make_pair(std::move(f), freighter::NIL);
 }
 
-<<<<<<< HEAD
-int ni::AnalogReadSource::createChannels() {
-    auto channels = this->reader_config.channels;
-    for (auto &channel: channels) {
-        this->numChannels++;
-        if (channel.channel_type == "index") continue;
-        this->numAIChannels++;
-        this->checkNIError(channel.ni_channel.createNIScale());
-        this->checkNIError(channel.ni_channel.createNIChannel());
-        if (!this->ok()) {
-=======
 int ni::AnalogReadSource::createChannels(){
-    LOG(INFO) << "[NI Reader] Creating Channels for task " << this->reader_config.task_name;
     auto channels = this->reader_config.channels;
     for (auto &channel : channels){
-        LOG(INFO) << "[NI Reader] Creating Channel " << channel.name;
         this->numChannels++; 
         if (channel.channel_type == "index") continue;    
         this->numAIChannels++;
-        this->checkNIError(channel.ni_channel->createNIScale());
-        this->checkNIError(channel.ni_channel->createNIChannel());            
+        this->checkNIError(channel.ni_channel.createNIScale());
+        this->checkNIError(channel.ni_channel.createNIChannel());            
         if (!this->ok()){
->>>>>>> ddbb64c1
             LOG(ERROR) << "[NI Reader] failed while configuring channel " << channel.name;
             return -1;
         }
