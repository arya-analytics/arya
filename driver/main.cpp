--- conflicted
+++ resolved
@@ -65,14 +65,9 @@
         LOG(FATAL) << "[driver] failed to parse configuration: " << cfg_err;
         return 1;
     }
-<<<<<<< HEAD
-    LOG(INFO) << "[main] configuration parsed successfully";
-    LOG(INFO) << "[main] connecting to Synnax at " << cfg.client_config.host << ":" << cfg.client_config.port;
-=======
     VLOG(1) << "[driver] configuration parsed successfully";
     VLOG(1) << "[driver] connecting to Synnax at " << cfg.client_config.host << ":" <<
             cfg.client_config.port;
->>>>>>> 73f89bfd
 
 
     auto client = std::make_shared<synnax::Synnax>(cfg.client_config);
@@ -83,19 +78,6 @@
     auto [rack, rack_err] = retrieveDriverRack(cfg, breaker, client);
     breaker.stop();
     if (rack_err) {
-<<<<<<< HEAD
-        LOG(FATAL) << "[main] failed to retrieve meta-data - can't proceed without it. Exiting." << rack_err;
-        return 1;
-    }
-
-    std::unique_ptr<task::Factory> opc_factory = std::make_unique<opc::Factory>();
-    std::unique_ptr<meminfo::Factory> meminfo_factory = std::make_unique<
-        meminfo::Factory>();
-    std::unique_ptr<ni::Factory> ni_factory = std::make_unique<ni::Factory>();
-
-    std::vector<std::shared_ptr<task::Factory> > factories = {
-        std::move(opc_factory), std::move(meminfo_factory), std::move(ni_factory)
-=======
         LOG(FATAL) <<
                 "[driver] failed to retrieve meta-data - can't proceed without it. Exiting."
                 << rack_err;
@@ -109,7 +91,6 @@
         std::move(opc_factory),
         // std::move(meminfo_factory),
         std::move(heartbeat_factory)
->>>>>>> 73f89bfd
     };
     std::unique_ptr<task::Factory> factory = std::make_unique<task::MultiFactory>(
         std::move(factories)
