--- conflicted
+++ resolved
@@ -14,32 +14,6 @@
 //                                   ReaderSource                                //
 ///////////////////////////////////////////////////////////////////////////////////
 labjack::ReaderSource::ReaderSource(
-<<<<<<< HEAD
-        const std::shared_ptr<task::Context> &ctx,
-        const synnax::Task task,
-        const ReaderConfig &reader_config
-) : ctx(ctx),
-    task(task),
-    reader_config(reader_config) {
-    auto breaker_config = breaker::Config{
-            .name = task.name,
-            .base_interval = 1 * SECOND,
-            .max_retries = 20,
-            .scale = 1.2,
-    };
-    this->breaker = breaker::Breaker(breaker_config);
-    {
-        std::lock_guard<std::mutex> lock(labjack::device_mutex);
-        if (check_err(LJM_Open(LJM_dtANY, LJM_ctANY, this->reader_config.serial_number.c_str(), &this->handle),
-                      "init_stream.LJM_OPEN")) {
-            LOG(ERROR) << "[labjack.reader] LJM_Open error";
-            return;
-        }
-    }
-}
-
-
-=======
     const std::shared_ptr<task::Context> &ctx,
     const synnax::Task task,
     const ReaderConfig &reader_config,
@@ -58,7 +32,6 @@
     this->handle = this->device_manager->get_device_handle(this->reader_config.serial_number);
 }
 
->>>>>>> da21efae
 void labjack::ReaderSource::stopped_with_err(const freighter::Error &err) {
     LOG(ERROR) << "stopped with error: " << err.message();
     json j = json(err.message());
