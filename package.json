--- conflicted
+++ resolved
@@ -62,15 +62,9 @@
     "devtools": "npx turbo devtools --filter console"
   },
   "devDependencies": {
-<<<<<<< HEAD
-    "@microsoft/api-extractor": "^7.47.9",
-    "prettier": "3.3.3",
-    "turbo": "^2.1.2"
-=======
     "@microsoft/api-extractor": "^7.47.5",
     "prettier": "3.3.3",
     "turbo": "^2.0.14"
->>>>>>> 71340fb4
   },
   "engines": {
     "node": ">=18"
