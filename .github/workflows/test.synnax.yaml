<<<<<<< HEAD
name: "Test: Synnax"
=======
name: "Test - Synnax"
>>>>>>> b2b6c896

on:
  pull_request:
    branches:
      - rc
      - main
  push:
    branches:
      - rc
      - main
  workflow_dispatch:

jobs:
  changes:
    name: Changes
    runs-on: ubuntu-latest
    outputs:
      changed: ${{ steps.filter.outputs.changed }}
    steps:
      - name: Checkout Repository
        uses: actions/checkout@v4

      - name: Diff Changes
        uses: dorny/paths-filter@v3
        id: filter
        with:
          filters: |
            changed:
              - .github/workflows/test.synnax.yaml
              - alamos/go/**
              - aspen/**
              - cesium/**
              - freighter/go/**
              - synnax/**
              - x/go/**

  test:
    name: Test (${{ matrix.os }})
    needs: changes
    if: needs.changes.outputs.changed == 'true'
    strategy:
<<<<<<< HEAD
      matrix:
        os: [ubuntu-latest, windows-latest, macos-latest]
=======
      fail-fast: false
      matrix:
        os: [macos-latest, ubuntu-latest, windows-latest]
>>>>>>> b2b6c896
    runs-on: ${{ matrix.os }}
    steps:
      - name: Checkout Repository
        uses: actions/checkout@v4

      - name: Set up Go
        uses: actions/setup-go@v5
        with:
          go-version-file: go.work
          cache-dependency-path: |
            alamos/go/go.sum
            aspen/go.sum
            cesium/go.sum
            freighter/go/go.sum
            synnax/go.sum
            x/go/go.sum

      - name: Test
        run: go test -v -shuffle=on ./...
        working-directory: synnax<|MERGE_RESOLUTION|>--- conflicted
+++ resolved
@@ -1,8 +1,4 @@
-<<<<<<< HEAD
-name: "Test: Synnax"
-=======
 name: "Test - Synnax"
->>>>>>> b2b6c896
 
 on:
   pull_request:
@@ -44,14 +40,9 @@
     needs: changes
     if: needs.changes.outputs.changed == 'true'
     strategy:
-<<<<<<< HEAD
-      matrix:
-        os: [ubuntu-latest, windows-latest, macos-latest]
-=======
       fail-fast: false
       matrix:
         os: [macos-latest, ubuntu-latest, windows-latest]
->>>>>>> b2b6c896
     runs-on: ${{ matrix.os }}
     steps:
       - name: Checkout Repository
