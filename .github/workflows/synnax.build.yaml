--- conflicted
+++ resolved
@@ -242,9 +242,44 @@
           if [ "${{ github.ref }}" = "refs/heads/main" ]; then
             docker tag ghcr.io/synnaxlabs/synnax:${{ steps.version.outputs.VERSION }} synnaxlabs/synnax:latest
             docker push synnaxlabs/synnax:latest
-<<<<<<< HEAD
-          fi
-=======
-          fi
-
->>>>>>> 4e70122e
+          fi
+
+
+      - name: Login to Docker Hub
+        if: ${{ (matrix.platform == 'ubuntu-latest') && (steps.filter.outputs.changed == 'true') }}
+        uses: docker/login-action@v2
+        with:
+          username: ${{ secrets.DOCKER_USERNAME }}
+          password: ${{ secrets.DOCKER_PASSWORD }}
+
+      - name: Login to Github Container Registry
+        if: ${{ (matrix.platform == 'ubuntu-latest') && (steps.filter.outputs.changed == 'true') }}
+        uses: docker/login-action@v2
+        with:
+          registry: ghcr.io
+          username: ${{ github.actor }}
+          password: ${{ secrets.GITHUB_TOKEN }}
+
+      - name: Build Image
+        if: ${{ (matrix.platform == 'ubuntu-latest') && (steps.filter.outputs.changed == 'true') }}
+        run: earthly --push +docker -tag=${{ steps.version.outputs.VERSION }}
+        working-directory: ./synnax
+ 
+      - name: Push to Github Container Registry
+        if: ${{ (matrix.platform == 'ubuntu-latest') && (steps.filter.outputs.changed == 'true') }}
+        run: |
+          docker push ghcr.io/synnaxlabs/synnax:${{ steps.version.outputs.VERSION }}
+          if [ "${{ github.ref }}" = "refs/heads/main" ]; then
+            docker tag ghcr.io/synnaxlabs/synnax:${{ steps.version.outputs.VERSION }} ghcr.io/synnaxlabs/synnax:latest
+            docker push ghcr.io/synnaxlabs/synnax:latest
+          fi
+
+      - name: Push to Docker Hub
+        if: ${{ (matrix.platform == 'ubuntu-latest') && (steps.filter.outputs.changed == 'true') }}
+        run: |
+          docker tag ghcr.io/synnaxlabs/synnax:${{ steps.version.outputs.VERSION }} synnaxlabs/synnax:${{ steps.version.outputs.VERSION }}
+          docker push synnaxlabs/synnax:${{ steps.version.outputs.VERSION }}
+          if [ "${{ github.ref }}" = "refs/heads/main" ]; then
+            docker tag ghcr.io/synnaxlabs/synnax:${{ steps.version.outputs.VERSION }} synnaxlabs/synnax:latest
+            docker push synnaxlabs/synnax:latest
+          fi