// Copyright 2023 Synnax Labs, Inc.
//
// Use of this software is governed by the Business Source License included in the file
// licenses/BSL.txt.
//
// As of the Change Date specified in that file, in accordance with the Business Source
// License, use of this software will be governed by the Apache License, Version 2.0,
// included in the file licenses/APL.txt.

// Package cluster provides an interface for joining a cluster of nodes and
// exchanging state through an SI gossip model. nodes can join the cluster without
// needing to know all members. Cluster will automatically manage the membership of
// new nodes by assigning them unique IDs and keeping them in sync with their peers.
// To Open a cluster, simply use cluster.Open.
package cluster

import (
	"context"
	"github.com/cockroachdb/errors"
	"github.com/google/uuid"
	"github.com/samber/lo"
	"github.com/synnaxlabs/alamos"
	"github.com/synnaxlabs/aspen/internal/cluster/gossip"
	pledge_ "github.com/synnaxlabs/aspen/internal/cluster/pledge"
	"github.com/synnaxlabs/aspen/internal/cluster/store"
	"github.com/synnaxlabs/aspen/internal/node"
	"github.com/synnaxlabs/x/address"
	"github.com/synnaxlabs/x/config"
	"github.com/synnaxlabs/x/iter"
	"github.com/synnaxlabs/x/kv"
	"github.com/synnaxlabs/x/observe"
	"github.com/synnaxlabs/x/signal"
	storex "github.com/synnaxlabs/x/store"
	"go.uber.org/zap"
	"io"
)

// State represents the current state of the cluster as seen from the host node.
type State = store.State

// NodeNotFound is returned when a node cannot be found in the cluster.
var NodeNotFound = errors.New("[cluster] - node not found")

// Cluster represents a group of nodes that can exchange their state with each other.
type Cluster interface {
	HostResolver
	// Key returns a unique key for the cluster. This value is consistent across
	// all nodes in the cluster.
	Key() uuid.UUID
	// Nodes returns a node.Group of all nodes in the cluster. The returned map
	// is not safe to modify. To modify, use node.Group.CopyState().
	Nodes() node.Group
	// Node returns the member Node with the given Key.
	Node(id node.Key) (node.Node, error)
	// Observable returns can be used to monitor changes to the cluster state. Be careful not to modify the
	// contents of the returned State.
	observe.Observable[State]
	// Reader allows reading the current state of the cluster.
	storex.Reader[State]
	io.Closer
}

// Resolver is used to resolve a reachable address for a node in the cluster.
type Resolver interface {
	// Resolve resolves the address of a node with the given Key.
	Resolve(key node.Key) (address.Address, error)
}

type Host interface {
	// Host returns the host Node (i.e. the node that Host is called on).
	Host() node.Node
	// HostKey returns the Key of the host node.
	HostKey() node.Key
}

type HostResolver interface {
	Resolver
	Host
}

// Open joins the host node to the cluster and begins gossiping its state. The
// node will spread addr as its listening address. A set of peer addresses
// (other nodes in the cluster) must be provided when joining an existing cluster
// for the first time. If restarting a node that is already a member of a cluster,
// the peer addresses can be left empty; Open will attempt to load the existing
// cluster state from storage (see Config.Storage and Config.StorageKey).
// If provisioning a new cluster, ensure that all storage for previous clusters
// is removed and provide no peers.
func Open(ctx context.Context, configs ...Config) (Cluster, error) {
	cfg, err := newConfig(ctx, configs)
	if err != nil {
		return nil, err
	}

	sCtx, cancel := signal.WithCancel(cfg.T.Transfer(ctx, context.Background()))

	c := &cluster{
		Store:    cfg.Gossip.Store,
		shutdown: signal.NewShutdown(sCtx, cancel),
		Config:   cfg,
	}

	// Attempt to open the cluster store from kv. It's ok if we don't find it.
	state, err := tryLoadPersistedState(ctx, cfg)
	if err != nil && !errors.Is(err, kv.NotFound) {
		return nil, err
	}
	c.Store.SetState(ctx, state)

	c.gossip, err = gossip.New(c.Gossip)
	if err != nil {
		return nil, err
	}

	c.R.Attach("cluster", c, alamos.InfoLevel)
	c.L.Info("beginning cluster startup", c.Report().ZapFields()...)

	if !state.IsZero() {
		// If our store is valid, restart using the existing state.
		c.L.Info("existing cluster found in storage. restarting activities")
		host := c.Store.GetHost()
		host.Heartbeat = host.Heartbeat.Restart()
		c.SetNode(ctx, host)
		c.Pledge.ClusterKey = c.Key()
		if err := pledge_.Arbitrate(c.Pledge); err != nil {
			return nil, err
		}
	} else if len(c.Pledge.Peers) > 0 {
		// If our store is empty or invalid and peers were provided, attempt to join
		// the cluster.
		c.L.Info("no cluster found in storage. pledging to cluster instead")
		pledgeRes, err := pledge_.Pledge(ctx, c.Pledge)
		if err != nil {
			return nil, err
		}
<<<<<<< HEAD
		c.SetHost(ctx, node.Node{ID: pledgeRes.ID, Address: c.HostAddress})
		c.SetClusterKey(ctx, pledgeRes.ClusterKey)
		// gossip initial state manually through peers in order to build an
		// initial view of the cluster.
		c.L.Info("gossiping initial state through peer addresses")
=======
		c.Store.SetHost(node.Node{Key: pledgeRes.Key, Address: c.cfg.HostAddress})
		c.Store.SetClusterKey(pledgeRes.ClusterKey)
		// operationSender initial cluster state, so we can contact it for
		// information on other nodes instead of peers.

		c.cfg.Logger.Info("gossiping initial state through peer addresses")
>>>>>>> 0e4f0b6e
		if err = c.gossipInitialState(ctx); err != nil {
			return c, err
		}
	} else {
		// If our store isn't valid, and we haven't received peers, assume we're
		// bootstrapping a new cluster.
<<<<<<< HEAD
		c.SetHost(ctx, node.Node{ID: 1, Address: c.HostAddress})
		c.SetClusterKey(ctx, uuid.New())
		c.L.Info("no peers provided, bootstrapping new cluster")
		c.Pledge.ClusterKey = c.Key()
		if err := pledge_.Arbitrate(c.Pledge); err != nil {
=======
		c.Store.SetHost(node.Node{Key: 1, Address: c.cfg.HostAddress})
		c.SetClusterKey(uuid.New())
		c.cfg.Logger.Infow(
			"no peers provided, bootstrapping new cluster",
		)
		c.cfg.Pledge.ClusterKey = c.Key()
		if err := pledge_.Arbitrate(c.cfg.Pledge); err != nil {
>>>>>>> 0e4f0b6e
			return c, err
		}
	}

	// After we've successfully pledged, we can start gossiping cluster state.
	c.gossip.GoGossip(sCtx)

	// Periodically persist the cluster state.
	c.goFlushStore(sCtx)

	return c, nil
}

type cluster struct {
	Config
	store.Store
	gossip   *gossip.Gossip
	shutdown io.Closer
}

// Key implements the Cluster interface.
func (c *cluster) Key() uuid.UUID {
	return c.Store.PeekState().ClusterKey
}

// Host implements the Cluster interface.
func (c *cluster) Host() node.Node { return c.Store.GetHost() }

// HostKey implements the Cluster interface.
func (c *cluster) HostKey() node.Key { return c.Store.PeekState().HostKey }

// Nodes implements the Cluster interface.
func (c *cluster) Nodes() node.Group { return c.Store.PeekState().Nodes }

// Node implements the Cluster interface.
func (c *cluster) Node(key node.Key) (node.Node, error) {
	n, ok := c.Store.GetNode(key)
	if !ok {
		return n, NodeNotFound
	}
	return n, nil
}

// Resolve implements the Cluster interface.
func (c *cluster) Resolve(key node.Key) (address.Address, error) {
	n, err := c.Node(key)
	return n.Address, err
}

func (c *cluster) Close() error {
	return c.shutdown.Close()
}

func (c *cluster) gossipInitialState(ctx context.Context) error {
	nextAddr := iter.Endlessly(c.Pledge.Peers)
	for peerAddr := nextAddr(); peerAddr != ""; peerAddr = nextAddr() {
		if err := c.gossip.GossipOnceWith(ctx, peerAddr); err != nil {
			if ctx.Err() != nil {
				return ctx.Err()
			}
			c.L.Error(
				"failed to gossip with peer",
				zap.String("peer", string(peerAddr)),
				zap.Error(err),
			)
		}
		if len(c.Store.CopyState().Nodes) > 1 {
			break
		}
	}
	return nil
}

func (c *cluster) goFlushStore(ctx signal.Context) {
	if c.Storage != nil {
		flush := &observe.FlushSubscriber[State]{
			Key:         c.StorageKey,
			MinInterval: c.StorageFlushInterval,
			Store:       c.Storage,
			Encoder:     c.EncoderDecoder,
		}
		flush.FlushSync(ctx, c.Store.CopyState())
		c.OnChange(func(ctx context.Context, state State) { flush.Flush(ctx, state) })
		ctx.Go(func(ctx context.Context) error {
			<-ctx.Done()
			flush.FlushSync(ctx, c.Store.CopyState())
			return ctx.Err()
		}, signal.WithKey("flush"))
	}
}

func tryLoadPersistedState(ctx context.Context, cfg Config) (store.State, error) {
	var state store.State
	if cfg.Storage == nil {
		return state, nil
	}
	encoded, err := cfg.Storage.Get(ctx, cfg.StorageKey)
	if err != nil {
		return state, lo.Ternary(errors.Is(err, kv.NotFound), nil, err)
	}
	return state, cfg.EncoderDecoder.Decode(ctx, encoded, &state)
}

func newConfig(ctx context.Context, configs []Config) (Config, error) {
	cfg, err := config.New(DefaultConfig, configs...)
	if err != nil {
		return Config{}, err
	}
	store_ := store.New(ctx)
	cfg.Gossip.Store = store_
	cfg.Pledge.Candidates = func() node.Group { return store_.CopyState().Nodes }
	cfg.Gossip.Instrumentation = cfg.Instrumentation.Sub("gossip")
	cfg.Pledge.Instrumentation = cfg.Instrumentation.Sub("pledge")
	return cfg, nil
}<|MERGE_RESOLUTION|>--- conflicted
+++ resolved
@@ -133,41 +133,22 @@
 		if err != nil {
 			return nil, err
 		}
-<<<<<<< HEAD
-		c.SetHost(ctx, node.Node{ID: pledgeRes.ID, Address: c.HostAddress})
+		c.SetHost(ctx, node.Node{Key: pledgeRes.Key, Address: c.HostAddress})
 		c.SetClusterKey(ctx, pledgeRes.ClusterKey)
 		// gossip initial state manually through peers in order to build an
 		// initial view of the cluster.
 		c.L.Info("gossiping initial state through peer addresses")
-=======
-		c.Store.SetHost(node.Node{Key: pledgeRes.Key, Address: c.cfg.HostAddress})
-		c.Store.SetClusterKey(pledgeRes.ClusterKey)
-		// operationSender initial cluster state, so we can contact it for
-		// information on other nodes instead of peers.
-
-		c.cfg.Logger.Info("gossiping initial state through peer addresses")
->>>>>>> 0e4f0b6e
 		if err = c.gossipInitialState(ctx); err != nil {
 			return c, err
 		}
 	} else {
 		// If our store isn't valid, and we haven't received peers, assume we're
 		// bootstrapping a new cluster.
-<<<<<<< HEAD
-		c.SetHost(ctx, node.Node{ID: 1, Address: c.HostAddress})
+		c.SetHost(ctx, node.Node{Key: 1, Address: c.HostAddress})
 		c.SetClusterKey(ctx, uuid.New())
 		c.L.Info("no peers provided, bootstrapping new cluster")
 		c.Pledge.ClusterKey = c.Key()
 		if err := pledge_.Arbitrate(c.Pledge); err != nil {
-=======
-		c.Store.SetHost(node.Node{Key: 1, Address: c.cfg.HostAddress})
-		c.SetClusterKey(uuid.New())
-		c.cfg.Logger.Infow(
-			"no peers provided, bootstrapping new cluster",
-		)
-		c.cfg.Pledge.ClusterKey = c.Key()
-		if err := pledge_.Arbitrate(c.cfg.Pledge); err != nil {
->>>>>>> 0e4f0b6e
 			return c, err
 		}
 	}
