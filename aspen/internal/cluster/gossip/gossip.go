--- conflicted
+++ resolved
@@ -55,16 +55,10 @@
 func (g *Gossip) GossipOnce(ctx context.Context) (err error) {
 	ctx, span := g.T.Trace(ctx, "gossip-client", alamos.DebugLevel)
 	snap := g.Store.CopyState()
-<<<<<<< HEAD
-	peer := RandomPeer(snap.Nodes, snap.HostID)
+	peer := RandomPeer(snap.Nodes, snap.HostKey)
 	g.incrementHostHeartbeat(ctx)
 	if peer.Address != "" {
 		err = g.GossipOnceWith(ctx, peer.Address)
-=======
-	peer := RandomPeer(snap.Nodes, snap.HostKey)
-	if peer.Address == "" {
-		return nil
->>>>>>> ce8849b6
 	}
 	return span.EndWith(err)
 }
