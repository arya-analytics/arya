// Copyright 2023 Synnax Labs, Inc.
//
// Use of this software is governed by the Business Source License included in the file
// licenses/BSL.txt.
//
// As of the Change Date specified in that file, in accordance with the Business Source
// License, use of this software will be governed by the Apache License, Version 2.0,
// included in the file licenses/APL.txt.

package kv_test

import (
<<<<<<< HEAD
=======
	"context"
	"time"

>>>>>>> 0e4f0b6e
	"github.com/cockroachdb/errors"
	. "github.com/onsi/ginkgo/v2"
	. "github.com/onsi/gomega"
	"github.com/synnaxlabs/aspen/internal/cluster"
	"github.com/synnaxlabs/aspen/internal/cluster/gossip"
	"github.com/synnaxlabs/aspen/internal/cluster/pledge"
	"github.com/synnaxlabs/aspen/internal/kv"
	"github.com/synnaxlabs/aspen/internal/kv/kvmock"
	"github.com/synnaxlabs/aspen/internal/node"
<<<<<<< HEAD
	. "github.com/synnaxlabs/x/testutil"
	"time"
=======
	"github.com/synnaxlabs/x/signal"
	"go.uber.org/zap"
>>>>>>> 0e4f0b6e
)

var _ = Describe("txn", func() {
	var (
		builder *kvmock.Builder
	)

	BeforeEach(func() {
		builder = kvmock.NewBuilder(
			kv.Config{
				RecoveryThreshold: 12,
				GossipInterval:    100 * time.Millisecond,
			},
			cluster.Config{
				Gossip: gossip.Config{Interval: 50 * time.Millisecond},
				Pledge: pledge.Config{RetryInterval: 50 * time.Millisecond},
			},
		)
	})

	AfterEach(func() {
		Expect(builder.Close()).To(Succeed())
	})

	Describe("StreamServer", func() {

		It("Should open a new database without error", func() {
			kv, err := builder.New(ctx, kv.Config{}, cluster.Config{})
			Expect(err).ToNot(HaveOccurred())
			Expect(kv).ToNot(BeNil())
		})

	})

	Describe("SetNode", func() {

		Describe("Gateway Leaseholder", func() {

			It("Should commit the operation to storage", func() {
				kv, err := builder.New(ctx, kv.Config{}, cluster.Config{})
				Expect(err).ToNot(HaveOccurred())
				Expect(kv).ToNot(BeNil())
				Expect(kv.Set(ctx, []byte("key"), []byte("value"))).To(Succeed())
				v, err := kv.Get(ctx, []byte("key"))
				Expect(err).ToNot(HaveOccurred())
				Expect(v).To(Equal([]byte("value")))
			})

			It("Should propagate the operation to other members of the cluster",
				func() {
					kv1, err := builder.New(ctx, kv.Config{
						Instrumentation: Instrumentation("kv1"),
					}, cluster.Config{})
					Expect(err).ToNot(HaveOccurred())
					kv2, err := builder.New(ctx, kv.Config{}, cluster.Config{})
					Expect(err).ToNot(HaveOccurred())
					Expect(kv1.Set(ctx, []byte("key"), []byte("value"))).To(Succeed())
					Eventually(func(g Gomega) {
						v, err := kv2.Get(ctx, []byte("key"))
						g.Expect(err).ToNot(HaveOccurred())
						g.Expect(v).To(Equal([]byte("value")))
					}).Should(Succeed())
				})
			It("Should forward an update to the Leaseholder", func() {
				kv1, err := builder.New(ctx, kv.Config{}, cluster.Config{})
				Expect(err).ToNot(HaveOccurred())
				kv2, err := builder.New(ctx, kv.Config{}, cluster.Config{})
				Expect(err).ToNot(HaveOccurred())
				Expect(kv1.Set(ctx, []byte("key"), []byte("value"))).To(Succeed())
				Eventually(func(g Gomega) {
					v, err := kv2.Get(ctx, []byte("key"))
					g.Expect(err).ToNot(HaveOccurred())
					g.Expect(v).To(Equal([]byte("value")))
					g.Expect(kv2.Set(ctx, []byte("key"), []byte("value2"))).To(Succeed())
				}).Should(Succeed())
				Expect(func(g Gomega) {
					v, err := kv1.Get(ctx, []byte("key"))
					g.Expect(err).ToNot(HaveOccurred())
					g.Expect(v).To(Equal([]byte("value2")))
					v, err = kv1.Get(ctx, []byte("key"))
					g.Expect(err).ToNot(HaveOccurred())
					g.Expect(v).To(Equal([]byte("value2")))
				})
			})

			It("Should return an error when attempting to transfer the lease",
				func() {
					kv1, err := builder.New(ctx, kv.Config{}, cluster.Config{})
					Expect(err).ToNot(HaveOccurred())
					_, err = builder.New(ctx, kv.Config{}, cluster.Config{})
					Expect(err).ToNot(HaveOccurred())
<<<<<<< HEAD
					Expect(kv1.Set(ctx, []byte("key"), []byte("value"))).To(Succeed())
					err = kv1.Set(ctx, []byte("key"), []byte("value2"), node.ID(2))
=======
					Expect(kv1.Set([]byte("key"), []byte("value"))).To(Succeed())
					err = kv1.Set([]byte("key"), []byte("value2"), node.Key(2))
>>>>>>> 0e4f0b6e
					Expect(err).To(HaveOccurred())
					Expect(errors.Is(err, kv.ErrLeaseNotTransferable)).To(BeTrue())
				})

		})

		Describe("Peers Leaseholder", func() {

			It("Should commit the operation to storage", func() {
				kv1, err := builder.New(ctx, kv.Config{}, cluster.Config{})
				Expect(err).ToNot(HaveOccurred())
				kv2, err := builder.New(ctx, kv.Config{}, cluster.Config{})
				Expect(err).ToNot(HaveOccurred())
				waitForClusterStateToConverge(builder)
<<<<<<< HEAD
				Expect(kv1.Set(ctx, []byte("key"), []byte("value"), node.ID(2))).To(Succeed())
=======
				Expect(kv1.Set([]byte("key"), []byte("value"), node.Key(2))).To(Succeed())
>>>>>>> 0e4f0b6e
				Eventually(func(g Gomega) {
					v, err := kv2.Get(ctx, []byte("key"))
					g.Expect(err).ToNot(HaveOccurred())
					g.Expect(v).To(Equal([]byte("value")))
				}).Should(Succeed())
			})

<<<<<<< HEAD
			It("Should return an error if the lease option is not a node ID", func() {
				kv, err := builder.New(ctx, kv.Config{}, cluster.Config{})
=======
			It("Should return an error if the lease option is not a node Key", func() {
				kv, err := builder.New(kvCtx, kv.Config{}, cluster.Config{})
>>>>>>> 0e4f0b6e
				Expect(err).ToNot(HaveOccurred())
				Expect(kv.Set(ctx, []byte("key"), []byte("value"), "2")).To(HaveOccurred())
			})

		})

	})

	Describe("Tx", func() {
		It("Should execute a set of operations", func() {
			kv, err := builder.New(ctx, kv.Config{}, cluster.Config{})
			Expect(err).ToNot(HaveOccurred())
			Expect(kv).ToNot(BeNil())
			txn := kv.OpenTx()
			Expect(txn.Set(ctx, []byte("key"), []byte("value"))).To(Succeed())
			Expect(txn.Set(ctx, []byte("key2"), []byte("value2"))).To(Succeed())
			Expect(txn.Commit(ctx)).To(Succeed())
			v, err := kv.Get(ctx, []byte("key"))
			Expect(err).ToNot(HaveOccurred())
			Expect(v).To(Equal([]byte("value")))
			v, err = kv.Get(ctx, []byte("key2"))
			Expect(err).ToNot(HaveOccurred())
			Expect(v).To(Equal([]byte("value2")))
		})

	})

	Describe("delete", func() {

		Describe("Gateway Leaseholder", func() {

			It("Should apply the operation to storage", func() {
				kv, err := builder.New(ctx, kv.Config{}, cluster.Config{})
				Expect(err).ToNot(HaveOccurred())
				Expect(kv).ToNot(BeNil())
				Expect(kv.Set(ctx, []byte("key"), []byte("value"))).To(Succeed())
				v, err := kv.Get(ctx, []byte("key"))
				Expect(err).ToNot(HaveOccurred())
				Expect(v).To(Equal([]byte("value")))
				Expect(kv.Delete(ctx, []byte("key"))).To(Succeed())
				v, err = kv.Get(ctx, []byte("key"))
				Expect(err).To(HaveOccurred())
				Expect(v).To(BeNil())
			})

		})

		Describe("Peer Leaseholder", func() {

			It("Should apply the operation to storage", func() {
				kv1, err := builder.New(ctx, kv.Config{}, cluster.Config{})
				Expect(err).ToNot(HaveOccurred())
				kv2, err := builder.New(ctx, kv.Config{}, cluster.Config{})
				Expect(err).ToNot(HaveOccurred())
				waitForClusterStateToConverge(builder)
<<<<<<< HEAD
				Expect(kv1.Set(ctx, []byte("key"), []byte("value"), node.ID(2))).To(Succeed())
=======
				Expect(kv1.Set([]byte("key"), []byte("value"), node.Key(2))).To(Succeed())
>>>>>>> 0e4f0b6e
				Eventually(func(g Gomega) {
					v, err := kv2.Get(ctx, []byte("key"))
					g.Expect(err).ToNot(HaveOccurred())
					g.Expect(v).To(Equal([]byte("value")))
				}).Should(Succeed())
			})

		})

	})

	Describe("Request Recovery", func() {

		It("Should stop propagating an operation after a set threshold of"+
			" redundant broadcasts", func() {
			kv1, err := builder.New(ctx, kv.Config{
				GossipInterval:    20 * time.Millisecond,
				RecoveryThreshold: 2,
			}, cluster.Config{})
			Expect(err).ToNot(HaveOccurred())
			_, err = builder.New(ctx, kv.Config{
				GossipInterval:    20 * time.Millisecond,
				RecoveryThreshold: 2,
			}, cluster.Config{})
			Expect(err).ToNot(HaveOccurred())
			Expect(kv1.Set(ctx, []byte("key"), []byte("value"))).To(Succeed())
			Eventually(func() int {
				return len(builder.OpNet.Entries)
			}).
				WithPolling(250 * time.Millisecond).
				WithTimeout(500 * time.Millisecond).
				Should(BeElementOf([]int{5, 6, 7}))
		})

	})

})

func waitForClusterStateToConverge(builder *kvmock.Builder) {
	Eventually(func(g Gomega) {
		_, err := builder.ClusterAPIs[1].Resolve(2)
		g.Expect(err).ToNot(HaveOccurred())
	}).Should(Succeed())
}<|MERGE_RESOLUTION|>--- conflicted
+++ resolved
@@ -10,12 +10,6 @@
 package kv_test
 
 import (
-<<<<<<< HEAD
-=======
-	"context"
-	"time"
-
->>>>>>> 0e4f0b6e
 	"github.com/cockroachdb/errors"
 	. "github.com/onsi/ginkgo/v2"
 	. "github.com/onsi/gomega"
@@ -25,13 +19,8 @@
 	"github.com/synnaxlabs/aspen/internal/kv"
 	"github.com/synnaxlabs/aspen/internal/kv/kvmock"
 	"github.com/synnaxlabs/aspen/internal/node"
-<<<<<<< HEAD
 	. "github.com/synnaxlabs/x/testutil"
 	"time"
-=======
-	"github.com/synnaxlabs/x/signal"
-	"go.uber.org/zap"
->>>>>>> 0e4f0b6e
 )
 
 var _ = Describe("txn", func() {
@@ -123,13 +112,8 @@
 					Expect(err).ToNot(HaveOccurred())
 					_, err = builder.New(ctx, kv.Config{}, cluster.Config{})
 					Expect(err).ToNot(HaveOccurred())
-<<<<<<< HEAD
 					Expect(kv1.Set(ctx, []byte("key"), []byte("value"))).To(Succeed())
-					err = kv1.Set(ctx, []byte("key"), []byte("value2"), node.ID(2))
-=======
-					Expect(kv1.Set([]byte("key"), []byte("value"))).To(Succeed())
-					err = kv1.Set([]byte("key"), []byte("value2"), node.Key(2))
->>>>>>> 0e4f0b6e
+					err = kv1.Set(ctx, []byte("key"), []byte("value2"), node.Key(2))
 					Expect(err).To(HaveOccurred())
 					Expect(errors.Is(err, kv.ErrLeaseNotTransferable)).To(BeTrue())
 				})
@@ -144,11 +128,7 @@
 				kv2, err := builder.New(ctx, kv.Config{}, cluster.Config{})
 				Expect(err).ToNot(HaveOccurred())
 				waitForClusterStateToConverge(builder)
-<<<<<<< HEAD
-				Expect(kv1.Set(ctx, []byte("key"), []byte("value"), node.ID(2))).To(Succeed())
-=======
-				Expect(kv1.Set([]byte("key"), []byte("value"), node.Key(2))).To(Succeed())
->>>>>>> 0e4f0b6e
+				Expect(kv1.Set(ctx, []byte("key"), []byte("value"), node.Key(2))).To(Succeed())
 				Eventually(func(g Gomega) {
 					v, err := kv2.Get(ctx, []byte("key"))
 					g.Expect(err).ToNot(HaveOccurred())
@@ -156,13 +136,8 @@
 				}).Should(Succeed())
 			})
 
-<<<<<<< HEAD
-			It("Should return an error if the lease option is not a node ID", func() {
+			It("Should return an error if the lease option is not a node Key", func() {
 				kv, err := builder.New(ctx, kv.Config{}, cluster.Config{})
-=======
-			It("Should return an error if the lease option is not a node Key", func() {
-				kv, err := builder.New(kvCtx, kv.Config{}, cluster.Config{})
->>>>>>> 0e4f0b6e
 				Expect(err).ToNot(HaveOccurred())
 				Expect(kv.Set(ctx, []byte("key"), []byte("value"), "2")).To(HaveOccurred())
 			})
@@ -218,11 +193,7 @@
 				kv2, err := builder.New(ctx, kv.Config{}, cluster.Config{})
 				Expect(err).ToNot(HaveOccurred())
 				waitForClusterStateToConverge(builder)
-<<<<<<< HEAD
-				Expect(kv1.Set(ctx, []byte("key"), []byte("value"), node.ID(2))).To(Succeed())
-=======
-				Expect(kv1.Set([]byte("key"), []byte("value"), node.Key(2))).To(Succeed())
->>>>>>> 0e4f0b6e
+				Expect(kv1.Set(ctx, []byte("key"), []byte("value"), node.Key(2))).To(Succeed())
 				Eventually(func(g Gomega) {
 					v, err := kv2.Get(ctx, []byte("key"))
 					g.Expect(err).ToNot(HaveOccurred())
