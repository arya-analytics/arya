--- conflicted
+++ resolved
@@ -14,16 +14,9 @@
   vite: ^6.0.3
   vite-tsconfig-paths: ^5.1.4
   vite-plugin-dts: ^4.3.0
-<<<<<<< HEAD
-  '@vitejs/plugin-react': ^4.3.3
-  vitest: ^2.1.4
-  typescript: ^5.6.3
-=======
   '@vitejs/plugin-react': ^4.3.4
   vitest: ^2.1.8
-  '@vitest/coverage-v8': ^2.1.8
   typescript: ^5.7.2
->>>>>>> 62e9fc20
   proxy-memoize: 2.0.3
   '@tanstack/react-virtual': ^3.11.1
   zod: ^3.24.1
@@ -43,8 +36,8 @@
         specifier: ^2.3.1
         version: 2.3.1
       vitest:
-        specifier: ^2.1.4
-        version: 2.1.4(@types/node@22.9.0)(jsdom@25.0.1)
+        specifier: ^2.1.8
+        version: 2.1.8(@types/node@22.9.0)(jsdom@25.0.1)(tsx@4.19.2)(yaml@2.5.1)
 
   alamos/ts:
     dependencies:
@@ -76,12 +69,6 @@
       '@synnaxlabs/vite-plugin':
         specifier: workspace:*
         version: link:../../configs/vite
-<<<<<<< HEAD
-=======
-      '@vitest/coverage-v8':
-        specifier: ^2.1.8
-        version: 2.1.8(vitest@2.1.8(@types/node@22.9.0)(jsdom@25.0.1)(tsx@4.19.2)(yaml@2.5.1))
->>>>>>> 62e9fc20
       eslint:
         specifier: ^9.16.0
         version: 9.16.0
@@ -125,12 +112,6 @@
       '@types/uuid':
         specifier: ^10.0.0
         version: 10.0.0
-<<<<<<< HEAD
-=======
-      '@vitest/coverage-v8':
-        specifier: ^2.1.8
-        version: 2.1.8(vitest@2.1.8(@types/node@22.9.0)(jsdom@25.0.1)(tsx@4.19.2)(yaml@2.5.1))
->>>>>>> 62e9fc20
       eslint:
         specifier: ^9.16.0
         version: 9.16.0
@@ -232,13 +213,8 @@
         specifier: ^5.1.0
         version: 5.1.0
       '@reduxjs/toolkit':
-<<<<<<< HEAD
-        specifier: ^2.3.0
-        version: 2.3.0(react-redux@9.1.2(@types/react@18.3.12)(react@18.3.1)(redux@5.0.1))(react@18.3.1)
-=======
         specifier: ^2.5.0
-        version: 2.5.0(react-redux@9.2.0(@types/react@19.0.1)(react@19.0.0))(react@19.0.0)
->>>>>>> 62e9fc20
+        version: 2.5.0(react-redux@9.2.0(@types/react@19.0.1)(react@19.0.0)(redux@5.0.1))(react@19.0.0)
       '@synnaxlabs/client':
         specifier: workspace:*
         version: link:../client/ts
@@ -440,13 +416,8 @@
   drift:
     dependencies:
       '@reduxjs/toolkit':
-<<<<<<< HEAD
-        specifier: ^2.3.0
-        version: 2.3.0(react-redux@9.1.2(@types/react@18.3.12)(react@18.3.1)(redux@5.0.1))(react@18.3.1)
-=======
         specifier: ^2.5.0
-        version: 2.5.0(react-redux@9.2.0(@types/react@19.0.1)(react@19.0.0))(react@19.0.0)
->>>>>>> 62e9fc20
+        version: 2.5.0(react-redux@9.2.0(@types/react@19.0.1)(react@19.0.0)(redux@5.0.1))(react@19.0.0)
       '@synnaxlabs/x':
         specifier: workspace:*
         version: link:../x/ts
@@ -476,16 +447,8 @@
         specifier: workspace:*
         version: link:../configs/vite
       '@types/react':
-<<<<<<< HEAD
-        specifier: ^18.3.11
-        version: 18.3.12
-=======
         specifier: ^19.0.0
         version: 19.0.1
-      '@vitest/coverage-v8':
-        specifier: ^2.1.8
-        version: 2.1.8(vitest@2.1.8(@types/node@22.9.0)(jsdom@25.0.1)(tsx@4.19.2)(yaml@2.5.1))
->>>>>>> 62e9fc20
       electron:
         specifier: ^32.2.0
         version: 32.2.3
@@ -508,13 +471,8 @@
   drift/examples/tauri:
     dependencies:
       '@reduxjs/toolkit':
-<<<<<<< HEAD
-        specifier: ^2.3.0
-        version: 2.3.0(react-redux@9.1.2(@types/react@18.3.12)(react@18.3.1)(redux@5.0.1))(react@18.3.1)
-=======
         specifier: ^2.5.0
-        version: 2.5.0(react-redux@9.2.0(@types/react@19.0.1)(react@19.0.0))(react@19.0.0)
->>>>>>> 62e9fc20
+        version: 2.5.0(react-redux@9.2.0(@types/react@19.0.1)(react@19.0.0)(redux@5.0.1))(react@19.0.0)
       '@synnaxlabs/drift':
         specifier: workspace:*
         version: link:../..
@@ -577,12 +535,6 @@
       '@types/node':
         specifier: ^22.7.5
         version: 22.9.0
-<<<<<<< HEAD
-=======
-      '@vitest/coverage-v8':
-        specifier: ^2.1.8
-        version: 2.1.8(vitest@2.1.8(@types/node@22.9.0)(jsdom@25.0.1)(tsx@4.19.2)(yaml@2.5.1))
->>>>>>> 62e9fc20
       eslint:
         specifier: ^9.16.0
         version: 9.16.0
@@ -620,12 +572,6 @@
       '@types/node':
         specifier: ^22.7.5
         version: 22.9.0
-<<<<<<< HEAD
-=======
-      '@vitest/coverage-v8':
-        specifier: ^2.1.8
-        version: 2.1.8(vitest@2.1.8(@types/node@22.9.0)(jsdom@25.0.1)(tsx@4.19.2)(yaml@2.5.1))
->>>>>>> 62e9fc20
       eslint:
         specifier: ^9.16.0
         version: 9.16.0
@@ -730,16 +676,8 @@
         specifier: ^0.0.11
         version: 0.0.11
       '@vitejs/plugin-react':
-<<<<<<< HEAD
-        specifier: ^4.3.3
-        version: 4.3.3(vite@5.4.10(@types/node@22.9.0))
-=======
         specifier: ^4.3.4
         version: 4.3.4(vite@6.0.3(@types/node@22.9.0)(tsx@4.19.2)(yaml@2.5.1))
-      '@vitest/coverage-v8':
-        specifier: ^2.1.8
-        version: 2.1.8(vitest@2.1.8(@types/node@22.9.0)(jsdom@25.0.1)(tsx@4.19.2)(yaml@2.5.1))
->>>>>>> 62e9fc20
       eslint:
         specifier: ^9.16.0
         version: 9.16.0
@@ -872,12 +810,6 @@
       '@types/node':
         specifier: ^22.7.5
         version: 22.9.0
-<<<<<<< HEAD
-=======
-      '@vitest/coverage-v8':
-        specifier: ^2.1.8
-        version: 2.1.8(vitest@2.1.8(@types/node@22.9.0)(jsdom@25.0.1)(tsx@4.19.2)(yaml@2.5.1))
->>>>>>> 62e9fc20
       eslint:
         specifier: ^9.16.0
         version: 9.16.0
@@ -3131,22 +3063,8 @@
     peerDependencies:
       vite: ^6.0.3
 
-<<<<<<< HEAD
-  '@vitest/expect@2.1.4':
-    resolution: {integrity: sha512-DOETT0Oh1avie/D/o2sgMHGrzYUFFo3zqESB2Hn70z6QB1HrS2IQ9z5DfyTqU8sg4Bpu13zZe9V4+UTNQlUeQA==}
-=======
-  '@vitest/coverage-v8@2.1.8':
-    resolution: {integrity: sha512-2Y7BPlKH18mAZYAW1tYByudlCYrQyl5RGvnnDYJKW5tCiO5qg3KSAy3XAxcxKz900a0ZXxWtKrMuZLe3lKBpJw==}
-    peerDependencies:
-      '@vitest/browser': 2.1.8
-      vitest: ^2.1.8
-    peerDependenciesMeta:
-      '@vitest/browser':
-        optional: true
-
   '@vitest/expect@2.1.8':
     resolution: {integrity: sha512-8ytZ/fFHq2g4PJVAtDX57mayemKgDR6X3Oa2Foro+EygiOJHUXhCqBAAKQYYajZpFoIfvBCF1j6R6IYRSIUFuw==}
->>>>>>> 62e9fc20
 
   '@vitest/mocker@2.1.8':
     resolution: {integrity: sha512-7guJ/47I6uqfttp33mgo6ga5Gr1VnL58rcqYKyShoRK9ebu8T5Rs6HN3s1NABiBeVTdWNrwUMcHH54uXZBN4zA==}
@@ -3659,10 +3577,6 @@
 
   cross-fetch@4.0.0:
     resolution: {integrity: sha512-e4a5N8lVvuLgAWgnCrLr2PP0YyDOTHa9H/Rj54dirp61qXnNq46m82bRhNqIA5VccJtWBvPTFRV3TtvHUKPB1g==}
-
-  cross-spawn@7.0.3:
-    resolution: {integrity: sha512-iRDPJKUPVEND7dHPO8rkbOnPpyDygcDFtWjpeWNCgy8WP2rXcxXL8TskReQl6OrB2G7+UJrags1q15Fudc7G6w==}
-    engines: {node: '>= 8'}
 
   cross-spawn@7.0.6:
     resolution: {integrity: sha512-uV2QOWP2nWzsy2aMp8aRibhi9dlzF5Hgh5SHaB9OiTGEyDTiJJyx0uy51QXdyWbtAHNua4XJzUKca3OzKUd3vA==}
@@ -5937,15 +5851,6 @@
   tar@6.2.1:
     resolution: {integrity: sha512-DZ4yORTwrbTj/7MZYq2w+/ZFdI6OZ/f9SFHR+71gIVUZhOQPHzVCLpvRnPgyaMpfWxxk/4ONva3GQSyNIKRv6A==}
     engines: {node: '>=10'}
-
-<<<<<<< HEAD
-  text-table@0.2.0:
-    resolution: {integrity: sha512-N+8UisAXDGk8PFXP4HAzVR9nbfmVJ3zYLAWiTIoqC5v5isinhr+r5uaO8+7r3BMfuNIufIsA7RdpVgacC2cSpw==}
-=======
-  test-exclude@7.0.1:
-    resolution: {integrity: sha512-pFYqmTw68LXVjeWJMST4+borgQP2AyMNbg1BpZh9LbyhUeNkeaPF9gzfPGUAnSMV3qPYdWUwDIjjCLiSDOl7vg==}
-    engines: {node: '>=18'}
->>>>>>> 62e9fc20
 
   tiny-emitter@2.1.0:
     resolution: {integrity: sha512-NB6Dk1A9xgQPMoGqC5CVXn123gWyte215ONT5Pp5a0yt4nlEoO1ZWeCwpncaekPHXO60i47ihFnZPiRPjRMq4Q==}
@@ -8468,11 +8373,7 @@
 
   '@protobufjs/utf8@1.1.0': {}
 
-<<<<<<< HEAD
-  '@reduxjs/toolkit@2.3.0(react-redux@9.1.2(@types/react@18.3.12)(react@18.3.1)(redux@5.0.1))(react@18.3.1)':
-=======
-  '@reduxjs/toolkit@2.5.0(react-redux@9.2.0(@types/react@19.0.1)(react@19.0.0))(react@19.0.0)':
->>>>>>> 62e9fc20
+  '@reduxjs/toolkit@2.5.0(react-redux@9.2.0(@types/react@19.0.1)(react@19.0.0)(redux@5.0.1))(react@19.0.0)':
     dependencies:
       immer: 10.1.1
       redux: 5.0.1
@@ -9144,29 +9045,7 @@
     transitivePeerDependencies:
       - supports-color
 
-<<<<<<< HEAD
-  '@vitest/expect@2.1.4':
-=======
-  '@vitest/coverage-v8@2.1.8(vitest@2.1.8(@types/node@22.9.0)(jsdom@25.0.1)(tsx@4.19.2)(yaml@2.5.1))':
-    dependencies:
-      '@ampproject/remapping': 2.3.0
-      '@bcoe/v8-coverage': 0.2.3
-      debug: 4.3.7
-      istanbul-lib-coverage: 3.2.2
-      istanbul-lib-report: 3.0.1
-      istanbul-lib-source-maps: 5.0.6
-      istanbul-reports: 3.1.7
-      magic-string: 0.30.12
-      magicast: 0.3.5
-      std-env: 3.8.0
-      test-exclude: 7.0.1
-      tinyrainbow: 1.2.0
-      vitest: 2.1.8(@types/node@22.9.0)(jsdom@25.0.1)(tsx@4.19.2)(yaml@2.5.1)
-    transitivePeerDependencies:
-      - supports-color
-
   '@vitest/expect@2.1.8':
->>>>>>> 62e9fc20
     dependencies:
       '@vitest/spy': 2.1.8
       '@vitest/utils': 2.1.8
@@ -9849,12 +9728,6 @@
     transitivePeerDependencies:
       - encoding
 
-  cross-spawn@7.0.3:
-    dependencies:
-      path-key: 3.1.1
-      shebang-command: 2.0.0
-      which: 2.0.2
-
   cross-spawn@7.0.6:
     dependencies:
       path-key: 3.1.1
@@ -12852,16 +12725,6 @@
       mkdirp: 1.0.4
       yallist: 4.0.0
 
-<<<<<<< HEAD
-  text-table@0.2.0: {}
-=======
-  test-exclude@7.0.1:
-    dependencies:
-      '@istanbuljs/schema': 0.1.3
-      glob: 10.4.5
-      minimatch: 9.0.5
->>>>>>> 62e9fc20
-
   tiny-emitter@2.1.0: {}
 
   tinybench@2.9.0: {}
