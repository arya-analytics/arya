--- conflicted
+++ resolved
@@ -35,7 +35,7 @@
         version: 2.3.3
       vitest:
         specifier: ^2.1.8
-        version: 2.1.8(@types/node@22.10.2)(jsdom@25.0.1)(tsx@4.19.2)(yaml@2.6.1)
+        version: 2.1.8(@types/node@22.10.3)(jsdom@25.0.1)(terser@5.37.0)(tsx@4.19.2)(yaml@2.7.0)
 
   alamos/ts:
     dependencies:
@@ -189,11 +189,7 @@
         version: 5.1.1
       '@reduxjs/toolkit':
         specifier: ^2.5.0
-<<<<<<< HEAD
-        version: 2.5.0(react-redux@9.2.0(@types/react@19.0.1)(react@19.0.0)(redux@5.0.1))(react@19.0.0)
-=======
         version: 2.5.0(react-redux@9.2.0(@types/react@19.0.2)(react@19.0.0)(redux@5.0.1))(react@19.0.0)
->>>>>>> 2d824a16
       '@synnaxlabs/client':
         specifier: workspace:*
         version: link:../client/ts
@@ -435,11 +431,7 @@
     dependencies:
       '@reduxjs/toolkit':
         specifier: ^2.5.0
-<<<<<<< HEAD
-        version: 2.5.0(react-redux@9.2.0(@types/react@19.0.1)(react@19.0.0)(redux@5.0.1))(react@19.0.0)
-=======
         version: 2.5.0(react-redux@9.2.0(@types/react@19.0.2)(react@19.0.0)(redux@5.0.1))(react@19.0.0)
->>>>>>> 2d824a16
       '@synnaxlabs/x':
         specifier: workspace:*
         version: link:../x/ts
@@ -469,13 +461,8 @@
         specifier: workspace:*
         version: link:../configs/vite
       '@types/react':
-<<<<<<< HEAD
-        specifier: ^19.0.1
-        version: 19.0.1
-=======
         specifier: ^19.0.2
         version: 19.0.2
->>>>>>> 2d824a16
       electron:
         specifier: ^33.2.1
         version: 33.2.1
@@ -499,11 +486,7 @@
     dependencies:
       '@reduxjs/toolkit':
         specifier: ^2.5.0
-<<<<<<< HEAD
-        version: 2.5.0(react-redux@9.2.0(@types/react@19.0.1)(react@19.0.0)(redux@5.0.1))(react@19.0.0)
-=======
         version: 2.5.0(react-redux@9.2.0(@types/react@19.0.2)(react@19.0.0)(redux@5.0.1))(react@19.0.0)
->>>>>>> 2d824a16
       '@synnaxlabs/drift':
         specifier: workspace:*
         version: link:../..
@@ -561,13 +544,8 @@
         specifier: workspace:*
         version: link:../../configs/vite
       '@types/node':
-<<<<<<< HEAD
-        specifier: ^22.10.2
-        version: 22.10.2
-=======
         specifier: ^22.10.3
         version: 22.10.3
->>>>>>> 2d824a16
       eslint:
         specifier: ^9.17.0
         version: 9.17.0
@@ -603,13 +581,8 @@
         specifier: workspace:*
         version: link:../../configs/vite
       '@types/node':
-<<<<<<< HEAD
-        specifier: ^22.10.2
-        version: 22.10.2
-=======
         specifier: ^22.10.3
         version: 22.10.3
->>>>>>> 2d824a16
       eslint:
         specifier: ^9.17.0
         version: 9.17.0
@@ -721,11 +694,7 @@
         version: 0.0.11
       '@vitejs/plugin-react':
         specifier: ^4.3.4
-<<<<<<< HEAD
-        version: 4.3.4(vite@6.0.3(@types/node@22.10.2)(tsx@4.19.2)(yaml@2.6.1))
-=======
         version: 4.3.4(vite@6.0.6(@types/node@22.10.3)(terser@5.37.0)(tsx@4.19.2)(yaml@2.7.0))
->>>>>>> 2d824a16
       eslint:
         specifier: ^9.17.0
         version: 9.17.0
@@ -834,16 +803,8 @@
         specifier: workspace:*
         version: link:../../configs/eslint
       vite:
-<<<<<<< HEAD
-        specifier: ^6.0.3
-        version: 6.0.3(@types/node@22.10.2)(tsx@4.19.2)(yaml@2.6.1)
-=======
         specifier: ^6.0.6
         version: 6.0.6(@types/node@22.10.3)(terser@5.37.0)(tsx@4.19.2)(yaml@2.7.0)
-      vitest:
-        specifier: ^2.1.8
-        version: 2.1.8(@types/node@22.10.3)(jsdom@25.0.1)(terser@5.37.0)(tsx@4.19.2)(yaml@2.7.0)
->>>>>>> 2d824a16
 
   x/ts:
     dependencies:
@@ -861,13 +822,8 @@
         specifier: workspace:*
         version: link:../../configs/vite
       '@types/node':
-<<<<<<< HEAD
-        specifier: ^22.10.2
-        version: 22.10.2
-=======
         specifier: ^22.10.3
         version: 22.10.3
->>>>>>> 2d824a16
       eslint:
         specifier: ^9.17.0
         version: 9.17.0
@@ -2618,11 +2574,7 @@
     resolution: {integrity: sha512-SCCPBJtYLdE8PX/7ZQAs1QAZ8Jqwih+0VBLum1EGqmCCQal+MIUqLCzj3ZUy8ufbC0cAM4LRlSTm7IQJwWT4ug==}
     engines: {node: ^14.18.0 || >=16.0.0}
     peerDependencies:
-<<<<<<< HEAD
-      vite: ^6.0.3
-=======
       vite: ^6.0.6
->>>>>>> 2d824a16
 
   '@vitest/expect@2.1.8':
     resolution: {integrity: sha512-8ytZ/fFHq2g4PJVAtDX57mayemKgDR6X3Oa2Foro+EygiOJHUXhCqBAAKQYYajZpFoIfvBCF1j6R6IYRSIUFuw==}
@@ -5615,8 +5567,6 @@
     resolution: {integrity: sha512-5S7Va8hKfV7W5U6g3aYxXmlPoZVAwUMy9AOKyF2fVuZa2UD3qZjg578OrLRt8PcNN1PleVaL/5/yYATNL0ICUw==}
     engines: {node: '>=18'}
 
-<<<<<<< HEAD
-=======
   terser-webpack-plugin@5.3.11:
     resolution: {integrity: sha512-RVCsMfuD0+cTt3EwX8hSl2Ks56EbFHWmhluwcqoPKtBnfjiT6olaq7PRIRfhyU8nnC2MrnDrBLfrD/RGE+cVXQ==}
     engines: {node: '>= 10.13.0'}
@@ -5638,7 +5588,6 @@
     engines: {node: '>=10'}
     hasBin: true
 
->>>>>>> 2d824a16
   tiny-emitter@2.1.0:
     resolution: {integrity: sha512-NB6Dk1A9xgQPMoGqC5CVXn123gWyte215ONT5Pp5a0yt4nlEoO1ZWeCwpncaekPHXO60i47ihFnZPiRPjRMq4Q==}
 
@@ -7471,11 +7420,7 @@
   '@pkgjs/parseargs@0.11.0':
     optional: true
 
-<<<<<<< HEAD
-  '@reduxjs/toolkit@2.5.0(react-redux@9.2.0(@types/react@19.0.1)(react@19.0.0)(redux@5.0.1))(react@19.0.0)':
-=======
   '@reduxjs/toolkit@2.5.0(react-redux@9.2.0(@types/react@19.0.2)(react@19.0.0)(redux@5.0.1))(react@19.0.0)':
->>>>>>> 2d824a16
     dependencies:
       immer: 10.1.1
       redux: 5.0.1
@@ -8148,11 +8093,7 @@
       '@babel/plugin-transform-react-jsx-source': 7.25.9(@babel/core@7.26.0)
       '@types/babel__core': 7.20.5
       react-refresh: 0.14.2
-<<<<<<< HEAD
-      vite: 6.0.3(@types/node@22.10.2)(tsx@4.19.2)(yaml@2.6.1)
-=======
       vite: 6.0.6(@types/node@22.10.3)(terser@5.37.0)(tsx@4.19.2)(yaml@2.7.0)
->>>>>>> 2d824a16
     transitivePeerDependencies:
       - supports-color
 
@@ -12083,8 +12024,6 @@
       mkdirp: 3.0.1
       yallist: 5.0.0
 
-<<<<<<< HEAD
-=======
   terser-webpack-plugin@5.3.11(esbuild@0.24.0)(webpack@5.96.1):
     dependencies:
       '@jridgewell/trace-mapping': 0.3.25
@@ -12103,7 +12042,6 @@
       commander: 2.20.3
       source-map-support: 0.5.21
 
->>>>>>> 2d824a16
   tiny-emitter@2.1.0: {}
 
   tiny-invariant@1.3.3: {}
