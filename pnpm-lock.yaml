--- conflicted
+++ resolved
@@ -346,9 +346,6 @@
       html-escaper:
         specifier: ^3.0.3
         version: 3.0.3
-      posthog-js:
-        specifier: ^1.167.1
-        version: 1.167.1
       react:
         specifier: ^18.3.1
         version: 18.3.1
@@ -439,13 +436,8 @@
   drift/examples/tauri:
     dependencies:
       '@reduxjs/toolkit':
-<<<<<<< HEAD
-        specifier: ^2.2.7
-        version: 2.2.7(react-redux@9.1.2(@types/react@18.2.79)(react@18.2.0))(react@18.2.0)
-=======
         specifier: ^2.2.8
         version: 2.2.8(react-redux@9.1.2(@types/react@18.3.11)(react@18.3.1)(redux@5.0.1))(react@18.3.1)
->>>>>>> 834a1114
       '@synnaxlabs/drift':
         specifier: workspace:*
         version: link:../..
@@ -3956,9 +3948,6 @@
   fd-slicer@1.1.0:
     resolution: {integrity: sha512-cE1qsB/VwyQozZ+q1dGxR8LBYNZeofhEdUNGSMbQD3Gw2lAzX9Zb3uIU6Ebc/Fmyjo9AWWfnn0AUCHqtevs/8g==}
 
-  fflate@0.4.8:
-    resolution: {integrity: sha512-FJqqoDBR00Mdj9ppamLa/Y7vxm+PRmNWA67N846RvsoYVMKB4q3y/de5PA7gUmRMYK/8CMz2GDZQmCRN1wBcWA==}
-
   file-entry-cache@8.0.0:
     resolution: {integrity: sha512-XXTUwCvisa5oacNGRP9SfNtYBNAMi+RPwBFmblZEF7N7swHYQS6/Zfk7SRwx4D5j3CH211YNRco1DEMNVfZCnQ==}
     engines: {node: '>=16.0.0'}
@@ -5264,12 +5253,6 @@
   postgres-interval@1.2.0:
     resolution: {integrity: sha512-9ZhXKM/rw350N1ovuWHbGxnGh/SNJ4cnxHiM0rxE4VN41wsg8P8zWn9hv/buK00RP4WvlOyr/RBDiptyxVbkZQ==}
     engines: {node: '>=0.10.0'}
-
-  posthog-js@1.167.1:
-    resolution: {integrity: sha512-xt+HWcB1vi6tcHxQEf1FgctWqolQli899Yb/6j581U9uZy6ow16qXPrKJghHSuoJ18l4s0WvFB997J2EghzfbQ==}
-
-  preact@10.24.3:
-    resolution: {integrity: sha512-Z2dPnBnMUfyQfSQ+GBdsGa16hz35YmLmtTLhM169uW944hYL6xzTYkJjC07j+Wosz733pMWx0fgON3JNw1jJQA==}
 
   preferred-pm@4.0.0:
     resolution: {integrity: sha512-gYBeFTZLu055D8Vv3cSPox/0iTPtkzxpLroSYYA7WXgRi31WCJ51Uyl8ZiPeUUjyvs2MBzK+S8v9JVUgHU/Sqw==}
@@ -6293,9 +6276,6 @@
 
   web-vitals@3.5.2:
     resolution: {integrity: sha512-c0rhqNcHXRkY/ogGDJQxZ9Im9D19hDihbzSQJrsioex+KnFgmMzBiy57Z1EjkhX/+OjyBpclDCzz2ITtjokFmg==}
-
-  web-vitals@4.2.3:
-    resolution: {integrity: sha512-/CFAm1mNxSmOj6i0Co+iGFJ58OS4NRGVP+AWS/l509uIK5a1bSoIVaHz/ZumpHTfHSZBpgrJ+wjfpAOrTHok5Q==}
 
   webidl-conversions@3.0.1:
     resolution: {integrity: sha512-2JAn3z8AR6rjK8Sm8orRC0h/bcl/DqL7tRPdGZ4I1CjdF+EaMLmYxBHyXuKL849eucPFhvBoxMsflfOb8kxaeQ==}
@@ -8313,21 +8293,7 @@
       - '@types/react'
       - immer
 
-<<<<<<< HEAD
-  '@reduxjs/toolkit@2.2.7(react-redux@9.1.2(@types/react@18.2.79)(react@18.2.0))(react@18.2.0)':
-    dependencies:
-      immer: 10.1.1
-      redux: 5.0.1
-      redux-thunk: 3.1.0(redux@5.0.1)
-      reselect: 5.1.1
-    optionalDependencies:
-      react: 18.2.0
-      react-redux: 9.1.2(@types/react@18.2.79)(react@18.2.0)
-
-  '@reduxjs/toolkit@2.2.7(react-redux@9.1.2(@types/react@18.3.10)(react@18.3.1)(redux@5.0.1))(react@18.3.1)':
-=======
   '@reduxjs/toolkit@2.2.8(react-redux@9.1.2(@types/react@18.3.11)(react@18.3.1)(redux@5.0.1))(react@18.3.1)':
->>>>>>> 834a1114
     dependencies:
       immer: 10.1.1
       redux: 5.0.1
@@ -8826,13 +8792,7 @@
 
   '@types/http-errors@2.0.4': {}
 
-<<<<<<< HEAD
-  '@types/ioredis@4.28.10':
-    dependencies:
-      '@types/node': 20.14.15
-=======
   '@types/json-schema@7.0.15': {}
->>>>>>> 834a1114
 
   '@types/keygrip@1.0.6': {}
 
@@ -8892,7 +8852,6 @@
   '@types/node@22.7.5':
     dependencies:
       undici-types: 6.19.8
-    optional: true
 
   '@types/offscreencanvas@2019.7.3': {}
 
@@ -10386,8 +10345,6 @@
     dependencies:
       pend: 1.2.0
 
-  fflate@0.4.8: {}
-
   file-entry-cache@8.0.0:
     dependencies:
       flat-cache: 4.0.1
@@ -12070,14 +12027,6 @@
     dependencies:
       xtend: 4.0.2
 
-  posthog-js@1.167.1:
-    dependencies:
-      fflate: 0.4.8
-      preact: 10.24.3
-      web-vitals: 4.2.3
-
-  preact@10.24.3: {}
-
   preferred-pm@4.0.0:
     dependencies:
       find-up-simple: 1.0.0
@@ -12182,29 +12131,7 @@
     optionalDependencies:
       react-dom: 18.3.1(react@18.3.1)
 
-<<<<<<< HEAD
-  react-redux@9.1.2(@types/react@18.2.79)(react@18.2.0):
-    dependencies:
-      '@types/use-sync-external-store': 0.0.3
-      react: 18.2.0
-      use-sync-external-store: 1.2.2(react@18.2.0)
-    optionalDependencies:
-      '@types/react': 18.2.79
-    optional: true
-
-  react-redux@9.1.2(@types/react@18.3.10)(react@18.3.1)(redux@5.0.1):
-    dependencies:
-      '@types/use-sync-external-store': 0.0.3
-      react: 18.3.1
-      use-sync-external-store: 1.2.2(react@18.3.1)
-    optionalDependencies:
-      '@types/react': 18.3.10
-      redux: 5.0.1
-
-  react-redux@9.1.2(@types/react@18.3.6)(react@18.3.1)(redux@5.0.1):
-=======
   react-redux@9.1.2(@types/react@18.3.11)(react@18.3.1)(redux@5.0.1):
->>>>>>> 834a1114
     dependencies:
       '@types/use-sync-external-store': 0.0.3
       react: 18.3.1
@@ -13312,8 +13239,6 @@
 
   web-vitals@3.5.2: {}
 
-  web-vitals@4.2.3: {}
-
   webidl-conversions@3.0.1: {}
 
   webidl-conversions@7.0.0: {}
