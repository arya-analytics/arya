lockfileVersion: '9.0'

settings:
  autoInstallPeers: true
  excludeLinksFromLockfile: false

overrides:
  react: ^18.2.0
  react-dom: ^18.2.0
  uuid: ^9.0.1
  nanoid: ^3.0.0
  '@reduxjs/toolkit': ^2.2.3
  react-redux: ^9.1.0
  vite: 5.3.3
  vite-tsconfig-paths: 4.3.2
  vite-plugin-dts: 3.9.1
  '@vitejs/plugin-react': ^4.3.1
  vitest: ^1.6.0
  '@vitest/coverage-v8': ^1.6.0
  typescript: ^5.5.3
  proxy-memoize: 1.2.0
  '@tanstack/react-virtual': 3.8.1
  zod: 3.23.8
  node-fetch: 2.6.11
  prettier: 3.3.2
  '@tauri-apps/api': ^2.0.0-beta.14
  eslint: ^9.6.0

importers:

  .:
    devDependencies:
      prettier:
        specifier: 3.3.2
        version: 3.3.2
      turbo:
        specifier: ^2.0.6
        version: 2.0.6

  alamos/ts:
    dependencies:
      '@opentelemetry/api':
        specifier: ^1.8.0
        version: 1.8.0
      '@opentelemetry/context-zone':
        specifier: ^1.23.0
        version: 1.23.0(@opentelemetry/api@1.8.0)
      '@opentelemetry/instrumentation-document-load':
        specifier: ^0.37.0
        version: 0.37.0(@opentelemetry/api@1.8.0)
      '@opentelemetry/sdk-trace-web':
        specifier: ^1.23.0
        version: 1.23.0(@opentelemetry/api@1.8.0)
      '@synnaxlabs/x':
        specifier: workspace:*
        version: link:../../x/ts
      '@uptrace/node':
        specifier: ^1.19.0
        version: 1.19.0(@opentelemetry/api-logs@0.48.0)
      '@uptrace/web':
        specifier: ^1.19.0
        version: 1.19.0
    devDependencies:
      '@synnaxlabs/tsconfig':
        specifier: workspace:*
        version: link:../../configs/ts
      '@synnaxlabs/vite-plugin':
        specifier: workspace:*
        version: link:../../configs/vite
      '@vitest/coverage-v8':
        specifier: ^1.6.0
        version: 1.6.0(vitest@1.6.0(@types/node@20.14.9)(jsdom@24.1.0))
      eslint-config-synnaxlabs:
        specifier: workspace:*
        version: link:../../configs/eslint
      typescript:
        specifier: ^5.5.3
        version: 5.5.3
      vite:
        specifier: 5.3.3
        version: 5.3.3(@types/node@20.14.9)
      vitest:
        specifier: ^1.6.0
        version: 1.6.0(@types/node@20.14.9)(jsdom@24.1.0)

  client/ts:
    dependencies:
      '@synnaxlabs/freighter':
        specifier: workspace:*
        version: link:../../freighter/ts
      '@synnaxlabs/x':
        specifier: workspace:*
        version: link:../../x/ts
      async-mutex:
        specifier: ^0.5.0
        version: 0.5.0
      nanoid:
        specifier: ^3.0.0
        version: 3.3.7
      zod:
        specifier: 3.23.8
        version: 3.23.8
    devDependencies:
      '@synnaxlabs/tsconfig':
        specifier: workspace:*
        version: link:../../configs/ts
      '@synnaxlabs/vite-plugin':
        specifier: workspace:*
        version: link:../../configs/vite
      '@types/node':
        specifier: ^20.14.9
        version: 20.14.9
      '@vitest/coverage-v8':
        specifier: ^1.6.0
        version: 1.6.0(vitest@1.6.0(@types/node@20.14.9)(jsdom@24.1.0))
      eslint:
        specifier: ^9.6.0
        version: 9.6.0
      eslint-config-synnaxlabs:
        specifier: workspace:*
        version: link:../../configs/eslint
      typescript:
        specifier: ^5.5.3
        version: 5.5.3
      vite:
        specifier: 5.3.3
        version: 5.3.3(@types/node@20.14.9)
      vitest:
        specifier: ^1.6.0
        version: 1.6.0(@types/node@20.14.9)(jsdom@24.1.0)

  configs/eslint:
    dependencies:
      typescript:
        specifier: ^5.5.3
        version: 5.5.3
    devDependencies:
      '@eslint/compat':
        specifier: ^1.0.3
        version: 1.0.3
      '@eslint/js':
        specifier: ^9.4.0
        version: 9.4.0
      eslint:
        specifier: ^9.6.0
        version: 9.6.0
      eslint-plugin-react:
        specifier: ^7.34.2
        version: 7.34.2(eslint@9.6.0)
      eslint-plugin-simple-import-sort:
        specifier: ^12.1.0
        version: 12.1.0(eslint@9.6.0)
      globals:
        specifier: ^15.3.0
        version: 15.3.0
      typescript-eslint:
        specifier: ^7.11.0
        version: 7.11.0(eslint@9.6.0)(typescript@5.5.3)

  configs/stylelint:
    dependencies:
      stylelint:
        specifier: ^16.4.0
        version: 16.4.0(typescript@5.5.3)
      stylelint-config-prettier:
        specifier: ^9.0.5
        version: 9.0.5(stylelint@16.4.0(typescript@5.5.3))
      stylelint-config-standard:
        specifier: ^35.0.0
        version: 35.0.0(stylelint@16.4.0(typescript@5.5.3))

  configs/ts:
    dependencies:
      typescript:
        specifier: ^5.5.3
        version: 5.5.3

  configs/vite:
    dependencies:
      '@synnaxlabs/tsconfig':
        specifier: workspace:*
        version: link:../ts
      typescript:
        specifier: ^5.5.3
        version: 5.5.3
      vite:
        specifier: 5.3.3
        version: 5.3.3(@types/node@20.14.9)
      vite-plugin-dts:
        specifier: 3.9.1
        version: 3.9.1(@types/node@20.14.9)(rollup@4.18.0)(typescript@5.5.3)(vite@5.3.3(@types/node@20.14.9))
      vite-tsconfig-paths:
        specifier: 4.3.2
        version: 4.3.2(typescript@5.5.3)(vite@5.3.3(@types/node@20.14.9))

  console:
    dependencies:
      '@fontsource/inter':
        specifier: ^5.0.18
        version: 5.0.18
      '@reduxjs/toolkit':
        specifier: ^2.2.3
<<<<<<< HEAD
        version: 2.2.3(react-redux@9.1.0(@types/react@18.2.79)(react@18.2.0)(redux@5.0.1))(react@18.2.0)
=======
        version: 2.2.6(react-redux@9.1.2(@types/react@18.3.3)(react@18.3.1)(redux@5.0.1))(react@18.3.1)
>>>>>>> 54a552d8
      '@synnaxlabs/client':
        specifier: workspace:*
        version: link:../client/ts
      '@synnaxlabs/drift':
        specifier: workspace:*
        version: link:../drift
      '@synnaxlabs/media':
        specifier: workspace:*
        version: link:../x/media
      '@synnaxlabs/pluto':
        specifier: workspace:*
        version: link:../pluto
      '@synnaxlabs/x':
        specifier: workspace:*
        version: link:../x/ts
      '@tanstack/react-query':
        specifier: ^5.49.2
        version: 5.49.2(react@18.3.1)
      '@tauri-apps/api':
        specifier: ^2.0.0-beta.14
        version: 2.0.0-beta.14
      '@tauri-apps/plugin-deep-link':
        specifier: 2.0.0-beta.8
        version: 2.0.0-beta.8
      '@tauri-apps/plugin-dialog':
        specifier: 2.0.0-beta.6
        version: 2.0.0-beta.6
      '@tauri-apps/plugin-fs':
        specifier: 2.0.0-beta.6
        version: 2.0.0-beta.6
      '@tauri-apps/plugin-process':
        specifier: 2.0.0-beta.6
        version: 2.0.0-beta.6
      '@tauri-apps/plugin-store':
        specifier: 2.0.0-beta.6
        version: 2.0.0-beta.6
      '@tauri-apps/plugin-updater':
        specifier: 2.0.0-beta.6
        version: 2.0.0-beta.6
      async-mutex:
        specifier: ^0.5.0
        version: 0.5.0
      nanoid:
        specifier: ^3.0.0
        version: 3.3.7
      proxy-memoize:
        specifier: 1.2.0
        version: 1.2.0
      react:
        specifier: ^18.2.0
        version: 18.3.1
      react-dom:
        specifier: ^18.2.0
        version: 18.3.1(react@18.3.1)
      react-error-boundary:
        specifier: ^4.0.13
        version: 4.0.13(react@18.3.1)
      react-icons:
        specifier: ^5.2.1
        version: 5.2.1(react@18.3.1)
      react-redux:
        specifier: ^9.1.0
        version: 9.1.2(@types/react@18.3.3)(react@18.3.1)(redux@5.0.1)
      uuid:
        specifier: ^9.0.1
        version: 9.0.1
      zod:
        specifier: 3.23.8
        version: 3.23.8
    devDependencies:
      '@synnaxlabs/tsconfig':
        specifier: workspace:*
        version: link:../configs/ts
      '@tauri-apps/cli':
        specifier: 2.0.0-beta.17
        version: 2.0.0-beta.17
      '@types/react':
        specifier: ^18.3.3
        version: 18.3.3
      '@types/react-dom':
        specifier: ^18.3.0
        version: 18.3.0
      '@types/uuid':
        specifier: ^10.0.0
        version: 10.0.0
      '@vitejs/plugin-react':
        specifier: ^4.3.1
        version: 4.3.1(vite@5.3.3(@types/node@20.14.9))
      eslint-config-synnaxlabs:
        specifier: workspace:*
        version: link:../configs/eslint
      stylelint-config-synnaxlabs:
        specifier: workspace:*
        version: link:../configs/stylelint
      typescript:
        specifier: ^5.5.3
        version: 5.5.3
      vite:
        specifier: 5.3.3
        version: 5.3.3(@types/node@20.14.9)
      vite-tsconfig-paths:
        specifier: 4.3.2
        version: 4.3.2(typescript@5.5.3)(vite@5.3.3(@types/node@20.14.9))
      vitest:
        specifier: ^1.6.0
        version: 1.6.0(@types/node@20.14.9)(jsdom@24.1.0)

  docs/site:
    dependencies:
      '@astrojs/mdx':
        specifier: ^2.3.1
        version: 2.3.1(astro@4.6.3(@types/node@20.14.9)(typescript@5.5.3))
      '@astrojs/react':
        specifier: ^3.3.0
        version: 3.3.0(@types/react-dom@18.2.25)(@types/react@18.2.79)(react-dom@18.2.0(react@18.2.0))(react@18.2.0)(vite@5.3.3(@types/node@20.14.9))
      '@astrojs/vercel':
        specifier: ^7.5.3
        version: 7.5.3(astro@4.6.3(@types/node@20.14.9)(typescript@5.5.3))(react@18.2.0)
      '@synnaxlabs/client':
        specifier: workspace:*
        version: link:../../client/ts
      '@synnaxlabs/media':
        specifier: workspace:*
        version: link:../../x/media
      '@synnaxlabs/pluto':
        specifier: workspace:*
        version: link:../../pluto
      '@synnaxlabs/x':
        specifier: workspace:*
        version: link:../../x/ts
      '@types/offscreencanvas':
        specifier: ^2019.7.3
        version: 2019.7.3
      astro:
        specifier: ^4.6.3
        version: 4.6.3(@types/node@20.14.9)(typescript@5.5.3)
      astro-embed:
        specifier: ^0.7.1
        version: 0.7.1(astro@4.6.3(@types/node@20.14.9)(typescript@5.5.3))
      astro-seo:
        specifier: ^0.8.3
        version: 0.8.3(prettier@3.3.2)(typescript@5.5.3)
      clsx:
        specifier: ^2.1.1
        version: 2.1.1
      dotenv:
        specifier: ^16.4.5
        version: 16.4.5
      html-escaper:
        specifier: ^3.0.3
        version: 3.0.3
      react:
        specifier: ^18.2.0
        version: 18.2.0
      react-dom:
        specifier: ^18.2.0
        version: 18.2.0(react@18.2.0)
      shiki:
        specifier: ^1.3.0
        version: 1.3.0
    devDependencies:
      '@synnaxlabs/tsconfig':
        specifier: workspace:*
        version: link:../../configs/ts
      '@types/react':
        specifier: ^18.2.79
        version: 18.2.79
      '@types/react-dom':
        specifier: ^18.2.25
        version: 18.2.25
      algoliasearch:
        specifier: ^4.23.3
        version: 4.23.3
      eslint-config-synnaxlabs:
        specifier: workspace:*
        version: link:../../configs/eslint
      gray-matter:
        specifier: ^4.0.3
        version: 4.0.3
      remove-markdown:
        specifier: ^0.5.0
        version: 0.5.0
      typescript:
        specifier: ^5.5.3
        version: 5.5.3

  drift:
    dependencies:
      '@reduxjs/toolkit':
        specifier: ^2.2.3
<<<<<<< HEAD
        version: 2.2.3(react-redux@9.1.0(@types/react@18.2.79)(react@18.2.0)(redux@5.0.1))(react@18.2.0)
=======
        version: 2.2.3(react-redux@9.1.2(@types/react@18.3.3)(react@18.3.1)(redux@5.0.1))(react@18.3.1)
>>>>>>> 54a552d8
      '@synnaxlabs/x':
        specifier: workspace:*
        version: link:../x/ts
    devDependencies:
      '@synnaxlabs/tsconfig':
        specifier: workspace:*
        version: link:../configs/ts
      '@synnaxlabs/vite-plugin':
        specifier: workspace:*
        version: link:../configs/vite
      '@tauri-apps/api':
        specifier: ^2.0.0-beta.14
        version: 2.0.0-beta.14
      '@types/react':
        specifier: ^18.3.3
        version: 18.3.3
      '@vitest/coverage-v8':
        specifier: ^1.6.0
        version: 1.6.0(vitest@1.6.0(@types/node@20.14.9)(jsdom@24.1.0))
      electron:
        specifier: ^31.1.0
        version: 31.1.0
      eslint-config-synnaxlabs:
        specifier: workspace:*
        version: link:../configs/eslint
      proxy-memoize:
        specifier: 1.2.0
        version: 1.2.0
      react:
        specifier: ^18.2.0
        version: 18.3.1
      react-dom:
        specifier: ^18.2.0
        version: 18.3.1(react@18.3.1)
      react-redux:
        specifier: ^9.1.0
        version: 9.1.2(@types/react@18.3.3)(react@18.3.1)(redux@5.0.1)
      typescript:
        specifier: ^5.5.3
        version: 5.5.3
      vite:
        specifier: 5.3.3
        version: 5.3.3(@types/node@20.14.9)
      vitest:
        specifier: ^1.6.0
        version: 1.6.0(@types/node@20.14.9)(jsdom@24.1.0)

  drift/examples/tauri:
    dependencies:
      '@reduxjs/toolkit':
        specifier: ^2.2.3
<<<<<<< HEAD
        version: 2.2.3(react-redux@9.1.0(@types/react@18.2.79)(react@18.2.0)(redux@5.0.1))(react@18.2.0)
=======
        version: 2.2.3(react-redux@9.1.2(@types/react@18.2.79)(react@18.2.0))(react@18.2.0)
>>>>>>> 54a552d8
      '@synnaxlabs/drift':
        specifier: workspace:*
        version: link:../..
      '@tauri-apps/api':
        specifier: ^2.0.0-beta.14
        version: 2.0.0-beta.14
      react:
        specifier: ^18.2.0
        version: 18.2.0
      react-dom:
        specifier: ^18.2.0
        version: 18.2.0(react@18.2.0)
    devDependencies:
      '@tauri-apps/cli':
        specifier: ^1.5.11
        version: 1.5.11
      '@types/react':
        specifier: ^18.2.79
        version: 18.2.79
      '@types/react-dom':
        specifier: ^18.2.25
        version: 18.2.25
      '@vitejs/plugin-react':
        specifier: ^4.3.1
        version: 4.3.1(vite@5.3.3(@types/node@20.14.9))
      typescript:
        specifier: ^5.5.3
        version: 5.5.3
      vite:
        specifier: 5.3.3
        version: 5.3.3(@types/node@20.14.9)
      vite-tsconfig-paths:
        specifier: 4.3.2
        version: 4.3.2(typescript@5.5.3)(vite@5.3.3(@types/node@20.14.9))

  freighter/ts:
    dependencies:
      '@synnaxlabs/alamos':
        specifier: workspace:*
        version: link:../../alamos/ts
      '@synnaxlabs/x':
        specifier: workspace:*
        version: link:../../x/ts
      node-fetch:
        specifier: 2.6.11
        version: 2.6.11
      ws:
        specifier: ^8.17.0
        version: 8.17.0
      zod:
        specifier: 3.23.8
        version: 3.23.8
    devDependencies:
      '@synnaxlabs/tsconfig':
        specifier: workspace:*
        version: link:../../configs/ts
      '@synnaxlabs/vite-plugin':
        specifier: workspace:*
        version: link:../../configs/vite
      '@types/node':
        specifier: ^20.12.7
        version: 20.12.7
      '@vitest/coverage-v8':
        specifier: ^1.6.0
        version: 1.6.0(vitest@1.6.0(@types/node@20.12.7)(jsdom@24.1.0))
      eslint-config-synnaxlabs:
        specifier: workspace:*
        version: link:../../configs/eslint
      typescript:
        specifier: ^5.5.3
        version: 5.5.3
      vite:
        specifier: 5.3.3
        version: 5.3.3(@types/node@20.12.7)
      vitest:
        specifier: ^1.6.0
        version: 1.6.0(@types/node@20.12.7)(jsdom@24.1.0)

  integration/ts:
    dependencies:
      '@synnaxlabs/client':
        specifier: workspace:*
        version: link:../../client/ts
      '@synnaxlabs/x':
        specifier: workspace:*
        version: link:../../x/ts
      tsx:
        specifier: ^4.15.7
        version: 4.15.7
      zod:
        specifier: 3.23.8
        version: 3.23.8
    devDependencies:
      '@synnaxlabs/tsconfig':
        specifier: workspace:*
        version: link:../../configs/ts
      '@synnaxlabs/vite-plugin':
        specifier: workspace:*
        version: link:../../configs/vite
      '@types/node':
        specifier: ^20.12.7
        version: 20.12.7
      '@vitest/coverage-v8':
        specifier: ^1.5.0
        version: 1.5.0(vitest@1.5.0(@types/node@20.12.7)(jsdom@24.0.0))
      eslint:
        specifier: ^9.0.0
        version: 9.0.0
      eslint-config-synnaxlabs:
        specifier: workspace:*
        version: link:../../configs/eslint
      typescript:
        specifier: ^5.4.5
        version: 5.4.5
      vite:
        specifier: 5.2.11
        version: 5.2.11(@types/node@20.12.7)
      vitest:
        specifier: ^1.5.0
        version: 1.5.0(@types/node@20.12.7)(jsdom@24.0.0)

  pluto:
    dependencies:
      '@fontsource-variable/inter':
        specifier: ^5.0.18
        version: 5.0.18
      '@synnaxlabs/alamos':
        specifier: workspace:*
        version: link:../alamos/ts
      '@synnaxlabs/client':
        specifier: workspace:*
        version: link:../client/ts
      '@synnaxlabs/media':
        specifier: workspace:*
        version: link:../x/media
      '@synnaxlabs/x':
        specifier: workspace:*
        version: link:../x/ts
      '@tanstack/react-virtual':
        specifier: 3.8.1
        version: 3.8.1(react-dom@18.3.1(react@18.3.1))(react@18.3.1)
      async-mutex:
        specifier: ^0.5.0
        version: 0.5.0
      clsx:
        specifier: ^2.1.1
        version: 2.1.1
      d3-scale:
        specifier: ^4.0.2
        version: 4.0.2
      fuse.js:
        specifier: ^7.0.0
        version: 7.0.0
      mathjs:
        specifier: ^13.0.1
        version: 13.0.1
      nanoid:
        specifier: ^3.0.0
        version: 3.3.7
      proxy-memoize:
        specifier: 1.2.0
        version: 1.2.0
      react:
        specifier: ^18.2.0
        version: 18.3.1
      react-color:
        specifier: ^2.19.3
        version: 2.19.3(react@18.3.1)
      react-query:
        specifier: ^3.39.3
        version: 3.39.3(react-dom@18.3.1(react@18.3.1))(react@18.3.1)
      reactflow:
        specifier: ^11.11.4
        version: 11.11.4(@types/react@18.3.3)(immer@10.1.1)(react-dom@18.3.1(react@18.3.1))(react@18.3.1)
      zod:
        specifier: 3.23.8
        version: 3.23.8
    devDependencies:
      '@juggle/resize-observer':
        specifier: ^3.4.0
        version: 3.4.0
      '@synnaxlabs/tsconfig':
        specifier: workspace:*
        version: link:../configs/ts
      '@synnaxlabs/vite-plugin':
        specifier: workspace:*
        version: link:../configs/vite
      '@testing-library/react':
        specifier: ^16.0.0
        version: 16.0.0(@testing-library/dom@10.3.0)(@types/react-dom@18.3.0)(@types/react@18.3.3)(react-dom@18.3.1(react@18.3.1))(react@18.3.1)
      '@testing-library/user-event':
        specifier: ^14.5.2
        version: 14.5.2(@testing-library/dom@10.3.0)
      '@types/d3-scale':
        specifier: ^4.0.8
        version: 4.0.8
      '@types/offscreencanvas':
        specifier: ^2019.7.3
        version: 2019.7.3
      '@types/react':
        specifier: ^18.3.3
        version: 18.3.3
      '@types/react-color':
        specifier: ^3.0.12
        version: 3.0.12
      '@types/react-dom':
        specifier: ^18.3.0
        version: 18.3.0
      '@types/webgl2':
        specifier: ^0.0.11
        version: 0.0.11
      '@vitejs/plugin-react':
        specifier: ^4.3.1
        version: 4.3.1(vite@5.3.3(@types/node@20.14.9))
      '@vitest/coverage-v8':
        specifier: ^1.6.0
        version: 1.6.0(vitest@1.6.0(@types/node@20.14.9)(jsdom@24.1.0))
      eslint-config-synnaxlabs:
        specifier: workspace:*
        version: link:../configs/eslint
      jsdom:
        specifier: ^24.1.0
        version: 24.1.0
      react-dom:
        specifier: ^18.2.0
        version: 18.3.1(react@18.3.1)
      stylelint-config-synnaxlabs:
        specifier: workspace:*
        version: link:../configs/stylelint
      typescript:
        specifier: ^5.5.3
        version: 5.5.3
      vite:
        specifier: 5.3.3
        version: 5.3.3(@types/node@20.14.9)
      vitest:
        specifier: ^1.6.0
        version: 1.6.0(@types/node@20.14.9)(jsdom@24.1.0)

  x/media:
    dependencies:
      '@synnaxlabs/x':
        specifier: workspace:*
        version: link:../ts
      '@types/react':
        specifier: ^18.3.3
        version: 18.3.3
      clsx:
        specifier: ^2.1.1
        version: 2.1.1
      react:
        specifier: ^18.2.0
        version: 18.2.0
      react-dom:
        specifier: ^18.2.0
        version: 18.2.0(react@18.2.0)
      react-icons:
        specifier: ^5.2.1
        version: 5.2.1(react@18.2.0)
    devDependencies:
      '@synnaxlabs/tsconfig':
        specifier: workspace:*
        version: link:../../configs/ts
      '@synnaxlabs/vite-plugin':
        specifier: workspace:*
        version: link:../../configs/vite
      '@types/node':
        specifier: ^20.14.9
        version: 20.14.9
      '@vitejs/plugin-react':
        specifier: ^4.3.1
        version: 4.3.1(vite@5.3.3(@types/node@20.14.9))
      eslint-config-synnaxlabs:
        specifier: workspace:*
        version: link:../../configs/eslint
      vite:
        specifier: 5.3.3
        version: 5.3.3(@types/node@20.14.9)
      vitest:
        specifier: ^1.6.0
        version: 1.6.0(@types/node@20.14.9)(jsdom@24.1.0)

  x/ts:
    dependencies:
      js-convert-case:
        specifier: ^4.2.0
        version: 4.2.0
      nanoid:
        specifier: ^3.0.0
        version: 3.3.7
      zod:
        specifier: 3.23.8
        version: 3.23.8
    devDependencies:
      '@synnaxlabs/tsconfig':
        specifier: workspace:*
        version: link:../../configs/ts
      '@synnaxlabs/vite-plugin':
        specifier: workspace:*
        version: link:../../configs/vite
      '@types/node':
        specifier: ^20.14.9
        version: 20.14.9
      '@vitest/coverage-v8':
        specifier: ^1.6.0
        version: 1.6.0(vitest@1.6.0(@types/node@20.14.9)(jsdom@24.1.0))
      eslint-config-synnaxlabs:
        specifier: workspace:*
        version: link:../../configs/eslint
      typescript:
        specifier: ^5.5.3
        version: 5.5.3
      vite:
        specifier: 5.3.3
        version: 5.3.3(@types/node@20.14.9)
      vitest:
        specifier: ^1.6.0
        version: 1.6.0(@types/node@20.14.9)(jsdom@24.1.0)

packages:

  '@algolia/cache-browser-local-storage@4.23.3':
    resolution: {integrity: sha512-vRHXYCpPlTDE7i6UOy2xE03zHF2C8MEFjPN2v7fRbqVpcOvAUQK81x3Kc21xyb5aSIpYCjWCZbYZuz8Glyzyyg==}

  '@algolia/cache-common@4.23.3':
    resolution: {integrity: sha512-h9XcNI6lxYStaw32pHpB1TMm0RuxphF+Ik4o7tcQiodEdpKK+wKufY6QXtba7t3k8eseirEMVB83uFFF3Nu54A==}

  '@algolia/cache-in-memory@4.23.3':
    resolution: {integrity: sha512-yvpbuUXg/+0rbcagxNT7un0eo3czx2Uf0y4eiR4z4SD7SiptwYTpbuS0IHxcLHG3lq22ukx1T6Kjtk/rT+mqNg==}

  '@algolia/client-account@4.23.3':
    resolution: {integrity: sha512-hpa6S5d7iQmretHHF40QGq6hz0anWEHGlULcTIT9tbUssWUriN9AUXIFQ8Ei4w9azD0hc1rUok9/DeQQobhQMA==}

  '@algolia/client-analytics@4.23.3':
    resolution: {integrity: sha512-LBsEARGS9cj8VkTAVEZphjxTjMVCci+zIIiRhpFun9jGDUlS1XmhCW7CTrnaWeIuCQS/2iPyRqSy1nXPjcBLRA==}

  '@algolia/client-common@4.23.3':
    resolution: {integrity: sha512-l6EiPxdAlg8CYhroqS5ybfIczsGUIAC47slLPOMDeKSVXYG1n0qGiz4RjAHLw2aD0xzh2EXZ7aRguPfz7UKDKw==}

  '@algolia/client-personalization@4.23.3':
    resolution: {integrity: sha512-3E3yF3Ocr1tB/xOZiuC3doHQBQ2zu2MPTYZ0d4lpfWads2WTKG7ZzmGnsHmm63RflvDeLK/UVx7j2b3QuwKQ2g==}

  '@algolia/client-search@4.23.3':
    resolution: {integrity: sha512-P4VAKFHqU0wx9O+q29Q8YVuaowaZ5EM77rxfmGnkHUJggh28useXQdopokgwMeYw2XUht49WX5RcTQ40rZIabw==}

  '@algolia/logger-common@4.23.3':
    resolution: {integrity: sha512-y9kBtmJwiZ9ZZ+1Ek66P0M68mHQzKRxkW5kAAXYN/rdzgDN0d2COsViEFufxJ0pb45K4FRcfC7+33YB4BLrZ+g==}

  '@algolia/logger-console@4.23.3':
    resolution: {integrity: sha512-8xoiseoWDKuCVnWP8jHthgaeobDLolh00KJAdMe9XPrWPuf1by732jSpgy2BlsLTaT9m32pHI8CRfrOqQzHv3A==}

  '@algolia/recommend@4.23.3':
    resolution: {integrity: sha512-9fK4nXZF0bFkdcLBRDexsnGzVmu4TSYZqxdpgBW2tEyfuSSY54D4qSRkLmNkrrz4YFvdh2GM1gA8vSsnZPR73w==}

  '@algolia/requester-browser-xhr@4.23.3':
    resolution: {integrity: sha512-jDWGIQ96BhXbmONAQsasIpTYWslyjkiGu0Quydjlowe+ciqySpiDUrJHERIRfELE5+wFc7hc1Q5hqjGoV7yghw==}

  '@algolia/requester-common@4.23.3':
    resolution: {integrity: sha512-xloIdr/bedtYEGcXCiF2muajyvRhwop4cMZo+K2qzNht0CMzlRkm8YsDdj5IaBhshqfgmBb3rTg4sL4/PpvLYw==}

  '@algolia/requester-node-http@4.23.3':
    resolution: {integrity: sha512-zgu++8Uj03IWDEJM3fuNl34s746JnZOWn1Uz5taV1dFyJhVM/kTNw9Ik7YJWiUNHJQXcaD8IXD1eCb0nq/aByA==}

  '@algolia/transporter@4.23.3':
    resolution: {integrity: sha512-Wjl5gttqnf/gQKJA+dafnD0Y6Yw97yvfY8R9h0dQltX1GXTgNs1zWgvtWW0tHl1EgMdhAyw189uWiZMnL3QebQ==}

  '@ampproject/remapping@2.3.0':
    resolution: {integrity: sha512-30iZtAPgz+LTIYoeivqYo853f02jBYSd5uGnGpkFV0M3xOt9aN73erkgYAmZU43x4VfqcnLxW9Kpg3R5LC4YYw==}
    engines: {node: '>=6.0.0'}

  '@astro-community/astro-embed-integration@0.7.1':
    resolution: {integrity: sha512-uPpVx/CluktB3nOnCTUB7tQ3jms2acYWTe/JgX5tFqTjjtiL686+FcjOaQ/Ej+FNErdg+36Y66WTeIxlYw4pvQ==}
    peerDependencies:
      astro: ^2.0.0 || ^3.0.0-beta || ^4.0.0-beta

  '@astro-community/astro-embed-link-preview@0.1.0':
    resolution: {integrity: sha512-anRmnQV7fgONVI1EO1YmBKSBGWTWlekquvipBXdcqotfrsBFZVAqTGstbaFWkiVK+rKpRU1NIBJB0OmE1noh+w==}

  '@astro-community/astro-embed-link-preview@0.2.0':
    resolution: {integrity: sha512-yXWQv9nlI7IAQxJo/mpa93ZY4G4WwN7JjiTkKZKAce3ZQQyI1qZb6+x5gVRIhkMlyHlroVKelZHFk/NVcHDZkA==}

  '@astro-community/astro-embed-twitter@0.5.4':
    resolution: {integrity: sha512-wQyros0Uh4L8fDOCZ9+UYMoq4u+YiJZEvjnL6ZP0KL6dcsyfma/XC2/Q2DBL5SBBiIkkFcFHmzDBIPl4HsENXw==}
    peerDependencies:
      astro: ^2.0.0 || ^3.0.0-beta || ^4.0.0-beta

  '@astro-community/astro-embed-utils@0.1.2':
    resolution: {integrity: sha512-BO5k8pDfbrTXcAvMlBak+K3p8IFcsGimdLPmiRz7HIMBuy9hI6R9PEuVhJs00sCp/rkkkZbwiw3IL8ncFfxRFw==}

  '@astro-community/astro-embed-vimeo@0.3.7':
    resolution: {integrity: sha512-0Y08IOudqSLC/RKiYZagaG/uvfblSt7of+hrIcRky7u+KZK3VrTbZ/Np+nIq81jXLGJQPXN8TNGsOUsY0mw9lw==}
    peerDependencies:
      astro: ^2.0.0 || ^3.0.0-beta || ^4.0.0-beta

  '@astro-community/astro-embed-youtube@0.5.2':
    resolution: {integrity: sha512-cckWcq7mFCmI6uPpIlRolSafSQRYZBOaxIc8DaCUh8+JQAtPF7O4EdpRpZBUcvbARrWEEyHJCWrt0XOGppMniw==}
    peerDependencies:
      astro: ^2.0.0 || ^3.0.0-beta || ^4.0.0-beta

  '@astrojs/check@0.5.10':
    resolution: {integrity: sha512-vliHXM9cu/viGeKiksUM4mXfO816ohWtawTl2ADPgTsd4nUMjFiyAl7xFZhF34yy4hq4qf7jvK1F2PlR3b5I5w==}
    hasBin: true
    peerDependencies:
      typescript: ^5.5.3

  '@astrojs/compiler@2.8.1':
    resolution: {integrity: sha512-NGfPAgU/9rvDEwsXu82RI1AxiivaxtEYBK9saW1f+2fTHUUqCJQ27HYtb2akG2QxCmFikgZ9zk26BEWgiHho1Q==}

  '@astrojs/internal-helpers@0.4.0':
    resolution: {integrity: sha512-6B13lz5n6BrbTqCTwhXjJXuR1sqiX/H6rTxzlXx+lN1NnV4jgnq/KJldCQaUWJzPL5SiWahQyinxAbxQtwgPHA==}

  '@astrojs/language-server@2.10.0':
    resolution: {integrity: sha512-crHXpqYfA5qWioiuZnZFpTsNItgBlF1f0S9MzDYS7/pfCALkHNJ7K3w9U/j0uMKymsT4hC7BfMaX0DYlfdSzHg==}
    hasBin: true
    peerDependencies:
      prettier: 3.3.2
      prettier-plugin-astro: '>=0.11.0'
    peerDependenciesMeta:
      prettier:
        optional: true
      prettier-plugin-astro:
        optional: true

  '@astrojs/markdown-remark@5.1.0':
    resolution: {integrity: sha512-S6Z3K2hOB7MfjeDoHsotnP/q2UsnEDB8NlNAaCjMDsGBZfTUbWxyLW3CaphEWw08f6KLZi2ibK9yC3BaMhh2NQ==}

  '@astrojs/mdx@2.3.1':
    resolution: {integrity: sha512-BOQFKD2Pi9cRntNQJlpF2fh4xV8doNpmVy9NKI95r4jsitrY4X5aTOhAowi+fkQgP/zW1A4HwCyQ6Pdam6z8zQ==}
    engines: {node: ^18.17.1 || ^20.3.0 || >=21.0.0}
    peerDependencies:
      astro: ^4.0.0

  '@astrojs/prism@3.1.0':
    resolution: {integrity: sha512-Z9IYjuXSArkAUx3N6xj6+Bnvx8OdUSHA8YoOgyepp3+zJmtVYJIl/I18GozdJVW1p5u/CNpl3Km7/gwTJK85cw==}
    engines: {node: ^18.17.1 || ^20.3.0 || >=21.0.0}

  '@astrojs/react@3.3.0':
    resolution: {integrity: sha512-IKHizDgYPTl9TTKcEB+PwmqHqYgCwD3jqd9hGBRITYiMmeiHVMRr2zNNXSmOOv0uWL3/EwsISsrUnjwuxIVZUA==}
    engines: {node: ^18.17.1 || ^20.3.0 || >=21.0.0}
    peerDependencies:
      '@types/react': ^17.0.50 || ^18.0.21
      '@types/react-dom': ^17.0.17 || ^18.0.6
      react: ^18.2.0
      react-dom: ^18.2.0

  '@astrojs/telemetry@3.1.0':
    resolution: {integrity: sha512-/ca/+D8MIKEC8/A9cSaPUqQNZm+Es/ZinRv0ZAzvu2ios7POQSsVD+VOj7/hypWNsNM3T7RpfgNq7H2TU1KEHA==}
    engines: {node: ^18.17.1 || ^20.3.0 || >=21.0.0}

  '@astrojs/vercel@7.5.3':
    resolution: {integrity: sha512-rIqcoGoW+SJv+rOjMjMq5ICdBZP+zbuenXyNhTa6UIUZldm4pZLLImuBDvTxB/A3JvJZRoTwZtsEgORXav1bbg==}
    peerDependencies:
      astro: ^4.2.0

  '@babel/code-frame@7.24.7':
    resolution: {integrity: sha512-BcYH1CVJBO9tvyIZ2jVeXgSIMvGZ2FDRvDdOIVQyuklNKSsx+eppDEBq/g47Ayw+RqNFE+URvOShmf+f/qwAlA==}
    engines: {node: '>=6.9.0'}

  '@babel/compat-data@7.24.7':
    resolution: {integrity: sha512-qJzAIcv03PyaWqxRgO4mSU3lihncDT296vnyuE2O8uA4w3UHWI4S3hgeZd1L8W1Bft40w9JxJ2b412iDUFFRhw==}
    engines: {node: '>=6.9.0'}

  '@babel/core@7.24.7':
    resolution: {integrity: sha512-nykK+LEK86ahTkX/3TgauT0ikKoNCfKHEaZYTUVupJdTLzGNvrblu4u6fa7DhZONAltdf8e662t/abY8idrd/g==}
    engines: {node: '>=6.9.0'}

  '@babel/generator@7.24.7':
    resolution: {integrity: sha512-oipXieGC3i45Y1A41t4tAqpnEZWgB/lC6Ehh6+rOviR5XWpTtMmLN+fGjz9vOiNRt0p6RtO6DtD0pdU3vpqdSA==}
    engines: {node: '>=6.9.0'}

  '@babel/helper-annotate-as-pure@7.24.7':
    resolution: {integrity: sha512-BaDeOonYvhdKw+JoMVkAixAAJzG2jVPIwWoKBPdYuY9b452e2rPuI9QPYh3KpofZ3pW2akOmwZLOiOsHMiqRAg==}
    engines: {node: '>=6.9.0'}

  '@babel/helper-compilation-targets@7.24.7':
    resolution: {integrity: sha512-ctSdRHBi20qWOfy27RUb4Fhp07KSJ3sXcuSvTrXrc4aG8NSYDo1ici3Vhg9bg69y5bj0Mr1lh0aeEgTvc12rMg==}
    engines: {node: '>=6.9.0'}

  '@babel/helper-environment-visitor@7.24.7':
    resolution: {integrity: sha512-DoiN84+4Gnd0ncbBOM9AZENV4a5ZiL39HYMyZJGZ/AZEykHYdJw0wW3kdcsh9/Kn+BRXHLkkklZ51ecPKmI1CQ==}
    engines: {node: '>=6.9.0'}

  '@babel/helper-function-name@7.24.7':
    resolution: {integrity: sha512-FyoJTsj/PEUWu1/TYRiXTIHc8lbw+TDYkZuoE43opPS5TrI7MyONBE1oNvfguEXAD9yhQRrVBnXdXzSLQl9XnA==}
    engines: {node: '>=6.9.0'}

  '@babel/helper-hoist-variables@7.24.7':
    resolution: {integrity: sha512-MJJwhkoGy5c4ehfoRyrJ/owKeMl19U54h27YYftT0o2teQ3FJ3nQUf/I3LlJsX4l3qlw7WRXUmiyajvHXoTubQ==}
    engines: {node: '>=6.9.0'}

  '@babel/helper-module-imports@7.24.7':
    resolution: {integrity: sha512-8AyH3C+74cgCVVXow/myrynrAGv+nTVg5vKu2nZph9x7RcRwzmh0VFallJuFTZ9mx6u4eSdXZfcOzSqTUm0HCA==}
    engines: {node: '>=6.9.0'}

  '@babel/helper-module-transforms@7.24.7':
    resolution: {integrity: sha512-1fuJEwIrp+97rM4RWdO+qrRsZlAeL1lQJoPqtCYWv0NL115XM93hIH4CSRln2w52SqvmY5hqdtauB6QFCDiZNQ==}
    engines: {node: '>=6.9.0'}
    peerDependencies:
      '@babel/core': ^7.0.0

  '@babel/helper-plugin-utils@7.24.7':
    resolution: {integrity: sha512-Rq76wjt7yz9AAc1KnlRKNAi/dMSVWgDRx43FHoJEbcYU6xOWaE2dVPwcdTukJrjxS65GITyfbvEYHvkirZ6uEg==}
    engines: {node: '>=6.9.0'}

  '@babel/helper-simple-access@7.24.7':
    resolution: {integrity: sha512-zBAIvbCMh5Ts+b86r/CjU+4XGYIs+R1j951gxI3KmmxBMhCg4oQMsv6ZXQ64XOm/cvzfU1FmoCyt6+owc5QMYg==}
    engines: {node: '>=6.9.0'}

  '@babel/helper-split-export-declaration@7.24.7':
    resolution: {integrity: sha512-oy5V7pD+UvfkEATUKvIjvIAH/xCzfsFVw7ygW2SI6NClZzquT+mwdTfgfdbUiceh6iQO0CHtCPsyze/MZ2YbAA==}
    engines: {node: '>=6.9.0'}

  '@babel/helper-string-parser@7.24.7':
    resolution: {integrity: sha512-7MbVt6xrwFQbunH2DNQsAP5sTGxfqQtErvBIvIMi6EQnbgUOuVYanvREcmFrOPhoXBrTtjhhP+lW+o5UfK+tDg==}
    engines: {node: '>=6.9.0'}

  '@babel/helper-validator-identifier@7.24.7':
    resolution: {integrity: sha512-rR+PBcQ1SMQDDyF6X0wxtG8QyLCgUB0eRAGguqRLfkCA87l7yAP7ehq8SNj96OOGTO8OBV70KhuFYcIkHXOg0w==}
    engines: {node: '>=6.9.0'}

  '@babel/helper-validator-option@7.24.7':
    resolution: {integrity: sha512-yy1/KvjhV/ZCL+SM7hBrvnZJ3ZuT9OuZgIJAGpPEToANvc3iM6iDvBnRjtElWibHU6n8/LPR/EjX9EtIEYO3pw==}
    engines: {node: '>=6.9.0'}

  '@babel/helpers@7.24.7':
    resolution: {integrity: sha512-NlmJJtvcw72yRJRcnCmGvSi+3jDEg8qFu3z0AFoymmzLx5ERVWyzd9kVXr7Th9/8yIJi2Zc6av4Tqz3wFs8QWg==}
    engines: {node: '>=6.9.0'}

  '@babel/highlight@7.24.7':
    resolution: {integrity: sha512-EStJpq4OuY8xYfhGVXngigBJRWxftKX9ksiGDnmlY3o7B/V7KIAc9X4oiK87uPJSc/vs5L869bem5fhZa8caZw==}
    engines: {node: '>=6.9.0'}

  '@babel/parser@7.24.7':
    resolution: {integrity: sha512-9uUYRm6OqQrCqQdG1iCBwBPZgN8ciDBro2nIOFaiRz1/BCxaI7CNvQbDHvsArAC7Tw9Hda/B3U+6ui9u4HWXPw==}
    engines: {node: '>=6.0.0'}
    hasBin: true

  '@babel/plugin-syntax-jsx@7.24.7':
    resolution: {integrity: sha512-6ddciUPe/mpMnOKv/U+RSd2vvVy+Yw/JfBB0ZHYjEZt9NLHmCUylNYlsbqCCS1Bffjlb0fCwC9Vqz+sBz6PsiQ==}
    engines: {node: '>=6.9.0'}
    peerDependencies:
      '@babel/core': ^7.0.0-0

  '@babel/plugin-transform-react-jsx-self@7.24.7':
    resolution: {integrity: sha512-fOPQYbGSgH0HUp4UJO4sMBFjY6DuWq+2i8rixyUMb3CdGixs/gccURvYOAhajBdKDoGajFr3mUq5rH3phtkGzw==}
    engines: {node: '>=6.9.0'}
    peerDependencies:
      '@babel/core': ^7.0.0-0

  '@babel/plugin-transform-react-jsx-source@7.24.7':
    resolution: {integrity: sha512-J2z+MWzZHVOemyLweMqngXrgGC42jQ//R0KdxqkIz/OrbVIIlhFI3WigZ5fO+nwFvBlncr4MGapd8vTyc7RPNQ==}
    engines: {node: '>=6.9.0'}
    peerDependencies:
      '@babel/core': ^7.0.0-0

  '@babel/plugin-transform-react-jsx@7.24.7':
    resolution: {integrity: sha512-+Dj06GDZEFRYvclU6k4bme55GKBEWUmByM/eoKuqg4zTNQHiApWRhQph5fxQB2wAEFvRzL1tOEj1RJ19wJrhoA==}
    engines: {node: '>=6.9.0'}
    peerDependencies:
      '@babel/core': ^7.0.0-0

  '@babel/runtime@7.24.7':
    resolution: {integrity: sha512-UwgBRMjJP+xv857DCngvqXI3Iq6J4v0wXmwc6sapg+zyhbwmQX67LUEFrkK5tbyJ30jGuG3ZvWpBiB9LCy1kWw==}
    engines: {node: '>=6.9.0'}

  '@babel/template@7.24.7':
    resolution: {integrity: sha512-jYqfPrU9JTF0PmPy1tLYHW4Mp4KlgxJD9l2nP9fD6yT/ICi554DmrWBAEYpIelzjHf1msDP3PxJIRt/nFNfBig==}
    engines: {node: '>=6.9.0'}

  '@babel/traverse@7.24.7':
    resolution: {integrity: sha512-yb65Ed5S/QAcewNPh0nZczy9JdYXkkAbIsEo+P7BE7yO3txAY30Y/oPa3QkQ5It3xVG2kpKMg9MsdxZaO31uKA==}
    engines: {node: '>=6.9.0'}

  '@babel/types@7.24.7':
    resolution: {integrity: sha512-XEFXSlxiG5td2EJRe8vOmRbaXVgfcBlszKujvVmWIK/UpywWljQCfzAv3RQCGujWQ1RD4YYWEAqDXfuJiy8f5Q==}
    engines: {node: '>=6.9.0'}

  '@bcoe/v8-coverage@0.2.3':
    resolution: {integrity: sha512-0hYQ8SB4Db5zvZB4axdMHGwEaQjkZzFjQiN9LVYvIFB2nSUHW9tYpxWriPrWDASIxiaXax83REcLxuSdnGPZtw==}

  '@csstools/css-parser-algorithms@2.6.3':
    resolution: {integrity: sha512-xI/tL2zxzEbESvnSxwFgwvy5HS00oCXxL4MLs6HUiDcYfwowsoQaABKxUElp1ARITrINzBnsECOc1q0eg2GOrA==}
    engines: {node: ^14 || ^16 || >=18}
    peerDependencies:
      '@csstools/css-tokenizer': ^2.3.1

  '@csstools/css-tokenizer@2.3.1':
    resolution: {integrity: sha512-iMNHTyxLbBlWIfGtabT157LH9DUx9X8+Y3oymFEuMj8HNc+rpE3dPFGFgHjpKfjeFDjLjYIAIhXPGvS2lKxL9g==}
    engines: {node: ^14 || ^16 || >=18}

  '@csstools/media-query-list-parser@2.1.11':
    resolution: {integrity: sha512-uox5MVhvNHqitPP+SynrB1o8oPxPMt2JLgp5ghJOWf54WGQ5OKu47efne49r1SWqs3wRP8xSWjnO9MBKxhB1dA==}
    engines: {node: ^14 || ^16 || >=18}
    peerDependencies:
      '@csstools/css-parser-algorithms': ^2.6.3
      '@csstools/css-tokenizer': ^2.3.1

  '@csstools/selector-specificity@3.1.1':
    resolution: {integrity: sha512-a7cxGcJ2wIlMFLlh8z2ONm+715QkPHiyJcxwQlKOz/03GPw1COpfhcmC9wm4xlZfp//jWHNNMwzjtqHXVWU9KA==}
    engines: {node: ^14 || ^16 || >=18}
    peerDependencies:
      postcss-selector-parser: ^6.0.13

  '@dual-bundle/import-meta-resolve@4.1.0':
    resolution: {integrity: sha512-+nxncfwHM5SgAtrVzgpzJOI1ol0PkumhVo469KCf9lUi21IGcY90G98VuHm9VRrUypmAzawAHO9bs6hqeADaVg==}

  '@electron/get@2.0.3':
    resolution: {integrity: sha512-Qkzpg2s9GnVV2I2BjRksUi43U5e6+zaQMcjoJy0C+C5oxaKl+fmckGDQFtRpZpZV0NQekuZZ+tGz7EA9TVnQtQ==}
    engines: {node: '>=12'}

  '@emmetio/abbreviation@2.3.3':
    resolution: {integrity: sha512-mgv58UrU3rh4YgbE/TzgLQwJ3pFsHHhCLqY20aJq+9comytTXUDNGG/SMtSeMJdkpxgXSXunBGLD8Boka3JyVA==}

  '@emmetio/css-abbreviation@2.1.8':
    resolution: {integrity: sha512-s9yjhJ6saOO/uk1V74eifykk2CBYi01STTK3WlXWGOepyKa23ymJ053+DNQjpFcy1ingpaO7AxCcwLvHFY9tuw==}

  '@emmetio/css-parser@0.4.0':
    resolution: {integrity: sha512-z7wkxRSZgrQHXVzObGkXG+Vmj3uRlpM11oCZ9pbaz0nFejvCDmAiNDpY75+wgXOcffKpj4rzGtwGaZxfJKsJxw==}

  '@emmetio/html-matcher@1.3.0':
    resolution: {integrity: sha512-NTbsvppE5eVyBMuyGfVu2CRrLvo7J4YHb6t9sBFLyY03WYhXET37qA4zOYUjBWFCRHO7pS1B9khERtY0f5JXPQ==}

  '@emmetio/scanner@1.0.4':
    resolution: {integrity: sha512-IqRuJtQff7YHHBk4G8YZ45uB9BaAGcwQeVzgj/zj8/UdOhtQpEIupUhSk8dys6spFIWVZVeK20CzGEnqR5SbqA==}

  '@emmetio/stream-reader-utils@0.1.0':
    resolution: {integrity: sha512-ZsZ2I9Vzso3Ho/pjZFsmmZ++FWeEd/txqybHTm4OgaZzdS8V9V/YYWQwg5TC38Z7uLWUV1vavpLLbjJtKubR1A==}

  '@emmetio/stream-reader@2.2.0':
    resolution: {integrity: sha512-fXVXEyFA5Yv3M3n8sUGT7+fvecGrZP4k6FnWWMSZVQf69kAq0LLpaBQLGcPR30m3zMmKYhECP4k/ZkzvhEW5kw==}

  '@esbuild/aix-ppc64@0.19.12':
    resolution: {integrity: sha512-bmoCYyWdEL3wDQIVbcyzRyeKLgk2WtWLTWz1ZIAZF/EGbNOwSA6ew3PftJ1PqMiOOGu0OyFMzG53L0zqIpPeNA==}
    engines: {node: '>=12'}
    cpu: [ppc64]
    os: [aix]

  '@esbuild/aix-ppc64@0.21.5':
    resolution: {integrity: sha512-1SDgH6ZSPTlggy1yI6+Dbkiz8xzpHJEVAlF/AM1tHPLsf5STom9rwtjE4hKAF20FfXXNTFqEYXyJNWh1GiZedQ==}
    engines: {node: '>=12'}
    cpu: [ppc64]
    os: [aix]

  '@esbuild/aix-ppc64@0.21.5':
    resolution: {integrity: sha512-1SDgH6ZSPTlggy1yI6+Dbkiz8xzpHJEVAlF/AM1tHPLsf5STom9rwtjE4hKAF20FfXXNTFqEYXyJNWh1GiZedQ==}
    engines: {node: '>=12'}
    cpu: [ppc64]
    os: [aix]

  '@esbuild/android-arm64@0.19.12':
    resolution: {integrity: sha512-P0UVNGIienjZv3f5zq0DP3Nt2IE/3plFzuaS96vihvD0Hd6H/q4WXUGpCxD/E8YrSXfNyRPbpTq+T8ZQioSuPA==}
    engines: {node: '>=12'}
    cpu: [arm64]
    os: [android]

  '@esbuild/android-arm64@0.21.5':
    resolution: {integrity: sha512-c0uX9VAUBQ7dTDCjq+wdyGLowMdtR/GoC2U5IYk/7D1H1JYC0qseD7+11iMP2mRLN9RcCMRcjC4YMclCzGwS/A==}
    engines: {node: '>=12'}
    cpu: [arm64]
    os: [android]

  '@esbuild/android-arm64@0.21.5':
    resolution: {integrity: sha512-c0uX9VAUBQ7dTDCjq+wdyGLowMdtR/GoC2U5IYk/7D1H1JYC0qseD7+11iMP2mRLN9RcCMRcjC4YMclCzGwS/A==}
    engines: {node: '>=12'}
    cpu: [arm64]
    os: [android]

  '@esbuild/android-arm@0.19.12':
    resolution: {integrity: sha512-qg/Lj1mu3CdQlDEEiWrlC4eaPZ1KztwGJ9B6J+/6G+/4ewxJg7gqj8eVYWvao1bXrqGiW2rsBZFSX3q2lcW05w==}
    engines: {node: '>=12'}
    cpu: [arm]
    os: [android]

  '@esbuild/android-arm@0.21.5':
    resolution: {integrity: sha512-vCPvzSjpPHEi1siZdlvAlsPxXl7WbOVUBBAowWug4rJHb68Ox8KualB+1ocNvT5fjv6wpkX6o/iEpbDrf68zcg==}
    engines: {node: '>=12'}
    cpu: [arm]
    os: [android]

  '@esbuild/android-arm@0.21.5':
    resolution: {integrity: sha512-vCPvzSjpPHEi1siZdlvAlsPxXl7WbOVUBBAowWug4rJHb68Ox8KualB+1ocNvT5fjv6wpkX6o/iEpbDrf68zcg==}
    engines: {node: '>=12'}
    cpu: [arm]
    os: [android]

  '@esbuild/android-x64@0.19.12':
    resolution: {integrity: sha512-3k7ZoUW6Q6YqhdhIaq/WZ7HwBpnFBlW905Fa4s4qWJyiNOgT1dOqDiVAQFwBH7gBRZr17gLrlFCRzF6jFh7Kew==}
    engines: {node: '>=12'}
    cpu: [x64]
    os: [android]

  '@esbuild/android-x64@0.21.5':
    resolution: {integrity: sha512-D7aPRUUNHRBwHxzxRvp856rjUHRFW1SdQATKXH2hqA0kAZb1hKmi02OpYRacl0TxIGz/ZmXWlbZgjwWYaCakTA==}
    engines: {node: '>=12'}
    cpu: [x64]
    os: [android]

  '@esbuild/android-x64@0.21.5':
    resolution: {integrity: sha512-D7aPRUUNHRBwHxzxRvp856rjUHRFW1SdQATKXH2hqA0kAZb1hKmi02OpYRacl0TxIGz/ZmXWlbZgjwWYaCakTA==}
    engines: {node: '>=12'}
    cpu: [x64]
    os: [android]

  '@esbuild/darwin-arm64@0.19.12':
    resolution: {integrity: sha512-B6IeSgZgtEzGC42jsI+YYu9Z3HKRxp8ZT3cqhvliEHovq8HSX2YX8lNocDn79gCKJXOSaEot9MVYky7AKjCs8g==}
    engines: {node: '>=12'}
    cpu: [arm64]
    os: [darwin]

  '@esbuild/darwin-arm64@0.21.5':
    resolution: {integrity: sha512-DwqXqZyuk5AiWWf3UfLiRDJ5EDd49zg6O9wclZ7kUMv2WRFr4HKjXp/5t8JZ11QbQfUS6/cRCKGwYhtNAY88kQ==}
    engines: {node: '>=12'}
    cpu: [arm64]
    os: [darwin]

  '@esbuild/darwin-arm64@0.21.5':
    resolution: {integrity: sha512-DwqXqZyuk5AiWWf3UfLiRDJ5EDd49zg6O9wclZ7kUMv2WRFr4HKjXp/5t8JZ11QbQfUS6/cRCKGwYhtNAY88kQ==}
    engines: {node: '>=12'}
    cpu: [arm64]
    os: [darwin]

  '@esbuild/darwin-x64@0.19.12':
    resolution: {integrity: sha512-hKoVkKzFiToTgn+41qGhsUJXFlIjxI/jSYeZf3ugemDYZldIXIxhvwN6erJGlX4t5h417iFuheZ7l+YVn05N3A==}
    engines: {node: '>=12'}
    cpu: [x64]
    os: [darwin]

  '@esbuild/darwin-x64@0.21.5':
    resolution: {integrity: sha512-se/JjF8NlmKVG4kNIuyWMV/22ZaerB+qaSi5MdrXtd6R08kvs2qCN4C09miupktDitvh8jRFflwGFBQcxZRjbw==}
    engines: {node: '>=12'}
    cpu: [x64]
    os: [darwin]

  '@esbuild/darwin-x64@0.21.5':
    resolution: {integrity: sha512-se/JjF8NlmKVG4kNIuyWMV/22ZaerB+qaSi5MdrXtd6R08kvs2qCN4C09miupktDitvh8jRFflwGFBQcxZRjbw==}
    engines: {node: '>=12'}
    cpu: [x64]
    os: [darwin]

  '@esbuild/freebsd-arm64@0.19.12':
    resolution: {integrity: sha512-4aRvFIXmwAcDBw9AueDQ2YnGmz5L6obe5kmPT8Vd+/+x/JMVKCgdcRwH6APrbpNXsPz+K653Qg8HB/oXvXVukA==}
    engines: {node: '>=12'}
    cpu: [arm64]
    os: [freebsd]

  '@esbuild/freebsd-arm64@0.21.5':
    resolution: {integrity: sha512-5JcRxxRDUJLX8JXp/wcBCy3pENnCgBR9bN6JsY4OmhfUtIHe3ZW0mawA7+RDAcMLrMIZaf03NlQiX9DGyB8h4g==}
    engines: {node: '>=12'}
    cpu: [arm64]
    os: [freebsd]

  '@esbuild/freebsd-arm64@0.21.5':
    resolution: {integrity: sha512-5JcRxxRDUJLX8JXp/wcBCy3pENnCgBR9bN6JsY4OmhfUtIHe3ZW0mawA7+RDAcMLrMIZaf03NlQiX9DGyB8h4g==}
    engines: {node: '>=12'}
    cpu: [arm64]
    os: [freebsd]

  '@esbuild/freebsd-x64@0.19.12':
    resolution: {integrity: sha512-EYoXZ4d8xtBoVN7CEwWY2IN4ho76xjYXqSXMNccFSx2lgqOG/1TBPW0yPx1bJZk94qu3tX0fycJeeQsKovA8gg==}
    engines: {node: '>=12'}
    cpu: [x64]
    os: [freebsd]

  '@esbuild/freebsd-x64@0.21.5':
    resolution: {integrity: sha512-J95kNBj1zkbMXtHVH29bBriQygMXqoVQOQYA+ISs0/2l3T9/kj42ow2mpqerRBxDJnmkUDCaQT/dfNXWX/ZZCQ==}
    engines: {node: '>=12'}
    cpu: [x64]
    os: [freebsd]

  '@esbuild/freebsd-x64@0.21.5':
    resolution: {integrity: sha512-J95kNBj1zkbMXtHVH29bBriQygMXqoVQOQYA+ISs0/2l3T9/kj42ow2mpqerRBxDJnmkUDCaQT/dfNXWX/ZZCQ==}
    engines: {node: '>=12'}
    cpu: [x64]
    os: [freebsd]

  '@esbuild/linux-arm64@0.19.12':
    resolution: {integrity: sha512-EoTjyYyLuVPfdPLsGVVVC8a0p1BFFvtpQDB/YLEhaXyf/5bczaGeN15QkR+O4S5LeJ92Tqotve7i1jn35qwvdA==}
    engines: {node: '>=12'}
    cpu: [arm64]
    os: [linux]

  '@esbuild/linux-arm64@0.21.5':
    resolution: {integrity: sha512-ibKvmyYzKsBeX8d8I7MH/TMfWDXBF3db4qM6sy+7re0YXya+K1cem3on9XgdT2EQGMu4hQyZhan7TeQ8XkGp4Q==}
    engines: {node: '>=12'}
    cpu: [arm64]
    os: [linux]

  '@esbuild/linux-arm64@0.21.5':
    resolution: {integrity: sha512-ibKvmyYzKsBeX8d8I7MH/TMfWDXBF3db4qM6sy+7re0YXya+K1cem3on9XgdT2EQGMu4hQyZhan7TeQ8XkGp4Q==}
    engines: {node: '>=12'}
    cpu: [arm64]
    os: [linux]

  '@esbuild/linux-arm@0.19.12':
    resolution: {integrity: sha512-J5jPms//KhSNv+LO1S1TX1UWp1ucM6N6XuL6ITdKWElCu8wXP72l9MM0zDTzzeikVyqFE6U8YAV9/tFyj0ti+w==}
    engines: {node: '>=12'}
    cpu: [arm]
    os: [linux]

  '@esbuild/linux-arm@0.21.5':
    resolution: {integrity: sha512-bPb5AHZtbeNGjCKVZ9UGqGwo8EUu4cLq68E95A53KlxAPRmUyYv2D6F0uUI65XisGOL1hBP5mTronbgo+0bFcA==}
    engines: {node: '>=12'}
    cpu: [arm]
    os: [linux]

  '@esbuild/linux-arm@0.21.5':
    resolution: {integrity: sha512-bPb5AHZtbeNGjCKVZ9UGqGwo8EUu4cLq68E95A53KlxAPRmUyYv2D6F0uUI65XisGOL1hBP5mTronbgo+0bFcA==}
    engines: {node: '>=12'}
    cpu: [arm]
    os: [linux]

  '@esbuild/linux-ia32@0.19.12':
    resolution: {integrity: sha512-Thsa42rrP1+UIGaWz47uydHSBOgTUnwBwNq59khgIwktK6x60Hivfbux9iNR0eHCHzOLjLMLfUMLCypBkZXMHA==}
    engines: {node: '>=12'}
    cpu: [ia32]
    os: [linux]

  '@esbuild/linux-ia32@0.21.5':
    resolution: {integrity: sha512-YvjXDqLRqPDl2dvRODYmmhz4rPeVKYvppfGYKSNGdyZkA01046pLWyRKKI3ax8fbJoK5QbxblURkwK/MWY18Tg==}
    engines: {node: '>=12'}
    cpu: [ia32]
    os: [linux]

  '@esbuild/linux-ia32@0.21.5':
    resolution: {integrity: sha512-YvjXDqLRqPDl2dvRODYmmhz4rPeVKYvppfGYKSNGdyZkA01046pLWyRKKI3ax8fbJoK5QbxblURkwK/MWY18Tg==}
    engines: {node: '>=12'}
    cpu: [ia32]
    os: [linux]

  '@esbuild/linux-loong64@0.19.12':
    resolution: {integrity: sha512-LiXdXA0s3IqRRjm6rV6XaWATScKAXjI4R4LoDlvO7+yQqFdlr1Bax62sRwkVvRIrwXxvtYEHHI4dm50jAXkuAA==}
    engines: {node: '>=12'}
    cpu: [loong64]
    os: [linux]

  '@esbuild/linux-loong64@0.21.5':
    resolution: {integrity: sha512-uHf1BmMG8qEvzdrzAqg2SIG/02+4/DHB6a9Kbya0XDvwDEKCoC8ZRWI5JJvNdUjtciBGFQ5PuBlpEOXQj+JQSg==}
    engines: {node: '>=12'}
    cpu: [loong64]
    os: [linux]

  '@esbuild/linux-loong64@0.21.5':
    resolution: {integrity: sha512-uHf1BmMG8qEvzdrzAqg2SIG/02+4/DHB6a9Kbya0XDvwDEKCoC8ZRWI5JJvNdUjtciBGFQ5PuBlpEOXQj+JQSg==}
    engines: {node: '>=12'}
    cpu: [loong64]
    os: [linux]

  '@esbuild/linux-mips64el@0.19.12':
    resolution: {integrity: sha512-fEnAuj5VGTanfJ07ff0gOA6IPsvrVHLVb6Lyd1g2/ed67oU1eFzL0r9WL7ZzscD+/N6i3dWumGE1Un4f7Amf+w==}
    engines: {node: '>=12'}
    cpu: [mips64el]
    os: [linux]

  '@esbuild/linux-mips64el@0.21.5':
    resolution: {integrity: sha512-IajOmO+KJK23bj52dFSNCMsz1QP1DqM6cwLUv3W1QwyxkyIWecfafnI555fvSGqEKwjMXVLokcV5ygHW5b3Jbg==}
    engines: {node: '>=12'}
    cpu: [mips64el]
    os: [linux]

  '@esbuild/linux-mips64el@0.21.5':
    resolution: {integrity: sha512-IajOmO+KJK23bj52dFSNCMsz1QP1DqM6cwLUv3W1QwyxkyIWecfafnI555fvSGqEKwjMXVLokcV5ygHW5b3Jbg==}
    engines: {node: '>=12'}
    cpu: [mips64el]
    os: [linux]

  '@esbuild/linux-ppc64@0.19.12':
    resolution: {integrity: sha512-nYJA2/QPimDQOh1rKWedNOe3Gfc8PabU7HT3iXWtNUbRzXS9+vgB0Fjaqr//XNbd82mCxHzik2qotuI89cfixg==}
    engines: {node: '>=12'}
    cpu: [ppc64]
    os: [linux]

  '@esbuild/linux-ppc64@0.21.5':
    resolution: {integrity: sha512-1hHV/Z4OEfMwpLO8rp7CvlhBDnjsC3CttJXIhBi+5Aj5r+MBvy4egg7wCbe//hSsT+RvDAG7s81tAvpL2XAE4w==}
    engines: {node: '>=12'}
    cpu: [ppc64]
    os: [linux]

  '@esbuild/linux-ppc64@0.21.5':
    resolution: {integrity: sha512-1hHV/Z4OEfMwpLO8rp7CvlhBDnjsC3CttJXIhBi+5Aj5r+MBvy4egg7wCbe//hSsT+RvDAG7s81tAvpL2XAE4w==}
    engines: {node: '>=12'}
    cpu: [ppc64]
    os: [linux]

  '@esbuild/linux-riscv64@0.19.12':
    resolution: {integrity: sha512-2MueBrlPQCw5dVJJpQdUYgeqIzDQgw3QtiAHUC4RBz9FXPrskyyU3VI1hw7C0BSKB9OduwSJ79FTCqtGMWqJHg==}
    engines: {node: '>=12'}
    cpu: [riscv64]
    os: [linux]

  '@esbuild/linux-riscv64@0.21.5':
    resolution: {integrity: sha512-2HdXDMd9GMgTGrPWnJzP2ALSokE/0O5HhTUvWIbD3YdjME8JwvSCnNGBnTThKGEB91OZhzrJ4qIIxk/SBmyDDA==}
    engines: {node: '>=12'}
    cpu: [riscv64]
    os: [linux]

  '@esbuild/linux-riscv64@0.21.5':
    resolution: {integrity: sha512-2HdXDMd9GMgTGrPWnJzP2ALSokE/0O5HhTUvWIbD3YdjME8JwvSCnNGBnTThKGEB91OZhzrJ4qIIxk/SBmyDDA==}
    engines: {node: '>=12'}
    cpu: [riscv64]
    os: [linux]

  '@esbuild/linux-s390x@0.19.12':
    resolution: {integrity: sha512-+Pil1Nv3Umes4m3AZKqA2anfhJiVmNCYkPchwFJNEJN5QxmTs1uzyy4TvmDrCRNT2ApwSari7ZIgrPeUx4UZDg==}
    engines: {node: '>=12'}
    cpu: [s390x]
    os: [linux]

  '@esbuild/linux-s390x@0.21.5':
    resolution: {integrity: sha512-zus5sxzqBJD3eXxwvjN1yQkRepANgxE9lgOW2qLnmr8ikMTphkjgXu1HR01K4FJg8h1kEEDAqDcZQtbrRnB41A==}
    engines: {node: '>=12'}
    cpu: [s390x]
    os: [linux]

  '@esbuild/linux-s390x@0.21.5':
    resolution: {integrity: sha512-zus5sxzqBJD3eXxwvjN1yQkRepANgxE9lgOW2qLnmr8ikMTphkjgXu1HR01K4FJg8h1kEEDAqDcZQtbrRnB41A==}
    engines: {node: '>=12'}
    cpu: [s390x]
    os: [linux]

  '@esbuild/linux-x64@0.19.12':
    resolution: {integrity: sha512-B71g1QpxfwBvNrfyJdVDexenDIt1CiDN1TIXLbhOw0KhJzE78KIFGX6OJ9MrtC0oOqMWf+0xop4qEU8JrJTwCg==}
    engines: {node: '>=12'}
    cpu: [x64]
    os: [linux]

  '@esbuild/linux-x64@0.21.5':
    resolution: {integrity: sha512-1rYdTpyv03iycF1+BhzrzQJCdOuAOtaqHTWJZCWvijKD2N5Xu0TtVC8/+1faWqcP9iBCWOmjmhoH94dH82BxPQ==}
    engines: {node: '>=12'}
    cpu: [x64]
    os: [linux]

  '@esbuild/linux-x64@0.21.5':
    resolution: {integrity: sha512-1rYdTpyv03iycF1+BhzrzQJCdOuAOtaqHTWJZCWvijKD2N5Xu0TtVC8/+1faWqcP9iBCWOmjmhoH94dH82BxPQ==}
    engines: {node: '>=12'}
    cpu: [x64]
    os: [linux]

  '@esbuild/netbsd-x64@0.19.12':
    resolution: {integrity: sha512-3ltjQ7n1owJgFbuC61Oj++XhtzmymoCihNFgT84UAmJnxJfm4sYCiSLTXZtE00VWYpPMYc+ZQmB6xbSdVh0JWA==}
    engines: {node: '>=12'}
    cpu: [x64]
    os: [netbsd]

  '@esbuild/netbsd-x64@0.21.5':
    resolution: {integrity: sha512-Woi2MXzXjMULccIwMnLciyZH4nCIMpWQAs049KEeMvOcNADVxo0UBIQPfSmxB3CWKedngg7sWZdLvLczpe0tLg==}
    engines: {node: '>=12'}
    cpu: [x64]
    os: [netbsd]

  '@esbuild/netbsd-x64@0.21.5':
    resolution: {integrity: sha512-Woi2MXzXjMULccIwMnLciyZH4nCIMpWQAs049KEeMvOcNADVxo0UBIQPfSmxB3CWKedngg7sWZdLvLczpe0tLg==}
    engines: {node: '>=12'}
    cpu: [x64]
    os: [netbsd]

  '@esbuild/openbsd-x64@0.19.12':
    resolution: {integrity: sha512-RbrfTB9SWsr0kWmb9srfF+L933uMDdu9BIzdA7os2t0TXhCRjrQyCeOt6wVxr79CKD4c+p+YhCj31HBkYcXebw==}
    engines: {node: '>=12'}
    cpu: [x64]
    os: [openbsd]

  '@esbuild/openbsd-x64@0.21.5':
    resolution: {integrity: sha512-HLNNw99xsvx12lFBUwoT8EVCsSvRNDVxNpjZ7bPn947b8gJPzeHWyNVhFsaerc0n3TsbOINvRP2byTZ5LKezow==}
    engines: {node: '>=12'}
    cpu: [x64]
    os: [openbsd]

  '@esbuild/openbsd-x64@0.21.5':
    resolution: {integrity: sha512-HLNNw99xsvx12lFBUwoT8EVCsSvRNDVxNpjZ7bPn947b8gJPzeHWyNVhFsaerc0n3TsbOINvRP2byTZ5LKezow==}
    engines: {node: '>=12'}
    cpu: [x64]
    os: [openbsd]

  '@esbuild/sunos-x64@0.19.12':
    resolution: {integrity: sha512-HKjJwRrW8uWtCQnQOz9qcU3mUZhTUQvi56Q8DPTLLB+DawoiQdjsYq+j+D3s9I8VFtDr+F9CjgXKKC4ss89IeA==}
    engines: {node: '>=12'}
    cpu: [x64]
    os: [sunos]

  '@esbuild/sunos-x64@0.21.5':
    resolution: {integrity: sha512-6+gjmFpfy0BHU5Tpptkuh8+uw3mnrvgs+dSPQXQOv3ekbordwnzTVEb4qnIvQcYXq6gzkyTnoZ9dZG+D4garKg==}
    engines: {node: '>=12'}
    cpu: [x64]
    os: [sunos]

  '@esbuild/sunos-x64@0.21.5':
    resolution: {integrity: sha512-6+gjmFpfy0BHU5Tpptkuh8+uw3mnrvgs+dSPQXQOv3ekbordwnzTVEb4qnIvQcYXq6gzkyTnoZ9dZG+D4garKg==}
    engines: {node: '>=12'}
    cpu: [x64]
    os: [sunos]

  '@esbuild/win32-arm64@0.19.12':
    resolution: {integrity: sha512-URgtR1dJnmGvX864pn1B2YUYNzjmXkuJOIqG2HdU62MVS4EHpU2946OZoTMnRUHklGtJdJZ33QfzdjGACXhn1A==}
    engines: {node: '>=12'}
    cpu: [arm64]
    os: [win32]

  '@esbuild/win32-arm64@0.21.5':
    resolution: {integrity: sha512-Z0gOTd75VvXqyq7nsl93zwahcTROgqvuAcYDUr+vOv8uHhNSKROyU961kgtCD1e95IqPKSQKH7tBTslnS3tA8A==}
    engines: {node: '>=12'}
    cpu: [arm64]
    os: [win32]

  '@esbuild/win32-arm64@0.21.5':
    resolution: {integrity: sha512-Z0gOTd75VvXqyq7nsl93zwahcTROgqvuAcYDUr+vOv8uHhNSKROyU961kgtCD1e95IqPKSQKH7tBTslnS3tA8A==}
    engines: {node: '>=12'}
    cpu: [arm64]
    os: [win32]

  '@esbuild/win32-ia32@0.19.12':
    resolution: {integrity: sha512-+ZOE6pUkMOJfmxmBZElNOx72NKpIa/HFOMGzu8fqzQJ5kgf6aTGrcJaFsNiVMH4JKpMipyK+7k0n2UXN7a8YKQ==}
    engines: {node: '>=12'}
    cpu: [ia32]
    os: [win32]

  '@esbuild/win32-ia32@0.21.5':
    resolution: {integrity: sha512-SWXFF1CL2RVNMaVs+BBClwtfZSvDgtL//G/smwAc5oVK/UPu2Gu9tIaRgFmYFFKrmg3SyAjSrElf0TiJ1v8fYA==}
    engines: {node: '>=12'}
    cpu: [ia32]
    os: [win32]

  '@esbuild/win32-ia32@0.21.5':
    resolution: {integrity: sha512-SWXFF1CL2RVNMaVs+BBClwtfZSvDgtL//G/smwAc5oVK/UPu2Gu9tIaRgFmYFFKrmg3SyAjSrElf0TiJ1v8fYA==}
    engines: {node: '>=12'}
    cpu: [ia32]
    os: [win32]

  '@esbuild/win32-x64@0.19.12':
    resolution: {integrity: sha512-T1QyPSDCyMXaO3pzBkF96E8xMkiRYbUEZADd29SyPGabqxMViNoii+NcK7eWJAEoU6RZyEm5lVSIjTmcdoB9HA==}
    engines: {node: '>=12'}
    cpu: [x64]
    os: [win32]

  '@esbuild/win32-x64@0.21.5':
    resolution: {integrity: sha512-tQd/1efJuzPC6rCFwEvLtci/xNFcTZknmXs98FYDfGE4wP9ClFV98nyKrzJKVPMhdDnjzLhdUyMX4PsQAPjwIw==}
    engines: {node: '>=12'}
    cpu: [x64]
    os: [win32]

  '@esbuild/win32-x64@0.21.5':
    resolution: {integrity: sha512-tQd/1efJuzPC6rCFwEvLtci/xNFcTZknmXs98FYDfGE4wP9ClFV98nyKrzJKVPMhdDnjzLhdUyMX4PsQAPjwIw==}
    engines: {node: '>=12'}
    cpu: [x64]
    os: [win32]

  '@eslint-community/eslint-utils@4.4.0':
    resolution: {integrity: sha512-1/sA4dwrzBAyeUoQ6oxahHKmrZvsnLCg4RfxW3ZFGGmQkSNQPFNLV9CUEFQP1x9EYXHTo5p6xdhZM1Ne9p/AfA==}
    engines: {node: ^12.22.0 || ^14.17.0 || >=16.0.0}
    peerDependencies:
      eslint: ^9.6.0

  '@eslint-community/regexpp@4.10.1':
    resolution: {integrity: sha512-Zm2NGpWELsQAD1xsJzGQpYfvICSsFkEpU0jxBjfdC6uNEWXcHnfs9hScFWtXVDVl+rBQJGrl4g1vcKIejpH9dA==}
    engines: {node: ^12.0.0 || ^14.0.0 || >=16.0.0}

  '@eslint-community/regexpp@4.11.0':
    resolution: {integrity: sha512-G/M/tIiMrTAxEWRfLfQJMmGNX28IxBg4PBz8XqQhqUHLFI6TL2htpIB1iQCj144V5ee/JaKyT9/WZ0MGZWfA7A==}
    engines: {node: ^12.0.0 || ^14.0.0 || >=16.0.0}

  '@eslint/compat@1.0.3':
    resolution: {integrity: sha512-9RaroPQaU2+SDcWav1YfuipwqnHccoiXZdUsicRQsQ/vH2wkEmRVcj344GapG/FnCeZRtqj0n6PshI+s9xkkAQ==}
    engines: {node: ^18.18.0 || ^20.9.0 || >=21.1.0}

  '@eslint/config-array@0.17.0':
    resolution: {integrity: sha512-A68TBu6/1mHHuc5YJL0U0VVeGNiklLAL6rRmhTCP2B5XjWLMnrX+HkO+IAXyHvks5cyyY1jjK5ITPQ1HGS2EVA==}
    engines: {node: ^18.18.0 || ^20.9.0 || >=21.1.0}

  '@eslint/eslintrc@3.1.0':
    resolution: {integrity: sha512-4Bfj15dVJdoy3RfZmmo86RK1Fwzn6SstsvK9JS+BaVKqC6QQQQyXekNaC+g+LKNgkQ+2VhGAzm6hO40AhMR3zQ==}
    engines: {node: ^18.18.0 || ^20.9.0 || >=21.1.0}

  '@eslint/js@9.4.0':
    resolution: {integrity: sha512-fdI7VJjP3Rvc70lC4xkFXHB0fiPeojiL1PxVG6t1ZvXQrarj893PweuBTujxDUFk0Fxj4R7PIIAZ/aiiyZPZcg==}
    engines: {node: ^18.18.0 || ^20.9.0 || >=21.1.0}

  '@eslint/js@9.6.0':
    resolution: {integrity: sha512-D9B0/3vNg44ZeWbYMpBoXqNP4j6eQD5vNwIlGAuFRRzK/WtT/jvDQW3Bi9kkf3PMDMlM7Yi+73VLUsn5bJcl8A==}
    engines: {node: ^18.18.0 || ^20.9.0 || >=21.1.0}

  '@eslint/object-schema@2.1.4':
    resolution: {integrity: sha512-BsWiH1yFGjXXS2yvrf5LyuoSIIbPrGUWob917o+BTKuZ7qJdxX8aJLRxs1fS9n6r7vESrq1OUqb68dANcFXuQQ==}
    engines: {node: ^18.18.0 || ^20.9.0 || >=21.1.0}

  '@fontsource-variable/inter@5.0.18':
    resolution: {integrity: sha512-rJzSrtJ3b7djiGFvRuTe6stDfbYJGhdQSfn2SI2WfXviee7Er0yKAHE5u7FU7OWVQQQ1x3+cxdmx9NdiAkcrcA==}

  '@fontsource/inter@5.0.18':
    resolution: {integrity: sha512-YCsoYPTcs713sI7tLtxaPrIhXAXvEetGg5Ry02ivA8qUOb3fQHojbK/X9HLD5OOKvFUNR2Ynkwb1kR1hVKQHpw==}

  '@grpc/grpc-js@1.10.10':
    resolution: {integrity: sha512-HPa/K5NX6ahMoeBv15njAc/sfF4/jmiXLar9UlC2UfHFKZzsCVLc3wbe7+7qua7w9VPh2/L6EBxyAV7/E8Wftg==}
    engines: {node: '>=12.10.0'}

  '@grpc/proto-loader@0.7.13':
    resolution: {integrity: sha512-AiXO/bfe9bmxBjxxtYxFAXGZvMaN5s8kO+jBHAJCON8rJoB5YS/D6X7ZNc6XQkuHNmyl4CYaMI1fJ/Gn27RGGw==}
    engines: {node: '>=6'}
    hasBin: true

  '@hapi/b64@5.0.0':
    resolution: {integrity: sha512-ngu0tSEmrezoiIaNGG6rRvKOUkUuDdf4XTPnONHGYfSGRmDqPZX5oJL6HAdKTo1UQHECbdB4OzhWrfgVppjHUw==}

  '@hapi/boom@9.1.4':
    resolution: {integrity: sha512-Ls1oH8jaN1vNsqcaHVYJrKmgMcKsC1wcp8bujvXrHaAqD2iDYq3HoOwsxwo09Cuda5R5nC0o0IxlrlTuvPuzSw==}

  '@hapi/bourne@2.1.0':
    resolution: {integrity: sha512-i1BpaNDVLJdRBEKeJWkVO6tYX6DMFBuwMhSuWqLsY4ufeTKGVuV5rBsUhxPayXqnnWHgXUAmWK16H/ykO5Wj4Q==}

  '@hapi/cryptiles@5.1.0':
    resolution: {integrity: sha512-fo9+d1Ba5/FIoMySfMqPBR/7Pa29J2RsiPrl7bkwo5W5o+AN1dAYQRi4SPrPwwVxVGKjgLOEWrsvt1BonJSfLA==}
    engines: {node: '>=12.0.0'}

  '@hapi/hoek@9.3.0':
    resolution: {integrity: sha512-/c6rf4UJlmHlC9b5BaNvzAcFv7HZ2QHaV0D4/HNlBdvFnvQq8RI4kYdhyPCl7Xj+oWvTWQ8ujhqS53LIgAe6KQ==}

  '@hapi/iron@6.0.0':
    resolution: {integrity: sha512-zvGvWDufiTGpTJPG1Y/McN8UqWBu0k/xs/7l++HVU535NLHXsHhy54cfEMdW7EjwKfbBfM9Xy25FmTiobb7Hvw==}

  '@hapi/podium@4.1.3':
    resolution: {integrity: sha512-ljsKGQzLkFqnQxE7qeanvgGj4dejnciErYd30dbrYzUOF/FyS/DOF97qcrT3bhoVwCYmxa6PEMhxfCPlnUcD2g==}

  '@hapi/teamwork@5.1.1':
    resolution: {integrity: sha512-1oPx9AE5TIv+V6Ih54RP9lTZBso3rP8j4Xhb6iSVwPXtAM+sDopl5TFMv5Paw73UnpZJ9gjcrTE1BXrWt9eQrg==}
    engines: {node: '>=12.0.0'}

  '@hapi/topo@5.1.0':
    resolution: {integrity: sha512-foQZKJig7Ob0BMAYBfcJk8d77QtOe7Wo4ox7ff1lQYoNNAb6jwcY1ncdoy2e9wQZzvNy7ODZCYJkK8kzmcAnAg==}

  '@hapi/validate@1.1.3':
    resolution: {integrity: sha512-/XMR0N0wjw0Twzq2pQOzPBZlDzkekGcoCtzO314BpIEsbXdYGthQUbxgkGDf4nhk1+IPDAsXqWjMohRQYO06UA==}

  '@humanwhocodes/module-importer@1.0.1':
    resolution: {integrity: sha512-bxveV4V8v5Yb4ncFTT3rPSgZBOpCkjfK0y4oVVVJwIuDVBRMDXrPyXRL988i5ap9m9bnyEEjWfm5WkBmtffLfA==}
    engines: {node: '>=12.22'}

  '@humanwhocodes/retry@0.3.0':
    resolution: {integrity: sha512-d2CGZR2o7fS6sWB7DG/3a95bGKQyHMACZ5aW8qGkkqQpUoZV6C0X7Pc7l4ZNMZkfNBf4VWNe9E1jRsf0G146Ew==}
    engines: {node: '>=18.18'}

  '@icons/material@0.2.4':
    resolution: {integrity: sha512-QPcGmICAPbGLGb6F/yNf/KzKqvFx8z5qx3D1yFqVAjoFmXK35EgyW+cJ57Te3CNsmzblwtzakLGFqHPqrfb4Tw==}
    peerDependencies:
      react: ^18.2.0

  '@istanbuljs/schema@0.1.3':
    resolution: {integrity: sha512-ZXRY4jNvVgSVQ8DL3LTcakaAtXwTVUxE81hslsyD2AtoXW/wVob10HkOJ1X/pAlcI7D+2YoZKg5do8G/w6RYgA==}
    engines: {node: '>=8'}

  '@jest/schemas@29.6.3':
    resolution: {integrity: sha512-mo5j5X+jIZmJQveBKeS/clAueipV7KgiX1vMgCxam1RNYiqE1w62n0/tJJnHtjW8ZHcQco5gY85jA3mi0L+nSA==}
    engines: {node: ^14.15.0 || ^16.10.0 || >=18.0.0}

  '@johnsoncodehk/vscode-html-languageservice@5.2.0-34a5462':
    resolution: {integrity: sha512-etqLfpSJ5zaw76KUNF603be6d6QsiQPmaHr9FKEp4zhLZJzWCCMH6Icak7MtLUFLZLMpL761mZNImi/joBo1ZA==}

  '@jridgewell/gen-mapping@0.3.5':
    resolution: {integrity: sha512-IzL8ZoEDIBRWEzlCcRhOaCupYyN5gdIK+Q6fbFdPDg6HqX6jpkItn7DFIpW9LQzXG6Df9sA7+OKnq0qlz/GaQg==}
    engines: {node: '>=6.0.0'}

  '@jridgewell/resolve-uri@3.1.2':
    resolution: {integrity: sha512-bRISgCIjP20/tbWSPWMEi54QVPRZExkuD9lJL+UIxUKtwVJA8wW1Trb1jMs1RFXo1CBTNZ/5hpC9QvmKWdopKw==}
    engines: {node: '>=6.0.0'}

  '@jridgewell/set-array@1.2.1':
    resolution: {integrity: sha512-R8gLRTZeyp03ymzP/6Lil/28tGeGEzhx1q2k703KGWRAI1VdvPIXdG70VJc2pAMw3NA6JKL5hhFu1sJX0Mnn/A==}
    engines: {node: '>=6.0.0'}

  '@jridgewell/sourcemap-codec@1.4.15':
    resolution: {integrity: sha512-eF2rxCRulEKXHTRiDrDy6erMYWqNw4LPdQ8UQA4huuxaQsVeRPFl2oM8oDGxMFhJUWZf9McpLtJasDDZb/Bpeg==}

  '@jridgewell/trace-mapping@0.3.25':
    resolution: {integrity: sha512-vNk6aEwybGtawWmy/PzwnGDOjCkLWSD2wqvjGGAgOAwCGWySYXfYoxt00IJkTF+8Lb57DwOb3Aa0o9CApepiYQ==}

  '@js-sdsl/ordered-map@4.4.2':
    resolution: {integrity: sha512-iUKgm52T8HOE/makSxjqoWhe95ZJA1/G1sYsGev2JDKUSS14KAgg1LHb+Ba+IPow0xflbnSkOsZcO08C7w1gYw==}

  '@juggle/resize-observer@3.4.0':
    resolution: {integrity: sha512-dfLbk+PwWvFzSxwk3n5ySL0hfBog779o8h68wK/7/APo/7cgyWp5jcXockbxdk5kFRkbeXWm4Fbi9FrdN381sA==}

  '@mapbox/node-pre-gyp@1.0.11':
    resolution: {integrity: sha512-Yhlar6v9WQgUp/He7BdgzOz8lqMQ8sU+jkCq7Wx8Myc5YFJLbEe7lgui/V7G1qB1DJykHSGwreceSaD60Y0PUQ==}
    hasBin: true

  '@mdx-js/mdx@3.0.1':
    resolution: {integrity: sha512-eIQ4QTrOWyL3LWEe/bu6Taqzq2HQvHcyTMaOrI95P2/LmJE7AsfPfgJGuFLPVqBUE1BC1rik3VIhU+s9u72arA==}

  '@microsoft/api-extractor-model@7.28.13':
    resolution: {integrity: sha512-39v/JyldX4MS9uzHcdfmjjfS6cYGAoXV+io8B5a338pkHiSt+gy2eXQ0Q7cGFJ7quSa1VqqlMdlPrB6sLR/cAw==}

  '@microsoft/api-extractor@7.43.0':
    resolution: {integrity: sha512-GFhTcJpB+MI6FhvXEI9b2K0snulNLWHqC/BbcJtyNYcKUiw7l3Lgis5ApsYncJ0leALX7/of4XfmXk+maT111w==}
    hasBin: true

  '@microsoft/tsdoc-config@0.16.2':
    resolution: {integrity: sha512-OGiIzzoBLgWWR0UdRJX98oYO+XKGf7tiK4Zk6tQ/E4IJqGCe7dvkTvgDZV5cFJUzLGDOjeAXrnZoA6QkVySuxw==}

  '@microsoft/tsdoc@0.14.2':
    resolution: {integrity: sha512-9b8mPpKrfeGRuhFH5iO1iwCLeIIsV6+H1sRfxbkoGXIyQE2BTsPd9zqSqQJ+pv5sJ/hT5M1zvOFL02MnEezFug==}

  '@nodelib/fs.scandir@2.1.5':
    resolution: {integrity: sha512-vq24Bq3ym5HEQm2NKCr3yXDwjc7vTsEThRDnkp2DK9p1uqLR+DHurm/NOTo0KG7HYHU7eppKZj3MyqYuMBf62g==}
    engines: {node: '>= 8'}

  '@nodelib/fs.stat@2.0.5':
    resolution: {integrity: sha512-RkhPPp2zrqDAQA/2jNhnztcPAlv64XdhIp7a7454A5ovI7Bukxgt7MX7udwAu3zg1DcpPU0rz3VV1SeaqvY4+A==}
    engines: {node: '>= 8'}

  '@nodelib/fs.walk@1.2.8':
    resolution: {integrity: sha512-oGB+UxlgWcgQkgwo8GcEGwemoTFt3FIO9ababBmaGwXIoBKZ+GTy0pP185beGg7Llih/NSHSV2XAs1lnznocSg==}
    engines: {node: '>= 8'}

  '@opentelemetry/api-logs@0.46.0':
    resolution: {integrity: sha512-+9BcqfiEDGPXEIo+o3tso/aqGM5dGbGwAkGVp3FPpZ8GlkK1YlaKRd9gMVyPaeRATwvO5wYGGnCsAc/sMMM9Qw==}
    engines: {node: '>=14'}

  '@opentelemetry/api-logs@0.48.0':
    resolution: {integrity: sha512-1/aMiU4Eqo3Zzpfwu51uXssp5pzvHFObk8S9pKAiXb1ne8pvg1qxBQitYL1XUiAMEXFzgjaidYG2V6624DRhhw==}
    engines: {node: '>=14'}

  '@opentelemetry/api-logs@0.50.0':
    resolution: {integrity: sha512-JdZuKrhOYggqOpUljAq4WWNi5nB10PmgoF0y2CvedLGXd0kSawb/UBnWT8gg1ND3bHCNHStAIVT0ELlxJJRqrA==}
    engines: {node: '>=14'}

  '@opentelemetry/api@1.7.0':
    resolution: {integrity: sha512-AdY5wvN0P2vXBi3b29hxZgSFvdhdxPB9+f0B6s//P9Q8nibRWeA3cHm8UmLpio9ABigkVHJ5NMPk+Mz8VCCyrw==}
    engines: {node: '>=8.0.0'}

  '@opentelemetry/api@1.8.0':
    resolution: {integrity: sha512-I/s6F7yKUDdtMsoBWXJe8Qz40Tui5vsuKCWJEWVL+5q9sSWRzzx6v2KeNsOBEwd94j0eWkpWCH4yB6rZg9Mf0w==}
    engines: {node: '>=8.0.0'}

  '@opentelemetry/auto-instrumentations-node@0.40.3':
    resolution: {integrity: sha512-MgBCzpFU4FBQEsXPgt5driYzxErf2JGntQ8Amtc94sqrnvq+FKdEBa6vxOpZlPM+c4Xr6tPpAT1ecTBV8U87hw==}
    engines: {node: '>=14'}
    peerDependencies:
      '@opentelemetry/api': ^1.4.1

  '@opentelemetry/context-async-hooks@1.19.0':
    resolution: {integrity: sha512-0i1ECOc9daKK3rjUgDDXf0GDD5XfCou5lXnt2DALIc2qKoruPPcesobNKE54laSVUWnC3jX26RzuOa31g0V32A==}
    engines: {node: '>=14'}
    peerDependencies:
      '@opentelemetry/api': '>=1.0.0 <1.8.0'

  '@opentelemetry/context-async-hooks@1.21.0':
    resolution: {integrity: sha512-t0iulGPiMjG/NrSjinPQoIf8ST/o9V0dGOJthfrFporJlNdlKIQPfC7lkrV+5s2dyBThfmSbJlp/4hO1eOcDXA==}
    engines: {node: '>=14'}
    peerDependencies:
      '@opentelemetry/api': '>=1.0.0 <1.8.0'

  '@opentelemetry/context-zone-peer-dep@1.23.0':
    resolution: {integrity: sha512-3ia5w2y3CGHIhMSggttliGbeRBWclIyMMXdfRCcit1NHg1ocieA9qYxyUEetbOvPrQpoti3O3k+5eyQUv7r8nw==}
    engines: {node: '>=14'}
    peerDependencies:
      '@opentelemetry/api': '>=1.0.0 <1.9.0'
      zone.js: ^0.10.2 || ^0.11.0 || ^0.13.0 || ^0.14.0

  '@opentelemetry/context-zone@1.23.0':
    resolution: {integrity: sha512-7piNTrpH+gZNMDDOHIJXCSwp0Xslh3R96HWH5HwXw+4PykR4+jVoXvd6jziQxudX9rFAfu2B64A10DHs4ZWrfA==}
    engines: {node: '>=14'}

  '@opentelemetry/core@1.19.0':
    resolution: {integrity: sha512-w42AukJh3TP8R0IZZOVJVM/kMWu8g+lm4LzT70WtuKqhwq7KVhcDzZZuZinWZa6TtQCl7Smt2wolEYzpHabOgw==}
    engines: {node: '>=14'}
    peerDependencies:
      '@opentelemetry/api': '>=1.0.0 <1.8.0'

  '@opentelemetry/core@1.21.0':
    resolution: {integrity: sha512-KP+OIweb3wYoP7qTYL/j5IpOlu52uxBv5M4+QhSmmUfLyTgu1OIS71msK3chFo1D6Y61BIH3wMiMYRCxJCQctA==}
    engines: {node: '>=14'}
    peerDependencies:
      '@opentelemetry/api': '>=1.0.0 <1.8.0'

  '@opentelemetry/core@1.23.0':
    resolution: {integrity: sha512-hdQ/a9TMzMQF/BO8Cz1juA43/L5YGtCSiKoOHmrTEf7VMDAZgy8ucpWx3eQTnQ3gBloRcWtzvcrMZABC3PTSKQ==}
    engines: {node: '>=14'}
    peerDependencies:
      '@opentelemetry/api': '>=1.0.0 <1.9.0'

  '@opentelemetry/core@1.25.1':
    resolution: {integrity: sha512-GeT/l6rBYWVQ4XArluLVB6WWQ8flHbdb6r2FCHC3smtdOAbrJBIv35tpV/yp9bmYUJf+xmZpu9DRTIeJVhFbEQ==}
    engines: {node: '>=14'}
    peerDependencies:
      '@opentelemetry/api': '>=1.0.0 <1.10.0'

  '@opentelemetry/exporter-logs-otlp-http@0.48.0':
    resolution: {integrity: sha512-Glxl0ZmyHqykGjcv5T4HMvw4fQVZoiCV0oMolPgXBBnuTuOHS/dEdoGX6hNp4Xqw55YALM/CJocHwkRqBQnPgw==}
    engines: {node: '>=14'}
    peerDependencies:
      '@opentelemetry/api': ^1.0.0

  '@opentelemetry/exporter-metrics-otlp-http@0.48.0':
    resolution: {integrity: sha512-lZ0gah/WjPpUBVR2Qml8GHraLznsXEpmIS897vdL2IXCxJzGev7sCb9IwAiq89+MgHkuGUWhTWFB2frKrqX1sA==}
    engines: {node: '>=14'}
    peerDependencies:
      '@opentelemetry/api': ^1.3.0

  '@opentelemetry/exporter-trace-otlp-grpc@0.46.0':
    resolution: {integrity: sha512-kR4kehnfIhv7v/2MuNYfrlh9A/ZtQofwCzurTIplornUjdzhKDGgjui1NkNTqTfM1QkqfCiavGsf5hwocx29bA==}
    engines: {node: '>=14'}
    peerDependencies:
      '@opentelemetry/api': ^1.0.0

  '@opentelemetry/exporter-trace-otlp-grpc@0.48.0':
    resolution: {integrity: sha512-+qRQXUbdRW6aNRT5yWOG3G6My1VxxKeqgUyLkkdIjkT20lvymjiN2RpBfGMtAf/oqnuRknf9snFl9VSIO2gniw==}
    engines: {node: '>=14'}
    peerDependencies:
      '@opentelemetry/api': ^1.0.0

  '@opentelemetry/exporter-trace-otlp-http@0.46.0':
    resolution: {integrity: sha512-vZ2pYOB+qrQ+jnKPY6Gnd58y1k/Ti//Ny6/XsSX7/jED0X77crtSVgC6N5UA0JiGJOh6QB2KE9gaH99010XHzg==}
    engines: {node: '>=14'}
    peerDependencies:
      '@opentelemetry/api': ^1.0.0

  '@opentelemetry/exporter-trace-otlp-http@0.48.0':
    resolution: {integrity: sha512-QEZKbfWqXrbKVpr2PHd4KyKI0XVOhUYC+p2RPV8s+2K5QzZBE3+F9WlxxrXDfkrvGmpQAZytBoHQQYA3AGOtpw==}
    engines: {node: '>=14'}
    peerDependencies:
      '@opentelemetry/api': ^1.0.0

  '@opentelemetry/exporter-trace-otlp-proto@0.46.0':
    resolution: {integrity: sha512-A7PftDM57w1TLiirrhi8ceAnCpYkpUBObELdn239IyYF67zwngImGfBLf5Yo3TTAOA2Oj1TL76L8zWVL8W+Suw==}
    engines: {node: '>=14'}
    peerDependencies:
      '@opentelemetry/api': ^1.0.0

  '@opentelemetry/exporter-trace-otlp-proto@0.48.0':
    resolution: {integrity: sha512-hVXr/8DYlAKAzQYMsCf3ZsGweS6NTK3IHIEqmLokJZYcvJQBEEazeAdISfrL/utWnapg1Qnpw8u+W6SpxNzmTw==}
    engines: {node: '>=14'}
    peerDependencies:
      '@opentelemetry/api': ^1.0.0

  '@opentelemetry/exporter-zipkin@1.19.0':
    resolution: {integrity: sha512-TY1fy4JiOBN5a8T9fknqTMcz0DXIeFBr6sklaLCgwtj+G699a5R4CekNwpeM7DHSwC44UMX7gljO2I6dYsTS3A==}
    engines: {node: '>=14'}
    peerDependencies:
      '@opentelemetry/api': ^1.0.0

  '@opentelemetry/exporter-zipkin@1.21.0':
    resolution: {integrity: sha512-J0ejrOx52s1PqvjNalIHvY/4v9ZxR2r7XS7WZbwK3qpVYZlGVq5V1+iCNweqsKnb/miUt/4TFvJBc9f5Q/kGcA==}
    engines: {node: '>=14'}
    peerDependencies:
      '@opentelemetry/api': ^1.0.0

  '@opentelemetry/id-generator-aws-xray@1.2.2':
    resolution: {integrity: sha512-IKTqub5m/yI9+Cn4LJS+GbQrG7Ode9OWAmfJENmCMFTR5J2qGM7VOFaNpQFMICr7Wo8SUtgoJNbTxaQZ9AdMMA==}
    engines: {node: '>=14'}
    peerDependencies:
      '@opentelemetry/api': ^1.0.0

  '@opentelemetry/instrumentation-amqplib@0.33.5':
    resolution: {integrity: sha512-WQ/XPzNLOHL3fpsmgoQUkiKCkJ09hvPN8wGrGzzOHMiJ5/3LqvfvxsJ4Rcd6aWkA4il3hEfpl+V0VF0t/DP65A==}
    engines: {node: '>=14'}
    peerDependencies:
      '@opentelemetry/api': ^1.3.0

  '@opentelemetry/instrumentation-aws-lambda@0.37.4':
    resolution: {integrity: sha512-/wdZwUalIWAbxeycvmE+25c1xCMhe5EUuj8bN0MWWN3L8N2SYvfv6DmiRgwrTIPXRgIyFugh2udNiF4MezZN4Q==}
    engines: {node: '>=14'}
    peerDependencies:
      '@opentelemetry/api': ^1.3.0

  '@opentelemetry/instrumentation-aws-sdk@0.37.2':
    resolution: {integrity: sha512-eFHHOk0P9EFQ9Ho+2w7KH9R8cH7hut0/ePSsrk0nAM6Tiq2lBPeHn8ialCWESAA9jSjy+iuDelwmqAEXEe+jrg==}
    engines: {node: '>=14'}
    peerDependencies:
      '@opentelemetry/api': ^1.3.0

  '@opentelemetry/instrumentation-bunyan@0.34.1':
    resolution: {integrity: sha512-+eshbCFr2dkUYO2jCpbYGFC5hs94UCOsQRK1XqNOjeiNvQRtqvKYqk8ARwJBYBX+aW4J02jOliAHQUh/d7gYPg==}
    engines: {node: '>=14'}
    peerDependencies:
      '@opentelemetry/api': ^1.3.0

  '@opentelemetry/instrumentation-cassandra-driver@0.34.2':
    resolution: {integrity: sha512-wuzq7QQ9o7PJnzseblNfBcURtM+9AwO6e1m644QYtAb/6YRR6qg6gAmAipVeQu01H5BuHBFC/92svaAkdIV2WQ==}
    engines: {node: '>=14'}
    peerDependencies:
      '@opentelemetry/api': ^1.3.0

  '@opentelemetry/instrumentation-connect@0.32.4':
    resolution: {integrity: sha512-oUGph9idncdnHlQMwdIs6m6mii7Kdp9PpHkM9roOZy71h+2vvf6+cVn45bs2unBbE2Vxho2i/049QQbaYKDYlw==}
    engines: {node: '>=14'}
    peerDependencies:
      '@opentelemetry/api': ^1.3.0

  '@opentelemetry/instrumentation-cucumber@0.2.1':
    resolution: {integrity: sha512-ydF0DpmE0D6wccAbxx1F+6kokzcSSRy3X78Bvgok/3fHUSSshGLErqNiQL1HV44OIcV6392P3tu/jtXtUq3UDQ==}
    engines: {node: '>=14'}
    peerDependencies:
      '@opentelemetry/api': ^1.0.0

  '@opentelemetry/instrumentation-dataloader@0.5.4':
    resolution: {integrity: sha512-l1qQvvygxZJw+S+4hgYgzvT4GArqBrar42wzB5LVsOy04+gmbDw/4y7IqxZYepFyXKuBownGS8pR4huRL/Tj/A==}
    engines: {node: '>=14'}
    peerDependencies:
      '@opentelemetry/api': ^1.3.0

  '@opentelemetry/instrumentation-dns@0.32.5':
    resolution: {integrity: sha512-fHJqrbezpZSipo4O9nF9yGq6R8oyr1W2gSlyk1foJNXBaqdCODTlzIa7BP50vGtLBN/m+qO8pMOWCJmYSBX35g==}
    engines: {node: '>=14'}
    peerDependencies:
      '@opentelemetry/api': ^1.3.0

  '@opentelemetry/instrumentation-document-load@0.37.0':
    resolution: {integrity: sha512-tmxx8k2gjUwbAEhnvxACEeYTHRwkrcvU3ABkmoH5NKtd5aWSiY6Pni2hCtccLqj0Hk4/jwv51+lLiA6moji6ZQ==}
    engines: {node: '>=14'}
    peerDependencies:
      '@opentelemetry/api': ^1.3.0

  '@opentelemetry/instrumentation-express@0.34.1':
    resolution: {integrity: sha512-pQBQxXpkH6imvzwCdPcw2FKjB1cphoRpmWTiGi6vtBdKXCP0hpne613ycpwhGG7C17S+mbarVmukbJKR4rmh6Q==}
    engines: {node: '>=14'}
    peerDependencies:
      '@opentelemetry/api': ^1.3.0

  '@opentelemetry/instrumentation-fastify@0.32.6':
    resolution: {integrity: sha512-UkBu8rAqeVC034jsRMiEAmYhFQ03pvmE/MnoPKE9gAbgVtPILdekHYqAKM0MdqnEjW7pO45t4wWsbtIcN0eiBw==}
    engines: {node: '>=14'}
    peerDependencies:
      '@opentelemetry/api': ^1.3.0

  '@opentelemetry/instrumentation-fs@0.8.4':
    resolution: {integrity: sha512-g99963nK8TuisUM3KH+ee5hOCHdCHSKiAdmy0RMdiKT7ITh3rXUct7fghQibViQA7FVPkdwM9+uRKkigJSFS9w==}
    engines: {node: '>=14'}
    peerDependencies:
      '@opentelemetry/api': ^1.3.0

  '@opentelemetry/instrumentation-generic-pool@0.32.5':
    resolution: {integrity: sha512-MNFloXa3SDg/rHh397JnWADr7iYQ6HHRwT7ZId5Vt0L1Xx+Qp3XSIILsXk5qTXVUIytEIVgn8iMT+kZILHzSqg==}
    engines: {node: '>=14'}
    peerDependencies:
      '@opentelemetry/api': ^1.3.0

  '@opentelemetry/instrumentation-graphql@0.36.1':
    resolution: {integrity: sha512-EOvaS+d2909TOJJjNTsb0vHaLg8WdTLoQS8bRKdy3lMgdd7I4OL9/LSC7dp4M8CvJKz9B464Ix9PnARvhMkNOw==}
    engines: {node: '>=14'}
    peerDependencies:
      '@opentelemetry/api': ^1.3.0

  '@opentelemetry/instrumentation-grpc@0.46.0':
    resolution: {integrity: sha512-KemIpB4jmywQv/+MbVoUIMVp3vr+rzra37TYbN7kTsbrn213YlzdXVamf6nq/yChI6q+9JlUnCdSZf86D6NO6g==}
    engines: {node: '>=14'}
    peerDependencies:
      '@opentelemetry/api': ^1.3.0

  '@opentelemetry/instrumentation-hapi@0.33.3':
    resolution: {integrity: sha512-l14u1TFPXMUjfHqnrHtzuMyLq6V8BikwhYJO/hIgkbaPCxS38TloCtDLJvcs8S8AZlcQfkUqE/NFgXYETZRo+Q==}
    engines: {node: '>=14'}
    peerDependencies:
      '@opentelemetry/api': ^1.3.0

  '@opentelemetry/instrumentation-http@0.46.0':
    resolution: {integrity: sha512-t5cxgqfV9AcxVP00/OL1ggkOSZM57VXDpvlWaOidYyyfLKcUJ9e2fGbNwoVsGFboRDeH0iFo7gLA3EEvX13wCA==}
    engines: {node: '>=14'}
    peerDependencies:
      '@opentelemetry/api': ^1.3.0

  '@opentelemetry/instrumentation-ioredis@0.36.1':
    resolution: {integrity: sha512-xxab7n4TD5igCFR5N0j5PJFYVeOXm54ZtCARVS32xavwGyGf+Sb6VtuVCLdl0re4JENCg18FO97Dyb1ql2EBUA==}
    engines: {node: '>=14'}
    peerDependencies:
      '@opentelemetry/api': ^1.3.0

  '@opentelemetry/instrumentation-knex@0.32.4':
    resolution: {integrity: sha512-vqxK1wqhktQnBA7nGr6nqfhV5irSXK9v0R29hqlyTr/cB/86Hn3Z98zH58QvHo131FcE+d70QdiXu3P9S5vq4g==}
    engines: {node: '>=14'}
    peerDependencies:
      '@opentelemetry/api': ^1.3.0

  '@opentelemetry/instrumentation-koa@0.36.4':
    resolution: {integrity: sha512-Qt6IF0mo3FZZ+x4NQhv/pViDtPSw/h/QYDvyIqMCuqUibqta619WLUCwAcanKnZWvzMuYh6lT0TnZ8ktjXo6jQ==}
    engines: {node: '>=14'}
    peerDependencies:
      '@opentelemetry/api': ^1.3.0

  '@opentelemetry/instrumentation-lru-memoizer@0.33.5':
    resolution: {integrity: sha512-vbm9QPEYD3FZNGSa+7xQ7uOkgbJtskIwp1KnsCpmdBBiulhBaqqgeNLFo7gd8UxMrI2Vu3LTlZil2D0dVt8g/A==}
    engines: {node: '>=14'}
    peerDependencies:
      '@opentelemetry/api': ^1.3.0

  '@opentelemetry/instrumentation-memcached@0.32.5':
    resolution: {integrity: sha512-1MS9LfgZruAsWOHVDTI+/Wy9mFFivUlpGUwYC4D+ho1I4NUyE33XHwL1BKcjMupkuRnE0JmbhdBfTG9Ai1vFkw==}
    engines: {node: '>=14'}
    peerDependencies:
      '@opentelemetry/api': ^1.3.0

  '@opentelemetry/instrumentation-mongodb@0.38.1':
    resolution: {integrity: sha512-X6YjE8dOCf8lG8FGmoAvczZq7LtgYaRzZcLGthZSUJQ2rfp1JJRlJixc+COvhrn1HJj5ab+AsSdUQgTpfQgEHQ==}
    engines: {node: '>=14'}
    peerDependencies:
      '@opentelemetry/api': ^1.3.0

  '@opentelemetry/instrumentation-mongoose@0.34.0':
    resolution: {integrity: sha512-/wGNK7qR/QXpcidXntKsnfACHETp8G/f2o/k8FPvJ2lukvdM9r7cHLys8QwkJkTN8Kt3qG1VIwarGKYtE/zOSw==}
    engines: {node: '>=14'}
    peerDependencies:
      '@opentelemetry/api': ^1.3.0

  '@opentelemetry/instrumentation-mysql2@0.34.5':
    resolution: {integrity: sha512-Ai3+cJ83b11kLypIVEPLHuYCiIQjf828hHJPpllr78EhmHiq4S1yTW34aP3BzCBY+5Adr5PS5Nnv7NLBI/YfaQ==}
    engines: {node: '>=14'}
    peerDependencies:
      '@opentelemetry/api': ^1.3.0

  '@opentelemetry/instrumentation-mysql@0.34.5':
    resolution: {integrity: sha512-cE8z1uJTeLcMj+R31t1pLkLqt3ryGMl1HApxsqqf8YCSHetrkVwGZOcyQ3phfgGSaNlC4/pdf3CQqfjhXbLWlA==}
    engines: {node: '>=14'}
    peerDependencies:
      '@opentelemetry/api': ^1.3.0

  '@opentelemetry/instrumentation-nestjs-core@0.33.4':
    resolution: {integrity: sha512-AynD6TesE0bZg9UzS4ZLG//6TmU8GkRrjubhxs7jYZ3JRAlJAq1In0zSwM082JOIs7wr286nhs1FmqK91cG1cg==}
    engines: {node: '>=14'}
    peerDependencies:
      '@opentelemetry/api': ^1.3.0

  '@opentelemetry/instrumentation-net@0.32.5':
    resolution: {integrity: sha512-omBLTXyJeCtBy1MzVi+IzUcpXiup90k0z3AGhNKbzro4RhpsdMpN9O+3zZCXCIHMuyifhy7z8w99wmvvFO/FCQ==}
    engines: {node: '>=14'}
    peerDependencies:
      '@opentelemetry/api': ^1.3.0

  '@opentelemetry/instrumentation-pg@0.37.2':
    resolution: {integrity: sha512-MAiKqdtGItYjvD6rOCyGS27CdMaDnh2JuImIHXhrPjq/sb2JlBNm6m1e4BH4uik1VfcKt/I3pI3UkydSWIscCg==}
    engines: {node: '>=14'}
    peerDependencies:
      '@opentelemetry/api': ^1.3.0

  '@opentelemetry/instrumentation-pino@0.34.5':
    resolution: {integrity: sha512-auYDSeFhkPFXayT/060mQRL7O88Bt5NKcV0qOfquNa9J5/qs5dlJYdTOraxPrjiGPM3tHaAJ+AvAhR0CPYgZew==}
    engines: {node: '>=14'}
    peerDependencies:
      '@opentelemetry/api': ^1.3.0

  '@opentelemetry/instrumentation-redis-4@0.35.6':
    resolution: {integrity: sha512-OVSUJZAuy6OX18X2TKPdPlpwM5t4FooJU9QXiUxezhdMvfIAu00Agchw+gRbszkM7nvQ9dkXFOZO3nTmJNcLcA==}
    engines: {node: '>=14'}
    peerDependencies:
      '@opentelemetry/api': ^1.3.0

  '@opentelemetry/instrumentation-redis@0.35.5':
    resolution: {integrity: sha512-UPYUncDlLqDPtyU11UhyZOUxAyPQS6yQGT0b96KjpqMhmuRb3b0WxzZh3SoIaAyprL5f9fxyeV2HfSulR0aWFQ==}
    engines: {node: '>=14'}
    peerDependencies:
      '@opentelemetry/api': ^1.3.0

  '@opentelemetry/instrumentation-restify@0.34.3':
    resolution: {integrity: sha512-nUqf4RTcQyc/YTWMT0e/ZqvuQqhRH04MOoSwaH6ocmyrEhKdPDq9AbvSMerQ/AxNC9yju/PytgzFFWH45hh3KA==}
    engines: {node: '>=14'}
    peerDependencies:
      '@opentelemetry/api': ^1.3.0

  '@opentelemetry/instrumentation-router@0.33.4':
    resolution: {integrity: sha512-4140BgILsL0H8tA0BBN2tjzajgjxlDqd4xPatk2i5q9ofy8wlB0BlDJ4m36U7G1z0v+a+LshQSNqPP2VHZ9ORw==}
    engines: {node: '>=14'}
    peerDependencies:
      '@opentelemetry/api': ^1.3.0

  '@opentelemetry/instrumentation-socket.io@0.35.0':
    resolution: {integrity: sha512-ED1/Wco05H9fepKqX7n2kONq9EXxkBZTKS29nUH9vVL7wSIT8sBIDqpHz94CnQ8xuicaQQ7c5h9TVuhjtzV43Q==}
    engines: {node: '>=14'}
    peerDependencies:
      '@opentelemetry/api': ^1.3.0

  '@opentelemetry/instrumentation-tedious@0.6.5':
    resolution: {integrity: sha512-jjdrDegLUodz9np0yKCAa7sLxlAGTsxM7wU7l1mQ2NM6PHAGv4X3eSFClUk3fOipLx4+r5jTLnlsgu7g9CW+Qw==}
    engines: {node: '>=14'}
    peerDependencies:
      '@opentelemetry/api': ^1.3.0

  '@opentelemetry/instrumentation-winston@0.33.1':
    resolution: {integrity: sha512-4tSORoAY9f+yzqNVGcGr/3GydPMfgSiKK1OESc+qBwVTz0bmz4cOrhCruCngGzoqDCmPYpwqwR/8j4wRKgcUpw==}
    engines: {node: '>=14'}
    peerDependencies:
      '@opentelemetry/api': ^1.3.0

  '@opentelemetry/instrumentation@0.46.0':
    resolution: {integrity: sha512-a9TijXZZbk0vI5TGLZl+0kxyFfrXHhX6Svtz7Pp2/VBlCSKrazuULEyoJQrOknJyFWNMEmbbJgOciHCCpQcisw==}
    engines: {node: '>=14'}
    peerDependencies:
      '@opentelemetry/api': ^1.3.0

  '@opentelemetry/instrumentation@0.48.0':
    resolution: {integrity: sha512-sjtZQB5PStIdCw5ovVTDGwnmQC+GGYArJNgIcydrDSqUTdYBnMrN9P4pwQZgS3vTGIp+TU1L8vMXGe51NVmIKQ==}
    engines: {node: '>=14'}
    peerDependencies:
      '@opentelemetry/api': ^1.3.0

  '@opentelemetry/instrumentation@0.50.0':
    resolution: {integrity: sha512-bhGhbJiZKpuu7wTaSak4hyZcFPlnDeuSF/2vglze8B4w2LubcSbbOnkVTzTs5SXtzh4Xz8eRjaNnAm+u2GYufQ==}
    engines: {node: '>=14'}
    peerDependencies:
      '@opentelemetry/api': ^1.3.0

  '@opentelemetry/otlp-exporter-base@0.46.0':
    resolution: {integrity: sha512-hfkh7cG17l77ZSLRAogz19SIJzr0KeC7xv5PDyTFbHFpwwoxV/bEViO49CqUFH6ckXB63NrltASP9R7po+ahTQ==}
    engines: {node: '>=14'}
    peerDependencies:
      '@opentelemetry/api': ^1.0.0

  '@opentelemetry/otlp-exporter-base@0.48.0':
    resolution: {integrity: sha512-T4LJND+Ugl87GUONoyoQzuV9qCn4BFIPOnCH1biYqdGhc2JahjuLqVD9aefwLzGBW638iLAo88Lh68h2F1FLiA==}
    engines: {node: '>=14'}
    peerDependencies:
      '@opentelemetry/api': ^1.0.0

  '@opentelemetry/otlp-grpc-exporter-base@0.46.0':
    resolution: {integrity: sha512-/KB/xfZZiWIY2JknvCoT/e9paIzQO3QCBN5gR6RyxpXM/AGx3YTAOKvB/Ts9Va19jo5aE74gB7emhFaCNy4Rmw==}
    engines: {node: '>=14'}
    peerDependencies:
      '@opentelemetry/api': ^1.0.0

  '@opentelemetry/otlp-grpc-exporter-base@0.48.0':
    resolution: {integrity: sha512-Vdp56RK9OU+Oeoy3YQC/UMOWglKQ9qvgGr49FgF4r8vk5DlcTUgVS0m3KG8pykmRPA+5ZKaDuqwPw5aTvWmHFw==}
    engines: {node: '>=14'}
    peerDependencies:
      '@opentelemetry/api': ^1.0.0

  '@opentelemetry/otlp-proto-exporter-base@0.46.0':
    resolution: {integrity: sha512-rEJBA8U2AxfEzrdIUcyyjOweyVFkO6V1XAxwP161JkxpvNuVDdULHAfRVnGtoZhiVA1XsJKcpIIq2MEKAqq4cg==}
    engines: {node: '>=14'}
    peerDependencies:
      '@opentelemetry/api': ^1.0.0

  '@opentelemetry/otlp-proto-exporter-base@0.48.0':
    resolution: {integrity: sha512-14GSTvPZPfrWsB54fYMGb8v+Uge5xGXyz0r2rf4SzcRnO2hXCPHEuL3yyL50emaKPAY+fj29Dm0bweawe8UA6A==}
    engines: {node: '>=14'}
    peerDependencies:
      '@opentelemetry/api': ^1.0.0

  '@opentelemetry/otlp-transformer@0.46.0':
    resolution: {integrity: sha512-Fj9hZwr6xuqgsaERn667Uf6kuDG884puWhyrai2Jen2Fq+bGf4/5BzEJp/8xvty0VSU4EfXOto/ys3KpSz2UHg==}
    engines: {node: '>=14'}
    peerDependencies:
      '@opentelemetry/api': '>=1.3.0 <1.8.0'

  '@opentelemetry/otlp-transformer@0.48.0':
    resolution: {integrity: sha512-yuoS4cUumaTK/hhxW3JUy3wl2U4keMo01cFDrUOmjloAdSSXvv1zyQ920IIH4lymp5Xd21Dj2/jq2LOro56TJg==}
    engines: {node: '>=14'}
    peerDependencies:
      '@opentelemetry/api': '>=1.3.0 <1.8.0'

  '@opentelemetry/propagation-utils@0.30.10':
    resolution: {integrity: sha512-hhTW8pFp9PSyosYzzuUL9rdm7HF97w3OCyElufFHyUnYnKkCBbu8ne2LyF/KSdI/xZ81ubxWZs78hX4S7pLq5g==}
    engines: {node: '>=14'}
    peerDependencies:
      '@opentelemetry/api': ^1.0.0

  '@opentelemetry/propagator-aws-xray@1.25.1':
    resolution: {integrity: sha512-soZQdO9EAROMwa9bL2C0VLadbrfRjSA9t7g6X8sL0X1B8V59pzOayYMyTW9qTECn9uuJV98A7qOnJm6KH6yk8w==}
    engines: {node: '>=14'}
    peerDependencies:
      '@opentelemetry/api': '>=1.0.0 <1.10.0'

  '@opentelemetry/propagator-b3@1.19.0':
    resolution: {integrity: sha512-v7y5IBOKBm0vP3yf0DHzlw4L2gL6tZ0KeeMTaxfO5IuomMffDbrGWcvYFp0Dt4LdZctTSK523rVLBB9FBHBciQ==}
    engines: {node: '>=14'}
    peerDependencies:
      '@opentelemetry/api': '>=1.0.0 <1.8.0'

  '@opentelemetry/propagator-b3@1.21.0':
    resolution: {integrity: sha512-3ZTobj2VDIOzLsIvvYCdpw6tunxUVElPxDvog9lS49YX4hohHeD84A8u9Ns/6UYUcaN5GSoEf891lzhcBFiOLA==}
    engines: {node: '>=14'}
    peerDependencies:
      '@opentelemetry/api': '>=1.0.0 <1.8.0'

  '@opentelemetry/propagator-jaeger@1.19.0':
    resolution: {integrity: sha512-dedkOoTzKg+nYoLWCMp0Im+wo+XkTRW6aXhi8VQRtMW/9SNJGOllCJSu8llToLxMDF0+6zu7OCrKkevAof2tew==}
    engines: {node: '>=14'}
    peerDependencies:
      '@opentelemetry/api': '>=1.0.0 <1.8.0'

  '@opentelemetry/propagator-jaeger@1.21.0':
    resolution: {integrity: sha512-8TQSwXjBmaDx7JkxRD7hdmBmRK2RGRgzHX1ArJfJhIc5trzlVweyorzqQrXOvqVEdEg+zxUMHkL5qbGH/HDTPA==}
    engines: {node: '>=14'}
    peerDependencies:
      '@opentelemetry/api': '>=1.0.0 <1.8.0'

  '@opentelemetry/redis-common@0.36.2':
    resolution: {integrity: sha512-faYX1N0gpLhej/6nyp6bgRjzAKXn5GOEMYY7YhciSfCoITAktLUtQ36d24QEWNA1/WA1y6qQunCe0OhHRkVl9g==}
    engines: {node: '>=14'}

  '@opentelemetry/resource-detector-alibaba-cloud@0.28.10':
    resolution: {integrity: sha512-TZv/1Y2QCL6sJ+X9SsPPBXe4786bc/Qsw0hQXFsNTbJzDTGGUmOAlSZ2qPiuqAd4ZheUYfD+QA20IvAjUz9Hhg==}
    engines: {node: '>=14'}
    peerDependencies:
      '@opentelemetry/api': ^1.0.0

  '@opentelemetry/resource-detector-aws@1.5.1':
    resolution: {integrity: sha512-+IUh4gAwJf49vOJM6PIjmgOapRH5zr21ZpFnNU0QZmxRi52AXVhZN7A89pKW6GAQheWnVQLD7iUN87ieYt70tw==}
    engines: {node: '>=14'}
    peerDependencies:
      '@opentelemetry/api': ^1.0.0

  '@opentelemetry/resource-detector-container@0.3.11':
    resolution: {integrity: sha512-22ndMDakxX+nuhAYwqsciexV8/w26JozRUV0FN9kJiqSWtA1b5dCVtlp3J6JivG5t8kDN9UF5efatNnVbqRT9Q==}
    engines: {node: '>=14'}
    peerDependencies:
      '@opentelemetry/api': ^1.0.0

  '@opentelemetry/resource-detector-gcp@0.29.10':
    resolution: {integrity: sha512-rm2HKJ9lsdoVvrbmkr9dkOzg3Uk0FksXNxvNBgrCprM1XhMoJwThI5i0h/5sJypISUAJlEeJS6gn6nROj/NpkQ==}
    engines: {node: '>=14'}
    peerDependencies:
      '@opentelemetry/api': ^1.0.0

  '@opentelemetry/resources@1.19.0':
    resolution: {integrity: sha512-RgxvKuuMOf7nctOeOvpDjt2BpZvZGr9Y0vf7eGtY5XYZPkh2p7e2qub1S2IArdBMf9kEbz0SfycqCviOu9isqg==}
    engines: {node: '>=14'}
    peerDependencies:
      '@opentelemetry/api': '>=1.0.0 <1.8.0'

  '@opentelemetry/resources@1.21.0':
    resolution: {integrity: sha512-1Z86FUxPKL6zWVy2LdhueEGl9AHDJcx+bvHStxomruz6Whd02mE3lNUMjVJ+FGRoktx/xYQcxccYb03DiUP6Yw==}
    engines: {node: '>=14'}
    peerDependencies:
      '@opentelemetry/api': '>=1.0.0 <1.8.0'

  '@opentelemetry/resources@1.23.0':
    resolution: {integrity: sha512-iPRLfVfcEQynYGo7e4Di+ti+YQTAY0h5mQEUJcHlU9JOqpb4x965O6PZ+wMcwYVY63G96KtdS86YCM1BF1vQZg==}
    engines: {node: '>=14'}
    peerDependencies:
      '@opentelemetry/api': '>=1.0.0 <1.9.0'

  '@opentelemetry/resources@1.25.1':
    resolution: {integrity: sha512-pkZT+iFYIZsVn6+GzM0kSX+u3MSLCY9md+lIJOoKl/P+gJFfxJte/60Usdp8Ce4rOs8GduUpSPNe1ddGyDT1sQ==}
    engines: {node: '>=14'}
    peerDependencies:
      '@opentelemetry/api': '>=1.0.0 <1.10.0'

  '@opentelemetry/sdk-logs@0.46.0':
    resolution: {integrity: sha512-Knlyk4+G72uEzNh6GRN1Fhmrj+/rkATI5/lOrevN7zRDLgp4kfyZBGGoWk7w+qQjlYvwhIIdPVxlIcipivdZIg==}
    engines: {node: '>=14'}
    peerDependencies:
      '@opentelemetry/api': '>=1.4.0 <1.8.0'
      '@opentelemetry/api-logs': '>=0.39.1'

  '@opentelemetry/sdk-logs@0.48.0':
    resolution: {integrity: sha512-lRcA5/qkSJuSh4ItWCddhdn/nNbVvnzM+cm9Fg1xpZUeTeozjJDBcHnmeKoOaWRnrGYBdz6UTY6bynZR9aBeAA==}
    engines: {node: '>=14'}
    peerDependencies:
      '@opentelemetry/api': '>=1.4.0 <1.8.0'
      '@opentelemetry/api-logs': '>=0.39.1'

  '@opentelemetry/sdk-metrics@1.19.0':
    resolution: {integrity: sha512-FiMii40zr0Fmys4F1i8gmuCvbinBnBsDeGBr4FQemOf0iPCLytYQm5AZJ/nn4xSc71IgKBQwTFQRAGJI7JvZ4Q==}
    engines: {node: '>=14'}
    peerDependencies:
      '@opentelemetry/api': '>=1.3.0 <1.8.0'

  '@opentelemetry/sdk-metrics@1.21.0':
    resolution: {integrity: sha512-on1jTzIHc5DyWhRP+xpf+zrgrREXcHBH4EDAfaB5mIG7TWpKxNXooQ1JCylaPsswZUv4wGnVTinr4HrBdGARAQ==}
    engines: {node: '>=14'}
    peerDependencies:
      '@opentelemetry/api': '>=1.3.0 <1.8.0'

  '@opentelemetry/sdk-node@0.46.0':
    resolution: {integrity: sha512-BQhzdCRZXchhKjZaFkgxlgoowjOt/QXekJ1CZgfvFO9Yg5GV15LyJFUEyQkDyD8XbshGo3Cnj0WZMBnDWtWY1A==}
    engines: {node: '>=14'}
    peerDependencies:
      '@opentelemetry/api': '>=1.3.0 <1.8.0'

  '@opentelemetry/sdk-node@0.48.0':
    resolution: {integrity: sha512-3o3GS6t+VLGVFCV5bqfGOcWIgOdkR/UE6Qz7hHksP5PXrVBeYsPqts7cPma5YXweaI3r3h26mydg9PqQIcqksg==}
    engines: {node: '>=14'}
    peerDependencies:
      '@opentelemetry/api': '>=1.3.0 <1.8.0'

  '@opentelemetry/sdk-trace-base@1.19.0':
    resolution: {integrity: sha512-+IRvUm+huJn2KqfFW3yW/cjvRwJ8Q7FzYHoUNx5Fr0Lws0LxjMJG1uVB8HDpLwm7mg5XXH2M5MF+0jj5cM8BpQ==}
    engines: {node: '>=14'}
    peerDependencies:
      '@opentelemetry/api': '>=1.0.0 <1.8.0'

  '@opentelemetry/sdk-trace-base@1.21.0':
    resolution: {integrity: sha512-yrElGX5Fv0umzp8Nxpta/XqU71+jCAyaLk34GmBzNcrW43nqbrqvdPs4gj4MVy/HcTjr6hifCDCYA3rMkajxxA==}
    engines: {node: '>=14'}
    peerDependencies:
      '@opentelemetry/api': '>=1.0.0 <1.8.0'

  '@opentelemetry/sdk-trace-base@1.23.0':
    resolution: {integrity: sha512-PzBmZM8hBomUqvCddF/5Olyyviayka44O5nDWq673np3ctnvwMOvNrsUORZjKja1zJbwEuD9niAGbnVrz3jwRQ==}
    engines: {node: '>=14'}
    peerDependencies:
      '@opentelemetry/api': '>=1.0.0 <1.9.0'

  '@opentelemetry/sdk-trace-base@1.25.1':
    resolution: {integrity: sha512-C8k4hnEbc5FamuZQ92nTOp8X/diCY56XUTnMiv9UTuJitCzaNNHAVsdm5+HLCdI8SLQsLWIrG38tddMxLVoftw==}
    engines: {node: '>=14'}
    peerDependencies:
      '@opentelemetry/api': '>=1.0.0 <1.10.0'

  '@opentelemetry/sdk-trace-node@1.19.0':
    resolution: {integrity: sha512-TCiEq/cUjM15RFqBRwWomTVbOqzndWL4ILa7ZCu0zbjU1/XY6AgHkgrgAc7vGP6TjRqH4Xryuglol8tcIfbBUQ==}
    engines: {node: '>=14'}
    peerDependencies:
      '@opentelemetry/api': '>=1.0.0 <1.8.0'

  '@opentelemetry/sdk-trace-node@1.21.0':
    resolution: {integrity: sha512-1pdm8jnqs+LuJ0Bvx6sNL28EhC8Rv7NYV8rnoXq3GIQo7uOHBDAFSj7makAfbakrla7ecO1FRfI8emnR4WvhYA==}
    engines: {node: '>=14'}
    peerDependencies:
      '@opentelemetry/api': '>=1.0.0 <1.8.0'

  '@opentelemetry/sdk-trace-web@1.21.0':
    resolution: {integrity: sha512-MxkmY/UNXkDiZj7JUu5T7wWt8Ai4NJEwSjGoQQ9YLvgLUIivvaIo9Mne+Q+KLOUG2v/uhivz3qzxbCODVa0c1A==}
    engines: {node: '>=14'}
    peerDependencies:
      '@opentelemetry/api': '>=1.0.0 <1.8.0'

  '@opentelemetry/sdk-trace-web@1.23.0':
    resolution: {integrity: sha512-tx9N3hIkd6k567BeujBnpXYdhu3ptYVk0ZkhdcjyQ3I8ZDJ+/JkVtaVNLAuf8hp1buTqNDmxSipALMxEmK2fnw==}
    engines: {node: '>=14'}
    peerDependencies:
      '@opentelemetry/api': '>=1.0.0 <1.9.0'

  '@opentelemetry/semantic-conventions@1.19.0':
    resolution: {integrity: sha512-14jRpC8f5c0gPSwoZ7SbEJni1PqI+AhAE8m1bMz6v+RPM4OlP1PT2UHBJj5Qh/ALLPjhVU/aZUK3YyjTUqqQVg==}
    engines: {node: '>=14'}

  '@opentelemetry/semantic-conventions@1.21.0':
    resolution: {integrity: sha512-lkC8kZYntxVKr7b8xmjCVUgE0a8xgDakPyDo9uSWavXPyYqLgYYGdEd2j8NxihRyb6UwpX3G/hFUF4/9q2V+/g==}
    engines: {node: '>=14'}

  '@opentelemetry/semantic-conventions@1.23.0':
    resolution: {integrity: sha512-MiqFvfOzfR31t8cc74CTP1OZfz7MbqpAnLCra8NqQoaHJX6ncIRTdYOQYBDQ2uFISDq0WY8Y9dDTWvsgzzBYRg==}
    engines: {node: '>=14'}

  '@opentelemetry/semantic-conventions@1.25.1':
    resolution: {integrity: sha512-ZDjMJJQRlyk8A1KZFCc+bCbsyrn1wTwdNt56F7twdfUfnHUZUq77/WfONCj8p72NZOyP7pNTdUWSTYC3GTbuuQ==}
    engines: {node: '>=14'}

  '@opentelemetry/sql-common@0.40.1':
    resolution: {integrity: sha512-nSDlnHSqzC3pXn/wZEZVLuAuJ1MYMXPBwtv2qAbCa3847SaHItdE7SzUq/Jtb0KZmh1zfAbNi3AAMjztTT4Ugg==}
    engines: {node: '>=14'}
    peerDependencies:
      '@opentelemetry/api': ^1.1.0

  '@protobufjs/aspromise@1.1.2':
    resolution: {integrity: sha512-j+gKExEuLmKwvz3OgROXtrJ2UG2x8Ch2YZUxahh+s1F2HZ+wAceUNLkvy6zKCPVRkU++ZWQrdxsUeQXmcg4uoQ==}

  '@protobufjs/base64@1.1.2':
    resolution: {integrity: sha512-AZkcAA5vnN/v4PDqKyMR5lx7hZttPDgClv83E//FMNhR2TMcLUhfRUBHCmSl0oi9zMgDDqRUJkSxO3wm85+XLg==}

  '@protobufjs/codegen@2.0.4':
    resolution: {integrity: sha512-YyFaikqM5sH0ziFZCN3xDC7zeGaB/d0IUb9CATugHWbd1FRFwWwt4ld4OYMPWu5a3Xe01mGAULCdqhMlPl29Jg==}

  '@protobufjs/eventemitter@1.1.0':
    resolution: {integrity: sha512-j9ednRT81vYJ9OfVuXG6ERSTdEL1xVsNgqpkxMsbIabzSo3goCjDIveeGv5d03om39ML71RdmrGNjG5SReBP/Q==}

  '@protobufjs/fetch@1.1.0':
    resolution: {integrity: sha512-lljVXpqXebpsijW71PZaCYeIcE5on1w5DlQy5WH6GLbFryLUrBD4932W/E2BSpfRJWseIL4v/KPgBFxDOIdKpQ==}

  '@protobufjs/float@1.0.2':
    resolution: {integrity: sha512-Ddb+kVXlXst9d+R9PfTIxh1EdNkgoRe5tOX6t01f1lYWOvJnSPDBlG241QLzcyPdoNTsblLUdujGSE4RzrTZGQ==}

  '@protobufjs/inquire@1.1.0':
    resolution: {integrity: sha512-kdSefcPdruJiFMVSbn801t4vFK7KB/5gd2fYvrxhuJYg8ILrmn9SKSX2tZdV6V+ksulWqS7aXjBcRXl3wHoD9Q==}

  '@protobufjs/path@1.1.2':
    resolution: {integrity: sha512-6JOcJ5Tm08dOHAbdR3GrvP+yUUfkjG5ePsHYczMFLq3ZmMkAD98cDgcT2iA1lJ9NVwFd4tH/iSSoe44YWkltEA==}

  '@protobufjs/pool@1.1.0':
    resolution: {integrity: sha512-0kELaGSIDBKvcgS4zkjz1PeddatrjYcmMWOlAuAPwAeccUrPHdUqo/J6LiymHHEiJT5NrF1UVwxY14f+fy4WQw==}

  '@protobufjs/utf8@1.1.0':
    resolution: {integrity: sha512-Vvn3zZrhQZkkBE8LSuW3em98c0FwgO4nxzv6OdSxPKJIEKY2bGbHn+mhGIPerzI4twdxaP8/0+06HBpwf345Lw==}

  '@reactflow/background@11.3.14':
    resolution: {integrity: sha512-Gewd7blEVT5Lh6jqrvOgd4G6Qk17eGKQfsDXgyRSqM+CTwDqRldG2LsWN4sNeno6sbqVIC2fZ+rAUBFA9ZEUDA==}
    peerDependencies:
      react: ^18.2.0
      react-dom: ^18.2.0

  '@reactflow/controls@11.2.14':
    resolution: {integrity: sha512-MiJp5VldFD7FrqaBNIrQ85dxChrG6ivuZ+dcFhPQUwOK3HfYgX2RHdBua+gx+40p5Vw5It3dVNp/my4Z3jF0dw==}
    peerDependencies:
      react: ^18.2.0
      react-dom: ^18.2.0

  '@reactflow/core@11.11.4':
    resolution: {integrity: sha512-H4vODklsjAq3AMq6Np4LE12i1I4Ta9PrDHuBR9GmL8uzTt2l2jh4CiQbEMpvMDcp7xi4be0hgXj+Ysodde/i7Q==}
    peerDependencies:
      react: ^18.2.0
      react-dom: ^18.2.0

  '@reactflow/minimap@11.7.14':
    resolution: {integrity: sha512-mpwLKKrEAofgFJdkhwR5UQ1JYWlcAAL/ZU/bctBkuNTT1yqV+y0buoNVImsRehVYhJwffSWeSHaBR5/GJjlCSQ==}
    peerDependencies:
      react: ^18.2.0
      react-dom: ^18.2.0

  '@reactflow/node-resizer@2.2.14':
    resolution: {integrity: sha512-fwqnks83jUlYr6OHcdFEedumWKChTHRGw/kbCxj0oqBd+ekfs+SIp4ddyNU0pdx96JIm5iNFS0oNrmEiJbbSaA==}
    peerDependencies:
      react: ^18.2.0
      react-dom: ^18.2.0

  '@reactflow/node-toolbar@1.3.14':
    resolution: {integrity: sha512-rbynXQnH/xFNu4P9H+hVqlEUafDCkEoCy0Dg9mG22Sg+rY/0ck6KkrAQrYrTgXusd+cEJOMK0uOOFCK2/5rSGQ==}
    peerDependencies:
      react: ^18.2.0
      react-dom: ^18.2.0

  '@reduxjs/toolkit@2.2.3':
    resolution: {integrity: sha512-76dll9EnJXg4EVcI5YNxZA/9hSAmZsFqzMmNRHvIlzw2WS/twfcVX3ysYrWGJMClwEmChQFC4yRq74tn6fdzRA==}
    peerDependencies:
      react: ^18.2.0
      react-redux: ^9.1.0
    peerDependenciesMeta:
      react:
        optional: true
      react-redux:
        optional: true

  '@reduxjs/toolkit@2.2.6':
    resolution: {integrity: sha512-kH0r495c5z1t0g796eDQAkYbEQ3a1OLYN9o8jQQVZyKyw367pfRGS+qZLkHYvFHiUUdafpoSlQ2QYObIApjPWA==}
    peerDependencies:
      react: ^18.2.0
      react-redux: ^9.1.0
    peerDependenciesMeta:
      react:
        optional: true
      react-redux:
        optional: true

  '@rollup/pluginutils@4.2.1':
    resolution: {integrity: sha512-iKnFXr7NkdZAIHiIWE+BX5ULi/ucVFYWD6TbAV+rZctiRTY2PL6tsIKhoIOaoskiWAkgu+VsbXgUVDNLHf+InQ==}
    engines: {node: '>= 8.0.0'}

  '@rollup/pluginutils@5.1.0':
    resolution: {integrity: sha512-XTIWOPPcpvyKI6L1NHo0lFlCyznUEyPmPY1mc3KpPVDYulHSTvyeLNVW00QTLIAFNhR3kYnJTQHeGqU4M3n09g==}
    engines: {node: '>=14.0.0'}
    peerDependencies:
      rollup: ^1.20.0||^2.0.0||^3.0.0||^4.0.0
    peerDependenciesMeta:
      rollup:
        optional: true

  '@rollup/rollup-android-arm-eabi@4.18.0':
    resolution: {integrity: sha512-Tya6xypR10giZV1XzxmH5wr25VcZSncG0pZIjfePT0OVBvqNEurzValetGNarVrGiq66EBVAFn15iYX4w6FKgQ==}
    cpu: [arm]
    os: [android]

  '@rollup/rollup-android-arm64@4.18.0':
    resolution: {integrity: sha512-avCea0RAP03lTsDhEyfy+hpfr85KfyTctMADqHVhLAF3MlIkq83CP8UfAHUssgXTYd+6er6PaAhx/QGv4L1EiA==}
    cpu: [arm64]
    os: [android]

  '@rollup/rollup-darwin-arm64@4.18.0':
    resolution: {integrity: sha512-IWfdwU7KDSm07Ty0PuA/W2JYoZ4iTj3TUQjkVsO/6U+4I1jN5lcR71ZEvRh52sDOERdnNhhHU57UITXz5jC1/w==}
    cpu: [arm64]
    os: [darwin]

  '@rollup/rollup-darwin-x64@4.18.0':
    resolution: {integrity: sha512-n2LMsUz7Ynu7DoQrSQkBf8iNrjOGyPLrdSg802vk6XT3FtsgX6JbE8IHRvposskFm9SNxzkLYGSq9QdpLYpRNA==}
    cpu: [x64]
    os: [darwin]

  '@rollup/rollup-linux-arm-gnueabihf@4.18.0':
    resolution: {integrity: sha512-C/zbRYRXFjWvz9Z4haRxcTdnkPt1BtCkz+7RtBSuNmKzMzp3ZxdM28Mpccn6pt28/UWUCTXa+b0Mx1k3g6NOMA==}
    cpu: [arm]
    os: [linux]

  '@rollup/rollup-linux-arm-musleabihf@4.18.0':
    resolution: {integrity: sha512-l3m9ewPgjQSXrUMHg93vt0hYCGnrMOcUpTz6FLtbwljo2HluS4zTXFy2571YQbisTnfTKPZ01u/ukJdQTLGh9A==}
    cpu: [arm]
    os: [linux]

  '@rollup/rollup-linux-arm64-gnu@4.18.0':
    resolution: {integrity: sha512-rJ5D47d8WD7J+7STKdCUAgmQk49xuFrRi9pZkWoRD1UeSMakbcepWXPF8ycChBoAqs1pb2wzvbY6Q33WmN2ftw==}
    cpu: [arm64]
    os: [linux]

  '@rollup/rollup-linux-arm64-musl@4.18.0':
    resolution: {integrity: sha512-be6Yx37b24ZwxQ+wOQXXLZqpq4jTckJhtGlWGZs68TgdKXJgw54lUUoFYrg6Zs/kjzAQwEwYbp8JxZVzZLRepQ==}
    cpu: [arm64]
    os: [linux]

  '@rollup/rollup-linux-powerpc64le-gnu@4.18.0':
    resolution: {integrity: sha512-hNVMQK+qrA9Todu9+wqrXOHxFiD5YmdEi3paj6vP02Kx1hjd2LLYR2eaN7DsEshg09+9uzWi2W18MJDlG0cxJA==}
    cpu: [ppc64]
    os: [linux]

  '@rollup/rollup-linux-riscv64-gnu@4.18.0':
    resolution: {integrity: sha512-ROCM7i+m1NfdrsmvwSzoxp9HFtmKGHEqu5NNDiZWQtXLA8S5HBCkVvKAxJ8U+CVctHwV2Gb5VUaK7UAkzhDjlg==}
    cpu: [riscv64]
    os: [linux]

  '@rollup/rollup-linux-s390x-gnu@4.18.0':
    resolution: {integrity: sha512-0UyyRHyDN42QL+NbqevXIIUnKA47A+45WyasO+y2bGJ1mhQrfrtXUpTxCOrfxCR4esV3/RLYyucGVPiUsO8xjg==}
    cpu: [s390x]
    os: [linux]

  '@rollup/rollup-linux-x64-gnu@4.18.0':
    resolution: {integrity: sha512-xuglR2rBVHA5UsI8h8UbX4VJ470PtGCf5Vpswh7p2ukaqBGFTnsfzxUBetoWBWymHMxbIG0Cmx7Y9qDZzr648w==}
    cpu: [x64]
    os: [linux]

  '@rollup/rollup-linux-x64-musl@4.18.0':
    resolution: {integrity: sha512-LKaqQL9osY/ir2geuLVvRRs+utWUNilzdE90TpyoX0eNqPzWjRm14oMEE+YLve4k/NAqCdPkGYDaDF5Sw+xBfg==}
    cpu: [x64]
    os: [linux]

  '@rollup/rollup-win32-arm64-msvc@4.18.0':
    resolution: {integrity: sha512-7J6TkZQFGo9qBKH0pk2cEVSRhJbL6MtfWxth7Y5YmZs57Pi+4x6c2dStAUvaQkHQLnEQv1jzBUW43GvZW8OFqA==}
    cpu: [arm64]
    os: [win32]

  '@rollup/rollup-win32-ia32-msvc@4.18.0':
    resolution: {integrity: sha512-Txjh+IxBPbkUB9+SXZMpv+b/vnTEtFyfWZgJ6iyCmt2tdx0OF5WhFowLmnh8ENGNpfUlUZkdI//4IEmhwPieNg==}
    cpu: [ia32]
    os: [win32]

  '@rollup/rollup-win32-x64-msvc@4.18.0':
    resolution: {integrity: sha512-UOo5FdvOL0+eIVTgS4tIdbW+TtnBLWg1YBCcU2KWM7nuNwRz9bksDX1bekJJCpu25N1DVWaCwnT39dVQxzqS8g==}
    cpu: [x64]
    os: [win32]

  '@rushstack/node-core-library@4.0.2':
    resolution: {integrity: sha512-hyES82QVpkfQMeBMteQUnrhASL/KHPhd7iJ8euduwNJG4mu2GSOKybf0rOEjOm1Wz7CwJEUm9y0yD7jg2C1bfg==}
    peerDependencies:
      '@types/node': '*'
    peerDependenciesMeta:
      '@types/node':
        optional: true

  '@rushstack/rig-package@0.5.2':
    resolution: {integrity: sha512-mUDecIJeH3yYGZs2a48k+pbhM6JYwWlgjs2Ca5f2n1G2/kgdgP9D/07oglEGf6mRyXEnazhEENeYTSNDRCwdqA==}

  '@rushstack/terminal@0.10.0':
    resolution: {integrity: sha512-UbELbXnUdc7EKwfH2sb8ChqNgapUOdqcCIdQP4NGxBpTZV2sQyeekuK3zmfQSa/MN+/7b4kBogl2wq0vpkpYGw==}
    peerDependencies:
      '@types/node': '*'
    peerDependenciesMeta:
      '@types/node':
        optional: true

  '@rushstack/ts-command-line@4.19.1':
    resolution: {integrity: sha512-J7H768dgcpG60d7skZ5uSSwyCZs/S2HrWP1Ds8d1qYAyaaeJmpmmLr9BVw97RjFzmQPOYnoXcKA4GkqDCkduQg==}

  '@shikijs/core@1.3.0':
    resolution: {integrity: sha512-7fedsBfuILDTBmrYZNFI8B6ATTxhQAasUHllHmjvSZPnoq4bULWoTpHwmuQvZ8Aq03/tAa2IGo6RXqWtHdWaCA==}

  '@sideway/address@4.1.5':
    resolution: {integrity: sha512-IqO/DUQHUkPeixNQ8n0JA6102hT9CmaljNTPmQ1u8MEhBo/R4Q8eKLN/vGZxuebwOroDB4cbpjheD4+/sKFK4Q==}

  '@sideway/formula@3.0.1':
    resolution: {integrity: sha512-/poHZJJVjx3L+zVD6g9KgHfYnb443oi7wLu/XKojDviHy6HOEOA6z1Trk5aR1dGcmPenJEgb2sK2I80LeS3MIg==}

  '@sideway/pinpoint@2.0.0':
    resolution: {integrity: sha512-RNiOoTPkptFtSVzQevY/yWtZwf/RxyVnPy/OcA9HBM3MlGDnBEYL5B41H0MTn0Uec8Hi+2qUtTfG2WWZBmMejQ==}

  '@sinclair/typebox@0.27.8':
    resolution: {integrity: sha512-+Fj43pSMwJs4KRrH/938Uf+uAELIgVBmQzg/q1YG10djyfA3TnrU8N8XzqCh/okZdszqBQTZf96idMfE5lnwTA==}

  '@sindresorhus/is@4.6.0':
    resolution: {integrity: sha512-t09vSN3MdfsyCHoFcTRCH/iUtG7OJ0CsjzB8cjAmKc/va/kIgeDI/TxsigdncE/4be734m0cvIYwNaV4i2XqAw==}
    engines: {node: '>=10'}

  '@szmarczak/http-timer@4.0.6':
    resolution: {integrity: sha512-4BAffykYOgO+5nzBWYwE3W90sBgLJoUPRWWcL8wlyiM8IB8ipJz3UMJ9KXQd1RKQXpKp8Tutn80HZtWsu2u76w==}
    engines: {node: '>=10'}

  '@tanstack/query-core@5.49.1':
    resolution: {integrity: sha512-JnC9ndmD1KKS01Rt/ovRUB1tmwO7zkyXAyIxN9mznuJrcNtOrkmOnQqdJF2ib9oHzc2VxHomnEG7xyfo54Npkw==}

  '@tanstack/react-query@5.49.2':
    resolution: {integrity: sha512-6rfwXDK9BvmHISbNFuGd+wY3P44lyW7lWiA9vIFGT/T0P9aHD1VkjTvcM4SDAIbAQ9ygEZZoLt7dlU1o3NjMVA==}
    peerDependencies:
      react: ^18.2.0

  '@tanstack/react-virtual@3.8.1':
    resolution: {integrity: sha512-dP5a7giEM4BQWLJ7K07ToZv8rF51mzbrBMkf0scg1QNYuFx3utnPUBPUHdzaowZhIez1K2XS78amuzD+YGRA5Q==}
    peerDependencies:
      react: ^18.2.0
      react-dom: ^18.2.0

  '@tanstack/virtual-core@3.8.1':
    resolution: {integrity: sha512-uNtAwenT276M9QYCjTBoHZ8X3MUeCRoGK59zPi92hMIxdfS9AyHjkDWJ94WroDxnv48UE+hIeo21BU84jKc8aQ==}

  '@tauri-apps/api@2.0.0-beta.14':
    resolution: {integrity: sha512-YLYgHqdwWswr4Y70+hRzaLD6kLIUgHhE3shLXNquPiTaQ9+cX3Q2dB0AFfqsua6NXYFNe7LfkmMzaqEzqv3yQg==}
    engines: {node: '>= 18.18', npm: '>= 6.6.0', yarn: '>= 1.19.1'}

  '@tauri-apps/cli-darwin-arm64@1.5.11':
    resolution: {integrity: sha512-2NLSglDb5VfvTbMtmOKWyD+oaL/e8Z/ZZGovHtUFyUSFRabdXc6cZOlcD1BhFvYkHqm+TqGaz5qtPR5UbqDs8A==}
    engines: {node: '>= 10'}
    cpu: [arm64]
    os: [darwin]

  '@tauri-apps/cli-darwin-arm64@2.0.0-beta.17':
    resolution: {integrity: sha512-N69Udn+Kw7QqhOMOmlmuhG/0WPz7g5LNOGRAvDEaBJLUneu2o3iUAC1HIMDF/MffTiJClcCPmDtbcSkr6glf9w==}
    engines: {node: '>= 10'}
    cpu: [arm64]
    os: [darwin]

  '@tauri-apps/cli-darwin-x64@1.5.11':
    resolution: {integrity: sha512-/RQllHiJRH2fJOCudtZlaUIjofkHzP3zZgxi71ZUm7Fy80smU5TDfwpwOvB0wSVh0g/ciDjMArCSTo0MRvL+ag==}
    engines: {node: '>= 10'}
    cpu: [x64]
    os: [darwin]

  '@tauri-apps/cli-darwin-x64@2.0.0-beta.17':
    resolution: {integrity: sha512-oHHibsdHkCsHUAFtLKXquSyGNBl9Yoa86zvoLUx3RosXzZsAFH50KxNIHgHiUVTmwBlYepe/fhY0BxQXDCnJ1Q==}
    engines: {node: '>= 10'}
    cpu: [x64]
    os: [darwin]

  '@tauri-apps/cli-linux-arm-gnueabihf@1.5.11':
    resolution: {integrity: sha512-IlBuBPKmMm+a5LLUEK6a21UGr9ZYd6zKuKLq6IGM4tVweQa8Sf2kP2Nqs74dMGIUrLmMs0vuqdURpykQg+z4NQ==}
    engines: {node: '>= 10'}
    cpu: [arm]
    os: [linux]

  '@tauri-apps/cli-linux-arm-gnueabihf@2.0.0-beta.17':
    resolution: {integrity: sha512-nA5Y350e+v5sURMmbHeJ5V1FXiOkK6zd1GgtYmVzh+n64VYIgBaglDWdSliNXPsqbU1rr+f2a32igjfqgGaTxA==}
    engines: {node: '>= 10'}
    cpu: [arm]
    os: [linux]

  '@tauri-apps/cli-linux-arm64-gnu@1.5.11':
    resolution: {integrity: sha512-w+k1bNHCU/GbmXshtAhyTwqosThUDmCEFLU4Zkin1vl2fuAtQry2RN7thfcJFepblUGL/J7yh3Q/0+BCjtspKQ==}
    engines: {node: '>= 10'}
    cpu: [arm64]
    os: [linux]

  '@tauri-apps/cli-linux-arm64-gnu@2.0.0-beta.17':
    resolution: {integrity: sha512-HEvj0VNr8GiG2F+BCXaIBC2K2L2wWTyA+pLgc0BvD6cxJZdAnah/Wy3ctWQQBq7+gC2itkaCMdmbcby8EHbpaA==}
    engines: {node: '>= 10'}
    cpu: [arm64]
    os: [linux]

  '@tauri-apps/cli-linux-arm64-musl@1.5.11':
    resolution: {integrity: sha512-PN6/dl+OfYQ/qrAy4HRAfksJ2AyWQYn2IA/2Wwpaa7SDRz2+hzwTQkvajuvy0sQ5L2WCG7ymFYRYMbpC6Hk9Pg==}
    engines: {node: '>= 10'}
    cpu: [arm64]
    os: [linux]

  '@tauri-apps/cli-linux-arm64-musl@2.0.0-beta.17':
    resolution: {integrity: sha512-/sJJRI0IEk6SaLpG89nxh+ivteoC07KNmQPBsp5VKEYeNYjsuLKmQ346bKj7o+a1nVAcpjPIJvoZ16ud+7YKzA==}
    engines: {node: '>= 10'}
    cpu: [arm64]
    os: [linux]

  '@tauri-apps/cli-linux-x64-gnu@1.5.11':
    resolution: {integrity: sha512-MTVXLi89Nj7Apcvjezw92m7ZqIDKT5SFKZtVPCg6RoLUBTzko/BQoXYIRWmdoz2pgkHDUHgO2OMJ8oKzzddXbw==}
    engines: {node: '>= 10'}
    cpu: [x64]
    os: [linux]

  '@tauri-apps/cli-linux-x64-gnu@2.0.0-beta.17':
    resolution: {integrity: sha512-VCSD1NUi6nm8e27nD8reKEMLOJK79FUJhRx+YNH1y4o6nlnNIR6H0FPP98+o6K91ps9YJXdMGDunF0IXsUQScA==}
    engines: {node: '>= 10'}
    cpu: [x64]
    os: [linux]

  '@tauri-apps/cli-linux-x64-musl@1.5.11':
    resolution: {integrity: sha512-kwzAjqFpz7rvTs7WGZLy/a5nS5t15QKr3E9FG95MNF0exTl3d29YoAUAe1Mn0mOSrTJ9Z+vYYAcI/QdcsGBP+w==}
    engines: {node: '>= 10'}
    cpu: [x64]
    os: [linux]

  '@tauri-apps/cli-linux-x64-musl@2.0.0-beta.17':
    resolution: {integrity: sha512-dWS/KXnhAGgGoP/G2DFhuC8bemk/WiDpswfgF4/5tfjAHXnPeOMpNG+7YL2nREq30whBuqQKPgNfZNDREHACEw==}
    engines: {node: '>= 10'}
    cpu: [x64]
    os: [linux]

  '@tauri-apps/cli-win32-arm64-msvc@1.5.11':
    resolution: {integrity: sha512-L+5NZ/rHrSUrMxjj6YpFYCXp6wHnq8c8SfDTBOX8dO8x+5283/vftb4vvuGIsLS4UwUFXFnLt3XQr44n84E67Q==}
    engines: {node: '>= 10'}
    cpu: [arm64]
    os: [win32]

  '@tauri-apps/cli-win32-arm64-msvc@2.0.0-beta.17':
    resolution: {integrity: sha512-msbKtlXh9aHg1ocYkiJLVMbHw5sokfXBVKY18EEaCtEJ8XjPrQse+hQGbsNbPxdTeNMQFHJ08YXY8eSekwYvMw==}
    engines: {node: '>= 10'}
    cpu: [arm64]
    os: [win32]

  '@tauri-apps/cli-win32-ia32-msvc@1.5.11':
    resolution: {integrity: sha512-oVlD9IVewrY0lZzTdb71kNXkjdgMqFq+ohb67YsJb4Rf7o8A9DTlFds1XLCe3joqLMm4M+gvBKD7YnGIdxQ9vA==}
    engines: {node: '>= 10'}
    cpu: [ia32]
    os: [win32]

  '@tauri-apps/cli-win32-ia32-msvc@2.0.0-beta.17':
    resolution: {integrity: sha512-kvyfLp7Uv0070AzpFshxB/3d260FOMbDPbOxIvcWH4MgotkRSDTfpACLksvT3ZEFtWx66d1mAeDcYt85mFPMvg==}
    engines: {node: '>= 10'}
    cpu: [ia32]
    os: [win32]

  '@tauri-apps/cli-win32-x64-msvc@1.5.11':
    resolution: {integrity: sha512-1CexcqUFCis5ypUIMOKllxUBrna09McbftWENgvVXMfA+SP+yPDPAVb8fIvUcdTIwR/yHJwcIucmTB4anww4vg==}
    engines: {node: '>= 10'}
    cpu: [x64]
    os: [win32]

  '@tauri-apps/cli-win32-x64-msvc@2.0.0-beta.17':
    resolution: {integrity: sha512-MsgHgWHKh0BPJtESmtr8nzwUGXa6XL+syQ79P6x11dAgXvAzzKqsUPNQVbWmQWBDXQo09AvUSQEnpz6lf2r94g==}
    engines: {node: '>= 10'}
    cpu: [x64]
    os: [win32]

  '@tauri-apps/cli@1.5.11':
    resolution: {integrity: sha512-B475D7phZrq5sZ3kDABH4g2mEoUIHtnIO+r4ZGAAfsjMbZCwXxR/jlMGTEL+VO3YzjpF7gQe38IzB4vLBbVppw==}
    engines: {node: '>= 10'}
    hasBin: true

  '@tauri-apps/cli@2.0.0-beta.17':
    resolution: {integrity: sha512-41a0fuu4OWC+vVWQVp/klOm2B5qJnX1ymITzyy8aFZ1ebQLiT2vQicrvcfCZUdY3u2yqhwLR8JVsIvvbQINLOA==}
    engines: {node: '>= 10'}
    hasBin: true

  '@tauri-apps/plugin-deep-link@2.0.0-beta.8':
    resolution: {integrity: sha512-lFpMaz2pmbz6YbMEWaokR7nQ3UMgYjIqzFt+EWDdFJsM5hTnLf72/4hK++WHgXepXhZbPWcm5PLL6BtibXebyA==}

  '@tauri-apps/plugin-dialog@2.0.0-beta.6':
    resolution: {integrity: sha512-Rw8C8t/0y3QExEinp+cAOZi/BDt0c9jifv0bS3WDCwQt9ANdmfCWKamsIhqwemt3MjepkU2RV8bvphzoWlbOGw==}

  '@tauri-apps/plugin-fs@2.0.0-beta.6':
    resolution: {integrity: sha512-R7M5wggENzJhiA0HwP63AzdF6uzdXRYe0z+ETSue9gvJmqKtqVp+qx9JLsWSfwENHy8RDKmrnuDL18kx/Q2aFA==}

  '@tauri-apps/plugin-process@2.0.0-beta.6':
    resolution: {integrity: sha512-Rem3r8lGe6ZSvncqIV9xpq2hOey7krMoPh5nu7WxbR73LOSkRBUDaYMvZjXu1DrJ3LEyXxo48sp76+9MW2Rp/w==}

  '@tauri-apps/plugin-store@2.0.0-beta.6':
    resolution: {integrity: sha512-EBMGUYeeLoJwFbUMdj0PhS7YGih2jhYr/cCHRXZgAhaXTsXdrE7SyW5QfgcMyZH6y7u1gywiIbMIsnjABVOJ7Q==}

  '@tauri-apps/plugin-updater@2.0.0-beta.6':
    resolution: {integrity: sha512-CKgVNsbpGPp8yIUWitszdQ2DVglRZ8jescxacJ43HkaI7oz26EQPL3VwPjjwIQ1RX166JQcNJuM8grcZd8QjBg==}

  '@testing-library/dom@10.3.0':
    resolution: {integrity: sha512-pT/TYB2+IyMYkkB6lqpkzD7VFbsR0JBJtflK3cS68sCNWxmOhWwRm1XvVHlseNEorsNcxkYsb4sRDV3aNIpttg==}
    engines: {node: '>=18'}

  '@testing-library/react@16.0.0':
    resolution: {integrity: sha512-guuxUKRWQ+FgNX0h0NS0FIq3Q3uLtWVpBzcLOggmfMoUpgBnzBzvLLd4fbm6yS8ydJd94cIfY4yP9qUQjM2KwQ==}
    engines: {node: '>=18'}
    peerDependencies:
      '@testing-library/dom': ^10.0.0
      '@types/react': ^18.0.0
      '@types/react-dom': ^18.0.0
      react: ^18.2.0
      react-dom: ^18.2.0
    peerDependenciesMeta:
      '@types/react':
        optional: true
      '@types/react-dom':
        optional: true

  '@testing-library/user-event@14.5.2':
    resolution: {integrity: sha512-YAh82Wh4TIrxYLmfGcixwD18oIjyC1pFQC2Y01F2lzV2HTMiYrI0nze0FD0ocB//CKS/7jIUgae+adPqxK5yCQ==}
    engines: {node: '>=12', npm: '>=6'}
    peerDependencies:
      '@testing-library/dom': '>=7.21.4'

  '@types/accepts@1.3.7':
    resolution: {integrity: sha512-Pay9fq2lM2wXPWbteBsRAGiWH2hig4ZE2asK+mm7kUzlxRTfL961rj89I6zV/E3PcIkDqyuBEcMxFT7rccugeQ==}

  '@types/acorn@4.0.6':
    resolution: {integrity: sha512-veQTnWP+1D/xbxVrPC3zHnCZRjSrKfhbMUlEA43iMZLu7EsnTtkJklIuwrCPbOi8YkvDQAiW05VQQFvvz9oieQ==}

  '@types/argparse@1.0.38':
    resolution: {integrity: sha512-ebDJ9b0e702Yr7pWgB0jzm+CX4Srzz8RcXtLJDJB+BSccqMa36uyH/zUsSYao5+BD1ytv3k3rPYCq4mAE1hsXA==}

  '@types/aria-query@5.0.4':
    resolution: {integrity: sha512-rfT93uj5s0PRL7EzccGMs3brplhcrghnDoV26NqKhCAS1hVo+WdNsPvE/yb6ilfr5hi2MEk6d5EWJTKdxg8jVw==}

  '@types/aws-lambda@8.10.122':
    resolution: {integrity: sha512-vBkIh9AY22kVOCEKo5CJlyCgmSWvasC+SWUxL/x/vOwRobMpI/HG1xp/Ae3AqmSiZeLUbOhW0FCD3ZjqqUxmXw==}

  '@types/babel__core@7.20.5':
    resolution: {integrity: sha512-qoQprZvz5wQFJwMDqeseRXWv3rqMvhgpbXFfVyWhbx9X47POIA6i/+dXefEmZKoAgOaTdaIgNSMqMIU61yRyzA==}

  '@types/babel__generator@7.6.8':
    resolution: {integrity: sha512-ASsj+tpEDsEiFr1arWrlN6V3mdfjRMZt6LtK/Vp/kreFLnr5QH5+DhvD5nINYZXzwJvXeGq+05iUXcAzVrqWtw==}

  '@types/babel__template@7.4.4':
    resolution: {integrity: sha512-h/NUaSyG5EyxBIp8YRxo4RMe2/qQgvyowRwVMzhYhBCONbW8PUsg4lkFMrhgZhUe5z3L3MiLDuvyJ/CaPa2A8A==}

  '@types/babel__traverse@7.20.6':
    resolution: {integrity: sha512-r1bzfrm0tomOI8g1SzvCaQHo6Lcv6zu0EA+W2kHrt8dyrHQxGzBBL4kdkzIS+jBMV+EYcMAEAqXqYaLJq5rOZg==}

  '@types/body-parser@1.19.5':
    resolution: {integrity: sha512-fB3Zu92ucau0iQ0JMCFQE7b/dv8Ot07NI3KaZIkIUNXq82k4eBAqUaneXfleGY9JWskeS9y+u0nXMyspcuQrCg==}

  '@types/bunyan@1.8.9':
    resolution: {integrity: sha512-ZqS9JGpBxVOvsawzmVt30sP++gSQMTejCkIAQ3VdadOcRE8izTyW66hufvwLeH+YEGP6Js2AW7Gz+RMyvrEbmw==}

  '@types/cacheable-request@6.0.3':
    resolution: {integrity: sha512-IQ3EbTzGxIigb1I3qPZc1rWJnH0BmSKv5QYTalEwweFvyBDLSAe24zP0le/hyi7ecGfZVlIVAg4BZqb8WBwKqw==}

  '@types/connect@3.4.36':
    resolution: {integrity: sha512-P63Zd/JUGq+PdrM1lv0Wv5SBYeA2+CORvbrXbngriYY0jzLUWfQMQQxOhjONEz/wlHOAxOdY7CY65rgQdTjq2w==}

  '@types/connect@3.4.38':
    resolution: {integrity: sha512-K6uROf1LD88uDQqJCktA4yzL1YYAK6NgfsI0v/mTgyPKWsX1CnJ0XPSDhViejru1GcRkLWb8RlzFYJRqGUbaug==}

  '@types/content-disposition@0.5.8':
    resolution: {integrity: sha512-QVSSvno3dE0MgO76pJhmv4Qyi/j0Yk9pBp0Y7TJ2Tlj+KCgJWY6qX7nnxCOLkZ3VYRSIk1WTxCvwUSdx6CCLdg==}

  '@types/cookie@0.5.4':
    resolution: {integrity: sha512-7z/eR6O859gyWIAjuvBWFzNURmf2oPBmJlfVWkwehU5nzIyjwBsTh7WMmEEV4JFnHuQ3ex4oyTvfKzcyJVDBNA==}

  '@types/cookies@0.9.0':
    resolution: {integrity: sha512-40Zk8qR147RABiQ7NQnBzWzDcjKzNrntB5BAmeGCb2p/MIyOE+4BVvc17wumsUqUw00bJYqoXFHYygQnEFh4/Q==}

  '@types/d3-array@3.2.1':
    resolution: {integrity: sha512-Y2Jn2idRrLzUfAKV2LyRImR+y4oa2AntrgID95SHJxuMUrkNXmanDSed71sRNZysveJVt1hLLemQZIady0FpEg==}

  '@types/d3-axis@3.0.6':
    resolution: {integrity: sha512-pYeijfZuBd87T0hGn0FO1vQ/cgLk6E1ALJjfkC0oJ8cbwkZl3TpgS8bVBLZN+2jjGgg38epgxb2zmoGtSfvgMw==}

  '@types/d3-brush@3.0.6':
    resolution: {integrity: sha512-nH60IZNNxEcrh6L1ZSMNA28rj27ut/2ZmI3r96Zd+1jrZD++zD3LsMIjWlvg4AYrHn/Pqz4CF3veCxGjtbqt7A==}

  '@types/d3-chord@3.0.6':
    resolution: {integrity: sha512-LFYWWd8nwfwEmTZG9PfQxd17HbNPksHBiJHaKuY1XeqscXacsS2tyoo6OdRsjf+NQYeB6XrNL3a25E3gH69lcg==}

  '@types/d3-color@3.1.3':
    resolution: {integrity: sha512-iO90scth9WAbmgv7ogoq57O9YpKmFBbmoEoCHDB2xMBY0+/KVrqAaCDyCE16dUspeOvIxFFRI+0sEtqDqy2b4A==}

  '@types/d3-contour@3.0.6':
    resolution: {integrity: sha512-BjzLgXGnCWjUSYGfH1cpdo41/hgdWETu4YxpezoztawmqsvCeep+8QGfiY6YbDvfgHz/DkjeIkkZVJavB4a3rg==}

  '@types/d3-delaunay@6.0.4':
    resolution: {integrity: sha512-ZMaSKu4THYCU6sV64Lhg6qjf1orxBthaC161plr5KuPHo3CNm8DTHiLw/5Eq2b6TsNP0W0iJrUOFscY6Q450Hw==}

  '@types/d3-dispatch@3.0.6':
    resolution: {integrity: sha512-4fvZhzMeeuBJYZXRXrRIQnvUYfyXwYmLsdiN7XXmVNQKKw1cM8a5WdID0g1hVFZDqT9ZqZEY5pD44p24VS7iZQ==}

  '@types/d3-drag@3.0.7':
    resolution: {integrity: sha512-HE3jVKlzU9AaMazNufooRJ5ZpWmLIoc90A37WU2JMmeq28w1FQqCZswHZ3xR+SuxYftzHq6WU6KJHvqxKzTxxQ==}

  '@types/d3-dsv@3.0.7':
    resolution: {integrity: sha512-n6QBF9/+XASqcKK6waudgL0pf/S5XHPPI8APyMLLUHd8NqouBGLsU8MgtO7NINGtPBtk9Kko/W4ea0oAspwh9g==}

  '@types/d3-ease@3.0.2':
    resolution: {integrity: sha512-NcV1JjO5oDzoK26oMzbILE6HW7uVXOHLQvHshBUW4UMdZGfiY6v5BeQwh9a9tCzv+CeefZQHJt5SRgK154RtiA==}

  '@types/d3-fetch@3.0.7':
    resolution: {integrity: sha512-fTAfNmxSb9SOWNB9IoG5c8Hg6R+AzUHDRlsXsDZsNp6sxAEOP0tkP3gKkNSO/qmHPoBFTxNrjDprVHDQDvo5aA==}

  '@types/d3-force@3.0.10':
    resolution: {integrity: sha512-ZYeSaCF3p73RdOKcjj+swRlZfnYpK1EbaDiYICEEp5Q6sUiqFaFQ9qgoshp5CzIyyb/yD09kD9o2zEltCexlgw==}

  '@types/d3-format@3.0.4':
    resolution: {integrity: sha512-fALi2aI6shfg7vM5KiR1wNJnZ7r6UuggVqtDA+xiEdPZQwy/trcQaHnwShLuLdta2rTymCNpxYTiMZX/e09F4g==}

  '@types/d3-geo@3.1.0':
    resolution: {integrity: sha512-856sckF0oP/diXtS4jNsiQw/UuK5fQG8l/a9VVLeSouf1/PPbBE1i1W852zVwKwYCBkFJJB7nCFTbk6UMEXBOQ==}

  '@types/d3-hierarchy@3.1.7':
    resolution: {integrity: sha512-tJFtNoYBtRtkNysX1Xq4sxtjK8YgoWUNpIiUee0/jHGRwqvzYxkq0hGVbbOGSz+JgFxxRu4K8nb3YpG3CMARtg==}

  '@types/d3-interpolate@3.0.4':
    resolution: {integrity: sha512-mgLPETlrpVV1YRJIglr4Ez47g7Yxjl1lj7YKsiMCb27VJH9W8NVM6Bb9d8kkpG/uAQS5AmbA48q2IAolKKo1MA==}

  '@types/d3-path@3.1.0':
    resolution: {integrity: sha512-P2dlU/q51fkOc/Gfl3Ul9kicV7l+ra934qBFXCFhrZMOL6du1TM0pm1ThYvENukyOn5h9v+yMJ9Fn5JK4QozrQ==}

  '@types/d3-polygon@3.0.2':
    resolution: {integrity: sha512-ZuWOtMaHCkN9xoeEMr1ubW2nGWsp4nIql+OPQRstu4ypeZ+zk3YKqQT0CXVe/PYqrKpZAi+J9mTs05TKwjXSRA==}

  '@types/d3-quadtree@3.0.6':
    resolution: {integrity: sha512-oUzyO1/Zm6rsxKRHA1vH0NEDG58HrT5icx/azi9MF1TWdtttWl0UIUsjEQBBh+SIkrpd21ZjEv7ptxWys1ncsg==}

  '@types/d3-random@3.0.3':
    resolution: {integrity: sha512-Imagg1vJ3y76Y2ea0871wpabqp613+8/r0mCLEBfdtqC7xMSfj9idOnmBYyMoULfHePJyxMAw3nWhJxzc+LFwQ==}

  '@types/d3-scale-chromatic@3.0.3':
    resolution: {integrity: sha512-laXM4+1o5ImZv3RpFAsTRn3TEkzqkytiOY0Dz0sq5cnd1dtNlk6sHLon4OvqaiJb28T0S/TdsBI3Sjsy+keJrw==}

  '@types/d3-scale@4.0.8':
    resolution: {integrity: sha512-gkK1VVTr5iNiYJ7vWDI+yUFFlszhNMtVeneJ6lUTKPjprsvLLI9/tgEGiXJOnlINJA8FyA88gfnQsHbybVZrYQ==}

  '@types/d3-selection@3.0.10':
    resolution: {integrity: sha512-cuHoUgS/V3hLdjJOLTT691+G2QoqAjCVLmr4kJXR4ha56w1Zdu8UUQ5TxLRqudgNjwXeQxKMq4j+lyf9sWuslg==}

  '@types/d3-shape@3.1.6':
    resolution: {integrity: sha512-5KKk5aKGu2I+O6SONMYSNflgiP0WfZIQvVUMan50wHsLG1G94JlxEVnCpQARfTtzytuY0p/9PXXZb3I7giofIA==}

  '@types/d3-time-format@4.0.3':
    resolution: {integrity: sha512-5xg9rC+wWL8kdDj153qZcsJ0FWiFt0J5RB6LYUNZjwSnesfblqrI/bJ1wBdJ8OQfncgbJG5+2F+qfqnqyzYxyg==}

  '@types/d3-time@3.0.3':
    resolution: {integrity: sha512-2p6olUZ4w3s+07q3Tm2dbiMZy5pCDfYwtLXXHUnVzXgQlZ/OyPtUz6OL382BkOuGlLXqfT+wqv8Fw2v8/0geBw==}

  '@types/d3-timer@3.0.2':
    resolution: {integrity: sha512-Ps3T8E8dZDam6fUyNiMkekK3XUsaUEik+idO9/YjPtfj2qruF8tFBXS7XhtE4iIXBLxhmLjP3SXpLhVf21I9Lw==}

  '@types/d3-transition@3.0.8':
    resolution: {integrity: sha512-ew63aJfQ/ms7QQ4X7pk5NxQ9fZH/z+i24ZfJ6tJSfqxJMrYLiK01EAs2/Rtw/JreGUsS3pLPNV644qXFGnoZNQ==}

  '@types/d3-zoom@3.0.8':
    resolution: {integrity: sha512-iqMC4/YlFCSlO8+2Ii1GGGliCAY4XdeG748w5vQUbevlbDu0zSjH/+jojorQVBK/se0j6DUFNPBGSqD3YWYnDw==}

  '@types/d3@7.4.3':
    resolution: {integrity: sha512-lZXZ9ckh5R8uiFVt8ogUNf+pIrK4EsWrx2Np75WvF/eTpJ0FMHNhjXk8CKEx/+gpHbNQyJWehbFaTvqmHWB3ww==}

  '@types/debug@4.1.12':
    resolution: {integrity: sha512-vIChWdVG3LG1SMxEvI/AK+FWJthlrqlTu7fbrlywTkkaONwk/UAGaULXRlf8vkzFBLVm0zkMdCquhL5aOjhXPQ==}

  '@types/estree-jsx@1.0.5':
    resolution: {integrity: sha512-52CcUVNFyfb1A2ALocQw/Dd1BQFNmSdkuC3BkZ6iqhdMfQz7JWOFRuJFloOzjk+6WijU56m9oKXFAXc7o3Towg==}

  '@types/estree@1.0.5':
    resolution: {integrity: sha512-/kYRxGDLWzHOB7q+wtSUQlFrtcdUccpfy+X+9iMBpHK8QLLhx2wIPYuS5DYtR9Wa/YlZAbIovy7qVdB1Aq6Lyw==}

  '@types/express-serve-static-core@4.19.5':
    resolution: {integrity: sha512-y6W03tvrACO72aijJ5uF02FRq5cgDR9lUxddQ8vyF+GvmjJQqbzDcJngEjURc+ZsG31VI3hODNZJ2URj86pzmg==}

  '@types/express@4.17.21':
    resolution: {integrity: sha512-ejlPM315qwLpaQlQDTjPdsUFSc6ZsP4AN6AlWnogPjQ7CVi7PYF3YVz+CY3jE2pwYf7E/7HlDAN0rV2GxTG0HQ==}

  '@types/geojson@7946.0.14':
    resolution: {integrity: sha512-WCfD5Ht3ZesJUsONdhvm84dmzWOiOzOAqOncN0++w0lBw1o8OuDNJF2McvvCef/yBqb/HYRahp1BYtODFQ8bRg==}

  '@types/hapi__catbox@10.2.6':
    resolution: {integrity: sha512-qdMHk4fBlwRfnBBDJaoaxb+fU9Ewi2xqkXD3mNjSPl2v/G/8IJbDpVRBuIcF7oXrcE8YebU5M8cCeKh1NXEn0w==}

  '@types/hapi__hapi@20.0.13':
    resolution: {integrity: sha512-LP4IPfhIO5ZPVOrJo7H8c8Slc0WYTFAUNQX1U0LBPKyXioXhH5H2TawIgxKujIyOhbwoBbpvOsBf6o5+ToJIrQ==}

  '@types/hapi__mimos@4.1.4':
    resolution: {integrity: sha512-i9hvJpFYTT/qzB5xKWvDYaSXrIiNqi4ephi+5Lo6+DoQdwqPXQgmVVOZR+s3MBiHoFqsCZCX9TmVWG3HczmTEQ==}

  '@types/hapi__shot@4.1.6':
    resolution: {integrity: sha512-h33NBjx2WyOs/9JgcFeFhkxnioYWQAZxOHdmqDuoJ1Qjxpcs+JGvSjEEoDeWfcrF+1n47kKgqph5IpfmPOnzbg==}

  '@types/hast@3.0.4':
    resolution: {integrity: sha512-WPs+bbQw5aCj+x6laNGWLH3wviHtoCv/P3+otBhbOhJgG8qtpdAMlTCxLtsTWA7LH1Oh/bFCHsBn0TPS5m30EQ==}

  '@types/http-assert@1.5.5':
    resolution: {integrity: sha512-4+tE/lwdAahgZT1g30Jkdm9PzFRde0xwxBNUyRsCitRvCQB90iuA2uJYdUnhnANRcqGXaWOGY4FEoxeElNAK2g==}

  '@types/http-cache-semantics@4.0.4':
    resolution: {integrity: sha512-1m0bIFVc7eJWyve9S0RnuRgcQqF/Xd5QsUZAZeQFr1Q3/p9JWoQQEqmVy+DPTNpGXwhgIetAoYF8JSc33q29QA==}

  '@types/http-errors@2.0.4':
    resolution: {integrity: sha512-D0CFMMtydbJAegzOyHjtiKPLlvnm3iTZyZRSZoLq2mRhDdmLfIWOCYPfQJ4cu2erKghU++QvjcUjp/5h7hESpA==}

  '@types/ioredis@4.28.10':
    resolution: {integrity: sha512-69LyhUgrXdgcNDv7ogs1qXZomnfOEnSmrmMFqKgt1XMJxmoOSG/u3wYy13yACIfKuMJ8IhKgHafDO3sx19zVQQ==}

  '@types/keygrip@1.0.6':
    resolution: {integrity: sha512-lZuNAY9xeJt7Bx4t4dx0rYCDqGPW8RXhQZK1td7d4H6E9zYbLoOtjBvfwdTKpsyxQI/2jv+armjX/RW+ZNpXOQ==}

  '@types/keyv@3.1.4':
    resolution: {integrity: sha512-BQ5aZNSCpj7D6K2ksrRCTmKRLEpnPvWDiLPfoGyhZ++8YtiK9d/3DBKPJgry359X/P1PfruyYwvnvwFjuEiEIg==}

  '@types/koa-compose@3.2.8':
    resolution: {integrity: sha512-4Olc63RY+MKvxMwVknCUDhRQX1pFQoBZ/lXcRLP69PQkEpze/0cr8LNqJQe5NFb/b19DWi2a5bTi2VAlQzhJuA==}

  '@types/koa@2.13.9':
    resolution: {integrity: sha512-tPX3cN1dGrMn+sjCDEiQqXH2AqlPoPd594S/8zxwUm/ZbPsQXKqHPUypr2gjCPhHUc+nDJLduhh5lXI/1olnGQ==}

  '@types/koa__router@12.0.3':
    resolution: {integrity: sha512-5YUJVv6NwM1z7m6FuYpKfNLTZ932Z6EF6xy2BbtpJSyn13DKNQEkXVffFVSnJHxvwwWh2SAeumpjAYUELqgjyw==}

  '@types/mdast@4.0.4':
    resolution: {integrity: sha512-kGaNbPh1k7AFzgpud/gMdvIm5xuECykRR+JnWKQno9TAXVa6WIVCGTPvYGekIDL4uwCZQSYbUxNBSb1aUo79oA==}

  '@types/mdx@2.0.13':
    resolution: {integrity: sha512-+OWZQfAYyio6YkJb3HLxDrvnx6SWWDbC0zVPfBRzUk0/nqoDyf6dNxQi3eArPe8rJ473nobTMQ/8Zk+LxJ+Yuw==}

  '@types/memcached@2.2.10':
    resolution: {integrity: sha512-AM9smvZN55Gzs2wRrqeMHVP7KE8KWgCJO/XL5yCly2xF6EKa4YlbpK+cLSAH4NG/Ah64HrlegmGqW8kYws7Vxg==}

  '@types/mime-db@1.43.5':
    resolution: {integrity: sha512-/bfTiIUTNPUBnwnYvUxXAre5MhD88jgagLEQiQtIASjU+bwxd8kS/ASDA4a8ufd8m0Lheu6eeMJHEUpLHoJ28A==}

  '@types/mime@1.3.5':
    resolution: {integrity: sha512-/pyBZWSLD2n0dcHE3hq8s8ZvcETHtEuF+3E7XVt0Ig2nvsVQXdghHVcEkIWjy9A0wKfTn97a/PSDYohKIlnP/w==}

  '@types/ms@0.7.34':
    resolution: {integrity: sha512-nG96G3Wp6acyAgJqGasjODb+acrI7KltPiRxzHPXnP3NgI28bpQDRv53olbqGXbfcgF5aiiHmO3xpwEpS5Ld9g==}

  '@types/mysql@2.15.22':
    resolution: {integrity: sha512-wK1pzsJVVAjYCSZWQoWHziQZbNggXFDUEIGf54g4ZM/ERuP86uGdWeKZWMYlqTPMZfHJJvLPyogXGvCOg87yLQ==}

  '@types/nlcst@1.0.4':
    resolution: {integrity: sha512-ABoYdNQ/kBSsLvZAekMhIPMQ3YUZvavStpKYs7BjLLuKVmIMA0LUgZ7b54zzuWJRbHF80v1cNf4r90Vd6eMQDg==}

  '@types/node@18.19.39':
    resolution: {integrity: sha512-nPwTRDKUctxw3di5b4TfT3I0sWDiWoPQCZjXhvdkINntwr8lcoVCKsTgnXeRubKIlfnV+eN/HYk6Jb40tbcEAQ==}

  '@types/node@20.12.7':
    resolution: {integrity: sha512-wq0cICSkRLVaf3UGLMGItu/PtdY7oaXaI/RVU+xliKVOtRna3PRY57ZDfztpDL0n11vfymMUnXv8QwYCO7L1wg==}

  '@types/node@20.14.9':
    resolution: {integrity: sha512-06OCtnTXtWOZBJlRApleWndH4JsRVs1pDCc8dLSQp+7PpUpX3ePdHyeNSFTeSe7FtKyQkrlPvHwJOW3SLd8Oyg==}

  '@types/offscreencanvas@2019.7.3':
    resolution: {integrity: sha512-ieXiYmgSRXUDeOntE1InxjWyvEelZGP63M+cGuquuRLuIKKT1osnkXjxev9B7d1nXSug5vpunx+gNlbVxMlC9A==}

  '@types/pg-pool@2.0.4':
    resolution: {integrity: sha512-qZAvkv1K3QbmHHFYSNRYPkRjOWRLBYrL4B9c+wG0GSVGBw0NtJwPcgx/DSddeDJvRGMHCEQ4VMEVfuJ/0gZ3XQ==}

  '@types/pg@8.6.1':
    resolution: {integrity: sha512-1Kc4oAGzAl7uqUStZCDvaLFqZrW9qWSjXOmBfdgyBP5La7Us6Mg4GBvRlSoaZMhQF/zSj1C8CtKMBkoiT8eL8w==}

  '@types/prop-types@15.7.12':
    resolution: {integrity: sha512-5zvhXYtRNRluoE/jAp4GVsSduVUzNWKkOZrCDBWYtE7biZywwdC2AcEzg+cSMLFRfVgeAFqpfNabiPjxFddV1Q==}

  '@types/qs@6.9.15':
    resolution: {integrity: sha512-uXHQKES6DQKKCLh441Xv/dwxOq1TVS3JPUMlEqoEglvlhR6Mxnlew/Xq/LRVHpLyk7iK3zODe1qYHIMltO7XGg==}

  '@types/range-parser@1.2.7':
    resolution: {integrity: sha512-hKormJbkJqzQGhziax5PItDUTMAM9uE2XXQmM37dyd4hVM+5aVl7oVxMVUiVQn2oCQFN/LKCZdvSM0pFRqbSmQ==}

  '@types/react-color@3.0.12':
    resolution: {integrity: sha512-pr3uKE3lSvf7GFo1Rn2K3QktiZQFFrSgSGJ/3iMvSOYWt2pPAJ97rVdVfhWxYJZ8prAEXzoP2XX//3qGSQgu7Q==}

  '@types/react-dom@18.2.25':
    resolution: {integrity: sha512-o/V48vf4MQh7juIKZU2QGDfli6p1+OOi5oXx36Hffpc9adsHeXjVp8rHuPkjd8VT8sOJ2Zp05HR7CdpGTIUFUA==}

  '@types/react-dom@18.3.0':
    resolution: {integrity: sha512-EhwApuTmMBmXuFOikhQLIBUn6uFg81SwLMOAUgodJF14SOBOCMdU04gDoYi0WOJJHD144TL32z4yDqCW3dnkQg==}

  '@types/react@18.2.79':
    resolution: {integrity: sha512-RwGAGXPl9kSXwdNTafkOEuFrTBD5SA2B3iEB96xi8+xu5ddUa/cpvyVCSNn+asgLCTHkb5ZxN8gbuibYJi4s1w==}

  '@types/react@18.3.3':
    resolution: {integrity: sha512-hti/R0pS0q1/xx+TsI73XIqk26eBsISZ2R0wUijXIngRK9R/e7Xw/cXVxQK7R5JjW+SV4zGcn5hXjudkN/pLIw==}

  '@types/reactcss@1.2.12':
    resolution: {integrity: sha512-BrXUQ86/wbbFiZv8h/Q1/Q1XOsaHneYmCb/tHe9+M8XBAAUc2EHfdY0DY22ZZjVSaXr5ix7j+zsqO2eGZub8lQ==}

  '@types/responselike@1.0.3':
    resolution: {integrity: sha512-H/+L+UkTV33uf49PH5pCAUBVPNj2nDBXTN+qS1dOwyyg24l3CcicicCA7ca+HMvJBZcFgl5r8e+RR6elsb4Lyw==}

  '@types/send@0.17.4':
    resolution: {integrity: sha512-x2EM6TJOybec7c52BX0ZspPodMsQUd5L6PRwOunVyVUhXiBSKf3AezDL8Dgvgt5o0UfKNfuA0eMLr2wLT4AiBA==}

  '@types/serve-static@1.15.7':
    resolution: {integrity: sha512-W8Ym+h8nhuRwaKPaDw34QUkwsGi6Rc4yYqvKFo5rm2FUEhCFbzVWrxXUxuKK8TASjWsysJY0nsmNCGhCOIsrOw==}

  '@types/shimmer@1.0.5':
    resolution: {integrity: sha512-9Hp0ObzwwO57DpLFF0InUjUm/II8GmKAvzbefxQTihCb7KI6yc9yzf0nLc4mVdby5N4DRCgQM2wCup9KTieeww==}

  '@types/tedious@4.0.14':
    resolution: {integrity: sha512-KHPsfX/FoVbUGbyYvk1q9MMQHLPeRZhRJZdO45Q4YjvFkv4hMNghCWTvy7rdKessBsmtz4euWCWAB6/tVpI1Iw==}

  '@types/unist@2.0.10':
    resolution: {integrity: sha512-IfYcSBWE3hLpBg8+X2SEa8LVkJdJEkT2Ese2aaLs3ptGdVtABxndrMaxuFlQ1qdFf9Q5rDvDpxI3WwgvKFAsQA==}

  '@types/unist@3.0.2':
    resolution: {integrity: sha512-dqId9J8K/vGi5Zr7oo212BGii5m3q5Hxlkwy3WpYuKPklmBEvsbMYYyLxAQpSffdLl/gdW0XUpKWFvYmyoWCoQ==}

  '@types/use-sync-external-store@0.0.3':
    resolution: {integrity: sha512-EwmlvuaxPNej9+T4v5AuBPJa2x2UOJVdjCtDHgcDqitUeOtjnJKJ+apYjVcAoBEMjKW1VVFGZLUb5+qqa09XFA==}

  '@types/uuid@10.0.0':
    resolution: {integrity: sha512-7gqG38EyHgyP1S+7+xomFtL+ZNHcKv6DwNaCZmJmo1vgMugyF3TCnXVg4t1uk89mLNwnLtnY3TpOpCOyp1/xHQ==}

  '@types/webgl2@0.0.11':
    resolution: {integrity: sha512-LFa4je4lUbqDVRNeC2W1ZRM8dOgsGsm23MZO7m/EllCVg07yB65W3eUF4MAM+0LU9X6x/0NTrvXxAW0pmipNdw==}

  '@types/yauzl@2.10.3':
    resolution: {integrity: sha512-oJoftv0LSuaDZE3Le4DbKX+KS9G36NzOeSap90UIK0yMA/NhKJhqlSGtNDORNRaIbQfzjXDrQa0ytJ6mNRGz/Q==}

  '@typescript-eslint/eslint-plugin@7.11.0':
    resolution: {integrity: sha512-P+qEahbgeHW4JQ/87FuItjBj8O3MYv5gELDzr8QaQ7fsll1gSMTYb6j87MYyxwf3DtD7uGFB9ShwgmCJB5KmaQ==}
    engines: {node: ^18.18.0 || >=20.0.0}
    peerDependencies:
      '@typescript-eslint/parser': ^7.0.0
      eslint: ^9.6.0
      typescript: '*'
    peerDependenciesMeta:
      typescript:
        optional: true

  '@typescript-eslint/parser@7.11.0':
    resolution: {integrity: sha512-yimw99teuaXVWsBcPO1Ais02kwJ1jmNA1KxE7ng0aT7ndr1pT1wqj0OJnsYVGKKlc4QJai86l/025L6z8CljOg==}
    engines: {node: ^18.18.0 || >=20.0.0}
    peerDependencies:
      eslint: ^9.6.0
      typescript: '*'
    peerDependenciesMeta:
      typescript:
        optional: true

  '@typescript-eslint/scope-manager@7.11.0':
    resolution: {integrity: sha512-27tGdVEiutD4POirLZX4YzT180vevUURJl4wJGmm6TrQoiYwuxTIY98PBp6L2oN+JQxzE0URvYlzJaBHIekXAw==}
    engines: {node: ^18.18.0 || >=20.0.0}

  '@typescript-eslint/type-utils@7.11.0':
    resolution: {integrity: sha512-WmppUEgYy+y1NTseNMJ6mCFxt03/7jTOy08bcg7bxJJdsM4nuhnchyBbE8vryveaJUf62noH7LodPSo5Z0WUCg==}
    engines: {node: ^18.18.0 || >=20.0.0}
    peerDependencies:
      eslint: ^9.6.0
      typescript: '*'
    peerDependenciesMeta:
      typescript:
        optional: true

  '@typescript-eslint/types@7.11.0':
    resolution: {integrity: sha512-MPEsDRZTyCiXkD4vd3zywDCifi7tatc4K37KqTprCvaXptP7Xlpdw0NR2hRJTetG5TxbWDB79Ys4kLmHliEo/w==}
    engines: {node: ^18.18.0 || >=20.0.0}

  '@typescript-eslint/typescript-estree@7.11.0':
    resolution: {integrity: sha512-cxkhZ2C/iyi3/6U9EPc5y+a6csqHItndvN/CzbNXTNrsC3/ASoYQZEt9uMaEp+xFNjasqQyszp5TumAVKKvJeQ==}
    engines: {node: ^18.18.0 || >=20.0.0}
    peerDependencies:
      typescript: '*'
    peerDependenciesMeta:
      typescript:
        optional: true

  '@typescript-eslint/utils@7.11.0':
    resolution: {integrity: sha512-xlAWwPleNRHwF37AhrZurOxA1wyXowW4PqVXZVUNCLjB48CqdPJoJWkrpH2nij9Q3Lb7rtWindtoXwxjxlKKCA==}
    engines: {node: ^18.18.0 || >=20.0.0}
    peerDependencies:
      eslint: ^9.6.0

  '@typescript-eslint/visitor-keys@7.11.0':
    resolution: {integrity: sha512-7syYk4MzjxTEk0g/w3iqtgxnFQspDJfn6QKD36xMuuhTzjcxY7F8EmBLnALjVyaOF1/bVocu3bS/2/F7rXrveQ==}
    engines: {node: ^18.18.0 || >=20.0.0}

  '@ungap/structured-clone@1.2.0':
    resolution: {integrity: sha512-zuVdFrMJiuCDQUMCzQaD6KL28MjnqqN8XnAqiEq9PNm/hCPTSGfrXCOfwj1ow4LFb/tNymJPwsNbVePc1xFqrQ==}

  '@uptrace/core@1.19.0':
    resolution: {integrity: sha512-2xWd3UmsGOBFvhdoJf11ymUT4boq8EZ6Ouo08zLEl/UzD1vetknlcUxB9Q7WP+aMFAENhyH35a87VKEufSap9g==}
    engines: {node: '>=14'}

  '@uptrace/node@1.19.0':
    resolution: {integrity: sha512-Qdg9bZYiU7HU31UyexWqUneD1HZI5Cz8f7J/lll5Qd7Nsrgtds0QMGUc/gZI8AciotqISvRs/G7QkNBGvEO83A==}
    engines: {node: '>=14'}

  '@uptrace/web@1.19.0':
    resolution: {integrity: sha512-m3Pf2ORo+ighqun/EjG1R8sUij+IEBZY6qNawVW8bktIxWRBd7k9NL+6WUOO3VqOEPl1gbDDLCXrDrhngl0Isw==}
    engines: {node: '>=14'}

  '@vercel/analytics@1.3.1':
    resolution: {integrity: sha512-xhSlYgAuJ6Q4WQGkzYTLmXwhYl39sWjoMA3nHxfkvG+WdBT25c563a7QhwwKivEOZtPJXifYHR1m2ihoisbWyA==}
    peerDependencies:
      next: '>= 13'
      react: ^18.2.0
    peerDependenciesMeta:
      next:
        optional: true
      react:
        optional: true

  '@vercel/edge@1.1.1':
    resolution: {integrity: sha512-NtKiIbn9Cq6HWGy+qRudz28mz5nxfOJWls5Pnckjw1yCfSX8rhXdvY/il3Sy3Zd5n/sKCM2h7VSCCpJF/oaDrQ==}

  '@vercel/nft@0.26.5':
    resolution: {integrity: sha512-NHxohEqad6Ra/r4lGknO52uc/GrWILXAMs1BB4401GTqww0fw1bAqzpG1XHuDO+dprg4GvsD9ZLLSsdo78p9hQ==}
    engines: {node: '>=16'}
    hasBin: true

  '@vitejs/plugin-react@4.3.1':
    resolution: {integrity: sha512-m/V2syj5CuVnaxcUJOQRel/Wr31FFXRFlnOoq1TVtkCxsY5veGMTEmpWHndrhB2U8ScHtCQB1e+4hWYExQc6Lg==}
    engines: {node: ^14.18.0 || >=16.0.0}
    peerDependencies:
      vite: 5.3.3

  '@vitest/coverage-v8@1.6.0':
    resolution: {integrity: sha512-KvapcbMY/8GYIG0rlwwOKCVNRc0OL20rrhFkg/CHNzncV03TE2XWvO5w9uZYoxNiMEBacAJt3unSOiZ7svePew==}
    peerDependencies:
      vitest: ^1.6.0

  '@vitest/expect@1.6.0':
    resolution: {integrity: sha512-ixEvFVQjycy/oNgHjqsL6AZCDduC+tflRluaHIzKIsdbzkLn2U/iBnVeJwB6HsIjQBdfMR8Z0tRxKUsvFJEeWQ==}

  '@vitest/runner@1.6.0':
    resolution: {integrity: sha512-P4xgwPjwesuBiHisAVz/LSSZtDjOTPYZVmNAnpHHSR6ONrf8eCJOFRvUwdHn30F5M1fxhqtl7QZQUk2dprIXAg==}

  '@vitest/snapshot@1.6.0':
    resolution: {integrity: sha512-+Hx43f8Chus+DCmygqqfetcAZrDJwvTj0ymqjQq4CvmpKFSTVteEOBzCusu1x2tt4OJcvBflyHUE0DZSLgEMtQ==}

  '@vitest/spy@1.6.0':
    resolution: {integrity: sha512-leUTap6B/cqi/bQkXUu6bQV5TZPx7pmMBKBQiI0rJA8c3pB56ZsaTbREnF7CJfmvAS4V2cXIBAh/3rVwrrCYgw==}

  '@vitest/utils@1.6.0':
    resolution: {integrity: sha512-21cPiuGMoMZwiOHa2i4LXkMkMkCGzA+MVFV70jRwHo95dL4x/ts5GZhML1QWuy7yfp3WzK3lRvZi3JnXTYqrBw==}

  '@volar/kit@2.2.5':
    resolution: {integrity: sha512-Bmn0UCaT43xUGGRwcmFG9lKhiCCLjRT4ScSLLPn5C9ltUcSGnIFFDlbZZa1PreHYHq25/4zkXt9Ap32klAh17w==}
    peerDependencies:
      typescript: ^5.5.3

  '@volar/language-core@1.11.1':
    resolution: {integrity: sha512-dOcNn3i9GgZAcJt43wuaEykSluAuOkQgzni1cuxLxTV0nJKanQztp7FxyswdRILaKH+P2XZMPRp2S4MV/pElCw==}

  '@volar/language-core@2.2.5':
    resolution: {integrity: sha512-2htyAuxRrAgETmFeUhT4XLELk3LiEcqoW/B8YUXMF6BrGWLMwIR09MFaZYvrA2UhbdAeSyeQ726HaWSWkexUcQ==}

  '@volar/language-server@2.2.5':
    resolution: {integrity: sha512-PV/jkUkI+m72HTXwnY7hsGqLY3VNi96ZRoWFRzVC9QG/853bixxjveXPJIiydMJ9I739lO3kcj3hnGrF5Sm+HA==}

  '@volar/language-service@2.2.5':
    resolution: {integrity: sha512-a97e/0uCe+uSu23F4zvgvldqJtZe6jugQeEHWjTfhgOEO8+Be0t5CZNNVItQqmPyAsD8eElg0S/cP6uxvCmCSQ==}

  '@volar/snapshot-document@2.2.5':
    resolution: {integrity: sha512-MTOvWVKxM7ugKO3Amffkv2pND03fe2JtfygYaputqjVFML7YxtTXj8SPnI2pODLeSwOKzDYL6Q8r5j6Y5AgUzQ==}

  '@volar/source-map@1.11.1':
    resolution: {integrity: sha512-hJnOnwZ4+WT5iupLRnuzbULZ42L7BWWPMmruzwtLhJfpDVoZLjNBxHDi2sY2bgZXCKlpU5XcsMFoYrsQmPhfZg==}

  '@volar/source-map@2.2.5':
    resolution: {integrity: sha512-wrOEIiZNf4E+PWB0AxyM4tfhkfldPsb3bxg8N6FHrxJH2ohar7aGu48e98bp3pR9HUA7P/pR9VrLmkTrgCCnWQ==}

  '@volar/typescript@1.11.1':
    resolution: {integrity: sha512-iU+t2mas/4lYierSnoFOeRFQUhAEMgsFuQxoxvwn5EdQopw43j+J27a4lt9LMInx1gLJBC6qL14WYGlgymaSMQ==}

  '@volar/typescript@2.2.5':
    resolution: {integrity: sha512-eSV/n75+ppfEVugMC/salZsI44nXDPAyL6+iTYCNLtiLHGJsnMv9GwiDMujrvAUj/aLQyqRJgYtXRoxop2clCw==}

  '@vscode/emmet-helper@2.9.3':
    resolution: {integrity: sha512-rB39LHWWPQYYlYfpv9qCoZOVioPCftKXXqrsyqN1mTWZM6dTnONT63Db+03vgrBbHzJN45IrgS/AGxw9iiqfEw==}

  '@vscode/l10n@0.0.16':
    resolution: {integrity: sha512-JT5CvrIYYCrmB+dCana8sUqJEcGB1ZDXNLMQ2+42bW995WmNoenijWMUdZfwmuQUTQcEVVIa2OecZzTYWUW9Cg==}

  '@vscode/l10n@0.0.18':
    resolution: {integrity: sha512-KYSIHVmslkaCDyw013pphY+d7x1qV8IZupYfeIfzNA+nsaWHbn5uPuQRvdRFsa9zFzGeudPuoGoZ1Op4jrJXIQ==}

  '@vue/compiler-core@3.4.30':
    resolution: {integrity: sha512-ZL8y4Xxdh8O6PSwfdZ1IpQ24PjTAieOz3jXb/MDTfDtANcKBMxg1KLm6OX2jofsaQGYfIVzd3BAG22i56/cF1w==}

  '@vue/compiler-dom@3.4.30':
    resolution: {integrity: sha512-+16Sd8lYr5j/owCbr9dowcNfrHd+pz+w2/b5Lt26Oz/kB90C9yNbxQ3bYOvt7rI2bxk0nqda39hVcwDFw85c2Q==}

  '@vue/language-core@1.8.27':
    resolution: {integrity: sha512-L8Kc27VdQserNaCUNiSFdDl9LWT24ly8Hpwf1ECy3aFb9m6bDhBGQYOujDm21N7EW3moKIOKEanQwe1q5BK+mA==}
    peerDependencies:
      typescript: ^5.5.3
    peerDependenciesMeta:
      typescript:
        optional: true

  '@vue/shared@3.4.30':
    resolution: {integrity: sha512-CLg+f8RQCHQnKvuHY9adMsMaQOcqclh6Z5V9TaoMgy0ut0tz848joZ7/CYFFyF/yZ5i2yaw7Fn498C+CNZVHIg==}

  abbrev@1.1.1:
    resolution: {integrity: sha512-nne9/IiQ/hzIhY6pdDnbBtz7DjPTKrY00P/zvPSm5pOFkl6xuGrGnXn/VtTNNfNtAfZ9/1RtehkszU9qcTii0Q==}

  acorn-import-assertions@1.9.0:
    resolution: {integrity: sha512-cmMwop9x+8KFhxvKrKfPYmN6/pKTYYHBqLa0DfvVZcKMJWNyWLnaqND7dx/qn66R7ewM1UX5XMaDVP5wlVTaVA==}
    peerDependencies:
      acorn: ^8

  acorn-import-attributes@1.9.5:
    resolution: {integrity: sha512-n02Vykv5uA3eHGM/Z2dQrcD56kL8TyDb2p1+0P83PClMnC/nc+anbQRhIOWnSq4Ke/KvDPrY3C9hDtC/A3eHnQ==}
    peerDependencies:
      acorn: ^8

  acorn-jsx@5.3.2:
    resolution: {integrity: sha512-rq9s+JNhf0IChjtDXxllJ7g41oZk5SlXtp0LHwyA5cejwn7vKmKp4pPri6YEePv2PU65sAsegbXtIinmDFDXgQ==}
    peerDependencies:
      acorn: ^6.0.0 || ^7.0.0 || ^8.0.0

  acorn-walk@8.3.3:
    resolution: {integrity: sha512-MxXdReSRhGO7VlFe1bRG/oI7/mdLV9B9JJT0N8vZOhF7gFRR5l3M8W9G8JxmKV+JC5mGqJ0QvqfSOLsCPa4nUw==}
    engines: {node: '>=0.4.0'}

  acorn@8.12.0:
    resolution: {integrity: sha512-RTvkC4w+KNXrM39/lWCUaG0IbRkWdCv7W/IOW9oU6SawyxulvkQy5HQPVTKxEjczcUvapcrw3cFx/60VN/NRNw==}
    engines: {node: '>=0.4.0'}
    hasBin: true

  agent-base@6.0.2:
    resolution: {integrity: sha512-RZNwNclF7+MS/8bDg70amg32dyeZGZxiDuQmZxKLAlQjr3jGyLx+4Kkk58UO7D2QdgFIQCovuSuZESne6RG6XQ==}
    engines: {node: '>= 6.0.0'}

  agent-base@7.1.1:
    resolution: {integrity: sha512-H0TSyFNDMomMNJQBn8wFV5YC/2eJ+VXECwOadZJT554xP6cODZHPX3H9QMQECxvrgiSOP1pHjy1sMWQVYJOUOA==}
    engines: {node: '>= 14'}

  ajv@6.12.6:
    resolution: {integrity: sha512-j3fVLgvTo527anyYyJOGTYJbG+vnnQYvE0m5mmkc1TK+nxAppkCLMIL0aZ4dblVCNoGShhm+kzE4ZUykBoMg4g==}

  ajv@8.16.0:
    resolution: {integrity: sha512-F0twR8U1ZU67JIEtekUcLkXkoO5mMMmgGD8sK/xUFzJ805jxHQl92hImFAqqXMyMYjSPOyUPAwHYhB72g5sTXw==}

  algoliasearch@4.23.3:
    resolution: {integrity: sha512-Le/3YgNvjW9zxIQMRhUHuhiUjAlKY/zsdZpfq4dlLqg6mEm0nL6yk+7f2hDOtLpxsgE4jSzDmvHL7nXdBp5feg==}

  ansi-align@3.0.1:
    resolution: {integrity: sha512-IOfwwBF5iczOjp/WeY4YxyjqAFMQoZufdQWDd19SEExbVLNXqvpzSJ/M7Za4/sCPmQ0+GRquoA7bGcINcxew6w==}

  ansi-regex@5.0.1:
    resolution: {integrity: sha512-quJQXlTSUGL2LH9SUXo8VwsY4soanhgo6LNSm84E1LBcE8s3O0wpdiRzyR9z/ZZJMlMWv37qOOb9pdJlMUEKFQ==}
    engines: {node: '>=8'}

  ansi-regex@6.0.1:
    resolution: {integrity: sha512-n5M855fKb2SsfMIiFFoVrABHJC8QtHwVx+mHWP3QcEqBHYienj5dHSgjbxtC0WEZXYt4wcD6zrQElDPhFuZgfA==}
    engines: {node: '>=12'}

  ansi-styles@3.2.1:
    resolution: {integrity: sha512-VT0ZI6kZRdTh8YyJw3SMbYm/u+NqfsAxEpWO0Pf9sq8/e94WxxOpPKx9FR1FlyCtOVDNOQ+8ntlqFxiRc+r5qA==}
    engines: {node: '>=4'}

  ansi-styles@4.3.0:
    resolution: {integrity: sha512-zbB9rCJAT1rbjiVDb2hqKFHNYLxgtk8NURxZ3IZwD3F6NtxbXZQCnnSi1Lkx+IDohdPlFp222wVALIheZJQSEg==}
    engines: {node: '>=8'}

  ansi-styles@5.2.0:
    resolution: {integrity: sha512-Cxwpt2SfTzTtXcfOlzGEee8O+c+MmUgGrNiBcXnuWxuFJHe6a5Hz7qwhwe5OgaSYI0IJvkLqWX1ASG+cJOkEiA==}
    engines: {node: '>=10'}

  ansi-styles@6.2.1:
    resolution: {integrity: sha512-bN798gFfQX+viw3R7yrGWRqnrN2oRkEkUjjl4JNn4E8GxxbjtG3FbrEIIY3l8/hrwUwIeCZvi4QuOTP4MErVug==}
    engines: {node: '>=12'}

  anymatch@3.1.3:
    resolution: {integrity: sha512-KMReFUr0B4t+D+OBkjR3KYqvocp2XaSzO55UcB6mgQMd3KbcE+mWTyvVV7D/zsdEbNnV6acZUutkiHQXvTr1Rw==}
    engines: {node: '>= 8'}

  aproba@2.0.0:
    resolution: {integrity: sha512-lYe4Gx7QT+MKGbDsA+Z+he/Wtef0BiwDOlK/XkBrdfsh9J/jPPXbX0tE9x9cl27Tmu5gg3QUbUrQYa/y+KOHPQ==}

  are-we-there-yet@2.0.0:
    resolution: {integrity: sha512-Ci/qENmwHnsYo9xKIcUJN5LeDKdJ6R1Z1j9V/J5wyq8nh/mYPEpIKJbBZXtZjG04HiK7zV/p6Vs9952MrMeUIw==}
    engines: {node: '>=10'}
    deprecated: This package is no longer supported.

  argparse@1.0.10:
    resolution: {integrity: sha512-o5Roy6tNG4SL/FOkCAN6RzjiakZS25RLYFrcMttJqbdd8BWrnA+fGz57iN5Pb06pvBGvl5gQ0B48dJlslXvoTg==}

  argparse@2.0.1:
    resolution: {integrity: sha512-8+9WqebbFzpX9OR+Wa6O29asIogeRMzcGtAINdpMHHyAg10f05aSFVBbcEqGf/PXw1EjAZ+q2/bEBg3DvurK3Q==}

  aria-query@5.3.0:
    resolution: {integrity: sha512-b0P0sZPKtyu8HkeRAfCq0IfURZK+SuwMjY1UXGBU27wpAiTwQAIlq56IbIO+ytk/JjS1fMR14ee5WBBfKi5J6A==}

  array-buffer-byte-length@1.0.1:
    resolution: {integrity: sha512-ahC5W1xgou+KTXix4sAO8Ki12Q+jf4i0+tmk3sC+zgcynshkHxzpXdImBehiUYKKKDwvfFiJl1tZt6ewscS1Mg==}
    engines: {node: '>= 0.4'}

  array-includes@3.1.8:
    resolution: {integrity: sha512-itaWrbYbqpGXkGhZPGUulwnhVf5Hpy1xiCFsGqyIGglbBxmG5vSjxQen3/WGOjPpNEv1RtBLKxbmVXm8HpJStQ==}
    engines: {node: '>= 0.4'}

  array-iterate@2.0.1:
    resolution: {integrity: sha512-I1jXZMjAgCMmxT4qxXfPXa6SthSoE8h6gkSI9BGGNv8mP8G/v0blc+qFnZu6K42vTOiuME596QaLO0TP3Lk0xg==}

  array-union@2.1.0:
    resolution: {integrity: sha512-HGyxoOTYUyCM6stUe6EJgnd4EoewAI7zMdfqO+kGjnlZmBDz/cR5pf8r/cR4Wq60sL/p0IkcjUEEPwS3GFrIyw==}
    engines: {node: '>=8'}

  array.prototype.findlast@1.2.5:
    resolution: {integrity: sha512-CVvd6FHg1Z3POpBLxO6E6zr+rSKEQ9L6rZHAaY7lLfhKsWYUBBOuMs0e9o24oopj6H+geRCX0YJ+TJLBK2eHyQ==}
    engines: {node: '>= 0.4'}

  array.prototype.flat@1.3.2:
    resolution: {integrity: sha512-djYB+Zx2vLewY8RWlNCUdHjDXs2XOgm602S9E7P/UpHgfeHL00cRiIF+IN/G/aUJ7kGPb6yO/ErDI5V2s8iycA==}
    engines: {node: '>= 0.4'}

  array.prototype.flatmap@1.3.2:
    resolution: {integrity: sha512-Ewyx0c9PmpcsByhSW4r+9zDU7sGjFc86qf/kKtuSCRdhfbk0SNLLkaT5qvcHnRGgc5NP/ly/y+qkXkqONX54CQ==}
    engines: {node: '>= 0.4'}

  array.prototype.toreversed@1.1.2:
    resolution: {integrity: sha512-wwDCoT4Ck4Cz7sLtgUmzR5UV3YF5mFHUlbChCzZBQZ+0m2cl/DH3tKgvphv1nKgFsJ48oCSg6p91q2Vm0I/ZMA==}

  array.prototype.tosorted@1.1.4:
    resolution: {integrity: sha512-p6Fx8B7b7ZhL/gmUsAy0D15WhvDccw3mnGNbZpi3pmeJdxtWsj2jEaI4Y6oo3XiHfzuSgPwKc04MYt6KgvC/wA==}
    engines: {node: '>= 0.4'}

  arraybuffer.prototype.slice@1.0.3:
    resolution: {integrity: sha512-bMxMKAjg13EBSVscxTaYA4mRc5t1UAXa2kXiGTNfZ079HIWXEkKmkgFrh/nJqamaLSrXO5H4WFFkPEaLJWbs3A==}
    engines: {node: '>= 0.4'}

  assertion-error@1.1.0:
    resolution: {integrity: sha512-jgsaNduz+ndvGyFt3uSuWqvy4lCnIJiovtouQN5JZHOKCS2QuhEdbcQHFhVksz2N2U9hXJo8odG7ETyWlEeuDw==}

  astral-regex@2.0.0:
    resolution: {integrity: sha512-Z7tMw1ytTXt5jqMcOP+OQteU1VuNK9Y02uuJtKQ1Sv69jXQKKg5cibLwGJow8yzZP+eAc18EmLGPal0bp36rvQ==}
    engines: {node: '>=8'}

  astring@1.8.6:
    resolution: {integrity: sha512-ISvCdHdlTDlH5IpxQJIex7BWBywFWgjJSVdwst+/iQCoEYnyOaQ95+X1JGshuBjGp6nxKUy1jMgE3zPqN7fQdg==}
    hasBin: true

  astro-auto-import@0.4.2:
    resolution: {integrity: sha512-ZgWZQ58+EhbEym1+aoUnNyECOy0wsG5uRUs+rVp/7BzHtj1V76J2qkhjaTWLplgNb+8WrzhvTQNxytmXRCW+Ow==}
    engines: {node: '>=16.0.0'}
    peerDependencies:
      astro: ^2.0.0 || ^3.0.0-beta || ^4.0.0-beta

  astro-embed@0.7.1:
    resolution: {integrity: sha512-3G7RGVjTCB3iYc2POz7mCW4R5RoO6kCAZDcFkzU1/ewAY3bKqwhHCzKrBgzQhIRA5qjn5NyAfqPy0mYcs9DQ4A==}
    peerDependencies:
      astro: ^2.0.0 || ^3.0.0-beta || ^4.0.0-beta

  astro-seo@0.8.3:
    resolution: {integrity: sha512-gQeEh0U2yyVM0iyU8DTORK6hXMy5WH2wufrkUuNOKjI3LnYLniqgDxm1LZPQDuD6b4OHabVOi/5L88A9POCcCQ==}

  astro@4.6.3:
    resolution: {integrity: sha512-p2zs1Gac+ysdc/yFCoc8pOXTZE5L9foAtmqUzUVL22WX68bYTRovd03GRs7J1MDpwzsl9kJtlK20ROpjyIFpNw==}
    engines: {node: ^18.17.1 || ^20.3.0 || >=21.0.0, npm: '>=9.6.5', pnpm: '>=7.1.0'}
    hasBin: true

  async-mutex@0.5.0:
    resolution: {integrity: sha512-1A94B18jkJ3DYq284ohPxoXbfTA5HsQ7/Mf4DEhcyLx3Bz27Rh59iScbB6EPiP+B+joue6YCxcMXSbFC1tZKwA==}

  async-sema@3.1.1:
    resolution: {integrity: sha512-tLRNUXati5MFePdAk8dw7Qt7DpxPB60ofAgn8WRhW6a2rcimZnYBP9oxHiv0OHy+Wz7kPMG+t4LGdt31+4EmGg==}

  asynckit@0.4.0:
    resolution: {integrity: sha512-Oei9OH4tRh0YqU3GxhX79dM/mwVgvbZJaSNaRk+bshkj0S5cfHcgYakreBjrHwatXKbz+IoIdYLxrKim2MjW0Q==}

  available-typed-arrays@1.0.7:
    resolution: {integrity: sha512-wvUjBtSGN7+7SjNpq/9M2Tg350UZD3q62IFZLbRAR1bSMlCo1ZaeW+BJ+D090e4hIIZLBcTDWe4Mh4jvUDajzQ==}
    engines: {node: '>= 0.4'}

  axobject-query@4.0.0:
    resolution: {integrity: sha512-+60uv1hiVFhHZeO+Lz0RYzsVHy5Wr1ayX0mwda9KPDVLNJgZ1T9Ny7VmFbLDzxsH0D87I86vgj3gFrjTJUYznw==}

  b4a@1.6.6:
    resolution: {integrity: sha512-5Tk1HLk6b6ctmjIkAcU/Ujv/1WqiDl0F0JdRCR80VsOcUlHcu7pWeWRlOqQLHfDEsVx9YH/aif5AG4ehoCtTmg==}

  bail@2.0.2:
    resolution: {integrity: sha512-0xO6mYd7JB2YesxDKplafRpsiOzPt9V02ddPCLbY1xYGPOX24NTyN50qnUxgCPcSoYMhKpAuBTjQoRZCAkUDRw==}

  balanced-match@1.0.2:
    resolution: {integrity: sha512-3oSeUO0TMV67hN1AmbXsK4yaqU7tjiHlbxRDZOpH0KW9+CeX4bRAaX0Anxt0tx2MrpRpWwQaPwIlISEJhYU5Pw==}

  balanced-match@2.0.0:
    resolution: {integrity: sha512-1ugUSr8BHXRnK23KfuYS+gVMC3LB8QGH9W1iGtDPsNWoQbgtXSExkBu2aDR4epiGWZOjZsj6lDl/N/AqqTC3UA==}

  bare-events@2.4.2:
    resolution: {integrity: sha512-qMKFd2qG/36aA4GwvKq8MxnPgCQAmBWmSyLWsJcbn8v03wvIPQ/hG1Ms8bPzndZxMDoHpxez5VOS+gC9Yi24/Q==}

  bare-fs@2.3.1:
    resolution: {integrity: sha512-W/Hfxc/6VehXlsgFtbB5B4xFcsCl+pAh30cYhoFyXErf6oGrwjh8SwiPAdHgpmWonKuYpZgGywN0SXt7dgsADA==}

  bare-os@2.4.0:
    resolution: {integrity: sha512-v8DTT08AS/G0F9xrhyLtepoo9EJBJ85FRSMbu1pQUlAf6A8T0tEEQGMVObWeqpjhSPXsE0VGlluFBJu2fdoTNg==}

  bare-path@2.1.3:
    resolution: {integrity: sha512-lh/eITfU8hrj9Ru5quUp0Io1kJWIk1bTjzo7JH1P5dWmQ2EL4hFUlfI8FonAhSlgIfhn63p84CDY/x+PisgcXA==}

  bare-stream@2.1.3:
    resolution: {integrity: sha512-tiDAH9H/kP+tvNO5sczyn9ZAA7utrSMobyDchsnyyXBuUe2FSQWbxhtuHB8jwpHYYevVo2UJpcmvvjrbHboUUQ==}

  base-64@1.0.0:
    resolution: {integrity: sha512-kwDPIFCGx0NZHog36dj+tHiwP4QMzsZ3AgMViUBKI0+V5n4U0ufTCUMhnQ04diaRI8EX/QcPfql7zlhZ7j4zgg==}

  base64-js@1.5.1:
    resolution: {integrity: sha512-AKpaYlHn8t4SVbOHCy+b5+KKgvR4vrsD8vbvrbiQJps7fKDTkjkDry6ji0rUJjC0kzbNePLwzxq8iypo41qeWA==}

  big-integer@1.6.52:
    resolution: {integrity: sha512-QxD8cf2eVqJOOz63z6JIN9BzvVs/dlySa5HGSBH5xtR8dPteIRQnBxxKqkNTiT6jbDTF6jAfrd4oMcND9RGbQg==}
    engines: {node: '>=0.6'}

  bignumber.js@9.1.2:
    resolution: {integrity: sha512-2/mKyZH9K85bzOEfhXDBFZTGd1CTs+5IHpeFQo9luiBG7hghdC851Pj2WAhb6E3R6b9tZj/XKhbg4fum+Kepug==}

  binary-extensions@2.3.0:
    resolution: {integrity: sha512-Ceh+7ox5qe7LJuLHoY0feh3pHuUDHAcRUeyL2VYghZwfpkNIy/+8Ocg0a3UuSoYzavmylwuLWQOf3hl0jjMMIw==}
    engines: {node: '>=8'}

  bindings@1.5.0:
    resolution: {integrity: sha512-p2q/t/mhvuOj/UeLlV6566GD/guowlr0hHxClI0W9m7MWYkL1F0hLo+0Aexs9HSPCtR1SXQ0TD3MMKrXZajbiQ==}

  bl@4.1.0:
    resolution: {integrity: sha512-1W07cM9gS6DcLperZfFSj+bWLtaPGSOHWhPiGzXmvVJbRLdG82sH/Kn8EtW1VqWVA54AKf2h5k5BbnIbwF3h6w==}

  bl@5.1.0:
    resolution: {integrity: sha512-tv1ZJHLfTDnXE6tMHv73YgSJaWR2AFuPwMntBe7XL/GBFHnT0CLnsHMogfk5+GzCDC5ZWarSCYaIGATZt9dNsQ==}

  boolbase@1.0.0:
    resolution: {integrity: sha512-JZOSA7Mo9sNGB8+UjSgzdLtokWAky1zbztM3WRLCbZ70/3cTANmQmOdR7y2g+J0e2WXywy1yS468tY+IruqEww==}

  boolean@3.2.0:
    resolution: {integrity: sha512-d0II/GO9uf9lfUHH2BQsjxzRJZBdsjgsBiW4BvhWk/3qoKwQFjIDVN19PfX8F2D/r9PCMTtLWjYVCFrpeYUzsw==}

  boxen@7.1.1:
    resolution: {integrity: sha512-2hCgjEmP8YLWQ130n2FerGv7rYpfBmnmp9Uy2Le1vge6X3gZIfSmEzP5QTDElFxcvVcXlEn8Aq6MU/PZygIOog==}
    engines: {node: '>=14.16'}

  brace-expansion@1.1.11:
    resolution: {integrity: sha512-iCuPHDFgrHX7H2vEI/5xpz07zSHB00TpugqhmYtVmMO6518mCuRMoOYFldEBl0g187ufozdaHgWKcYFb61qGiA==}

  brace-expansion@2.0.1:
    resolution: {integrity: sha512-XnAIvQ8eM+kC6aULx6wuQiwVsnzsi9d3WxzV3FpWTGA19F621kwdbsAcFKXgKUHZWsy+mY6iL1sHTxWEFCytDA==}

  braces@3.0.3:
    resolution: {integrity: sha512-yQbXgO/OSZVD2IsiLlro+7Hf6Q18EJrKSEsdoMzKePKXct3gvD8oLcOQdIzGupr5Fj+EDe8gO/lxc1BzfMpxvA==}
    engines: {node: '>=8'}

  broadcast-channel@3.7.0:
    resolution: {integrity: sha512-cIAKJXAxGJceNZGTZSBzMxzyOn72cVgPnKx4dc6LRjQgbaJUQqhy5rzL3zbMxkMWsGKkv2hSFkPRMEXfoMZ2Mg==}

  browserslist@4.23.1:
    resolution: {integrity: sha512-TUfofFo/KsK/bWZ9TWQ5O26tsWW4Uhmt8IYklbnUa70udB6P2wA7w7o4PY4muaEPBQaAX+CEnmmIA41NVHtPVw==}
    engines: {node: ^6 || ^7 || ^8 || ^9 || ^10 || ^11 || ^12 || >=13.7}
    hasBin: true

  buffer-crc32@0.2.13:
    resolution: {integrity: sha512-VO9Ht/+p3SN7SKWqcrgEzjGbRSJYTx+Q1pTQC0wrWqHx0vpJraQ6GtHx8tvcg1rlK1byhU5gccxgOgj7B0TDkQ==}

  buffer@5.7.1:
    resolution: {integrity: sha512-EHcyIPBQ4BSGlvjB16k5KgAJ27CIsHY/2JBmCRReo48y9rQ3MaUzWX3KVlBa4U7MyX02HdVj0K7C3WaB3ju7FQ==}

  buffer@6.0.3:
    resolution: {integrity: sha512-FTiCpNxtwiZZHEZbcbTIcZjERVICn9yq/pDFkTl95/AxzD1naBctN7YO68riM/gLSDY7sdrMby8hofADYuuqOA==}

  cac@6.7.14:
    resolution: {integrity: sha512-b6Ilus+c3RrdDk+JhLKUAQfzzgLEPy6wcXqS7f/xe1EETvsDP6GORG7SFuOs6cID5YkqchW/LXZbX5bc8j7ZcQ==}
    engines: {node: '>=8'}

  cacheable-lookup@5.0.4:
    resolution: {integrity: sha512-2/kNscPhpcxrOigMZzbiWF7dz8ilhb/nIHU3EyZiXWXpeq/au8qJ8VhdftMkty3n7Gj6HIGalQG8oiBNB3AJgA==}
    engines: {node: '>=10.6.0'}

  cacheable-request@7.0.4:
    resolution: {integrity: sha512-v+p6ongsrp0yTGbJXjgxPow2+DL93DASP4kXCDKb8/bwRtt9OEF3whggkkDkGNzgcWy2XaF4a8nZglC7uElscg==}
    engines: {node: '>=8'}

  call-bind@1.0.7:
    resolution: {integrity: sha512-GHTSNSYICQ7scH7sZ+M2rFopRoLh8t2bLSW6BbgrtLsahOIB5iyAVJf9GjWK3cYTDaMj4XdBpM1cA6pIS0Kv2w==}
    engines: {node: '>= 0.4'}

  callsites@3.1.0:
    resolution: {integrity: sha512-P8BjAsXvZS+VIDUI11hHCQEv74YT67YUi5JJFNWIqL235sBmjX4+qx9Muvls5ivyNENctx46xQLQ3aTuE7ssaQ==}
    engines: {node: '>=6'}

  camelcase@7.0.1:
    resolution: {integrity: sha512-xlx1yCK2Oc1APsPXDL2LdlNP6+uu8OCDdhOBSVT279M/S+y75O30C2VuD8T2ogdePBBl7PfPF4504tnLgX3zfw==}
    engines: {node: '>=14.16'}

  caniuse-lite@1.0.30001640:
    resolution: {integrity: sha512-lA4VMpW0PSUrFnkmVuEKBUovSWKhj7puyCg8StBChgu298N1AtuF1sKWEvfDuimSEDbhlb/KqPKC3fs1HbuQUA==}

  ccount@2.0.1:
    resolution: {integrity: sha512-eyrF0jiFpY+3drT6383f1qhkbGsLSifNAjA61IUjZjmLCWjItY6LB9ft9YhoDgwfmclB2zhu51Lc7+95b8NRAg==}

  chai@4.4.1:
    resolution: {integrity: sha512-13sOfMv2+DWduEU+/xbun3LScLoqN17nBeTLUsmDfKdoiC1fr0n9PU4guu4AhRcOVFk/sW8LyZWHuhWtQZiF+g==}
    engines: {node: '>=4'}

  chalk@2.4.2:
    resolution: {integrity: sha512-Mti+f9lpJNcwF4tWV8/OrTTtF1gZi+f8FqlyAdouralcFWFQWF2+NgCHShjkCb+IFBLq9buZwE1xckQU4peSuQ==}
    engines: {node: '>=4'}

  chalk@4.1.2:
    resolution: {integrity: sha512-oKnbhFyRIXpUuez8iBMmyEa4nbj4IOQyuhc/wy9kY7/WVPcwIO9VA668Pu8RkO7+0G76SLROeyw9CpQ061i4mA==}
    engines: {node: '>=10'}

  chalk@5.3.0:
    resolution: {integrity: sha512-dLitG79d+GV1Nb/VYcCDFivJeK1hiukt9QjRNVOsUtTy1rR1YJsmpGGTZ3qJos+uw7WmWF4wUwBd9jxjocFC2w==}
    engines: {node: ^12.17.0 || ^14.13 || >=16.0.0}

  character-entities-html4@2.1.0:
    resolution: {integrity: sha512-1v7fgQRj6hnSwFpq1Eu0ynr/CDEw0rXo2B61qXrLNdHZmPKgb7fqS1a2JwF0rISo9q77jDI8VMEHoApn8qDoZA==}

  character-entities-legacy@3.0.0:
    resolution: {integrity: sha512-RpPp0asT/6ufRm//AJVwpViZbGM/MkjQFxJccQRHmISF/22NBtsHqAWmL+/pmkPWoIUJdWyeVleTl1wydHATVQ==}

  character-entities@2.0.2:
    resolution: {integrity: sha512-shx7oQ0Awen/BRIdkjkvz54PnEEI/EjwXDSIZp86/KKdbafHh1Df/RYGBhn4hbe2+uKC9FnT5UCEdyPz3ai9hQ==}

  character-reference-invalid@2.0.1:
    resolution: {integrity: sha512-iBZ4F4wRbyORVsu0jPV7gXkOsGYjGHPmAyv+HiHG8gi5PtC9KI2j1+v8/tlibRvjoWX027ypmG/n0HtO5t7unw==}

  check-error@1.0.3:
    resolution: {integrity: sha512-iKEoDYaRmd1mxM90a2OEfWhjsjPpYPuQ+lMYsoxB126+t8fw7ySEO48nmDg5COTjxDI65/Y2OWpeEHk3ZOe8zg==}

  chokidar@3.6.0:
    resolution: {integrity: sha512-7VT13fmjotKpGipCW9JEQAusEPE+Ei8nl6/g4FBAmIm0GOOLMua9NDDo/DWp0ZAxCr3cPq5ZpBqmPAQgDda2Pw==}
    engines: {node: '>= 8.10.0'}

  chownr@1.1.4:
    resolution: {integrity: sha512-jJ0bqzaylmJtVnNgzTeSOs8DPavpbYgEr/b0YL8/2GO3xJEhInFmhKMUnEJQjZumK7KXGFhUy89PrsJWlakBVg==}

  chownr@2.0.0:
    resolution: {integrity: sha512-bIomtDF5KGpdogkLd9VspvFzk9KfpyyGlS8YFVZl7TGPBHL5snIOnxeshwVgPteQ9b4Eydl+pVbIyE1DcvCWgQ==}
    engines: {node: '>=10'}

  ci-info@4.0.0:
    resolution: {integrity: sha512-TdHqgGf9odd8SXNuxtUBVx8Nv+qZOejE6qyqiy5NtbYYQOeFa6zmHkxlPzmaLxWWHsU6nJmB7AETdVPi+2NBUg==}
    engines: {node: '>=8'}

  cjs-module-lexer@1.3.1:
    resolution: {integrity: sha512-a3KdPAANPbNE4ZUv9h6LckSl9zLsYOP4MBmhIPkRaeyybt+r4UghLvq+xw/YwUcC1gqylCkL4rdVs3Lwupjm4Q==}

  classcat@5.0.5:
    resolution: {integrity: sha512-JhZUT7JFcQy/EzW605k/ktHtncoo9vnyW/2GspNYwFlN1C/WmjuV/xtS04e9SOkL2sTdw0VAZ2UGCcQ9lR6p6w==}

  cli-boxes@3.0.0:
    resolution: {integrity: sha512-/lzGpEWL/8PfI0BmBOPRwp0c/wFNX1RdUML3jK/RcSBA9T8mZDdQpqYBKtCFTOfQbwPqWEOpjqW+Fnayc0969g==}
    engines: {node: '>=10'}

  cli-cursor@4.0.0:
    resolution: {integrity: sha512-VGtlMu3x/4DOtIUwEkRezxUZ2lBacNJCHash0N0WeZDBS+7Ux1dm3XWAgWYxLJFMMdOeXMHXorshEFhbMSGelg==}
    engines: {node: ^12.20.0 || ^14.13.1 || >=16.0.0}

  cli-spinners@2.9.2:
    resolution: {integrity: sha512-ywqV+5MmyL4E7ybXgKys4DugZbX0FC6LnwrhjuykIjnK9k8OQacQ7axGKnjDXWNhns0xot3bZI5h55H8yo9cJg==}
    engines: {node: '>=6'}

  cliui@8.0.1:
    resolution: {integrity: sha512-BSeNnyus75C4//NQ9gQt1/csTXyo/8Sb+afLAkzAptFuMsod9HFokGNudZpi/oQV73hnVK+sR+5PVRMd+Dr7YQ==}
    engines: {node: '>=12'}

  clone-response@1.0.3:
    resolution: {integrity: sha512-ROoL94jJH2dUVML2Y/5PEDNaSHgeOdSDicUyS7izcF63G6sTc/FTjLub4b8Il9S8S0beOfYt0TaA5qvFK+w0wA==}

  clsx@2.1.1:
    resolution: {integrity: sha512-eYm0QWBtUrBWZWG0d386OGAw16Z995PiOVo2B7bjWSbHedGl5e0ZWaq65kOGgUSNesEIDkB9ISbTg/JK9dhCZA==}
    engines: {node: '>=6'}

  collapse-white-space@2.1.0:
    resolution: {integrity: sha512-loKTxY1zCOuG4j9f6EPnuyyYkf58RnhhWTvRoZEokgB+WbdXehfjFviyOVYkqzEWz1Q5kRiZdBYS5SwxbQYwzw==}

  color-convert@1.9.3:
    resolution: {integrity: sha512-QfAUtd+vFdAtFQcC8CCyYt1fYWxSqAiK2cSD6zDB8N3cpsEBAvRxp9zOGg6G/SHHJYAT88/az/IuDGALsNVbGg==}

  color-convert@2.0.1:
    resolution: {integrity: sha512-RRECPsj7iu/xb5oKYcsFHSppFNnsj/52OVTRKb4zP5onXwVF3zVmmToNcOfGC+CRDpfK/U584fMg38ZHCaElKQ==}
    engines: {node: '>=7.0.0'}

  color-name@1.1.3:
    resolution: {integrity: sha512-72fSenhMw2HZMTVHeCA9KCmpEIbzWiQsjN+BHcBbS9vr1mtt+vJjPdksIBNUmKAW8TFUDPJK5SUU3QhE9NEXDw==}

  color-name@1.1.4:
    resolution: {integrity: sha512-dOy+3AuW3a2wNbZHIuMZpTcgjGuLU/uBL/ubcZF9OXbDo8ff4O8yVp5Bf0efS8uEoYo5q4Fx7dY9OgQGXgAsQA==}

  color-string@1.9.1:
    resolution: {integrity: sha512-shrVawQFojnZv6xM40anx4CkoDP+fZsw/ZerEMsW/pyzsRbElpsL/DBVW7q3ExxwusdNXI3lXpuhEZkzs8p5Eg==}

  color-support@1.1.3:
    resolution: {integrity: sha512-qiBjkpbMLO/HL68y+lh4q0/O1MZFj2RX6X/KmMa3+gJD3z+WwI1ZzDHysvqHGS3mP6mznPckpXmw1nI9cJjyRg==}
    hasBin: true

  color@4.2.3:
    resolution: {integrity: sha512-1rXeuUUiGGrykh+CeBdu5Ie7OJwinCgQY0bc7GCRxy5xVHy+moaqkpL/jqQq0MtQOeYcrqEz4abc5f0KtU7W4A==}
    engines: {node: '>=12.5.0'}

  colord@2.9.3:
    resolution: {integrity: sha512-jeC1axXpnb0/2nn/Y1LPuLdgXBLH7aDcHu4KEKfqw3CUhX7ZpfBSlPKyqXE6btIgEzfWtrX3/tyBCaCvXvMkOw==}

  combined-stream@1.0.8:
    resolution: {integrity: sha512-FQN4MRfuJeHf7cBbBMJFXhKSDq+2kAArBlmRBvcvFE5BB1HZKXtSFASDhdlz9zOYwxh8lDdnvmMOe/+5cdoEdg==}
    engines: {node: '>= 0.8'}

  comma-separated-tokens@2.0.3:
    resolution: {integrity: sha512-Fu4hJdvzeylCfQPp9SGWidpzrMs7tTrlu6Vb8XGaRGck8QSNZJJp538Wrb60Lax4fPwR64ViY468OIUTbRlGZg==}

  commander@9.5.0:
    resolution: {integrity: sha512-KRs7WVDKg86PWiuAqhDrAQnTXZKraVcCc6vFdL14qrZ/DcWwuRo7VoiYXalXO7S5GKpqYiVEwCbgFDfxNHKJBQ==}
    engines: {node: ^12.20.0 || >=14}

  common-ancestor-path@1.0.1:
    resolution: {integrity: sha512-L3sHRo1pXXEqX8VU28kfgUY+YGsk09hPqZiZmLacNib6XNTCM8ubYeT7ryXQw8asB1sKgcU5lkB7ONug08aB8w==}

  complex.js@2.1.1:
    resolution: {integrity: sha512-8njCHOTtFFLtegk6zQo0kkVX1rngygb/KQI6z1qZxlFI3scluC+LVTCFbrkWjBv4vvLlbQ9t88IPMC6k95VTTg==}

  computeds@0.0.1:
    resolution: {integrity: sha512-7CEBgcMjVmitjYo5q8JTJVra6X5mQ20uTThdK+0kR7UEaDrAWEQcRiBtWJzga4eRpP6afNwwLsX2SET2JhVB1Q==}

  concat-map@0.0.1:
    resolution: {integrity: sha512-/Srv4dswyQNBfohGpz9o6Yb3Gz3SrUDqBH5rTuhGR7ahtlbYKnVxw2bCFMRljaA7EXHaXZ8wsHdodFvbkhKmqg==}

  confbox@0.1.7:
    resolution: {integrity: sha512-uJcB/FKZtBMCJpK8MQji6bJHgu1tixKPxRLeGkNzBoOZzpnZUJm0jm2/sBDWcuBx1dYgxV4JU+g5hmNxCyAmdA==}

  console-control-strings@1.1.0:
    resolution: {integrity: sha512-ty/fTekppD2fIwRvnZAVdeOiGd1c7YXEixbgJTNzqcxJWKQnjJ/V1bNEEE6hygpM3WjwHFUVK6HTjWSzV4a8sQ==}

  convert-source-map@2.0.0:
    resolution: {integrity: sha512-Kvp459HrV2FEJ1CAsi1Ku+MY3kasH19TFykTz2xWmMeq6bk2NU3XXvfJ+Q61m0xktWwt+1HSYf3JZsTms3aRJg==}

  cookie@0.6.0:
    resolution: {integrity: sha512-U71cyTamuh1CRNCfpGY6to28lxvNwPG4Guz/EVjgf3Jmzv0vlDp1atT9eS5dDjMYHucpHbWns6Lwf3BKz6svdw==}
    engines: {node: '>= 0.6'}

  cosmiconfig@9.0.0:
    resolution: {integrity: sha512-itvL5h8RETACmOTFc4UfIyB2RfEHi71Ax6E/PivVxq9NseKbOWpeyHEOIbmAw1rs8Ak0VursQNww7lf7YtUwzg==}
    engines: {node: '>=14'}
    peerDependencies:
      typescript: ^5.5.3
    peerDependenciesMeta:
      typescript:
        optional: true

  cross-fetch@4.0.0:
    resolution: {integrity: sha512-e4a5N8lVvuLgAWgnCrLr2PP0YyDOTHa9H/Rj54dirp61qXnNq46m82bRhNqIA5VccJtWBvPTFRV3TtvHUKPB1g==}

  cross-spawn@7.0.3:
    resolution: {integrity: sha512-iRDPJKUPVEND7dHPO8rkbOnPpyDygcDFtWjpeWNCgy8WP2rXcxXL8TskReQl6OrB2G7+UJrags1q15Fudc7G6w==}
    engines: {node: '>= 8'}

  css-functions-list@3.2.2:
    resolution: {integrity: sha512-c+N0v6wbKVxTu5gOBBFkr9BEdBWaqqjQeiJ8QvSRIJOf+UxlJh930m8e6/WNeODIK0mYLFkoONrnj16i2EcvfQ==}
    engines: {node: '>=12 || >=16'}

  css-select@5.1.0:
    resolution: {integrity: sha512-nwoRF1rvRRnnCqqY7updORDsuqKzqYJ28+oSMaJMMgOauh3fvwHqMS7EZpIPqK8GL+g9mKxF1vP/ZjSeNjEVHg==}

  css-selector-parser@1.4.1:
    resolution: {integrity: sha512-HYPSb7y/Z7BNDCOrakL4raGO2zltZkbeXyAd6Tg9obzix6QhzxCotdBl6VT0Dv4vZfJGVz3WL/xaEI9Ly3ul0g==}

  css-tree@2.3.1:
    resolution: {integrity: sha512-6Fv1DV/TYw//QF5IzQdqsNDjx/wc8TrMBZsqjL9eW01tWb7R7k/mq+/VXfJCl7SoD5emsJop9cOByJZfs8hYIw==}
    engines: {node: ^10 || ^12.20.0 || ^14.13.0 || >=15.0.0}

  css-what@6.1.0:
    resolution: {integrity: sha512-HTUrgRJ7r4dsZKU6GjmpfRK1O76h97Z8MfS1G0FozR+oF2kG6Vfe8JE6zwrkbxigziPHinCJ+gCPjA9EaBDtRw==}
    engines: {node: '>= 6'}

  cssesc@3.0.0:
    resolution: {integrity: sha512-/Tb/JcjK111nNScGob5MNtsntNM1aCNUDipB/TkwZFhyDrrE47SOx/18wF2bbjgc3ZzCSKW1T5nt5EbFoAz/Vg==}
    engines: {node: '>=4'}
    hasBin: true

  cssom@0.5.0:
    resolution: {integrity: sha512-iKuQcq+NdHqlAcwUY0o/HL69XQrUaQdMjmStJ8JFmUaiiQErlhrmuigkg/CU4E2J0IyUKUrMAgl36TvN67MqTw==}

  cssstyle@4.0.1:
    resolution: {integrity: sha512-8ZYiJ3A/3OkDd093CBT/0UKDWry7ak4BdPTFP2+QEP7cmhouyq/Up709ASSj2cK02BbZiMgk7kYjZNS4QP5qrQ==}
    engines: {node: '>=18'}

  csstype@3.1.3:
    resolution: {integrity: sha512-M1uQkMl8rQK/szD0LNhtqxIPLpimGm8sOBwU7lLnCpSbTyY3yeU1Vc7l4KT5zT4s/yOxHH5O7tIuuLOCnLADRw==}

  d3-array@3.2.4:
    resolution: {integrity: sha512-tdQAmyA18i4J7wprpYq8ClcxZy3SC31QMeByyCFyRt7BVHdREQZ5lpzoe5mFEYZUWe+oq8HBvk9JjpibyEV4Jg==}
    engines: {node: '>=12'}

  d3-color@3.1.0:
    resolution: {integrity: sha512-zg/chbXyeBtMQ1LbD/WSoW2DpC3I0mpmPdW+ynRTj/x2DAWYrIY7qeZIHidozwV24m4iavr15lNwIwLxRmOxhA==}
    engines: {node: '>=12'}

  d3-dispatch@3.0.1:
    resolution: {integrity: sha512-rzUyPU/S7rwUflMyLc1ETDeBj0NRuHKKAcvukozwhshr6g6c5d8zh4c2gQjY2bZ0dXeGLWc1PF174P2tVvKhfg==}
    engines: {node: '>=12'}

  d3-drag@3.0.0:
    resolution: {integrity: sha512-pWbUJLdETVA8lQNJecMxoXfH6x+mO2UQo8rSmZ+QqxcbyA3hfeprFgIT//HW2nlHChWeIIMwS2Fq+gEARkhTkg==}
    engines: {node: '>=12'}

  d3-ease@3.0.1:
    resolution: {integrity: sha512-wR/XK3D3XcLIZwpbvQwQ5fK+8Ykds1ip7A2Txe0yxncXSdq1L9skcG7blcedkOX+ZcgxGAmLX1FrRGbADwzi0w==}
    engines: {node: '>=12'}

  d3-format@3.1.0:
    resolution: {integrity: sha512-YyUI6AEuY/Wpt8KWLgZHsIU86atmikuoOmCfommt0LYHiQSPjvX2AcFc38PX0CBpr2RCyZhjex+NS/LPOv6YqA==}
    engines: {node: '>=12'}

  d3-interpolate@3.0.1:
    resolution: {integrity: sha512-3bYs1rOD33uo8aqJfKP3JWPAibgw8Zm2+L9vBKEHJ2Rg+viTR7o5Mmv5mZcieN+FRYaAOWX5SJATX6k1PWz72g==}
    engines: {node: '>=12'}

  d3-scale@4.0.2:
    resolution: {integrity: sha512-GZW464g1SH7ag3Y7hXjf8RoUuAFIqklOAq3MRl4OaWabTFJY9PN/E1YklhXLh+OQ3fM9yS2nOkCoS+WLZ6kvxQ==}
    engines: {node: '>=12'}

  d3-selection@3.0.0:
    resolution: {integrity: sha512-fmTRWbNMmsmWq6xJV8D19U/gw/bwrHfNXxrIN+HfZgnzqTHp9jOmKMhsTUjXOJnZOdZY9Q28y4yebKzqDKlxlQ==}
    engines: {node: '>=12'}

  d3-time-format@4.1.0:
    resolution: {integrity: sha512-dJxPBlzC7NugB2PDLwo9Q8JiTR3M3e4/XANkreKSUxF8vvXKqm1Yfq4Q5dl8budlunRVlUUaDUgFt7eA8D6NLg==}
    engines: {node: '>=12'}

  d3-time@3.1.0:
    resolution: {integrity: sha512-VqKjzBLejbSMT4IgbmVgDjpkYrNWUYJnbCGo874u7MMKIWsILRX+OpX/gTk8MqjpT1A/c6HY2dCA77ZN0lkQ2Q==}
    engines: {node: '>=12'}

  d3-timer@3.0.1:
    resolution: {integrity: sha512-ndfJ/JxxMd3nw31uyKoY2naivF+r29V+Lc0svZxe1JvvIRmi8hUsrMvdOwgS1o6uBHmiz91geQ0ylPP0aj1VUA==}
    engines: {node: '>=12'}

  d3-transition@3.0.1:
    resolution: {integrity: sha512-ApKvfjsSR6tg06xrL434C0WydLr7JewBB3V+/39RMHsaXTOG0zmt/OAXeng5M5LBm0ojmxJrpomQVZ1aPvBL4w==}
    engines: {node: '>=12'}
    peerDependencies:
      d3-selection: 2 - 3

  d3-zoom@3.0.0:
    resolution: {integrity: sha512-b8AmV3kfQaqWAuacbPuNbL6vahnOJflOhexLzMMNLga62+/nh0JzvJ0aO/5a5MVgUFGS7Hu1P9P03o3fJkDCyw==}
    engines: {node: '>=12'}

  data-urls@5.0.0:
    resolution: {integrity: sha512-ZYP5VBHshaDAiVZxjbRVcFJpc+4xGgT0bK3vzy1HLN8jTO975HEbuYzZJcHoQEY5K1a0z8YayJkyVETa08eNTg==}
    engines: {node: '>=18'}

  data-view-buffer@1.0.1:
    resolution: {integrity: sha512-0lht7OugA5x3iJLOWFhWK/5ehONdprk0ISXqVFn/NFrDu+cuc8iADFrGQz5BnRK7LLU3JmkbXSxaqX+/mXYtUA==}
    engines: {node: '>= 0.4'}

  data-view-byte-length@1.0.1:
    resolution: {integrity: sha512-4J7wRJD3ABAzr8wP+OcIcqq2dlUKp4DVflx++hs5h5ZKydWMI6/D/fAot+yh6g2tHh8fLFTvNOaVN357NvSrOQ==}
    engines: {node: '>= 0.4'}

  data-view-byte-offset@1.0.0:
    resolution: {integrity: sha512-t/Ygsytq+R995EJ5PZlD4Cu56sWa8InXySaViRzw9apusqsOO2bQP+SbYzAhR0pFKoB+43lYy8rWban9JSuXnA==}
    engines: {node: '>= 0.4'}

  de-indent@1.0.2:
    resolution: {integrity: sha512-e/1zu3xH5MQryN2zdVaF0OrdNLUbvWxzMbi+iNA6Bky7l1RoP8a2fIbRocyHclXt/arDrrR6lL3TqFD9pMQTsg==}

  debug@4.3.5:
    resolution: {integrity: sha512-pt0bNEmneDIvdL1Xsd9oDQ/wrQRkXDT4AUWlNZNPKvW5x/jyO9VFXkJUP07vQ2upmw5PlaITaPKc31jK13V+jg==}
    engines: {node: '>=6.0'}
    peerDependencies:
      supports-color: '*'
    peerDependenciesMeta:
      supports-color:
        optional: true

  decimal.js@10.4.3:
    resolution: {integrity: sha512-VBBaLc1MgL5XpzgIP7ny5Z6Nx3UrRkIViUkPUdtl9aya5amy3De1gsUUSB1g3+3sExYNjCAsAznmukyxCb1GRA==}

  decode-named-character-reference@1.0.2:
    resolution: {integrity: sha512-O8x12RzrUF8xyVcY0KJowWsmaJxQbmy0/EtnNtHRpsOcT7dFk5W598coHqBVpmWo1oQQfsCqfCmkZN5DJrZVdg==}

  decompress-response@6.0.0:
    resolution: {integrity: sha512-aW35yZM6Bb/4oJlZncMH2LCoZtJXTRxES17vE3hoRiowU2kWHaJKFkSBDnDR+cm9J+9QhXmREyIfv0pji9ejCQ==}
    engines: {node: '>=10'}

  deep-eql@4.1.4:
    resolution: {integrity: sha512-SUwdGfqdKOwxCPeVYjwSyRpJ7Z+fhpwIAtmCUdZIWZ/YP5R9WAsyuSgpLVDi9bjWoN2LXHNss/dk3urXtdQxGg==}
    engines: {node: '>=6'}

  deep-extend@0.6.0:
    resolution: {integrity: sha512-LOHxIOaPYdHlJRtCQfDIVZtfw/ufM8+rVj649RIHzcm/vGwQRXFt6OPqIFWsm2XEMrNIEtWR64sY1LEKD2vAOA==}
    engines: {node: '>=4.0.0'}

  deep-is@0.1.4:
    resolution: {integrity: sha512-oIPzksmTg4/MriiaYGO+okXDT7ztn/w3Eptv/+gSIdMdKsJo0u4CfYNFJPy+4SKMuCqGw2wxnA+URMg3t8a/bQ==}

  defer-to-connect@2.0.1:
    resolution: {integrity: sha512-4tvttepXG1VaYGrRibk5EwJd1t4udunSOVMdLSAL6mId1ix438oPwPZMALY41FCijukO1L0twNcGsdzS7dHgDg==}
    engines: {node: '>=10'}

  define-data-property@1.1.4:
    resolution: {integrity: sha512-rBMvIzlpA8v6E+SJZoo++HAYqsLrkg7MSfIinMPFhmkorw7X+dOXVJQs+QT69zGkzMyfDnIMN2Wid1+NbL3T+A==}
    engines: {node: '>= 0.4'}

  define-properties@1.2.1:
    resolution: {integrity: sha512-8QmQKqEASLd5nx0U1B1okLElbUuuttJ/AnYmRXbbbGDWh6uS208EjD4Xqq/I9wK7u0v6O08XhTWnt5XtEbR6Dg==}
    engines: {node: '>= 0.4'}

  delayed-stream@1.0.0:
    resolution: {integrity: sha512-ZySD7Nf91aLB0RxL4KGrKHBXl7Eds1DAmEdcoVawXnLD7SDhpNgtuII2aAkg7a7QS41jxPSZ17p4VdGnMHk3MQ==}
    engines: {node: '>=0.4.0'}

  delegates@1.0.0:
    resolution: {integrity: sha512-bd2L678uiWATM6m5Z1VzNCErI3jiGzt6HGY8OVICs40JQq/HALfbyNJmp0UDakEY4pMMaN0Ly5om/B1VI/+xfQ==}

  dequal@2.0.3:
    resolution: {integrity: sha512-0je+qPKHEMohvfRTCEo3CrPG6cAzAYgmzKyxRiYSSDkS6eGJdyVJm7WaYA5ECaAD9wLB2T4EEeymA5aFVcYXCA==}
    engines: {node: '>=6'}

  detect-libc@2.0.3:
    resolution: {integrity: sha512-bwy0MGW55bG41VqxxypOsdSdGqLwXPI/focwgTYCFMbdUiBAxLg9CFzG08sz2aqzknwiX7Hkl0bQENjg8iLByw==}
    engines: {node: '>=8'}

  detect-node@2.1.0:
    resolution: {integrity: sha512-T0NIuQpnTvFDATNuHN5roPwSBG83rFsuO+MXXH9/3N1eFbn4wcPjttvjMLEPWJ0RGUYgQE7cGgS3tNxbqCGM7g==}

  deterministic-object-hash@2.0.2:
    resolution: {integrity: sha512-KxektNH63SrbfUyDiwXqRb1rLwKt33AmMv+5Nhsw1kqZ13SJBRTgZHtGbE+hH3a1mVW1cz+4pqSWVPAtLVXTzQ==}
    engines: {node: '>=18'}

  devalue@4.3.3:
    resolution: {integrity: sha512-UH8EL6H2ifcY8TbD2QsxwCC/pr5xSwPvv85LrLXVihmHVC3T3YqTCIwnR5ak0yO1KYqlxrPVOA/JVZJYPy2ATg==}

  devlop@1.1.0:
    resolution: {integrity: sha512-RWmIqhcFf1lRYBvNmr7qTNuyCt/7/ns2jbpp1+PalgE/rDQcBT0fioSMUpJ93irlUhC5hrg4cYqe6U+0ImW0rA==}

  diff-sequences@29.6.3:
    resolution: {integrity: sha512-EjePK1srD3P08o2j4f0ExnylqRs5B9tJjcp9t1krH2qRi8CCdsYfwe9JgSLurFBWwq4uOlipzfk5fHNvwFKr8Q==}
    engines: {node: ^14.15.0 || ^16.10.0 || >=18.0.0}

  diff@5.2.0:
    resolution: {integrity: sha512-uIFDxqpRZGZ6ThOk84hEfqWoHx2devRFvpTZcTHur85vImfaxUbTW9Ryh4CpCuDnToOP1CEtXKIgytHBPVff5A==}
    engines: {node: '>=0.3.1'}

  dir-glob@3.0.1:
    resolution: {integrity: sha512-WkrWp9GR4KXfKGYzOLmTuGVi1UWFfws377n9cc55/tb6DuqyF6pcQ5AbiHEshaDpY9v6oaSr2XCDidGmMwdzIA==}
    engines: {node: '>=8'}

  dlv@1.1.3:
    resolution: {integrity: sha512-+HlytyjlPKnIG8XuRG8WvmBP8xs8P71y+SKKS6ZXWoEgLuePxtDoUEiH7WkdePWrQ5JBpE6aoVqfZfJUQkjXwA==}

  doctrine@2.1.0:
    resolution: {integrity: sha512-35mSku4ZXK0vfCuHEDAwt55dg2jNajHZ1odvF+8SSr82EsZY4QmXfuWso8oEd8zRhVObSN18aM0CjSdoBX7zIw==}
    engines: {node: '>=0.10.0'}

  dom-accessibility-api@0.5.16:
    resolution: {integrity: sha512-X7BJ2yElsnOJ30pZF4uIIDfBEVgF4XEBxL9Bxhy6dnrm5hkzqmsWHGTiHqRiITNhMyFLyAiWndIJP7Z1NTteDg==}

  dom-serializer@2.0.0:
    resolution: {integrity: sha512-wIkAryiqt/nV5EQKqQpo3SToSOV9J0DnbJqwK7Wv/Trc92zIAYZ4FlMu+JPFW1DfGFt81ZTCGgDEabffXeLyJg==}

  domelementtype@2.3.0:
    resolution: {integrity: sha512-OLETBj6w0OsagBwdXnPdN0cnMfF9opN69co+7ZrbfPGrdpPVNBUj02spi6B1N7wChLQiPn4CSH/zJvXw56gmHw==}

  domhandler@5.0.3:
    resolution: {integrity: sha512-cgwlv/1iFQiFnU96XXgROh8xTeetsnJiDsTc7TYCLFd9+/WNkIqPTxiM/8pSd8VIrhXGTf1Ny1q1hquVqDJB5w==}
    engines: {node: '>= 4'}

  domutils@3.1.0:
    resolution: {integrity: sha512-H78uMmQtI2AhgDJjWeQmHwJJ2bLPD3GMmO7Zja/ZZh84wkm+4ut+IUnUdRa8uCGX88DiVx1j6FRe1XfxEgjEZA==}

  dotenv@16.4.5:
    resolution: {integrity: sha512-ZmdL2rui+eB2YwhsWzjInR8LldtZHGDoQ1ugH85ppHKwpUHL7j7rN0Ti9NCnGiQbhaZ11FpR+7ao1dNsmduNUg==}
    engines: {node: '>=12'}

  dset@3.1.3:
    resolution: {integrity: sha512-20TuZZHCEZ2O71q9/+8BwKwZ0QtD9D8ObhrihJPr+vLLYlSuAU3/zL4cSlgbfeoGHTjCSJBa7NGcrF9/Bx/WJQ==}
    engines: {node: '>=4'}

  eastasianwidth@0.2.0:
    resolution: {integrity: sha512-I88TYZWc9XiYHRQ4/3c5rjjfgkjhLyW2luGIheGERbNQ6OY7yTybanSpDXZa8y7VUP9YmDcYa+eyq4ca7iLqWA==}

  electron-to-chromium@1.4.816:
    resolution: {integrity: sha512-EKH5X5oqC6hLmiS7/vYtZHZFTNdhsYG5NVPRN6Yn0kQHNBlT59+xSM8HBy66P5fxWpKgZbPqb+diC64ng295Jw==}

  electron@31.1.0:
    resolution: {integrity: sha512-TBOwqLxSxnx6+pH6GMri7R3JPH2AkuGJHfWZS0p1HsmN+Qr1T9b0IRJnnehSd/3NZAmAre4ft9Ljec7zjyKFJA==}
    engines: {node: '>= 12.20.55'}
    hasBin: true

  emmet@2.4.7:
    resolution: {integrity: sha512-O5O5QNqtdlnQM2bmKHtJgyChcrFMgQuulI+WdiOw2NArzprUqqxUW6bgYtKvzKgrsYpuLWalOkdhNP+1jluhCA==}

  emoji-regex@10.3.0:
    resolution: {integrity: sha512-QpLs9D9v9kArv4lfDEgg1X/gN5XLnf/A6l9cs8SPZLRZR3ZkY9+kwIQTxm+fsSej5UMYGE8fdoaZVIBlqG0XTw==}

  emoji-regex@8.0.0:
    resolution: {integrity: sha512-MSjYzcWNOA0ewAHpz0MxpYFvwg6yjy1NG3xteoqz644VCo/RPgnr1/GGt+ic3iJTzQ8Eu3TdM14SawnVUmGE6A==}

  emoji-regex@9.2.2:
    resolution: {integrity: sha512-L18DaJsXSUk2+42pv8mLs5jJT2hqFkFE4j21wOmgbUqsZ2hL72NsUU785g9RXgo3s0ZNgVl42TiHp3ZtOv/Vyg==}

  end-of-stream@1.4.4:
    resolution: {integrity: sha512-+uw1inIHVPQoaVuHzRyXd21icM+cnt4CzD5rW+NC1wjOUSTOs+Te7FOv7AhN7vS9x/oIyhLP5PR1H+phQAHu5Q==}

  entities@4.5.0:
    resolution: {integrity: sha512-V0hjH4dGPh9Ao5p0MoRY6BVqtwCjhz6vI5LT8AJ55H+4g9/4vbHx1I54fS0XuclLhDHArPQCiMjDxjaL8fPxhw==}
    engines: {node: '>=0.12'}

  env-paths@2.2.1:
    resolution: {integrity: sha512-+h1lkLKhZMTYjog1VEpJNG7NZJWcuc2DDk/qsqSTRRCOXiLjeQ1d1/udrUGhqMxUgAlwKNZ0cf2uqan5GLuS2A==}
    engines: {node: '>=6'}

  error-ex@1.3.2:
    resolution: {integrity: sha512-7dFHNmqeFSEt2ZBsCriorKnn3Z2pj+fd9kmI6QoWw4//DL+icEBfc0U7qJCisqrTsKTjw4fNFy2pW9OqStD84g==}

  es-abstract@1.23.3:
    resolution: {integrity: sha512-e+HfNH61Bj1X9/jLc5v1owaLYuHdeHHSQlkhCBiTK8rBvKaULl/beGMxwrMXjpYrv4pz22BlY570vVePA2ho4A==}
    engines: {node: '>= 0.4'}

  es-define-property@1.0.0:
    resolution: {integrity: sha512-jxayLKShrEqqzJ0eumQbVhTYQM27CfT1T35+gCgDFoL82JLsXqTJ76zv6A0YLOgEnLUMvLzsDsGIrl8NFpT2gQ==}
    engines: {node: '>= 0.4'}

  es-errors@1.3.0:
    resolution: {integrity: sha512-Zf5H2Kxt2xjTvbJvP2ZWLEICxA6j+hAmMzIlypy4xcBg1vKVnx89Wy0GbS+kf5cwCVFFzdCFh2XSCFNULS6csw==}
    engines: {node: '>= 0.4'}

  es-iterator-helpers@1.0.19:
    resolution: {integrity: sha512-zoMwbCcH5hwUkKJkT8kDIBZSz9I6mVG//+lDCinLCGov4+r7NIy0ld8o03M0cJxl2spVf6ESYVS6/gpIfq1FFw==}
    engines: {node: '>= 0.4'}

  es-module-lexer@1.5.4:
    resolution: {integrity: sha512-MVNK56NiMrOwitFB7cqDwq0CQutbw+0BvLshJSse0MUNU+y1FC3bUS/AQg7oUng+/wKrrki7JfmwtVHkVfPLlw==}

  es-object-atoms@1.0.0:
    resolution: {integrity: sha512-MZ4iQ6JwHOBQjahnjwaC1ZtIBH+2ohjamzAO3oaHcXYup7qxjF2fixyH+Q71voWHeOkI2q/TnJao/KfXYIZWbw==}
    engines: {node: '>= 0.4'}

  es-set-tostringtag@2.0.3:
    resolution: {integrity: sha512-3T8uNMC3OQTHkFUsFq8r/BwAXLHvU/9O9mE0fBc/MY5iq/8H7ncvO947LmYA6ldWw9Uh8Yhf25zu6n7nML5QWQ==}
    engines: {node: '>= 0.4'}

  es-shim-unscopables@1.0.2:
    resolution: {integrity: sha512-J3yBRXCzDu4ULnQwxyToo/OjdMx6akgVC7K6few0a7F/0wLtmKKN7I73AH5T2836UuXRqN7Qg+IIUw/+YJksRw==}

  es-to-primitive@1.2.1:
    resolution: {integrity: sha512-QCOllgZJtaUo9miYBcLChTUaHNjJF3PYs1VidD7AwiEj1kYxKeQTctLAezAOH5ZKRH0g2IgPn6KwB4IT8iRpvA==}
    engines: {node: '>= 0.4'}

  es6-error@4.1.1:
    resolution: {integrity: sha512-Um/+FxMr9CISWh0bi5Zv0iOD+4cFh5qLeks1qhAopKVAJw3drgKbKySikp7wGhDL0HPeaja0P5ULZrxLkniUVg==}

  esbuild@0.19.12:
    resolution: {integrity: sha512-aARqgq8roFBj054KvQr5f1sFu0D65G+miZRCuJyJ0G13Zwx7vRar5Zhn2tkQNzIXcBrNVsv/8stehpj+GAjgbg==}
    engines: {node: '>=12'}
    hasBin: true

  esbuild@0.21.5:
    resolution: {integrity: sha512-mg3OPMV4hXywwpoDxu3Qda5xCKQi+vCTZq8S9J/EpkhB2HzKXq4SNFZE3+NK93JYxc8VMSep+lOUSC/RVKaBqw==}
    engines: {node: '>=12'}
    hasBin: true

  esbuild@0.21.5:
    resolution: {integrity: sha512-mg3OPMV4hXywwpoDxu3Qda5xCKQi+vCTZq8S9J/EpkhB2HzKXq4SNFZE3+NK93JYxc8VMSep+lOUSC/RVKaBqw==}
    engines: {node: '>=12'}
    hasBin: true

  escalade@3.1.2:
    resolution: {integrity: sha512-ErCHMCae19vR8vQGe50xIsVomy19rg6gFu3+r3jkEO46suLMWBksvVyoGgQV+jOfl84ZSOSlmv6Gxa89PmTGmA==}
    engines: {node: '>=6'}

  escape-latex@1.2.0:
    resolution: {integrity: sha512-nV5aVWW1K0wEiUIEdZ4erkGGH8mDxGyxSeqPzRNtWP7ataw+/olFObw7hujFWlVjNsaDFw5VZ5NzVSIqRgfTiw==}

  escape-string-regexp@1.0.5:
    resolution: {integrity: sha512-vbRorB5FUQWvla16U8R/qgaFIya2qGzwDrNmCZuYKrbdSUMG6I1ZCGQRefkRVhuOkIGVne7BQ35DSfo1qvJqFg==}
    engines: {node: '>=0.8.0'}

  escape-string-regexp@4.0.0:
    resolution: {integrity: sha512-TtpcNJ3XAzx3Gq8sWRzJaVajRs0uVxA2YAkdb1jm2YkPz4G6egUFAyA3n5vtEIZefPk5Wa4UXbKuS5fKkJWdgA==}
    engines: {node: '>=10'}

  escape-string-regexp@5.0.0:
    resolution: {integrity: sha512-/veY75JbMK4j1yjvuUxuVsiS/hr/4iHs9FTT6cgTexxdE0Ly/glccBAkloH/DofkjRbZU3bnoj38mOmhkZ0lHw==}
    engines: {node: '>=12'}

  eslint-plugin-react@7.34.2:
    resolution: {integrity: sha512-2HCmrU+/JNigDN6tg55cRDKCQWicYAPB38JGSFDQt95jDm8rrvSUo7YPkOIm5l6ts1j1zCvysNcasvfTMQzUOw==}
    engines: {node: '>=4'}
    peerDependencies:
      eslint: ^9.6.0

  eslint-plugin-simple-import-sort@12.1.0:
    resolution: {integrity: sha512-Y2fqAfC11TcG/WP3TrI1Gi3p3nc8XJyEOJYHyEPEGI/UAgNx6akxxlX74p7SbAQdLcgASKhj8M0GKvH3vq/+ig==}
    peerDependencies:
      eslint: ^9.6.0

  eslint-scope@8.0.1:
    resolution: {integrity: sha512-pL8XjgP4ZOmmwfFE8mEhSxA7ZY4C+LWyqjQ3o4yWkkmD0qcMT9kkW3zWHOczhWcjTSgqycYAgwSlXvZltv65og==}
    engines: {node: ^18.18.0 || ^20.9.0 || >=21.1.0}

  eslint-visitor-keys@3.4.3:
    resolution: {integrity: sha512-wpc+LXeiyiisxPlEkUzU6svyS1frIO3Mgxj1fdy7Pm8Ygzguax2N3Fa/D/ag1WqbOprdI+uY6wMUl8/a2G+iag==}
    engines: {node: ^12.22.0 || ^14.17.0 || >=16.0.0}

  eslint-visitor-keys@4.0.0:
    resolution: {integrity: sha512-OtIRv/2GyiF6o/d8K7MYKKbXrOUBIK6SfkIRM4Z0dY3w+LiQ0vy3F57m0Z71bjbyeiWFiHJ8brqnmE6H6/jEuw==}
    engines: {node: ^18.18.0 || ^20.9.0 || >=21.1.0}

  eslint@9.6.0:
    resolution: {integrity: sha512-ElQkdLMEEqQNM9Njff+2Y4q2afHk7JpkPvrd7Xh7xefwgQynqPxwf55J7di9+MEibWUGdNjFF9ITG9Pck5M84w==}
    engines: {node: ^18.18.0 || ^20.9.0 || >=21.1.0}
    hasBin: true

  espree@10.1.0:
    resolution: {integrity: sha512-M1M6CpiE6ffoigIOWYO9UDP8TMUw9kqb21tf+08IgDYjCsOvCuDt4jQcZmoYxx+w7zlKw9/N0KXfto+I8/FrXA==}
    engines: {node: ^18.18.0 || ^20.9.0 || >=21.1.0}

  esprima@4.0.1:
    resolution: {integrity: sha512-eGuFFw7Upda+g4p+QHvnW0RyTX/SVeJBDM/gCtMARO0cLuT2HcEKnTPvhjV6aGeqrCB/sbNop0Kszm0jsaWU4A==}
    engines: {node: '>=4'}
    hasBin: true

  esquery@1.5.0:
    resolution: {integrity: sha512-YQLXUplAwJgCydQ78IMJywZCceoqk1oH01OERdSAJc/7U2AylwjhSCLDEtqwg811idIS/9fIU5GjG73IgjKMVg==}
    engines: {node: '>=0.10'}

  esrecurse@4.3.0:
    resolution: {integrity: sha512-KmfKL3b6G+RXvP8N1vr3Tq1kL/oCFgn2NYXEtqP8/L3pKapUA4G8cFVaoF3SU323CD4XypR/ffioHmkti6/Tag==}
    engines: {node: '>=4.0'}

  estraverse@5.3.0:
    resolution: {integrity: sha512-MMdARuVEQziNTeJD8DgMqmhwR11BRQ/cBP+pLtYdSTnf3MIO8fFeiINEbX36ZdNlfU/7A9f3gUw49B3oQsvwBA==}
    engines: {node: '>=4.0'}

  estree-util-attach-comments@3.0.0:
    resolution: {integrity: sha512-cKUwm/HUcTDsYh/9FgnuFqpfquUbwIqwKM26BVCGDPVgvaCl/nDCCjUfiLlx6lsEZ3Z4RFxNbOQ60pkaEwFxGw==}

  estree-util-build-jsx@3.0.1:
    resolution: {integrity: sha512-8U5eiL6BTrPxp/CHbs2yMgP8ftMhR5ww1eIKoWRMlqvltHF8fZn5LRDvTKuxD3DUn+shRbLGqXemcP51oFCsGQ==}

  estree-util-is-identifier-name@3.0.0:
    resolution: {integrity: sha512-hFtqIDZTIUZ9BXLb8y4pYGyk6+wekIivNVTcmvk8NoOh+VeRn5y6cEHzbURrWbfp1fIqdVipilzj+lfaadNZmg==}

  estree-util-to-js@2.0.0:
    resolution: {integrity: sha512-WDF+xj5rRWmD5tj6bIqRi6CkLIXbbNQUcxQHzGysQzvHmdYG2G7p/Tf0J0gpxGgkeMZNTIjT/AoSvC9Xehcgdg==}

  estree-util-visit@2.0.0:
    resolution: {integrity: sha512-m5KgiH85xAhhW8Wta0vShLcUvOsh3LLPI2YVwcbio1l7E09NTLL1EyMZFM1OyWowoH0skScNbhOPl4kcBgzTww==}

  estree-walker@2.0.2:
    resolution: {integrity: sha512-Rfkk/Mp/DL7JVje3u18FxFujQlTNR2q6QfMSMB7AvCBx91NGj/ba3kCfza0f6dVDbw7YlRf/nDrn7pQrCCyQ/w==}

  estree-walker@3.0.3:
    resolution: {integrity: sha512-7RUKfXgSMMkzt6ZuXmqapOurLGPPfgj6l9uRZ7lRGolvk0y2yocc35LdcxKC5PQZdn2DMqioAQ2NoWcrTKmm6g==}

  esutils@2.0.3:
    resolution: {integrity: sha512-kVscqXk4OCp68SZ0dkgEKVi6/8ij300KBWTJq32P/dYeWTSwK41WyTxalN1eRmA5Z9UU/LX9D7FWSmV9SAYx6g==}
    engines: {node: '>=0.10.0'}

  eventemitter3@5.0.1:
    resolution: {integrity: sha512-GWkBvjiSZK87ELrYOSESUYeVIc9mvLLf/nXalMOS5dYrgZq9o5OVkbZAVM06CVxYsCwH9BDZFPlQTlPA1j4ahA==}

  execa@8.0.1:
    resolution: {integrity: sha512-VyhnebXciFV2DESc+p6B+y0LjSm0krU4OgJN44qFAhBY0TJ+1V61tYD2+wHusZ6F9n5K+vl8k0sTy7PEfV4qpg==}
    engines: {node: '>=16.17'}

  expand-template@2.0.3:
    resolution: {integrity: sha512-XYfuKMvj4O35f/pOXLObndIRvyQ+/+6AhODh+OKWj9S9498pHHn/IMszH+gt0fBCRWMNfk1ZSp5x3AifmnI2vg==}
    engines: {node: '>=6'}

  extend-shallow@2.0.1:
    resolution: {integrity: sha512-zCnTtlxNoAiDc3gqY2aYAWFx7XWWiasuF2K8Me5WbN8otHKTUKBwjPtNpRs/rbUZm7KxWAaNj7P1a/p52GbVug==}
    engines: {node: '>=0.10.0'}

  extend@3.0.2:
    resolution: {integrity: sha512-fjquC59cD7CyW6urNXK0FBufkZcoiGG80wTuPujX590cB5Ttln20E2UB4S/WARVqhXffZl2LNgS+gQdPIIim/g==}

  extract-zip@2.0.1:
    resolution: {integrity: sha512-GDhU9ntwuKyGXdZBUgTIe+vXnWj0fppUEtMDL0+idd5Sta8TGpHssn/eusA9mrPr9qNDym6SxAYZjNvCn/9RBg==}
    engines: {node: '>= 10.17.0'}
    hasBin: true

  fast-deep-equal@3.1.3:
    resolution: {integrity: sha512-f3qQ9oQy9j2AhBe/H9VC91wLmKBCCU/gDOnKNAYG5hswO7BLKj09Hc5HYNz9cGI++xlpDCIgDaitVs03ATR84Q==}

  fast-fifo@1.3.2:
    resolution: {integrity: sha512-/d9sfos4yxzpwkDkuN7k2SqFKtYNmCTzgfEpz82x34IM9/zc8KGxQoXg1liNC/izpRM/MBdt44Nmx41ZWqk+FQ==}

  fast-glob@3.3.2:
    resolution: {integrity: sha512-oX2ruAFQwf/Orj8m737Y5adxDQO0LAB7/S5MnxCdTNDd4p6BsyIVsv9JQsATbTSq8KHRpLwIHbVlUNatxd+1Ow==}
    engines: {node: '>=8.6.0'}

  fast-json-stable-stringify@2.1.0:
    resolution: {integrity: sha512-lhd/wF+Lk98HZoTCtlVraHtfh5XYijIjalXck7saUtuanSDyLMxnHhSXEDJqHxD7msR8D0uCmqlkwjCV8xvwHw==}

  fast-levenshtein@2.0.6:
    resolution: {integrity: sha512-DCXu6Ifhqcks7TZKY3Hxp3y6qphY5SJZmrWMDrKcERSOXWQdMhU9Ig/PYrzyw/ul9jOIyh0N4M0tbC5hodg8dw==}

  fastest-levenshtein@1.0.16:
    resolution: {integrity: sha512-eRnCtTTtGZFpQCwhJiUOuxPQWRXVKYDn0b2PeHfXL6/Zi53SLAzAHfVhVWK2AryC/WH05kGfxhFIPvTF0SXQzg==}
    engines: {node: '>= 4.9.1'}

  fastq@1.17.1:
    resolution: {integrity: sha512-sRVD3lWVIXWg6By68ZN7vho9a1pQcN/WBFaAAsDDFzlJjvoGx0P8z7V1t72grFJfJhu3YPZBuu25f7Kaw2jN1w==}

  fd-slicer@1.1.0:
    resolution: {integrity: sha512-cE1qsB/VwyQozZ+q1dGxR8LBYNZeofhEdUNGSMbQD3Gw2lAzX9Zb3uIU6Ebc/Fmyjo9AWWfnn0AUCHqtevs/8g==}

  file-entry-cache@8.0.0:
    resolution: {integrity: sha512-XXTUwCvisa5oacNGRP9SfNtYBNAMi+RPwBFmblZEF7N7swHYQS6/Zfk7SRwx4D5j3CH211YNRco1DEMNVfZCnQ==}
    engines: {node: '>=16.0.0'}

  file-uri-to-path@1.0.0:
    resolution: {integrity: sha512-0Zt+s3L7Vf1biwWZ29aARiVYLx7iMGnEUl9x33fbB/j3jR81u/O2LbqK+Bm1CDSNDKVtJ/YjwY7TUd5SkeLQLw==}

  fill-range@7.1.1:
    resolution: {integrity: sha512-YsGpe3WHLK8ZYi4tWDg2Jy3ebRz2rXowDxnld4bkQB00cc/1Zw9AWnC0i9ztDJitivtQvaI9KaLyKrc+hBW0yg==}
    engines: {node: '>=8'}

  find-up@4.1.0:
    resolution: {integrity: sha512-PpOwAdQ/YlXQ2vj8a3h8IipDuYRi3wceVQQGYWxNINccq40Anw7BlsEXCMbt1Zt+OLA6Fq9suIpIWD0OsnISlw==}
    engines: {node: '>=8'}

  find-up@5.0.0:
    resolution: {integrity: sha512-78/PXT1wlLLDgTzDs7sjq9hzz0vXD+zn+7wypEe4fXQxCmdmqfGsEPQxmiCSQI3ajFV91bVSsvNtrJRiW6nGng==}
    engines: {node: '>=10'}

  find-yarn-workspace-root2@1.2.16:
    resolution: {integrity: sha512-hr6hb1w8ePMpPVUK39S4RlwJzi+xPLuVuG8XlwXU3KD5Yn3qgBWVfy3AzNlDhWvE1EORCE65/Qm26rFQt3VLVA==}

  flat-cache@4.0.1:
    resolution: {integrity: sha512-f7ccFPK3SXFHpx15UIGyRJ/FJQctuKZ0zVuN3frBo4HnK3cay9VEW0R6yPYFHC0AgqhukPzKjq22t5DmAyqGyw==}
    engines: {node: '>=16'}

  flatted@3.3.1:
    resolution: {integrity: sha512-X8cqMLLie7KsNUDSdzeN8FYK9rEt4Dt67OsG/DNGnYTSDBG4uFAJFBnUeiV+zCVAvwFy56IjM9sH51jVaEhNxw==}

  flattie@1.1.1:
    resolution: {integrity: sha512-9UbaD6XdAL97+k/n+N7JwX46K/M6Zc6KcFYskrYL8wbBV/Uyk0CTAMY0VT+qiK5PM7AIc9aTWYtq65U7T+aCNQ==}
    engines: {node: '>=8'}

  for-each@0.3.3:
    resolution: {integrity: sha512-jqYfLp7mo9vIyQf8ykW2v7A+2N4QjeCeI5+Dz9XraiO1ign81wjiH7Fb9vSOWvQfNtmSa4H2RoQTrrXivdUZmw==}

  form-data@4.0.0:
    resolution: {integrity: sha512-ETEklSGi5t0QMZuiXoA/Q6vcnxcLQP5vdugSpuAyi6SVGi2clPPp+xgEhuMaHC+zGgn31Kd235W35f7Hykkaww==}
    engines: {node: '>= 6'}

  fraction.js@4.3.7:
    resolution: {integrity: sha512-ZsDfxO51wGAXREY55a7la9LScWpwv9RxIrYABrlvOFBlH/ShPnrtsXeuUIfXKKOVicNxQ+o8JTbJvjS4M89yew==}

  fs-constants@1.0.0:
    resolution: {integrity: sha512-y6OAwoSIf7FyjMIv94u+b5rdheZEjzR63GTyZJm5qh4Bi+2YgwLCcI/fPFZkL5PSixOt6ZNKm+w+Hfp/Bciwow==}

  fs-extra@7.0.1:
    resolution: {integrity: sha512-YJDaCJZEnBmcbw13fvdAM9AwNOJwOzrE4pqMqBq5nFiEqXUqHwlK4B+3pUw6JNvfSPtX05xFHtYy/1ni01eGCw==}
    engines: {node: '>=6 <7 || >=8'}

  fs-extra@8.1.0:
    resolution: {integrity: sha512-yhlQgA6mnOJUKOsRUFsgJdQCvkKhcz8tlZG5HBQfReYZy46OwLcY+Zia0mtdHsOo9y/hP+CxMN0TU9QxoOtG4g==}
    engines: {node: '>=6 <7 || >=8'}

  fs-minipass@2.1.0:
    resolution: {integrity: sha512-V/JgOLFCS+R6Vcq0slCuaeWEdNC3ouDlJMNIsacH2VtALiu9mV4LPrHc5cDl8k5aw6J8jwgWWpiTo5RYhmIzvg==}
    engines: {node: '>= 8'}

  fs.realpath@1.0.0:
    resolution: {integrity: sha512-OO0pH2lK6a0hZnAdau5ItzHPI6pUlvI7jMVnxUQRtw4owF2wk8lOSabtGDCTP4Ggrg2MbGnWO9X8K1t4+fGMDw==}

  fsevents@2.3.3:
    resolution: {integrity: sha512-5xoDfX+fL7faATnagmWPpbFtwh/R77WmMMqqHGS65C3vvB0YHrgF+B1YmZ3441tMj5n63k0212XNoJwzlhffQw==}
    engines: {node: ^8.16.0 || ^10.6.0 || >=11.0.0}
    os: [darwin]

  function-bind@1.1.2:
    resolution: {integrity: sha512-7XHNxH7qX9xG5mIwxkhumTox/MIRNcOgDrxWsMt2pAr23WHp6MrRlN7FBSFpCpr+oVO0F744iUgR82nJMfG2SA==}

  function.prototype.name@1.1.6:
    resolution: {integrity: sha512-Z5kx79swU5P27WEayXM1tBi5Ze/lbIyiNgU3qyXUOf9b2rgXYyF9Dy9Cx+IQv/Lc8WCG6L82zwUPpSS9hGehIg==}
    engines: {node: '>= 0.4'}

  functions-have-names@1.2.3:
    resolution: {integrity: sha512-xckBUXyTIqT97tq2x2AMb+g163b5JFysYk0x4qxNFwbfQkmNZoiRHb6sPzI9/QV33WeuvVYBUIiD4NzNIyqaRQ==}

  fuse.js@7.0.0:
    resolution: {integrity: sha512-14F4hBIxqKvD4Zz/XjDc3y94mNZN6pRv3U13Udo0lNLCWRBUsrMv2xwcF/y/Z5sV6+FQW+/ow68cHpm4sunt8Q==}
    engines: {node: '>=10'}

  gauge@3.0.2:
    resolution: {integrity: sha512-+5J6MS/5XksCuXq++uFRsnUd7Ovu1XenbeuIuNRJxYWjgQbPuFhT14lAvsWfqfAmnwluf1OwMjz39HjfLPci0Q==}
    engines: {node: '>=10'}
    deprecated: This package is no longer supported.

  gaxios@6.6.0:
    resolution: {integrity: sha512-bpOZVQV5gthH/jVCSuYuokRo2bTKOcuBiVWpjmTn6C5Agl5zclGfTljuGsQZxwwDBkli+YhZhP4TdlqTnhOezQ==}
    engines: {node: '>=14'}

  gcp-metadata@6.1.0:
    resolution: {integrity: sha512-Jh/AIwwgaxan+7ZUUmRLCjtchyDiqh4KjBJ5tW3plBZb5iL/BPcso8A5DlzeD9qlw0duCamnNdpFjxwaT0KyKg==}
    engines: {node: '>=14'}

  gensync@1.0.0-beta.2:
    resolution: {integrity: sha512-3hN7NaskYvMDLQY55gnW3NQ+mesEAepTqlg+VEbj7zzqEMBVNhzcGYYeqFo/TlYz6eQiFcp1HcsCZO+nGgS8zg==}
    engines: {node: '>=6.9.0'}

  get-caller-file@2.0.5:
    resolution: {integrity: sha512-DyFP3BM/3YHTQOCUL/w0OZHR0lpKeGrxotcHWcqNEdnltqFwXVfhEBQ94eIo34AfQpo0rGki4cyIiftY06h2Fg==}
    engines: {node: 6.* || 8.* || >= 10.*}

  get-east-asian-width@1.2.0:
    resolution: {integrity: sha512-2nk+7SIVb14QrgXFHcm84tD4bKQz0RxPuMT8Ag5KPOq7J5fEmAg0UbXdTOSHqNuHSU28k55qnceesxXRZGzKWA==}
    engines: {node: '>=18'}

  get-func-name@2.0.2:
    resolution: {integrity: sha512-8vXOvuE167CtIc3OyItco7N/dpRtBbYOsPsXCz7X/PMnlGjYjSGuZJgM1Y7mmew7BKf9BqvLX2tnOVy1BBUsxQ==}

  get-intrinsic@1.2.4:
    resolution: {integrity: sha512-5uYhsJH8VJBTv7oslg4BznJYhDoRI6waYCxMmCdnTrcCrHA/fCFKoTFz2JKKE0HdDFUF7/oQuhzumXJK7paBRQ==}
    engines: {node: '>= 0.4'}

  get-stream@5.2.0:
    resolution: {integrity: sha512-nBF+F1rAZVCu/p7rjzgA+Yb4lfYXrpl7a6VmJrU8wF9I1CKvP/QwPNZHnOlwbTkY6dvtFIzFMSyQXbLoTQPRpA==}
    engines: {node: '>=8'}

  get-stream@8.0.1:
    resolution: {integrity: sha512-VaUJspBffn/LMCJVoMvSAdmscJyS1auj5Zulnn5UoYcY531UWmdwhRWkcGKnGU93m5HSXP9LP2usOryrBtQowA==}
    engines: {node: '>=16'}

  get-symbol-description@1.0.2:
    resolution: {integrity: sha512-g0QYk1dZBxGwk+Ngc+ltRH2IBp2f7zBkBMBJZCDerh6EhlhSR6+9irMCuT/09zD6qkarHUSn529sK/yL4S27mg==}
    engines: {node: '>= 0.4'}

  get-tsconfig@4.7.5:
    resolution: {integrity: sha512-ZCuZCnlqNzjb4QprAzXKdpp/gh6KTxSJuw3IBsPnV/7fV4NxC9ckB+vPTt8w7fJA0TaSD7c55BR47JD6MEDyDw==}

  github-from-package@0.0.0:
    resolution: {integrity: sha512-SyHy3T1v2NUXn29OsWdxmK6RwHD+vkj3v8en8AOBZ1wBQ/hCAQ5bAQTD02kW4W9tUp/3Qh6J8r9EvntiyCmOOw==}

  github-slugger@2.0.0:
    resolution: {integrity: sha512-IaOQ9puYtjrkq7Y0Ygl9KDZnrf/aiUJYUpVf89y8kyaxbRG7Y1SrX/jaumrv81vc61+kiMempujsM3Yw7w5qcw==}

  glob-parent@5.1.2:
    resolution: {integrity: sha512-AOIgSQCepiJYwP3ARnGx+5VnTu2HBYdzbGP45eLw1vr3zB3vZLeyed1sC9hnbcOc9/SrMyM5RPQrkGz4aS9Zow==}
    engines: {node: '>= 6'}

  glob-parent@6.0.2:
    resolution: {integrity: sha512-XxwI8EOhVQgWp6iDL+3b0r86f4d6AX6zSU55HfB4ydCEuXLXc5FcYeOu+nnGftS4TEju/11rt4KJPTMgbfmv4A==}
    engines: {node: '>=10.13.0'}

  glob@7.2.3:
    resolution: {integrity: sha512-nFR0zLpU2YCaRxwoCJvL6UvCH2JFyFVIvwTLsIf21AuHlMskA1hhTdk+LlYJtOlYt9v6dvszD2BGRqBL+iQK9Q==}
    deprecated: Glob versions prior to v9 are no longer supported

  global-agent@3.0.0:
    resolution: {integrity: sha512-PT6XReJ+D07JvGoxQMkT6qji/jVNfX/h364XHZOWeRzy64sSFr+xJ5OX7LI3b4MPQzdL4H8Y8M0xzPpsVMwA8Q==}
    engines: {node: '>=10.0'}

  global-modules@2.0.0:
    resolution: {integrity: sha512-NGbfmJBp9x8IxyJSd1P+otYK8vonoJactOogrVfFRIAEY1ukil8RSKDz2Yo7wh1oihl51l/r6W4epkeKJHqL8A==}
    engines: {node: '>=6'}

  global-prefix@3.0.0:
    resolution: {integrity: sha512-awConJSVCHVGND6x3tmMaKcQvwXLhjdkmomy2W+Goaui8YPgYgXJZewhg3fWC+DlfqqQuWg8AwqjGTD2nAPVWg==}
    engines: {node: '>=6'}

  globals@11.12.0:
    resolution: {integrity: sha512-WOBp/EEGUiIsJSp7wcv/y6MO+lV9UoncWqxuFfm8eBwzWNgyfBd6Gz+IeKQ9jCmyhoH99g15M3T+QaVHFjizVA==}
    engines: {node: '>=4'}

  globals@14.0.0:
    resolution: {integrity: sha512-oahGvuMGQlPw/ivIYBjVSrWAfWLBeku5tpPE2fOPLi+WHffIWbuh2tCjhyQhTBPMf5E9jDEH4FOmTYgYwbKwtQ==}
    engines: {node: '>=18'}

  globals@15.3.0:
    resolution: {integrity: sha512-cCdyVjIUVTtX8ZsPkq1oCsOsLmGIswqnjZYMJJTGaNApj1yHtLSymKhwH51ttirREn75z3p4k051clwg7rvNKA==}
    engines: {node: '>=18'}

  globalthis@1.0.4:
    resolution: {integrity: sha512-DpLKbNU4WylpxJykQujfCcwYWiV/Jhm50Goo0wrVILAv5jOr9d+H+UR3PhSCD2rCCEIg0uc+G+muBTwD54JhDQ==}
    engines: {node: '>= 0.4'}

  globby@11.1.0:
    resolution: {integrity: sha512-jhIXaOzy1sb8IyocaruWSn1TjmnBVs8Ayhcy83rmxNJ8q2uWKCAj3CnJY+KpGSXCueAPc0i05kVvVKtP1t9S3g==}
    engines: {node: '>=10'}

  globjoin@0.1.4:
    resolution: {integrity: sha512-xYfnw62CKG8nLkZBfWbhWwDw02CHty86jfPcc2cr3ZfeuK9ysoVPPEUxf21bAD/rWAgk52SuBrLJlefNy8mvFg==}

  globrex@0.1.2:
    resolution: {integrity: sha512-uHJgbwAMwNFf5mLst7IWLNg14x1CkeqglJb/K3doi4dw6q2IvAAmM/Y81kevy83wP+Sst+nutFTYOGg3d1lsxg==}

  gopd@1.0.1:
    resolution: {integrity: sha512-d65bNlIadxvpb/A2abVdlqKqV563juRnZ1Wtk6s1sIR8uNsXR70xqIzVqxVf1eTqDunwT2MkczEeaezCKTZhwA==}

  got@11.8.6:
    resolution: {integrity: sha512-6tfZ91bOr7bOXnK7PRDCGBLa1H4U080YHNaAQ2KsMGlLEzRbk44nsZF2E1IeRc3vtJHPVbKCYgdFbaGO2ljd8g==}
    engines: {node: '>=10.19.0'}

  graceful-fs@4.2.11:
    resolution: {integrity: sha512-RbJ5/jmFcNNCcDV5o9eTnBLJ/HszWV0P73bc+Ff4nS/rJj+YaS6IGyiOL0VoBYX+l1Wrl3k63h/KrH+nhJ0XvQ==}

  graphemer@1.4.0:
    resolution: {integrity: sha512-EtKwoO6kxCL9WO5xipiHTZlSzBm7WLT627TqC/uVRd0HKmq8NXyebnNYxDoBi7wt8eTWrUrKXCOVaFq9x1kgag==}

  gray-matter@4.0.3:
    resolution: {integrity: sha512-5v6yZd4JK3eMI3FqqCouswVqwugaA9r4dNZB1wwcmrD02QkV5H0y7XBQW8QwQqEaZY1pM9aqORSORhJRdNK44Q==}
    engines: {node: '>=6.0'}

  has-bigints@1.0.2:
    resolution: {integrity: sha512-tSvCKtBr9lkF0Ex0aQiP9N+OpV4zi2r/Nee5VkRDbaqv35RLYMzbwQfFSZZH0kR+Rd6302UJZ2p/bJCEoR3VoQ==}

  has-flag@3.0.0:
    resolution: {integrity: sha512-sKJf1+ceQBr4SMkvQnBDNDtf4TXpVhVGateu0t918bl30FnbE2m4vNLX+VWe/dpjlb+HugGYzW7uQXH98HPEYw==}
    engines: {node: '>=4'}

  has-flag@4.0.0:
    resolution: {integrity: sha512-EykJT/Q1KjTWctppgIAgfSO0tKVuZUjhgMr17kqTumMl6Afv3EISleU7qZUzoXDFTAHTDC4NOoG/ZxU3EvlMPQ==}
    engines: {node: '>=8'}

  has-property-descriptors@1.0.2:
    resolution: {integrity: sha512-55JNKuIW+vq4Ke1BjOTjM2YctQIvCT7GFzHwmfZPGo5wnrgkid0YQtnAleFSqumZm4az3n2BS+erby5ipJdgrg==}

  has-proto@1.0.3:
    resolution: {integrity: sha512-SJ1amZAJUiZS+PhsVLf5tGydlaVB8EdFpaSO4gmiUKUOxk8qzn5AIy4ZeJUmh22znIdk/uMAUT2pl3FxzVUH+Q==}
    engines: {node: '>= 0.4'}

  has-symbols@1.0.3:
    resolution: {integrity: sha512-l3LCuF6MgDNwTDKkdYGEihYjt5pRPbEg46rtlmnSPlUbgmB8LOIrKJbYYFBSbnPaJexMKtiPO8hmeRjRz2Td+A==}
    engines: {node: '>= 0.4'}

  has-tostringtag@1.0.2:
    resolution: {integrity: sha512-NqADB8VjPFLM2V0VvHUewwwsw0ZWBaIdgo+ieHtK3hasLz4qeCRjYcqfB6AQrBggRKppKF8L52/VqdVsO47Dlw==}
    engines: {node: '>= 0.4'}

  has-unicode@2.0.1:
    resolution: {integrity: sha512-8Rf9Y83NBReMnx0gFzA8JImQACstCYWUplepDa9xprwwtmgEZUF0h/i5xSA625zB/I37EtrswSST6OXxwaaIJQ==}

  hasown@2.0.2:
    resolution: {integrity: sha512-0hJU9SCPvmMzIBdZFqNPXWa6dqh7WdH0cII9y+CyS8rG3nL48Bclra9HmKhVVUHyPWNH5Y7xDwAB7bfgSjkUMQ==}
    engines: {node: '>= 0.4'}

  hast-util-from-html@2.0.1:
    resolution: {integrity: sha512-RXQBLMl9kjKVNkJTIO6bZyb2n+cUH8LFaSSzo82jiLT6Tfc+Pt7VQCS+/h3YwG4jaNE2TA2sdJisGWR+aJrp0g==}

  hast-util-from-parse5@8.0.1:
    resolution: {integrity: sha512-Er/Iixbc7IEa7r/XLtuG52zoqn/b3Xng/w6aZQ0xGVxzhw5xUFxcRqdPzP6yFi/4HBYRaifaI5fQ1RH8n0ZeOQ==}

  hast-util-is-element@3.0.0:
    resolution: {integrity: sha512-Val9mnv2IWpLbNPqc/pUem+a7Ipj2aHacCwgNfTiK0vJKl0LF+4Ba4+v1oPHFpf3bLYmreq0/l3Gud9S5OH42g==}

  hast-util-parse-selector@4.0.0:
    resolution: {integrity: sha512-wkQCkSYoOGCRKERFWcxMVMOcYE2K1AaNLU8DXS9arxnLOUEWbOXKXiJUNzEpqZ3JOKpnha3jkFrumEjVliDe7A==}

  hast-util-raw@9.0.4:
    resolution: {integrity: sha512-LHE65TD2YiNsHD3YuXcKPHXPLuYh/gjp12mOfU8jxSrm1f/yJpsb0F/KKljS6U9LJoP0Ux+tCe8iJ2AsPzTdgA==}

  hast-util-to-estree@3.1.0:
    resolution: {integrity: sha512-lfX5g6hqVh9kjS/B9E2gSkvHH4SZNiQFiqWS0x9fENzEl+8W12RqdRxX6d/Cwxi30tPQs3bIO+aolQJNp1bIyw==}

  hast-util-to-html@9.0.1:
    resolution: {integrity: sha512-hZOofyZANbyWo+9RP75xIDV/gq+OUKx+T46IlwERnKmfpwp81XBFbT9mi26ws+SJchA4RVUQwIBJpqEOBhMzEQ==}

  hast-util-to-jsx-runtime@2.3.0:
    resolution: {integrity: sha512-H/y0+IWPdsLLS738P8tDnrQ8Z+dj12zQQ6WC11TIM21C8WFVoIxcqWXf2H3hiTVZjF1AWqoimGwrTWecWrnmRQ==}

  hast-util-to-parse5@8.0.0:
    resolution: {integrity: sha512-3KKrV5ZVI8if87DVSi1vDeByYrkGzg4mEfeu4alwgmmIeARiBLKCZS2uw5Gb6nU9x9Yufyj3iudm6i7nl52PFw==}

  hast-util-to-text@4.0.2:
    resolution: {integrity: sha512-KK6y/BN8lbaq654j7JgBydev7wuNMcID54lkRav1P0CaE1e47P72AWWPiGKXTJU271ooYzcvTAn/Zt0REnvc7A==}

  hast-util-whitespace@3.0.0:
    resolution: {integrity: sha512-88JUN06ipLwsnv+dVn+OIYOvAuvBMy/Qoi6O7mQHxdPXpjy+Cd6xRkWwux7DKO+4sYILtLBRIKgsdpS2gQc7qw==}

  hastscript@8.0.0:
    resolution: {integrity: sha512-dMOtzCEd3ABUeSIISmrETiKuyydk1w0pa+gE/uormcTpSYuaNJPbX1NU3JLyscSLjwAQM8bWMhhIlnCqnRvDTw==}

  he@1.2.0:
    resolution: {integrity: sha512-F/1DnUGPopORZi0ni+CvrCgHQ5FyEAHRLSApuYWMmrbSwoN2Mn/7k+Gl38gJnR7yyDZk6WLXwiGod1JOWNDKGw==}
    hasBin: true

  html-encoding-sniffer@4.0.0:
    resolution: {integrity: sha512-Y22oTqIU4uuPgEemfz7NDJz6OeKf12Lsu+QC+s3BVpda64lTiMYCyGwg5ki4vFxkMwQdeZDl2adZoqUgdFuTgQ==}
    engines: {node: '>=18'}

  html-escaper@2.0.2:
    resolution: {integrity: sha512-H2iMtd0I4Mt5eYiapRdIDjp+XzelXQ0tFE4JS7YFwFevXXMmOp9myNrUvCg0D6ws8iqkRPBfKHgbwig1SmlLfg==}

  html-escaper@3.0.3:
    resolution: {integrity: sha512-RuMffC89BOWQoY0WKGpIhn5gX3iI54O6nRA0yC124NYVtzjmFWBIiFd8M0x+ZdX0P9R4lADg1mgP8C7PxGOWuQ==}

  html-tags@3.3.1:
    resolution: {integrity: sha512-ztqyC3kLto0e9WbNp0aeP+M3kTt+nbaIveGmUxAtZa+8iFgKLUOD4YKM5j+f3QD89bra7UeumolZHKuOXnTmeQ==}
    engines: {node: '>=8'}

  html-void-elements@3.0.0:
    resolution: {integrity: sha512-bEqo66MRXsUGxWHV5IP0PUiAWwoEjba4VCzg0LjFJBpchPaTfyfCKTG6bc5F8ucKec3q5y6qOdGyYTSBEvhCrg==}

  htmlparser2@8.0.2:
    resolution: {integrity: sha512-GYdjWKDkbRLkZ5geuHs5NY1puJ+PXwP7+fHPRz06Eirsb9ugf6d8kkXav6ADhcODhFFPMIXyxkxSuMf3D6NCFA==}

  http-cache-semantics@4.1.1:
    resolution: {integrity: sha512-er295DKPVsV82j5kw1Gjt+ADA/XYHsajl82cGNQG2eyoPkvgUhX+nDIyelzhIWbbsXP39EHcI6l5tYs2FYqYXQ==}

  http-proxy-agent@7.0.2:
    resolution: {integrity: sha512-T1gkAiYYDWYx3V5Bmyu7HcfcvL7mUrTWiM6yOfa3PIphViJ/gFPbvidQ+veqSOHci/PxBcDabeUNCzpOODJZig==}
    engines: {node: '>= 14'}

  http2-wrapper@1.0.3:
    resolution: {integrity: sha512-V+23sDMr12Wnz7iTcDeJr3O6AIxlnvT/bmaAAAP/Xda35C90p9599p0F1eHR/N1KILWSoWVAiOMFjBBXaXSMxg==}
    engines: {node: '>=10.19.0'}

  https-proxy-agent@5.0.1:
    resolution: {integrity: sha512-dFcAjpTQFgoLMzC2VwU+C/CbS7uRL0lWmxDITmqm7C+7F0Odmj6s9l6alZc6AELXhrnggM2CeWSXHGOdX2YtwA==}
    engines: {node: '>= 6'}

  https-proxy-agent@7.0.5:
    resolution: {integrity: sha512-1e4Wqeblerz+tMKPIq2EMGiiWW1dIjZOksyHWSUm1rmuvw/how9hBHZ38lAGj5ID4Ik6EdkOw7NmWPy6LAwalw==}
    engines: {node: '>= 14'}

  human-signals@5.0.0:
    resolution: {integrity: sha512-AXcZb6vzzrFAUE61HnN4mpLqd/cSIwNQjtNWR0euPm6y0iqx3G4gOXaIDdtdDwZmhwe82LA6+zinmW4UBWVePQ==}
    engines: {node: '>=16.17.0'}

  iconv-lite@0.6.3:
    resolution: {integrity: sha512-4fCk79wshMdzMp2rH06qWrJE4iolqLhCUH+OiuIgU++RB0+94NlDL81atO7GX55uUKueo0txHNtvEyI6D7WdMw==}
    engines: {node: '>=0.10.0'}

  ieee754@1.2.1:
    resolution: {integrity: sha512-dcyqhDvX1C46lXZcVqCpK+FtMRQVdIMN6/Df5js2zouUsqG7I6sFxitIC+7KYK29KdXOLHdu9zL4sFnoVQnqaA==}

  ignore@5.3.1:
    resolution: {integrity: sha512-5Fytz/IraMjqpwfd34ke28PTVMjZjJG2MPn5t7OE4eUCUNf8BAa7b5WUS9/Qvr6mwOQS7Mk6vdsMno5he+T8Xw==}
    engines: {node: '>= 4'}

  immer@10.1.1:
    resolution: {integrity: sha512-s2MPrmjovJcoMaHtx6K11Ra7oD05NT97w1IC5zpMkT6Atjr7H8LjaDd81iIxUYpMKSRRNMJE703M1Fhr/TctHw==}

  import-fresh@3.3.0:
    resolution: {integrity: sha512-veYYhQa+D1QBKznvhUHxb8faxlrwUnxseDAbAp457E0wLNio2bOSKnjYDhMj+YiAq61xrMGhQk9iXVk5FzgQMw==}
    engines: {node: '>=6'}

  import-in-the-middle@1.7.1:
    resolution: {integrity: sha512-1LrZPDtW+atAxH42S6288qyDFNQ2YCty+2mxEPRtfazH6Z5QwkaBSTS2ods7hnVJioF6rkRfNoA6A/MstpFXLg==}

  import-lazy@4.0.0:
    resolution: {integrity: sha512-rKtvo6a868b5Hu3heneU+L4yEQ4jYKLtjpnPeUdK7h0yzXGmyBTypknlkCvHFBqfX9YlorEiMM6Dnq/5atfHkw==}
    engines: {node: '>=8'}

  import-meta-resolve@4.1.0:
    resolution: {integrity: sha512-I6fiaX09Xivtk+THaMfAwnA3MVA5Big1WHF1Dfx9hFuvNIWpXnorlkzhcQf6ehrqQiiZECRt1poOAkPmer3ruw==}

  imurmurhash@0.1.4:
    resolution: {integrity: sha512-JmXMZ6wuvDmLiHEml9ykzqO6lwFbof0GG4IkcGaENdCRDDmMVnny7s5HsIgHCbaq0w2MyPhDqkhTUgS2LU2PHA==}
    engines: {node: '>=0.8.19'}

  inflight@1.0.6:
    resolution: {integrity: sha512-k92I/b08q4wvFscXCLvqfsHCrjrF7yiXsQuIVvVE7N82W3+aqpzuUdBbfhWcy/FZR3/4IgflMgKLOsvPDrGCJA==}
    deprecated: This module is not supported, and leaks memory. Do not use it. Check out lru-cache if you want a good and tested way to coalesce async requests by a key value, which is much more comprehensive and powerful.

  inherits@2.0.4:
    resolution: {integrity: sha512-k/vGaX4/Yla3WzyMCvTQOXYeIHvqOKtnqBduzTHpzpQZzAskKMhZ2K+EnBiSM9zGSoIFeMpXKxa4dYeZIQqewQ==}

  ini@1.3.8:
    resolution: {integrity: sha512-JV/yugV2uzW5iMRSiZAyDtQd+nxtUnjeLt0acNdw98kKLrvuRVyB80tsREOE7yvGVgalhZ6RNXCmEHkUKBKxew==}

  inline-style-parser@0.1.1:
    resolution: {integrity: sha512-7NXolsK4CAS5+xvdj5OMMbI962hU/wvwoxk+LWR9Ek9bVtyuuYScDN6eS0rUm6TxApFpw7CX1o4uJzcd4AyD3Q==}

  inline-style-parser@0.2.3:
    resolution: {integrity: sha512-qlD8YNDqyTKTyuITrDOffsl6Tdhv+UC4hcdAVuQsK4IMQ99nSgd1MIA/Q+jQYoh9r3hVUXhYh7urSRmXPkW04g==}

  internal-slot@1.0.7:
    resolution: {integrity: sha512-NGnrKwXzSms2qUUih/ILZ5JBqNTSa1+ZmP6flaIp6KmSElgE9qdndzS3cqjrDovwFdmwsGsLdeFgB6suw+1e9g==}
    engines: {node: '>= 0.4'}

  internmap@2.0.3:
    resolution: {integrity: sha512-5Hh7Y1wQbvY5ooGgPbDaL5iYLAPzMTUrjMulskHLH6wnv/A+1q5rgEaiuqEjB+oxGXIVZs1FF+R/KPN3ZSQYYg==}
    engines: {node: '>=12'}

  is-alphabetical@2.0.1:
    resolution: {integrity: sha512-FWyyY60MeTNyeSRpkM2Iry0G9hpr7/9kD40mD/cGQEuilcZYS4okz8SN2Q6rLCJ8gbCt6fN+rC+6tMGS99LaxQ==}

  is-alphanumerical@2.0.1:
    resolution: {integrity: sha512-hmbYhX/9MUMF5uh7tOXyK/n0ZvWpad5caBA17GsC6vyuCqaWliRG5K1qS9inmUhEMaOBIW7/whAnSwveW/LtZw==}

  is-array-buffer@3.0.4:
    resolution: {integrity: sha512-wcjaerHw0ydZwfhiKbXJWLDY8A7yV7KhjQOpb83hGgGfId/aQa4TOvwyzn2PuswW2gPCYEL/nEAiSVpdOj1lXw==}
    engines: {node: '>= 0.4'}

  is-arrayish@0.2.1:
    resolution: {integrity: sha512-zz06S8t0ozoDXMG+ube26zeCTNXcKIPJZJi8hBrF4idCLms4CG9QtK7qBl1boi5ODzFpjswb5JPmHCbMpjaYzg==}

  is-arrayish@0.3.2:
    resolution: {integrity: sha512-eVRqCvVlZbuw3GrM63ovNSNAeA1K16kaR/LRY/92w0zxQ5/1YzwblUX652i4Xs9RwAGjW9d9y6X88t8OaAJfWQ==}

  is-async-function@2.0.0:
    resolution: {integrity: sha512-Y1JXKrfykRJGdlDwdKlLpLyMIiWqWvuSd17TvZk68PLAOGOoF4Xyav1z0Xhoi+gCYjZVeC5SI+hYFOfvXmGRCA==}
    engines: {node: '>= 0.4'}

  is-bigint@1.0.4:
    resolution: {integrity: sha512-zB9CruMamjym81i2JZ3UMn54PKGsQzsJeo6xvN3HJJ4CAsQNB6iRutp2To77OfCNuoxspsIhzaPoO1zyCEhFOg==}

  is-binary-path@2.1.0:
    resolution: {integrity: sha512-ZMERYes6pDydyuGidse7OsHxtbI7WVeUEozgR/g7rd0xUimYNlvZRE/K2MgZTjWy725IfelLeVcEM97mmtRGXw==}
    engines: {node: '>=8'}

  is-boolean-object@1.1.2:
    resolution: {integrity: sha512-gDYaKHJmnj4aWxyj6YHyXVpdQawtVLHU5cb+eztPGczf6cjuTdwve5ZIEfgXqH4e57An1D1AKf8CZ3kYrQRqYA==}
    engines: {node: '>= 0.4'}

  is-buffer@2.0.5:
    resolution: {integrity: sha512-i2R6zNFDwgEHJyQUtJEk0XFi1i0dPFn/oqjK3/vPCcDeJvW5NQ83V8QbicfF1SupOaB0h8ntgBC2YiE7dfyctQ==}
    engines: {node: '>=4'}

  is-callable@1.2.7:
    resolution: {integrity: sha512-1BC0BVFhS/p0qtw6enp8e+8OD0UrK0oFLztSjNzhcKA3WDuJxxAPXzPuPtKkjEY9UUoEWlX/8fgKeu2S8i9JTA==}
    engines: {node: '>= 0.4'}

  is-core-module@2.14.0:
    resolution: {integrity: sha512-a5dFJih5ZLYlRtDc0dZWP7RiKr6xIKzmn/oAYCDvdLThadVgyJwlaoQPmRtMSpz+rk0OGAgIu+TcM9HUF0fk1A==}
    engines: {node: '>= 0.4'}

  is-data-view@1.0.1:
    resolution: {integrity: sha512-AHkaJrsUVW6wq6JS8y3JnM/GJF/9cf+k20+iDzlSaJrinEo5+7vRiteOSwBhHRiAyQATN1AmY4hwzxJKPmYf+w==}
    engines: {node: '>= 0.4'}

  is-date-object@1.0.5:
    resolution: {integrity: sha512-9YQaSxsAiSwcvS33MBk3wTCVnWK+HhF8VZR2jRxehM16QcVOdHqPn4VPHmRK4lSr38n9JriurInLcP90xsYNfQ==}
    engines: {node: '>= 0.4'}

  is-decimal@2.0.1:
    resolution: {integrity: sha512-AAB9hiomQs5DXWcRB1rqsxGUstbRroFOPPVAomNk/3XHR5JyEZChOyTWe2oayKnsSsr/kcGqF+z6yuH6HHpN0A==}

  is-docker@3.0.0:
    resolution: {integrity: sha512-eljcgEDlEns/7AXFosB5K/2nCM4P7FQPkGc/DWLy5rmFEWvZayGrik1d9/QIY5nJ4f9YsVvBkA6kJpHn9rISdQ==}
    engines: {node: ^12.20.0 || ^14.13.1 || >=16.0.0}
    hasBin: true

  is-extendable@0.1.1:
    resolution: {integrity: sha512-5BMULNob1vgFX6EjQw5izWDxrecWK9AM72rugNr0TFldMOi0fj6Jk+zeKIt0xGj4cEfQIJth4w3OKWOJ4f+AFw==}
    engines: {node: '>=0.10.0'}

  is-extglob@2.1.1:
    resolution: {integrity: sha512-SbKbANkN603Vi4jEZv49LeVJMn4yGwsbzZworEoyEiutsN3nJYdbO36zfhGJ6QEDpOZIFkDtnq5JRxmvl3jsoQ==}
    engines: {node: '>=0.10.0'}

  is-finalizationregistry@1.0.2:
    resolution: {integrity: sha512-0by5vtUJs8iFQb5TYUHHPudOR+qXYIMKtiUzvLIZITZUjknFmziyBJuLhVRc+Ds0dREFlskDNJKYIdIzu/9pfw==}

  is-fullwidth-code-point@3.0.0:
    resolution: {integrity: sha512-zymm5+u+sCsSWyD9qNaejV3DFvhCKclKdizYaJUuHA83RLjb7nSuGnddCHGv0hk+KY7BMAlsWeK4Ueg6EV6XQg==}
    engines: {node: '>=8'}

  is-generator-function@1.0.10:
    resolution: {integrity: sha512-jsEjy9l3yiXEQ+PsXdmBwEPcOxaXWLspKdplFUVI9vq1iZgIekeC0L167qeu86czQaxed3q/Uzuw0swL0irL8A==}
    engines: {node: '>= 0.4'}

  is-glob@4.0.3:
    resolution: {integrity: sha512-xelSayHH36ZgE7ZWhli7pW34hNbNl8Ojv5KVmkJD4hBdD3th8Tfk9vYasLM+mXWOZhFkgZfxhLSnrwRr4elSSg==}
    engines: {node: '>=0.10.0'}

  is-hexadecimal@2.0.1:
    resolution: {integrity: sha512-DgZQp241c8oO6cA1SbTEWiXeoxV42vlcJxgH+B3hi1AiqqKruZR3ZGF8In3fj4+/y/7rHvlOZLZtgJ/4ttYGZg==}

  is-inside-container@1.0.0:
    resolution: {integrity: sha512-KIYLCCJghfHZxqjYBE7rEy0OBuTd5xCHS7tHVgvCLkx7StIoaxwNW3hCALgEUjFfeRk+MG/Qxmp/vtETEF3tRA==}
    engines: {node: '>=14.16'}
    hasBin: true

  is-interactive@2.0.0:
    resolution: {integrity: sha512-qP1vozQRI+BMOPcjFzrjXuQvdak2pHNUMZoeG2eRbiSqyvbEf/wQtEOTOX1guk6E3t36RkaqiSt8A/6YElNxLQ==}
    engines: {node: '>=12'}

  is-map@2.0.3:
    resolution: {integrity: sha512-1Qed0/Hr2m+YqxnM09CjA2d/i6YZNfF6R2oRAOj36eUdS6qIV/huPJNSEpKbupewFs+ZsJlxsjjPbc0/afW6Lw==}
    engines: {node: '>= 0.4'}

  is-negative-zero@2.0.3:
    resolution: {integrity: sha512-5KoIu2Ngpyek75jXodFvnafB6DJgr3u8uuK0LEZJjrU19DrMD3EVERaR8sjz8CCGgpZvxPl9SuE1GMVPFHx1mw==}
    engines: {node: '>= 0.4'}

  is-number-object@1.0.7:
    resolution: {integrity: sha512-k1U0IRzLMo7ZlYIfzRu23Oh6MiIFasgpb9X76eqfFZAqwH44UI4KTBvBYIZ1dSL9ZzChTB9ShHfLkR4pdW5krQ==}
    engines: {node: '>= 0.4'}

  is-number@7.0.0:
    resolution: {integrity: sha512-41Cifkg6e8TylSpdtTpeLVMqvSBEVzTttHvERD741+pnZ8ANv0004MRL43QKPDlK9cGvNp6NZWZUBlbGXYxxng==}
    engines: {node: '>=0.12.0'}

  is-path-inside@3.0.3:
    resolution: {integrity: sha512-Fd4gABb+ycGAmKou8eMftCupSir5lRxqf4aD/vd0cD2qc4HL07OjCeuHMr8Ro4CoMaeCKDB0/ECBOVWjTwUvPQ==}
    engines: {node: '>=8'}

  is-plain-obj@4.1.0:
    resolution: {integrity: sha512-+Pgi+vMuUNkJyExiMBt5IlFoMyKnr5zhJ4Uspz58WOhBF5QoIZkFyNHIbBAtHwzVAgk5RtndVNsDRN61/mmDqg==}
    engines: {node: '>=12'}

  is-plain-object@5.0.0:
    resolution: {integrity: sha512-VRSzKkbMm5jMDoKLbltAkFQ5Qr7VDiTFGXxYFXXowVj387GeGNOCsOH6Msy00SGZ3Fp84b1Naa1psqgcCIEP5Q==}
    engines: {node: '>=0.10.0'}

  is-potential-custom-element-name@1.0.1:
    resolution: {integrity: sha512-bCYeRA2rVibKZd+s2625gGnGF/t7DSqDs4dP7CrLA1m7jKWz6pps0LpYLJN8Q64HtmPKJ1hrN3nzPNKFEKOUiQ==}

  is-reference@3.0.2:
    resolution: {integrity: sha512-v3rht/LgVcsdZa3O2Nqs+NMowLOxeOm7Ay9+/ARQ2F+qEoANRcqrjAZKGN0v8ymUetZGgkp26LTnGT7H0Qo9Pg==}

  is-regex@1.1.4:
    resolution: {integrity: sha512-kvRdxDsxZjhzUX07ZnLydzS1TU/TJlTUHHY4YLL87e37oUA49DfkLqgy+VjFocowy29cKvcSiu+kIv728jTTVg==}
    engines: {node: '>= 0.4'}

  is-set@2.0.3:
    resolution: {integrity: sha512-iPAjerrse27/ygGLxw+EBR9agv9Y6uLeYVJMu+QNCoouJ1/1ri0mGrcWpfCqFZuzzx3WjtwxG098X+n4OuRkPg==}
    engines: {node: '>= 0.4'}

  is-shared-array-buffer@1.0.3:
    resolution: {integrity: sha512-nA2hv5XIhLR3uVzDDfCIknerhx8XUKnstuOERPNNIinXG7v9u+ohXF67vxm4TPTEPU6lm61ZkwP3c9PCB97rhg==}
    engines: {node: '>= 0.4'}

  is-stream@2.0.1:
    resolution: {integrity: sha512-hFoiJiTl63nn+kstHGBtewWSKnQLpyb155KHheA1l39uvtO9nWIop1p3udqPcUd/xbF1VLMO4n7OI6p7RbngDg==}
    engines: {node: '>=8'}

  is-stream@3.0.0:
    resolution: {integrity: sha512-LnQR4bZ9IADDRSkvpqMGvt/tEJWclzklNgSw48V5EAaAeDd6qGvN8ei6k5p0tvxSR171VmGyHuTiAOfxAbr8kA==}
    engines: {node: ^12.20.0 || ^14.13.1 || >=16.0.0}

  is-string@1.0.7:
    resolution: {integrity: sha512-tE2UXzivje6ofPW7l23cjDOMa09gb7xlAqG6jG5ej6uPV32TlWP3NKPigtaGeHNu9fohccRYvIiZMfOOnOYUtg==}
    engines: {node: '>= 0.4'}

  is-symbol@1.0.4:
    resolution: {integrity: sha512-C/CPBqKWnvdcxqIARxyOh4v1UUEOCHpgDa0WYgpKDFMszcrPcffg5uhwSgPCLD2WWxmq6isisz87tzT01tuGhg==}
    engines: {node: '>= 0.4'}

  is-typed-array@1.1.13:
    resolution: {integrity: sha512-uZ25/bUAlUY5fR4OKT4rZQEBrzQWYV9ZJYGGsUmEJ6thodVJ1HX64ePQ6Z0qPWP+m+Uq6e9UugrE38jeYsDSMw==}
    engines: {node: '>= 0.4'}

  is-unicode-supported@1.3.0:
    resolution: {integrity: sha512-43r2mRvz+8JRIKnWJ+3j8JtjRKZ6GmjzfaE/qiBJnikNnYv/6bagRJ1kUhNk8R5EX/GkobD+r+sfxCPJsiKBLQ==}
    engines: {node: '>=12'}

  is-weakmap@2.0.2:
    resolution: {integrity: sha512-K5pXYOm9wqY1RgjpL3YTkF39tni1XajUIkawTLUo9EZEVUFga5gSQJF8nNS7ZwJQ02y+1YCNYcMh+HIf1ZqE+w==}
    engines: {node: '>= 0.4'}

  is-weakref@1.0.2:
    resolution: {integrity: sha512-qctsuLZmIQ0+vSSMfoVvyFe2+GSEvnmZ2ezTup1SBse9+twCCeial6EEi3Nc2KFcf6+qz2FBPnjXsk8xhKSaPQ==}

  is-weakset@2.0.3:
    resolution: {integrity: sha512-LvIm3/KWzS9oRFHugab7d+M/GcBXuXX5xZkzPmN+NxihdQlZUQ4dWuSV1xR/sq6upL1TJEDrfBgRepHFdBtSNQ==}
    engines: {node: '>= 0.4'}

  is-wsl@3.1.0:
    resolution: {integrity: sha512-UcVfVfaK4Sc4m7X3dUSoHoozQGBEFeDC+zVo06t98xe8CzHSZZBekNXH+tu0NalHolcJ/QAGqS46Hef7QXBIMw==}
    engines: {node: '>=16'}

  isarray@2.0.5:
    resolution: {integrity: sha512-xHjhDr3cNBK0BzdUJSPXZntQUx/mwMS5Rw4A7lPJ90XGAO6ISP/ePDNuo0vhqOZU+UD5JoodwCAAoZQd3FeAKw==}

  isexe@2.0.0:
    resolution: {integrity: sha512-RHxMLp9lnKHGHRng9QFhRCMbYAcVpn69smSGcq3f36xjgVVWThj4qqLbTLlq7Ssj8B+fIQ1EuCEGI2lKsyQeIw==}

  istanbul-lib-coverage@3.2.2:
    resolution: {integrity: sha512-O8dpsF+r0WV/8MNRKfnmrtCWhuKjxrq2w+jpzBL5UZKTi2LeVWnWOmWRxFlesJONmc+wLAGvKQZEOanko0LFTg==}
    engines: {node: '>=8'}

  istanbul-lib-report@3.0.1:
    resolution: {integrity: sha512-GCfE1mtsHGOELCU8e/Z7YWzpmybrx/+dSTfLrvY8qRmaY6zXTKWn6WQIjaAFw069icm6GVMNkgu0NzI4iPZUNw==}
    engines: {node: '>=10'}

  istanbul-lib-source-maps@5.0.6:
    resolution: {integrity: sha512-yg2d+Em4KizZC5niWhQaIomgf5WlL4vOOjZ5xGCmF8SnPE/mDWWXgvRExdcpCgh9lLRRa1/fSYp2ymmbJ1pI+A==}
    engines: {node: '>=10'}

  istanbul-reports@3.1.7:
    resolution: {integrity: sha512-BewmUXImeuRk2YY0PVbxgKAysvhRPUQE0h5QRM++nVWyubKGV0l8qQ5op8+B2DOmwSe63Jivj0BjkPQVf8fP5g==}
    engines: {node: '>=8'}

  iterator.prototype@1.1.2:
    resolution: {integrity: sha512-DR33HMMr8EzwuRL8Y9D3u2BMj8+RqSE850jfGu59kS7tbmPLzGkZmVSfyCFSDxuZiEY6Rzt3T2NA/qU+NwVj1w==}

  javascript-natural-sort@0.7.1:
    resolution: {integrity: sha512-nO6jcEfZWQXDhOiBtG2KvKyEptz7RVbpGP4vTD2hLBdmNQSsCiicO2Ioinv6UI4y9ukqnBpy+XZ9H6uLNgJTlw==}

  jju@1.4.0:
    resolution: {integrity: sha512-8wb9Yw966OSxApiCt0K3yNJL8pnNeIv+OEq2YMidz4FKP6nonSRoOXc80iXY4JaN2FC11B9qsNmDsm+ZOfMROA==}

  joi@17.13.3:
    resolution: {integrity: sha512-otDA4ldcIx+ZXsKHWmp0YizCweVRZG96J10b0FevjfuncLO1oX59THoAmHkNubYJ+9gWsYsp5k8v4ib6oDv1fA==}

  js-convert-case@4.2.0:
    resolution: {integrity: sha512-i4mHCxiBNj6ajjMnZnC70qAOMA8gb+YgYipy2VR7a+Q5EBgEQ2/SgSAUBdNEyObk++B4AIUiFWeDEX2ggOd8cQ==}

  js-sha3@0.8.0:
    resolution: {integrity: sha512-gF1cRrHhIzNfToc802P800N8PpXS+evLLXfsVpowqmAFR9uwbi89WvXg2QspOmXL8QL86J4T1EpFu+yUkwJY3Q==}

  js-tokens@4.0.0:
    resolution: {integrity: sha512-RdJUflcE3cUzKiMqQgsCu06FPu9UdIJO0beYbPhHN4k6apgJtifcoCtT9bcxOpYBtpD2kCM6Sbzg4CausW/PKQ==}

  js-tokens@9.0.0:
    resolution: {integrity: sha512-WriZw1luRMlmV3LGJaR6QOJjWwgLUTf89OwT2lUOyjX2dJGBwgmIkbcz+7WFZjrZM635JOIR517++e/67CP9dQ==}

  js-yaml@3.14.1:
    resolution: {integrity: sha512-okMH7OXXJ7YrN9Ok3/SXrnu4iX9yOk+25nqX4imS2npuvTYDmo/QEZoqwZkYaIDk3jVvBOTOIEgEhaLOynBS9g==}
    hasBin: true

  js-yaml@4.1.0:
    resolution: {integrity: sha512-wpxZs9NoxZaJESJGIZTyDEaYpl0FKSA+FB9aJiyemKhMwkxQg63h4T1KJgUGHpTqPDNRcmmYLugrRjJlBtWvRA==}
    hasBin: true

  jsdom@24.1.0:
    resolution: {integrity: sha512-6gpM7pRXCwIOKxX47cgOyvyQDN/Eh0f1MeKySBV2xGdKtqJBLj8P25eY3EVCWo2mglDDzozR2r2MW4T+JiNUZA==}
    engines: {node: '>=18'}
    peerDependencies:
      canvas: ^2.11.2
    peerDependenciesMeta:
      canvas:
        optional: true

  jsesc@2.5.2:
    resolution: {integrity: sha512-OYu7XEzjkCQ3C5Ps3QIZsQfNpqoJyZZA99wd9aWd05NCtC5pWOkShK2mkL6HXQR6/Cy2lbNdPlZBpuQHXE63gA==}
    engines: {node: '>=4'}
    hasBin: true

  json-bigint@1.0.0:
    resolution: {integrity: sha512-SiPv/8VpZuWbvLSMtTDU8hEfrZWg/mH/nV/b4o0CYbSxu1UIQPLdwKOCIyLQX+VIPO5vrLX3i8qtqFyhdPSUSQ==}

  json-buffer@3.0.1:
    resolution: {integrity: sha512-4bV5BfR2mqfQTJm+V5tPPdf+ZpuhiIvTuAB5g8kcrXOZpTT/QwwVRWBywX1ozr6lEuPdbHxwaJlm9G6mI2sfSQ==}

  json-parse-even-better-errors@2.3.1:
    resolution: {integrity: sha512-xyFwyhro/JEof6Ghe2iz2NcXoj2sloNsWr/XsERDK/oiPCfaNhl5ONfp+jQdAZRQQ0IJWNzH9zIZF7li91kh2w==}

  json-schema-traverse@0.4.1:
    resolution: {integrity: sha512-xbbCH5dCYU5T8LcEhhuh7HJ88HXuW3qsI3Y0zOZFKfZEHcpWiHU/Jxzk629Brsab/mMiHQti9wMP+845RPe3Vg==}

  json-schema-traverse@1.0.0:
    resolution: {integrity: sha512-NM8/P9n3XjXhIZn1lLhkFaACTOURQXjWhV4BA/RnOv8xvgqtqpAX9IO4mRQxSx1Rlo4tqzeqb0sOlruaOy3dug==}

  json-stable-stringify-without-jsonify@1.0.1:
    resolution: {integrity: sha512-Bdboy+l7tA3OGW6FjyFHWkP5LuByj1Tk33Ljyq0axyzdk9//JSi2u3fP1QSmd1KNwq6VOKYGlAu87CisVir6Pw==}

  json-stringify-safe@5.0.1:
    resolution: {integrity: sha512-ZClg6AaYvamvYEE82d3Iyd3vSSIjQ+odgjaTzRuO3s7toCdFKczob2i0zCh7JE8kWn17yvAWhUVxvqGwUalsRA==}

  json5@2.2.3:
    resolution: {integrity: sha512-XmOWe7eyHYH14cLdVPoyg+GOH3rYX++KpzrylJwSW98t3Nk+U8XOl8FWKOgwtzdb8lXGf6zYwDUzeHMWfxasyg==}
    engines: {node: '>=6'}
    hasBin: true

  jsonc-parser@2.3.1:
    resolution: {integrity: sha512-H8jvkz1O50L3dMZCsLqiuB2tA7muqbSg1AtGEkN0leAqGjsUzDJir3Zwr02BhqdcITPg3ei3mZ+HjMocAknhhg==}

  jsonfile@4.0.0:
    resolution: {integrity: sha512-m6F1R3z8jjlf2imQHS2Qez5sjKWQzbuuhuJ/FKYFRZvPE3PuHcSMVZzfsLhGVOkfd20obL5SWEBew5ShlquNxg==}

  jsx-ast-utils@3.3.5:
    resolution: {integrity: sha512-ZZow9HBI5O6EPgSJLUb8n2NKgmVWTwCvHGwFuJlMjvLFqlGG6pjirPhtdsseaLZjSibD8eegzmYpUZwoIlj2cQ==}
    engines: {node: '>=4.0'}

  keyv@4.5.4:
    resolution: {integrity: sha512-oxVHkHR/EJf2CNXnWxRLW6mg7JyCCUcG0DtEGmL2ctUo1PNTin1PUil+r/+4r5MpVgC/fn1kjsx7mjSujKqIpw==}

  kind-of@6.0.3:
    resolution: {integrity: sha512-dcS1ul+9tmeD95T+x28/ehLgd9mENa3LsvDTtzm3vyBEO7RPptvAD+t44WVXaUjTBRcrpFeFlC8WCruUR456hw==}
    engines: {node: '>=0.10.0'}

  kleur@3.0.3:
    resolution: {integrity: sha512-eTIzlVOSUR+JxdDFepEYcBMtZ9Qqdef+rnzWdRZuMbOywu5tO2w2N7rqjoANZ5k9vywhL6Br1VRjUIgTQx4E8w==}
    engines: {node: '>=6'}

  kleur@4.1.5:
    resolution: {integrity: sha512-o+NO+8WrRiQEE4/7nwRJhN1HWpVmJm511pBHUxPLtp0BUISzlBplORYSmTclCnJvQq2tKu/sgl3xVpkc7ZWuQQ==}
    engines: {node: '>=6'}

  known-css-properties@0.30.0:
    resolution: {integrity: sha512-VSWXYUnsPu9+WYKkfmJyLKtIvaRJi1kXUqVmBACORXZQxT5oZDsoZ2vQP+bQFDnWtpI/4eq3MLoRMjI2fnLzTQ==}

  kolorist@1.8.0:
    resolution: {integrity: sha512-Y+60/zizpJ3HRH8DCss+q95yr6145JXZo46OTpFvDZWLfRCE4qChOyk1b26nMaNpfHHgxagk9dXT5OP0Tfe+dQ==}

  levn@0.4.1:
    resolution: {integrity: sha512-+bT2uH4E5LGE7h/n3evcS/sQlJXCpIp6ym8OWJ5eV6+67Dsql/LaaT7qJBAt2rzfoa/5QBGBhxDix1dMt2kQKQ==}
    engines: {node: '>= 0.8.0'}

  lines-and-columns@1.2.4:
    resolution: {integrity: sha512-7ylylesZQ/PV29jhEDl3Ufjo6ZX7gCqJr5F7PKrqc93v7fzSymt1BpwEU8nAUXs8qzzvqhbjhK5QZg6Mt/HkBg==}

  linkedom@0.14.26:
    resolution: {integrity: sha512-mK6TrydfFA7phrnp+1j57ycBwFI5bGSW6YXlw9acHoqF+mP/y+FooEYYyniOt5Ot57FSKB3iwmnuQ1UUyNLm5A==}

  lite-youtube-embed@0.3.2:
    resolution: {integrity: sha512-b1dgKyF4PHhinonmr3PB172Nj0qQgA/7DE9EmeIXHR1ksnFEC2olWjNJyJGdsN2cleKHRjjsmrziKlwXtPlmLQ==}

  load-yaml-file@0.2.0:
    resolution: {integrity: sha512-OfCBkGEw4nN6JLtgRidPX6QxjBQGQf72q3si2uvqyFEMbycSFFHwAZeXx6cJgFM9wmLrf9zBwCP3Ivqa+LLZPw==}
    engines: {node: '>=6'}

  local-pkg@0.5.0:
    resolution: {integrity: sha512-ok6z3qlYyCDS4ZEU27HaU6x/xZa9Whf8jD4ptH5UZTQYZVYeb9bnZ3ojVhiJNLiXK1Hfc0GNbLXcmZ5plLDDBg==}
    engines: {node: '>=14'}

  locate-path@5.0.0:
    resolution: {integrity: sha512-t7hw9pI+WvuwNJXwk5zVHpyhIqzg2qTlklJOf0mVxGSbe3Fp2VieZcduNYjaLDoy6p9uGpQEGWG87WpMKlNq8g==}
    engines: {node: '>=8'}

  locate-path@6.0.0:
    resolution: {integrity: sha512-iPZK6eYjbxRu3uB4/WZ3EsEIMJFMqAoopl3R+zuq0UjcAm/MO6KCweDgPfP3elTztoKP3KtnVHxTn2NHBSDVUw==}
    engines: {node: '>=10'}

  lodash-es@4.17.21:
    resolution: {integrity: sha512-mKnC+QJ9pWVzv+C4/U3rRsHapFfHvQFoFB92e52xeyGMcX6/OlIl78je1u8vePzYZSkkogMPJ2yjxxsb89cxyw==}

  lodash.camelcase@4.3.0:
    resolution: {integrity: sha512-TwuEnCnxbc3rAvhf/LbG7tJUDzhqXyFnv3dtzLOPgCG/hODL7WFnsbwktkD7yUV0RrreP/l1PALq/YSg6VvjlA==}

  lodash.get@4.4.2:
    resolution: {integrity: sha512-z+Uw/vLuy6gQe8cfaFWD7p0wVv8fJl3mbzXh33RS+0oW2wvUqiRXiQ69gLWSLpgB5/6sU+r6BlQR0MBILadqTQ==}

  lodash.isequal@4.5.0:
    resolution: {integrity: sha512-pDo3lu8Jhfjqls6GkMgpahsF9kCyayhgykjyLMNFTKWrpVdAQtYyB4muAMWozBB4ig/dtWAmsMxLEI8wuz+DYQ==}

  lodash.merge@4.6.2:
    resolution: {integrity: sha512-0KpjqXRVvrYyCsX1swR/XTK0va6VQkQM6MNo7PqW77ByjAhoARA8EfrP1N4+KlKj8YS0ZUCtRT/YUuhyYDujIQ==}

  lodash.truncate@4.4.2:
    resolution: {integrity: sha512-jttmRe7bRse52OsWIMDLaXxWqRAmtIUccAQ3garviCqJjafXOfNMO0yMfNpdD6zbGaTU0P5Nz7e7gAT6cKmJRw==}

  lodash@4.17.21:
    resolution: {integrity: sha512-v2kDEe57lecTulaDIuNTPy3Ry4gLGJ6Z1O3vE1krgXZNrsQ+LFTGHVxVjcXPs17LhbZVGedAJv8XZ1tvj5FvSg==}

  log-symbols@5.1.0:
    resolution: {integrity: sha512-l0x2DvrW294C9uDCoQe1VSU4gf529FkSZ6leBl4TiqZH/e+0R7hSfHQBNut2mNygDgHwvYHfFLn6Oxb3VWj2rA==}
    engines: {node: '>=12'}

  long@5.2.3:
    resolution: {integrity: sha512-lcHwpNoggQTObv5apGNCTdJrO69eHOZMi4BNC+rTLER8iHAqGrUVeLh/irVIM7zTw2bOXA8T6uNPeujwOLg/2Q==}

  longest-streak@3.1.0:
    resolution: {integrity: sha512-9Ri+o0JYgehTaVBBDoMqIl8GXtbWg711O3srftcHhZ0dqnETqLaoIK0x17fUw9rFSlK/0NlsKe0Ahhyl5pXE2g==}

  loose-envify@1.4.0:
    resolution: {integrity: sha512-lyuxPGr/Wfhrlem2CL/UcnUc1zcqKAImBDzukY7Y5F/yQiNdko6+fRLevlw1HgMySw7f611UIY408EtxRSoK3Q==}
    hasBin: true

  loupe@2.3.7:
    resolution: {integrity: sha512-zSMINGVYkdpYSOBmLi0D1Uo7JU9nVdQKrHxC8eYlV+9YKK9WePqAlL7lSlorG/U2Fw1w0hTBmaa/jrQ3UbPHtA==}

  lowercase-keys@2.0.0:
    resolution: {integrity: sha512-tqNXrS78oMOE73NMxK4EMLQsQowWf8jKooH9g7xPavRT706R6bkQJ6DY2Te7QukaZsulxa30wQ7bk0pm4XiHmA==}
    engines: {node: '>=8'}

  lru-cache@5.1.1:
    resolution: {integrity: sha512-KpNARQA3Iwv+jTA0utUVVbrh+Jlrr1Fv0e56GGzAFOXN7dk/FviaDW8LHmK52DlcH4WP2n6gI8vN1aesBFgo9w==}

  lru-cache@6.0.0:
    resolution: {integrity: sha512-Jo6dJ04CmSjuznwJSS3pUeWmd/H0ffTlkXXgwZi+eq1UCmqQwCh+eLsYOYCwY991i2Fah4h1BEMCx4qThGbsiA==}
    engines: {node: '>=10'}

  lz-string@1.5.0:
    resolution: {integrity: sha512-h5bgJWpxJNswbU7qCrV0tIKQCaS3blPDrqKWx+QxzuzL1zGUzij9XCWLrSLsJPu5t+eWA/ycetzYAO5IOMcWAQ==}
    hasBin: true

  magic-string@0.30.10:
    resolution: {integrity: sha512-iIRwTIf0QKV3UAnYK4PU8uiEc4SRh5jX0mwpIwETPpHdhVM4f53RSwS/vXvN1JhGX+Cs7B8qIq3d6AH49O5fAQ==}

  magicast@0.3.4:
    resolution: {integrity: sha512-TyDF/Pn36bBji9rWKHlZe+PZb6Mx5V8IHCSxk7X4aljM4e/vyDvZZYwHewdVaqiA0nb3ghfHU/6AUpDxWoER2Q==}

  make-dir@3.1.0:
    resolution: {integrity: sha512-g3FeP20LNwhALb/6Cz6Dd4F2ngze0jz7tbzrD2wAV+o9FeNHe4rL+yK2md0J/fiSf1sa1ADhXqi5+oVwOM/eGw==}
    engines: {node: '>=8'}

  make-dir@4.0.0:
    resolution: {integrity: sha512-hXdUTZYIVOt1Ex//jAQi+wTZZpUpwBj/0QsOzqegb3rGMMeJiSEu5xLHnYfBrRV4RH2+OCSOO95Is/7x1WJ4bw==}
    engines: {node: '>=10'}

  markdown-extensions@2.0.0:
    resolution: {integrity: sha512-o5vL7aDWatOTX8LzaS1WMoaoxIiLRQJuIKKe2wAw6IeULDHaqbiqiggmx+pKvZDb1Sj+pE46Sn1T7lCqfFtg1Q==}
    engines: {node: '>=16'}

  markdown-table@3.0.3:
    resolution: {integrity: sha512-Z1NL3Tb1M9wH4XESsCDEksWoKTdlUafKc4pt0GRwjUyXaCFZ+dc3g2erqB6zm3szA2IUSi7VnPI+o/9jnxh9hw==}

  match-sorter@6.3.4:
    resolution: {integrity: sha512-jfZW7cWS5y/1xswZo8VBOdudUiSd9nifYRWphc9M5D/ee4w4AoXLgBEdRbgVaxbMuagBPeUC5y2Hi8DO6o9aDg==}

  matcher@3.0.0:
    resolution: {integrity: sha512-OkeDaAZ/bQCxeFAozM55PKcKU0yJMPGifLwV4Qgjitu+5MoAfSQN4lsLJeXZ1b8w0x+/Emda6MZgXS1jvsapng==}
    engines: {node: '>=10'}

  material-colors@1.2.6:
    resolution: {integrity: sha512-6qE4B9deFBIa9YSpOc9O0Sgc43zTeVYbgDT5veRKSlB2+ZuHNoVVxA1L/ckMUayV9Ay9y7Z/SZCLcGteW9i7bg==}

  mathjs@13.0.1:
    resolution: {integrity: sha512-38IzJ/MY0erNp7apXJp6DZwUYHOuvlqRqk2KtMo9GPqrTmCaLb1vTzw/Fib3PessXEMs52wnJaga0pd9xkIjjA==}
    engines: {node: '>= 18'}
    hasBin: true

  mathml-tag-names@2.1.3:
    resolution: {integrity: sha512-APMBEanjybaPzUrfqU0IMU5I0AswKMH7k8OTLs0vvV4KZpExkTkY87nR/zpbuTPj+gARop7aGUbl11pnDfW6xg==}

  mdast-util-definitions@6.0.0:
    resolution: {integrity: sha512-scTllyX6pnYNZH/AIp/0ePz6s4cZtARxImwoPJ7kS42n+MnVsI4XbnG6d4ibehRIldYMWM2LD7ImQblVhUejVQ==}

  mdast-util-find-and-replace@3.0.1:
    resolution: {integrity: sha512-SG21kZHGC3XRTSUhtofZkBzZTJNM5ecCi0SK2IMKmSXR8vO3peL+kb1O0z7Zl83jKtutG4k5Wv/W7V3/YHvzPA==}

  mdast-util-from-markdown@2.0.1:
    resolution: {integrity: sha512-aJEUyzZ6TzlsX2s5B4Of7lN7EQtAxvtradMMglCQDyaTFgse6CmtmdJ15ElnVRlCg1vpNyVtbem0PWzlNieZsA==}

  mdast-util-gfm-autolink-literal@2.0.0:
    resolution: {integrity: sha512-FyzMsduZZHSc3i0Px3PQcBT4WJY/X/RCtEJKuybiC6sjPqLv7h1yqAkmILZtuxMSsUyaLUWNp71+vQH2zqp5cg==}

  mdast-util-gfm-footnote@2.0.0:
    resolution: {integrity: sha512-5jOT2boTSVkMnQ7LTrd6n/18kqwjmuYqo7JUPe+tRCY6O7dAuTFMtTPauYYrMPpox9hlN0uOx/FL8XvEfG9/mQ==}

  mdast-util-gfm-strikethrough@2.0.0:
    resolution: {integrity: sha512-mKKb915TF+OC5ptj5bJ7WFRPdYtuHv0yTRxK2tJvi+BDqbkiG7h7u/9SI89nRAYcmap2xHQL9D+QG/6wSrTtXg==}

  mdast-util-gfm-table@2.0.0:
    resolution: {integrity: sha512-78UEvebzz/rJIxLvE7ZtDd/vIQ0RHv+3Mh5DR96p7cS7HsBhYIICDBCu8csTNWNO6tBWfqXPWekRuj2FNOGOZg==}

  mdast-util-gfm-task-list-item@2.0.0:
    resolution: {integrity: sha512-IrtvNvjxC1o06taBAVJznEnkiHxLFTzgonUdy8hzFVeDun0uTjxxrRGVaNFqkU1wJR3RBPEfsxmU6jDWPofrTQ==}

  mdast-util-gfm@3.0.0:
    resolution: {integrity: sha512-dgQEX5Amaq+DuUqf26jJqSK9qgixgd6rYDHAv4aTBuA92cTknZlKpPfa86Z/s8Dj8xsAQpFfBmPUHWJBWqS4Bw==}

  mdast-util-mdx-expression@2.0.0:
    resolution: {integrity: sha512-fGCu8eWdKUKNu5mohVGkhBXCXGnOTLuFqOvGMvdikr+J1w7lDJgxThOKpwRWzzbyXAU2hhSwsmssOY4yTokluw==}

  mdast-util-mdx-jsx@3.1.2:
    resolution: {integrity: sha512-eKMQDeywY2wlHc97k5eD8VC+9ASMjN8ItEZQNGwJ6E0XWKiW/Z0V5/H8pvoXUf+y+Mj0VIgeRRbujBmFn4FTyA==}

  mdast-util-mdx@3.0.0:
    resolution: {integrity: sha512-JfbYLAW7XnYTTbUsmpu0kdBUVe+yKVJZBItEjwyYJiDJuZ9w4eeaqks4HQO+R7objWgS2ymV60GYpI14Ug554w==}

  mdast-util-mdxjs-esm@2.0.1:
    resolution: {integrity: sha512-EcmOpxsZ96CvlP03NghtH1EsLtr0n9Tm4lPUJUBccV9RwUOneqSycg19n5HGzCf+10LozMRSObtVr3ee1WoHtg==}

  mdast-util-phrasing@4.1.0:
    resolution: {integrity: sha512-TqICwyvJJpBwvGAMZjj4J2n0X8QWp21b9l0o7eXyVJ25YNWYbJDVIyD1bZXE6WtV6RmKJVYmQAKWa0zWOABz2w==}

  mdast-util-to-hast@13.2.0:
    resolution: {integrity: sha512-QGYKEuUsYT9ykKBCMOEDLsU5JRObWQusAolFMeko/tYPufNkRffBAQjIE+99jbA87xv6FgmjLtwjh9wBWajwAA==}

  mdast-util-to-markdown@2.1.0:
    resolution: {integrity: sha512-SR2VnIEdVNCJbP6y7kVTJgPLifdr8WEU440fQec7qHoHOUz/oJ2jmNRqdDQ3rbiStOXb2mCDGTuwsK5OPUgYlQ==}

  mdast-util-to-string@4.0.0:
    resolution: {integrity: sha512-0H44vDimn51F0YwvxSJSm0eCDOJTRlmN0R1yBh4HLj9wiV1Dn0QoXGbvFAWj2hSItVTlCmBF1hqKlIyUBVFLPg==}

  mdn-data@2.0.30:
    resolution: {integrity: sha512-GaqWWShW4kv/G9IEucWScBx9G1/vsFZZJUO+tD26M8J8z3Kw5RDQjaoZe03YAClgeS/SWPOcb4nkFBTEi5DUEA==}

  meow@13.2.0:
    resolution: {integrity: sha512-pxQJQzB6djGPXh08dacEloMFopsOqGVRKFPYvPOt9XDZ1HasbgDZA74CJGreSU4G3Ak7EFJGoiH2auq+yXISgA==}
    engines: {node: '>=18'}

  merge-stream@2.0.0:
    resolution: {integrity: sha512-abv/qOcuPfk3URPfDzmZU1LKmuw8kT+0nIHvKrKgFrwifol/doWcdA4ZqsWQ8ENrFKkd67Mfpo/LovbIUsbt3w==}

  merge2@1.4.1:
    resolution: {integrity: sha512-8q7VEgMJW4J8tcfVPy8g09NcQwZdbwFEqhe/WZkoIzjn/3TGDwtOCYtXGxA3O8tPzpczCCDgv+P2P5y00ZJOOg==}
    engines: {node: '>= 8'}

  micromark-core-commonmark@2.0.1:
    resolution: {integrity: sha512-CUQyKr1e///ZODyD1U3xit6zXwy1a8q2a1S1HKtIlmgvurrEpaw/Y9y6KSIbF8P59cn/NjzHyO+Q2fAyYLQrAA==}

  micromark-extension-gfm-autolink-literal@2.0.0:
    resolution: {integrity: sha512-rTHfnpt/Q7dEAK1Y5ii0W8bhfJlVJFnJMHIPisfPK3gpVNuOP0VnRl96+YJ3RYWV/P4gFeQoGKNlT3RhuvpqAg==}

  micromark-extension-gfm-footnote@2.0.0:
    resolution: {integrity: sha512-6Rzu0CYRKDv3BfLAUnZsSlzx3ak6HAoI85KTiijuKIz5UxZxbUI+pD6oHgw+6UtQuiRwnGRhzMmPRv4smcz0fg==}

  micromark-extension-gfm-strikethrough@2.0.0:
    resolution: {integrity: sha512-c3BR1ClMp5fxxmwP6AoOY2fXO9U8uFMKs4ADD66ahLTNcwzSCyRVU4k7LPV5Nxo/VJiR4TdzxRQY2v3qIUceCw==}

  micromark-extension-gfm-table@2.0.0:
    resolution: {integrity: sha512-PoHlhypg1ItIucOaHmKE8fbin3vTLpDOUg8KAr8gRCF1MOZI9Nquq2i/44wFvviM4WuxJzc3demT8Y3dkfvYrw==}

  micromark-extension-gfm-tagfilter@2.0.0:
    resolution: {integrity: sha512-xHlTOmuCSotIA8TW1mDIM6X2O1SiX5P9IuDtqGonFhEK0qgRI4yeC6vMxEV2dgyr2TiD+2PQ10o+cOhdVAcwfg==}

  micromark-extension-gfm-task-list-item@2.0.1:
    resolution: {integrity: sha512-cY5PzGcnULaN5O7T+cOzfMoHjBW7j+T9D2sucA5d/KbsBTPcYdebm9zUd9zzdgJGCwahV+/W78Z3nbulBYVbTw==}

  micromark-extension-gfm@3.0.0:
    resolution: {integrity: sha512-vsKArQsicm7t0z2GugkCKtZehqUm31oeGBV/KVSorWSy8ZlNAv7ytjFhvaryUiCUJYqs+NoE6AFhpQvBTM6Q4w==}

  micromark-extension-mdx-expression@3.0.0:
    resolution: {integrity: sha512-sI0nwhUDz97xyzqJAbHQhp5TfaxEvZZZ2JDqUo+7NvyIYG6BZ5CPPqj2ogUoPJlmXHBnyZUzISg9+oUmU6tUjQ==}

  micromark-extension-mdx-jsx@3.0.0:
    resolution: {integrity: sha512-uvhhss8OGuzR4/N17L1JwvmJIpPhAd8oByMawEKx6NVdBCbesjH4t+vjEp3ZXft9DwvlKSD07fCeI44/N0Vf2w==}

  micromark-extension-mdx-md@2.0.0:
    resolution: {integrity: sha512-EpAiszsB3blw4Rpba7xTOUptcFeBFi+6PY8VnJ2hhimH+vCQDirWgsMpz7w1XcZE7LVrSAUGb9VJpG9ghlYvYQ==}

  micromark-extension-mdxjs-esm@3.0.0:
    resolution: {integrity: sha512-DJFl4ZqkErRpq/dAPyeWp15tGrcrrJho1hKK5uBS70BCtfrIFg81sqcTVu3Ta+KD1Tk5vAtBNElWxtAa+m8K9A==}

  micromark-extension-mdxjs@3.0.0:
    resolution: {integrity: sha512-A873fJfhnJ2siZyUrJ31l34Uqwy4xIFmvPY1oj+Ean5PHcPBYzEsvqvWGaWcfEIr11O5Dlw3p2y0tZWpKHDejQ==}

  micromark-factory-destination@2.0.0:
    resolution: {integrity: sha512-j9DGrQLm/Uhl2tCzcbLhy5kXsgkHUrjJHg4fFAeoMRwJmJerT9aw4FEhIbZStWN8A3qMwOp1uzHr4UL8AInxtA==}

  micromark-factory-label@2.0.0:
    resolution: {integrity: sha512-RR3i96ohZGde//4WSe/dJsxOX6vxIg9TimLAS3i4EhBAFx8Sm5SmqVfR8E87DPSR31nEAjZfbt91OMZWcNgdZw==}

  micromark-factory-mdx-expression@2.0.1:
    resolution: {integrity: sha512-F0ccWIUHRLRrYp5TC9ZYXmZo+p2AM13ggbsW4T0b5CRKP8KHVRB8t4pwtBgTxtjRmwrK0Irwm7vs2JOZabHZfg==}

  micromark-factory-space@2.0.0:
    resolution: {integrity: sha512-TKr+LIDX2pkBJXFLzpyPyljzYK3MtmllMUMODTQJIUfDGncESaqB90db9IAUcz4AZAJFdd8U9zOp9ty1458rxg==}

  micromark-factory-title@2.0.0:
    resolution: {integrity: sha512-jY8CSxmpWLOxS+t8W+FG3Xigc0RDQA9bKMY/EwILvsesiRniiVMejYTE4wumNc2f4UbAa4WsHqe3J1QS1sli+A==}

  micromark-factory-whitespace@2.0.0:
    resolution: {integrity: sha512-28kbwaBjc5yAI1XadbdPYHX/eDnqaUFVikLwrO7FDnKG7lpgxnvk/XGRhX/PN0mOZ+dBSZ+LgunHS+6tYQAzhA==}

  micromark-util-character@2.1.0:
    resolution: {integrity: sha512-KvOVV+X1yLBfs9dCBSopq/+G1PcgT3lAK07mC4BzXi5E7ahzMAF8oIupDDJ6mievI6F+lAATkbQQlQixJfT3aQ==}

  micromark-util-chunked@2.0.0:
    resolution: {integrity: sha512-anK8SWmNphkXdaKgz5hJvGa7l00qmcaUQoMYsBwDlSKFKjc6gjGXPDw3FNL3Nbwq5L8gE+RCbGqTw49FK5Qyvg==}

  micromark-util-classify-character@2.0.0:
    resolution: {integrity: sha512-S0ze2R9GH+fu41FA7pbSqNWObo/kzwf8rN/+IGlW/4tC6oACOs8B++bh+i9bVyNnwCcuksbFwsBme5OCKXCwIw==}

  micromark-util-combine-extensions@2.0.0:
    resolution: {integrity: sha512-vZZio48k7ON0fVS3CUgFatWHoKbbLTK/rT7pzpJ4Bjp5JjkZeasRfrS9wsBdDJK2cJLHMckXZdzPSSr1B8a4oQ==}

  micromark-util-decode-numeric-character-reference@2.0.1:
    resolution: {integrity: sha512-bmkNc7z8Wn6kgjZmVHOX3SowGmVdhYS7yBpMnuMnPzDq/6xwVA604DuOXMZTO1lvq01g+Adfa0pE2UKGlxL1XQ==}

  micromark-util-decode-string@2.0.0:
    resolution: {integrity: sha512-r4Sc6leeUTn3P6gk20aFMj2ntPwn6qpDZqWvYmAG6NgvFTIlj4WtrAudLi65qYoaGdXYViXYw2pkmn7QnIFasA==}

  micromark-util-encode@2.0.0:
    resolution: {integrity: sha512-pS+ROfCXAGLWCOc8egcBvT0kf27GoWMqtdarNfDcjb6YLuV5cM3ioG45Ys2qOVqeqSbjaKg72vU+Wby3eddPsA==}

  micromark-util-events-to-acorn@2.0.2:
    resolution: {integrity: sha512-Fk+xmBrOv9QZnEDguL9OI9/NQQp6Hz4FuQ4YmCb/5V7+9eAh1s6AYSvL20kHkD67YIg7EpE54TiSlcsf3vyZgA==}

  micromark-util-html-tag-name@2.0.0:
    resolution: {integrity: sha512-xNn4Pqkj2puRhKdKTm8t1YHC/BAjx6CEwRFXntTaRf/x16aqka6ouVoutm+QdkISTlT7e2zU7U4ZdlDLJd2Mcw==}

  micromark-util-normalize-identifier@2.0.0:
    resolution: {integrity: sha512-2xhYT0sfo85FMrUPtHcPo2rrp1lwbDEEzpx7jiH2xXJLqBuy4H0GgXk5ToU8IEwoROtXuL8ND0ttVa4rNqYK3w==}

  micromark-util-resolve-all@2.0.0:
    resolution: {integrity: sha512-6KU6qO7DZ7GJkaCgwBNtplXCvGkJToU86ybBAUdavvgsCiG8lSSvYxr9MhwmQ+udpzywHsl4RpGJsYWG1pDOcA==}

  micromark-util-sanitize-uri@2.0.0:
    resolution: {integrity: sha512-WhYv5UEcZrbAtlsnPuChHUAsu/iBPOVaEVsntLBIdpibO0ddy8OzavZz3iL2xVvBZOpolujSliP65Kq0/7KIYw==}

  micromark-util-subtokenize@2.0.1:
    resolution: {integrity: sha512-jZNtiFl/1aY73yS3UGQkutD0UbhTt68qnRpw2Pifmz5wV9h8gOVsN70v+Lq/f1rKaU/W8pxRe8y8Q9FX1AOe1Q==}

  micromark-util-symbol@2.0.0:
    resolution: {integrity: sha512-8JZt9ElZ5kyTnO94muPxIGS8oyElRJaiJO8EzV6ZSyGQ1Is8xwl4Q45qU5UOg+bGH4AikWziz0iN4sFLWs8PGw==}

  micromark-util-types@2.0.0:
    resolution: {integrity: sha512-oNh6S2WMHWRZrmutsRmDDfkzKtxF+bc2VxLC9dvtrDIRFln627VsFP6fLMgTryGDljgLPjkrzQSDcPrjPyDJ5w==}

  micromark@4.0.0:
    resolution: {integrity: sha512-o/sd0nMof8kYff+TqcDx3VSrgBTcZpSvYcAHIfHhv5VAuNmisCxjhx6YmxS8PFEpb9z5WKWKPdzf0jM23ro3RQ==}

  micromatch@4.0.7:
    resolution: {integrity: sha512-LPP/3KorzCwBxfeUuZmaR6bG2kdeHSbe0P2tY3FLRU4vYrjYz5hI4QZwV0njUx3jeuKe67YukQ1LSPZBKDqO/Q==}
    engines: {node: '>=8.6'}

  microseconds@0.2.0:
    resolution: {integrity: sha512-n7DHHMjR1avBbSpsTBj6fmMGh2AGrifVV4e+WYc3Q9lO+xnSZ3NyhcBND3vzzatt05LFhoKFRxrIyklmLlUtyA==}

  mime-db@1.52.0:
    resolution: {integrity: sha512-sPU4uV7dYlvtWJxwwxHD0PuihVNiE7TyAbQ5SWxDCB9mUYvOgroQOwYQQOKPJ8CIbE+1ETVlOoK1UC2nU3gYvg==}
    engines: {node: '>= 0.6'}

  mime-types@2.1.35:
    resolution: {integrity: sha512-ZDY+bPm5zTTF+YpCrAU9nK0UgICYPT0QtT1NZWFv4s++TNkcgVaT0g6+4R2uI4MjQjzysHB1zxuWL50hzaeXiw==}
    engines: {node: '>= 0.6'}

  mime@3.0.0:
    resolution: {integrity: sha512-jSCU7/VB1loIWBZe14aEYHU/+1UMEHoaO7qxCOVJOw9GgH72VAWppxNcjU+x9a2k3GSIBXNKxXQFqRvvZ7vr3A==}
    engines: {node: '>=10.0.0'}
    hasBin: true

  mimic-fn@2.1.0:
    resolution: {integrity: sha512-OqbOk5oEQeAZ8WXWydlu9HJjz9WVdEIvamMCcXmuqUYjTknH/sqsWvhQ3vgwKFRR1HpjvNBKQ37nbJgYzGqGcg==}
    engines: {node: '>=6'}

  mimic-fn@4.0.0:
    resolution: {integrity: sha512-vqiC06CuhBTUdZH+RYl8sFrL096vA45Ok5ISO6sE/Mr1jRbGH4Csnhi8f3wKVl7x8mO4Au7Ir9D3Oyv1VYMFJw==}
    engines: {node: '>=12'}

  mimic-response@1.0.1:
    resolution: {integrity: sha512-j5EctnkH7amfV/q5Hgmoal1g2QHFJRraOtmx0JpIqkxhBhI/lJSl1nMpQ45hVarwNETOoWEimndZ4QK0RHxuxQ==}
    engines: {node: '>=4'}

  mimic-response@3.1.0:
    resolution: {integrity: sha512-z0yWI+4FDrrweS8Zmt4Ej5HdJmky15+L2e6Wgn3+iK5fWzb6T3fhNFq2+MeTRb064c6Wr4N/wv0DzQTjNzHNGQ==}
    engines: {node: '>=10'}

  minimatch@3.0.8:
    resolution: {integrity: sha512-6FsRAQsxQ61mw+qP1ZzbL9Bc78x2p5OqNgNpnoAFLTrX8n5Kxph0CsnhmKKNXTWjXqU5L0pGPR7hYk+XWZr60Q==}

  minimatch@3.1.2:
    resolution: {integrity: sha512-J7p63hRiAjw1NDEww1W7i37+ByIrOWO5XQQAzZ3VOcL0PNybwpfmV/N05zFAzwQ9USyEcX6t3UO+K5aqBQOIHw==}

  minimatch@9.0.5:
    resolution: {integrity: sha512-G6T0ZX48xgozx7587koeX9Ys2NYy6Gmv//P89sEte9V9whIapMNF4idKxnW2QtCcLiTWlb/wfCabAtAFWhhBow==}
    engines: {node: '>=16 || 14 >=14.17'}

  minimist@1.2.8:
    resolution: {integrity: sha512-2yyAR8qBkN3YuheJanUpWC5U3bb5osDywNB8RzDVlDwDHbocAJveqqj1u8+SVD7jkWT4yvsHCpWqqWqAxb0zCA==}

  minipass@3.3.6:
    resolution: {integrity: sha512-DxiNidxSEK+tHG6zOIklvNOwm3hvCrbUrdtzY74U6HKTJxvIDfOUL5W5P2Ghd3DTkhhKPYGqeNUIh5qcM4YBfw==}
    engines: {node: '>=8'}

  minipass@5.0.0:
    resolution: {integrity: sha512-3FnjYuehv9k6ovOEbyOswadCDPX1piCfhV8ncmYtHOjuPwylVWsghTLo7rabjC3Rx5xD4HDx8Wm1xnMF7S5qFQ==}
    engines: {node: '>=8'}

  minizlib@2.1.2:
    resolution: {integrity: sha512-bAxsR8BVfj60DWXHE3u30oHzfl4G7khkSuPW+qvpd7jFRHm7dLxOjUk1EHACJ/hxLY8phGJ0YhYHZo7jil7Qdg==}
    engines: {node: '>= 8'}

  mkdirp-classic@0.5.3:
    resolution: {integrity: sha512-gKLcREMhtuZRwRAfqP3RFW+TK4JqApVBtOIftVgjuABpAtpxhPGaDcfvbhNvD0B8iD1oUr/txX35NjcaY6Ns/A==}

  mkdirp@1.0.4:
    resolution: {integrity: sha512-vVqVZQyf3WLx2Shd0qJ9xuvqgAyKPLAiqITEtqW0oIUjzo3PePDd6fW9iFz30ef7Ysp/oiWqbhszeGWW2T6Gzw==}
    engines: {node: '>=10'}
    hasBin: true

  mlly@1.7.1:
    resolution: {integrity: sha512-rrVRZRELyQzrIUAVMHxP97kv+G786pHmOKzuFII8zDYahFBS7qnHh2AlYSl1GAHhaMPCz6/oHjVMcfFYgFYHgA==}

  module-details-from-path@1.0.3:
    resolution: {integrity: sha512-ySViT69/76t8VhE1xXHK6Ch4NcDd26gx0MzKXLO+F7NOtnqH68d9zF94nT8ZWSxXh8ELOERsnJO/sWt1xZYw5A==}

  ms@2.1.2:
    resolution: {integrity: sha512-sGkPx+VjMtmA6MX27oA4FBFELFCZZ4S4XqeGOXCv68tT+jb3vk/RyaKWP0PTKyWtmLSM0b+adUTEvbs1PEaH2w==}

  muggle-string@0.3.1:
    resolution: {integrity: sha512-ckmWDJjphvd/FvZawgygcUeQCxzvohjFO5RxTjj4eq8kw359gFF3E1brjfI+viLMxss5JrHTDRHZvu2/tuy0Qg==}

  muggle-string@0.4.1:
    resolution: {integrity: sha512-VNTrAak/KhO2i8dqqnqnAHOa3cYBwXEZe9h+D5h/1ZqFSTEFHdM65lR7RoIqq3tBBYavsOXV84NoHXZ0AkPyqQ==}

  nano-time@1.0.0:
    resolution: {integrity: sha512-flnngywOoQ0lLQOTRNexn2gGSNuM9bKj9RZAWSzhQ+UJYaAFG9bac4DW9VHjUAzrOaIcajHybCTHe/bkvozQqA==}

  nanoid@3.3.7:
    resolution: {integrity: sha512-eSRppjcPIatRIMC1U6UngP8XFcz8MQWGQdt1MTBQ7NaAmvXDfvNxbvWV3x2y6CdEUciCSsDHDQZbhYaB8QEo2g==}
    engines: {node: ^10 || ^12 || ^13.7 || ^14 || >=15.0.1}
    hasBin: true

  napi-build-utils@1.0.2:
    resolution: {integrity: sha512-ONmRUqK7zj7DWX0D9ADe03wbwOBZxNAfF20PlGfCWQcD3+/MakShIHrMqx9YwPTfxDdF1zLeL+RGZiR9kGMLdg==}

  natural-compare@1.4.0:
    resolution: {integrity: sha512-OWND8ei3VtNC9h7V60qff3SVobHr996CTwgxubgyQYEpg290h9J0buyECNNJexkFm5sOajh5G116RYA1c8ZMSw==}

  nlcst-to-string@3.1.1:
    resolution: {integrity: sha512-63mVyqaqt0cmn2VcI2aH6kxe1rLAmSROqHMA0i4qqg1tidkfExgpb0FGMikMCn86mw5dFtBtEANfmSSK7TjNHw==}

  node-abi@3.65.0:
    resolution: {integrity: sha512-ThjYBfoDNr08AWx6hGaRbfPwxKV9kVzAzOzlLKbk2CuqXE2xnCh+cbAGnwM3t8Lq4v9rUB7VfondlkBckcJrVA==}
    engines: {node: '>=10'}

  node-addon-api@6.1.0:
    resolution: {integrity: sha512-+eawOlIgy680F0kBzPUNFhMZGtJ1YmqM6l4+Crf4IkImjYrO/mqPwRMh352g23uIaQKFItcQ64I7KMaJxHgAVA==}

  node-fetch@2.6.11:
    resolution: {integrity: sha512-4I6pdBY1EthSqDmJkiNk3JIT8cswwR9nfeW/cPdUagJYEQG7R95WRH74wpz7ma8Gh/9dI9FP+OU+0E4FvtA55w==}
    engines: {node: 4.x || >=6.0.0}
    peerDependencies:
      encoding: ^0.1.0
    peerDependenciesMeta:
      encoding:
        optional: true

  node-gyp-build@4.8.1:
    resolution: {integrity: sha512-OSs33Z9yWr148JZcbZd5WiAXhh/n9z8TxQcdMhIOlpN9AhWpLfvVFO73+m77bBABQMaY9XSvIa+qk0jlI7Gcaw==}
    hasBin: true

  node-releases@2.0.14:
    resolution: {integrity: sha512-y10wOWt8yZpqXmOgRo77WaHEmhYQYGNA6y421PKsKYWEK8aW+cqAphborZDhqfyKrbZEN92CN1X2KbafY2s7Yw==}

  nopt@5.0.0:
    resolution: {integrity: sha512-Tbj67rffqceeLpcRXrT7vKAN8CwfPeIBgM7E6iBkmKLV7bEMwpGgYLGv0jACUsECaa/vuxP0IjEont6umdMgtQ==}
    engines: {node: '>=6'}
    hasBin: true

  normalize-path@3.0.0:
    resolution: {integrity: sha512-6eZs5Ls3WtCisHWp9S2GUy8dqkpGi4BVSz3GaqiE6ezub0512ESztXUwUB6C6IKbQkY2Pnb/mD4WYojCRwcwLA==}
    engines: {node: '>=0.10.0'}

  normalize-url@6.1.0:
    resolution: {integrity: sha512-DlL+XwOy3NxAQ8xuC0okPgK46iuVNAK01YN7RueYBqqFeGsBjV9XmCAzAdgt+667bCl5kPh9EqKKDwnaPG1I7A==}
    engines: {node: '>=10'}

  npm-run-path@5.3.0:
    resolution: {integrity: sha512-ppwTtiJZq0O/ai0z7yfudtBpWIoxM8yE6nHi1X47eFR2EWORqfbu6CnPlNsjeN683eT0qG6H/Pyf9fCcvjnnnQ==}
    engines: {node: ^12.20.0 || ^14.13.1 || >=16.0.0}

  npmlog@5.0.1:
    resolution: {integrity: sha512-AqZtDUWOMKs1G/8lwylVjrdYgqA4d9nu8hc+0gzRxlDb1I10+FHBGMXs6aiQHFdCUUlqH99MUMuLfzWDNDtfxw==}
    deprecated: This package is no longer supported.

  nth-check@2.1.1:
    resolution: {integrity: sha512-lqjrjmaOoAnWfMmBPL+XNnynZh2+swxiX3WUE0s4yEHI6m+AwrK2UZOimIRl3X/4QctVqS8AiZjFqyOGrMXb/w==}

  nwsapi@2.2.10:
    resolution: {integrity: sha512-QK0sRs7MKv0tKe1+5uZIQk/C8XGza4DAnztJG8iD+TpJIORARrCxczA738awHrZoHeTjSSoHqao2teO0dC/gFQ==}

  object-assign@4.1.1:
    resolution: {integrity: sha512-rJgTQnkUnH1sFw8yT6VSU3zD3sWmu6sZhIseY8VX+GRu3P6F7Fu+JNDoXfklElbLJSnc3FUQHVe4cU5hj+BcUg==}
    engines: {node: '>=0.10.0'}

  object-inspect@1.13.2:
    resolution: {integrity: sha512-IRZSRuzJiynemAXPYtPe5BoI/RESNYR7TYm50MC5Mqbd3Jmw5y790sErYw3V6SryFJD64b74qQQs9wn5Bg/k3g==}
    engines: {node: '>= 0.4'}

  object-keys@1.1.1:
    resolution: {integrity: sha512-NuAESUOUMrlIXOfHKzD6bpPu3tYt3xvjNdRIQ+FeT0lNb4K8WR70CaDxhuNguS2XG+GjkyMwOzsN5ZktImfhLA==}
    engines: {node: '>= 0.4'}

  object.assign@4.1.5:
    resolution: {integrity: sha512-byy+U7gp+FVwmyzKPYhW2h5l3crpmGsxl7X2s8y43IgxvG4g3QZ6CffDtsNQy1WsmZpQbO+ybo0AlW7TY6DcBQ==}
    engines: {node: '>= 0.4'}

  object.entries@1.1.8:
    resolution: {integrity: sha512-cmopxi8VwRIAw/fkijJohSfpef5PdN0pMQJN6VC/ZKvn0LIknWD8KtgY6KlQdEc4tIjcQ3HxSMmnvtzIscdaYQ==}
    engines: {node: '>= 0.4'}

  object.fromentries@2.0.8:
    resolution: {integrity: sha512-k6E21FzySsSK5a21KRADBd/NGneRegFO5pLHfdQLpRDETUNJueLXs3WCzyQ3tFRDYgbq3KHGXfTbi2bs8WQ6rQ==}
    engines: {node: '>= 0.4'}

  object.hasown@1.1.4:
    resolution: {integrity: sha512-FZ9LZt9/RHzGySlBARE3VF+gE26TxR38SdmqOqliuTnl9wrKulaQs+4dee1V+Io8VfxqzAfHu6YuRgUy8OHoTg==}
    engines: {node: '>= 0.4'}

  object.values@1.2.0:
    resolution: {integrity: sha512-yBYjY9QX2hnRmZHAjG/f13MzmBzxzYgQhFrke06TTyKY5zSTEqkOeukBzIdVA3j3ulu8Qa3MbVFShV7T2RmGtQ==}
    engines: {node: '>= 0.4'}

  oblivious-set@1.0.0:
    resolution: {integrity: sha512-z+pI07qxo4c2CulUHCDf9lcqDlMSo72N/4rLUpRXf6fu+q8vjt8y0xS+Tlf8NTJDdTXHbdeO1n3MlbctwEoXZw==}

  once@1.4.0:
    resolution: {integrity: sha512-lNaJgI+2Q5URQBkccEKHTQOPaXdUxnZZElQTZY0MFUAuaEqe1E+Nyvgdz/aIyNi6Z9MzO5dv1H8n58/GELp3+w==}

  onetime@5.1.2:
    resolution: {integrity: sha512-kbpaSSGJTWdAY5KPVeMOKXSrPtr8C8C7wodJbcsd51jRnmD+GZu8Y0VoU6Dm5Z4vWr0Ig/1NKuWRKf7j5aaYSg==}
    engines: {node: '>=6'}

  onetime@6.0.0:
    resolution: {integrity: sha512-1FlR+gjXK7X+AsAHso35MnyN5KqGwJRi/31ft6x0M194ht7S+rWAvd7PHss9xSKMzE0asv1pyIHaJYq+BbacAQ==}
    engines: {node: '>=12'}

  optionator@0.9.4:
    resolution: {integrity: sha512-6IpQ7mKUxRcZNLIObR0hz7lxsapSSIYNZJwXPGeF0mTVqGKFIXj1DQcMoT22S3ROcLyY/rz0PWaWZ9ayWmad9g==}
    engines: {node: '>= 0.8.0'}

  ora@7.0.1:
    resolution: {integrity: sha512-0TUxTiFJWv+JnjWm4o9yvuskpEJLXTcng8MJuKd+SzAzp2o+OP3HWqNhB4OdJRt1Vsd9/mR0oyaEYlOnL7XIRw==}
    engines: {node: '>=16'}

  p-cancelable@2.1.1:
    resolution: {integrity: sha512-BZOr3nRQHOntUjTrH8+Lh54smKHoHyur8We1V8DSMVrl5A2malOOwuJRnKRDjSnkoeBh4at6BwEnb5I7Jl31wg==}
    engines: {node: '>=8'}

  p-limit@2.3.0:
    resolution: {integrity: sha512-//88mFWSJx8lxCzwdAABTJL2MyWB12+eIY7MDL2SqLmAkeKU9qxRvWuSyTjm3FUmpBEMuFfckAIqEaVGUDxb6w==}
    engines: {node: '>=6'}

  p-limit@3.1.0:
    resolution: {integrity: sha512-TYOanM3wGwNGsZN2cVTYPArw454xnXj5qmWF1bEoAc4+cU/ol7GVh7odevjp1FNHduHc3KZMcFduxU5Xc6uJRQ==}
    engines: {node: '>=10'}

  p-limit@5.0.0:
    resolution: {integrity: sha512-/Eaoq+QyLSiXQ4lyYV23f14mZRQcXnxfHrN0vCai+ak9G0pp9iEQukIIZq5NccEvwRB8PUnZT0KsOoDCINS1qQ==}
    engines: {node: '>=18'}

  p-locate@4.1.0:
    resolution: {integrity: sha512-R79ZZ/0wAxKGu3oYMlz8jy/kbhsNrS7SKZ7PxEHBgJ5+F2mtFW2fK2cOtBh1cHYkQsbzFV7I+EoRKe6Yt0oK7A==}
    engines: {node: '>=8'}

  p-locate@5.0.0:
    resolution: {integrity: sha512-LaNjtRWUBY++zB5nE/NwcaoMylSPk+S+ZHNB1TzdbMJMny6dynpAGt7X/tl/QYq3TIeE6nxHppbo2LGymrG5Pw==}
    engines: {node: '>=10'}

  p-queue@8.0.1:
    resolution: {integrity: sha512-NXzu9aQJTAzbBqOt2hwsR63ea7yvxJc0PwN/zobNAudYfb1B7R08SzB4TsLeSbUCuG467NhnoT0oO6w1qRO+BA==}
    engines: {node: '>=18'}

  p-timeout@6.1.2:
    resolution: {integrity: sha512-UbD77BuZ9Bc9aABo74gfXhNvzC9Tx7SxtHSh1fxvx3jTLLYvmVhiQZZrJzqqU0jKbN32kb5VOKiLEQI/3bIjgQ==}
    engines: {node: '>=14.16'}

  p-try@2.2.0:
    resolution: {integrity: sha512-R4nPAVTAU0B9D35/Gk3uJf/7XYbQcyohSKdvAxIRSNghFl4e71hVoGnBNQz9cWaXxO2I10KTC+3jMdvvoKw6dQ==}
    engines: {node: '>=6'}

  parent-module@1.0.1:
    resolution: {integrity: sha512-GQ2EWRpQV8/o+Aw8YqtfZZPfNRWZYkbidE9k5rpl/hC3vtHHBfGm2Ifi6qWV+coDGkrUKZAxE3Lot5kcsRlh+g==}
    engines: {node: '>=6'}

  parse-entities@4.0.1:
    resolution: {integrity: sha512-SWzvYcSJh4d/SGLIOQfZ/CoNv6BTlI6YEQ7Nj82oDVnRpwe/Z/F1EMx42x3JAOwGBlCjeCH0BRJQbQ/opHL17w==}

  parse-json@5.2.0:
    resolution: {integrity: sha512-ayCKvm/phCGxOkYRSCM82iDwct8/EonSEgCSxWxD7ve6jHggsFl4fZVQBPRNgQoKiuV/odhFrGzQXZwbifC8Rg==}
    engines: {node: '>=8'}

  parse-latin@5.0.1:
    resolution: {integrity: sha512-b/K8ExXaWC9t34kKeDV8kGXBkXZ1HCSAZRYE7HR14eA1GlXX5L8iWhs8USJNhQU9q5ci413jCKF0gOyovvyRBg==}

  parse5@7.1.2:
    resolution: {integrity: sha512-Czj1WaSVpaoj0wbhMzLmWD69anp2WH7FXMB9n1Sy8/ZFF9jolSQVMu1Ij5WIyGmcBmhk7EOndpO4mIpihVqAXw==}

  path-browserify@1.0.1:
    resolution: {integrity: sha512-b7uo2UCUOYZcnF/3ID0lulOJi/bafxa1xPe7ZPsammBSpjSWQkjNxlt635YGS2MiR9GjvuXCtz2emr3jbsz98g==}

  path-exists@4.0.0:
    resolution: {integrity: sha512-ak9Qy5Q7jYb2Wwcey5Fpvg2KoAc/ZIhLSLOSBmRmygPsGwkVVt0fZa0qrtMz+m6tJTAHfZQ8FnmB4MG4LWy7/w==}
    engines: {node: '>=8'}

  path-is-absolute@1.0.1:
    resolution: {integrity: sha512-AVbw3UJ2e9bq64vSaS9Am0fje1Pa8pbGqTTsmXfaIiMpnr5DlDhfJOuLj9Sf95ZPVDAUerDfEk88MPmPe7UCQg==}
    engines: {node: '>=0.10.0'}

  path-key@3.1.1:
    resolution: {integrity: sha512-ojmeN0qd+y0jszEtoY48r0Peq5dwMEkIlCOu6Q5f41lfkswXuKtYrhgoTpLnyIcHm24Uhqx+5Tqm2InSwLhE6Q==}
    engines: {node: '>=8'}

  path-key@4.0.0:
    resolution: {integrity: sha512-haREypq7xkM7ErfgIyA0z+Bj4AGKlMSdlQE2jvJo6huWD1EdkKYV+G/T4nq0YEF2vgTT8kqMFKo1uHn950r4SQ==}
    engines: {node: '>=12'}

  path-parse@1.0.7:
    resolution: {integrity: sha512-LDJzPVEEEPR+y48z93A0Ed0yXb8pAByGWo/k5YYdYgpY2/2EsOsksJrq7lOHxryrVOn1ejG6oAp8ahvOIQD8sw==}

  path-to-regexp@6.2.2:
    resolution: {integrity: sha512-GQX3SSMokngb36+whdpRXE+3f9V8UzyAorlYvOGx87ufGHehNTn5lCxrKtLyZ4Yl/wEKnNnr98ZzOwwDZV5ogw==}

  path-type@4.0.0:
    resolution: {integrity: sha512-gDKb8aZMDeD/tZWs9P6+q0J9Mwkdl6xMV8TjnGP3qJVJ06bdMgkbBlLU8IdfOsIsFz2BW1rNVT3XuNEl8zPAvw==}
    engines: {node: '>=8'}

  pathe@1.1.2:
    resolution: {integrity: sha512-whLdWMYL2TwI08hn8/ZqAbrVemu0LNaNNJZX73O6qaIdCTfXutsLhMkjdENX0qhsQ9uIimo4/aQOmXkoon2nDQ==}

  pathval@1.1.1:
    resolution: {integrity: sha512-Dp6zGqpTdETdR63lehJYPeIOqpiNBNtc7BpWSLrOje7UaIsE5aY92r/AunQA7rsXvet3lrJ3JnZX29UPTKXyKQ==}

  pend@1.2.0:
    resolution: {integrity: sha512-F3asv42UuXchdzt+xXqfW1OGlVBe+mxa2mqI0pg5yAHZPvFmY3Y6drSf/GQ1A86WgWEN9Kzh/WrgKa6iGcHXLg==}

  periscopic@3.1.0:
    resolution: {integrity: sha512-vKiQ8RRtkl9P+r/+oefh25C3fhybptkHKCZSPlcXiJux2tJF55GnEj3BVn4A5gKfq9NWWXXrxkHBwVPUfH0opw==}

  pg-int8@1.0.1:
    resolution: {integrity: sha512-WCtabS6t3c8SkpDBUlb1kjOs7l66xsGdKpIPZsg4wR+B3+u9UAum2odSsF9tnvxg80h4ZxLWMy4pRjOsFIqQpw==}
    engines: {node: '>=4.0.0'}

  pg-protocol@1.6.1:
    resolution: {integrity: sha512-jPIlvgoD63hrEuihvIg+tJhoGjUsLPn6poJY9N5CnlPd91c2T18T/9zBtLxZSb1EhYxBRoZJtzScCaWlYLtktg==}

  pg-types@2.2.0:
    resolution: {integrity: sha512-qTAAlrEsl8s4OiEQY69wDvcMIdQN6wdz5ojQiOy6YRMuynxenON0O5oCpJI6lshc6scgAY8qvJ2On/p+CXY0GA==}
    engines: {node: '>=4'}

  picocolors@1.0.1:
    resolution: {integrity: sha512-anP1Z8qwhkbmu7MFP5iTt+wQKXgwzf7zTyGlcdzabySa9vd0Xt392U0rVmz9poOaBj0uHJKyyo9/upk0HrEQew==}

  picomatch@2.3.1:
    resolution: {integrity: sha512-JU3teHTNjmE2VCGFzuY8EXzCDVwEqB2a8fsIvwaStHhAWJEeVd1o1QD80CU6+ZdEXXSLbSsuLwJjkCBWqRQUVA==}
    engines: {node: '>=8.6'}

  pify@4.0.1:
    resolution: {integrity: sha512-uB80kBFb/tfd68bVleG9T5GGsGPjJrLAUpR5PZIrhBnIaRTQRjqdJSsIKkOP6OAIFbj7GOrcudc5pNjZ+geV2g==}
    engines: {node: '>=6'}

  pkg-dir@4.2.0:
    resolution: {integrity: sha512-HRDzbaKjC+AOWVXxAU/x54COGeIv9eb+6CkDSQoNTt4XyWoIJvuPsXizxu/Fr23EiekbtZwmh1IcIG/l/a10GQ==}
    engines: {node: '>=8'}

  pkg-types@1.1.1:
    resolution: {integrity: sha512-ko14TjmDuQJ14zsotODv7dBlwxKhUKQEhuhmbqo1uCi9BB0Z2alo/wAXg6q1dTR5TyuqYyWhjtfe/Tsh+X28jQ==}

  possible-typed-array-names@1.0.0:
    resolution: {integrity: sha512-d7Uw+eZoloe0EHDIYoe+bQ5WXnGMOpmiZFTuMWCwpjzzkL2nTjcKiAk4hh8TjnGye2TwWOk3UXucZ+3rbmBa8Q==}
    engines: {node: '>= 0.4'}

  postcss-resolve-nested-selector@0.1.1:
    resolution: {integrity: sha512-HvExULSwLqHLgUy1rl3ANIqCsvMS0WHss2UOsXhXnQaZ9VCc2oBvIpXrl00IUFT5ZDITME0o6oiXeiHr2SAIfw==}

  postcss-safe-parser@7.0.0:
    resolution: {integrity: sha512-ovehqRNVCpuFzbXoTb4qLtyzK3xn3t/CUBxOs8LsnQjQrShaB4lKiHoVqY8ANaC0hBMHq5QVWk77rwGklFUDrg==}
    engines: {node: '>=18.0'}
    peerDependencies:
      postcss: ^8.4.31

  postcss-selector-parser@6.1.0:
    resolution: {integrity: sha512-UMz42UD0UY0EApS0ZL9o1XnLhSTtvvvLe5Dc2H2O56fvRZi+KulDyf5ctDhhtYJBGKStV2FL1fy6253cmLgqVQ==}
    engines: {node: '>=4'}

  postcss-value-parser@4.2.0:
    resolution: {integrity: sha512-1NNCs6uurfkVbeXG4S8JFT9t19m45ICnif8zWLd5oPSZ50QnwMfK+H3jv408d4jw/7Bttv5axS5IiHoLaVNHeQ==}

  postcss@8.4.38:
    resolution: {integrity: sha512-Wglpdk03BSfXkHoQa3b/oulrotAkwrlLDRSOb9D0bN86FdRyE9lppSp33aHNPgBa0JKCoB+drFLZkQoRRYae5A==}
    engines: {node: ^10 || ^12 || >=14}

  postcss@8.4.39:
    resolution: {integrity: sha512-0vzE+lAiG7hZl1/9I8yzKLx3aR9Xbof3fBHKunvMfOCYAtMhrsnccJY2iTURb9EZd5+pLuiNV9/c/GZJOHsgIw==}
    engines: {node: ^10 || ^12 || >=14}

  postgres-array@2.0.0:
    resolution: {integrity: sha512-VpZrUqU5A69eQyW2c5CA1jtLecCsN2U/bD6VilrFDWq5+5UIEVO7nazS3TEcHf1zuPYO/sqGvUvW62g86RXZuA==}
    engines: {node: '>=4'}

  postgres-bytea@1.0.0:
    resolution: {integrity: sha512-xy3pmLuQqRBZBXDULy7KbaitYqLcmxigw14Q5sj8QBVLqEwXfeybIKVWiqAXTlcvdvb0+xkOtDbfQMOf4lST1w==}
    engines: {node: '>=0.10.0'}

  postgres-date@1.0.7:
    resolution: {integrity: sha512-suDmjLVQg78nMK2UZ454hAG+OAW+HQPZ6n++TNDUX+L0+uUlLywnoxJKDou51Zm+zTCjrCl0Nq6J9C5hP9vK/Q==}
    engines: {node: '>=0.10.0'}

  postgres-interval@1.2.0:
    resolution: {integrity: sha512-9ZhXKM/rw350N1ovuWHbGxnGh/SNJ4cnxHiM0rxE4VN41wsg8P8zWn9hv/buK00RP4WvlOyr/RBDiptyxVbkZQ==}
    engines: {node: '>=0.10.0'}

  prebuild-install@7.1.2:
    resolution: {integrity: sha512-UnNke3IQb6sgarcZIDU3gbMeTp/9SSU1DAIkil7PrqG1vZlBtY5msYccSKSHDqa3hNg436IXK+SNImReuA1wEQ==}
    engines: {node: '>=10'}
    hasBin: true

  preferred-pm@3.1.3:
    resolution: {integrity: sha512-MkXsENfftWSRpzCzImcp4FRsCc3y1opwB73CfCNWyzMqArju2CrlMHlqB7VexKiPEOjGMbttv1r9fSCn5S610w==}
    engines: {node: '>=10'}

  prelude-ls@1.2.1:
    resolution: {integrity: sha512-vkcDPrRZo1QZLbn5RLGPpg/WmIQ65qoWWhcGKf/b5eplkkarX0m9z8ppCat4mlOqUsWpyNuYgO3VRyrYHSzX5g==}
    engines: {node: '>= 0.8.0'}

  prettier@3.3.2:
    resolution: {integrity: sha512-rAVeHYMcv8ATV5d508CFdn+8/pHPpXeIid1DdrPwXnaAdH7cqjVbpJaT5eq4yRAFU/lsbwYwSF/n5iNrdJHPQA==}
    engines: {node: '>=14'}
    hasBin: true

  pretty-format@27.5.1:
    resolution: {integrity: sha512-Qb1gy5OrP5+zDf2Bvnzdl3jsTf1qXVMazbvCoKhtKqVs4/YK4ozX4gKQJJVyNe+cajNPn0KoC0MC3FUmaHWEmQ==}
    engines: {node: ^10.13.0 || ^12.13.0 || ^14.15.0 || >=15.0.0}

  pretty-format@29.7.0:
    resolution: {integrity: sha512-Pdlw/oPxN+aXdmM9R00JVC9WVFoCLTKJvDVLgmJ+qAffBMxsV85l/Lu7sNx4zSzPyoL2euImuEwHhOXdEgNFZQ==}
    engines: {node: ^14.15.0 || ^16.10.0 || >=18.0.0}

  prismjs@1.29.0:
    resolution: {integrity: sha512-Kx/1w86q/epKcmte75LNrEoT+lX8pBpavuAbvJWRXar7Hz8jrtF+e3vY751p0R8H9HdArwaCTNDDzHg/ScJK1Q==}
    engines: {node: '>=6'}

  progress@2.0.3:
    resolution: {integrity: sha512-7PiHtLll5LdnKIMw100I+8xJXR5gW2QwWYkT6iJva0bXitZKa/XMrSbdmg3r2Xnaidz9Qumd0VPaMrZlF9V9sA==}
    engines: {node: '>=0.4.0'}

  prompts@2.4.2:
    resolution: {integrity: sha512-NxNv/kLguCA7p3jE8oL2aEBsrJWgAakBpgmgK6lpPWV+WuOmY6r2/zbAVnP+T8bQlA0nzHXSJSJW0Hq7ylaD2Q==}
    engines: {node: '>= 6'}

  prop-types@15.8.1:
    resolution: {integrity: sha512-oj87CgZICdulUohogVAR7AjlC0327U4el4L6eAvOqCeudMDVU0NThNaV+b9Df4dXgSP1gXMTnPdhfe/2qDH5cg==}

  property-information@6.5.0:
    resolution: {integrity: sha512-PgTgs/BlvHxOu8QuEN7wi5A0OmXaBcHpmCSTehcs6Uuu9IkDIEo13Hy7n898RHfrQ49vKCoGeWZSaAK01nwVig==}

  protobufjs@7.3.2:
    resolution: {integrity: sha512-RXyHaACeqXeqAKGLDl68rQKbmObRsTIn4TYVUUug1KfS47YWCo5MacGITEryugIgZqORCvJWEk4l449POg5Txg==}
    engines: {node: '>=12.0.0'}

  proxy-compare@2.3.0:
    resolution: {integrity: sha512-c3L2CcAi7f7pvlD0D7xsF+2CQIW8C3HaYx2Pfgq8eA4HAl3GAH6/dVYsyBbYF/0XJs2ziGLrzmz5fmzPm6A0pQ==}

  proxy-memoize@1.2.0:
    resolution: {integrity: sha512-0heYEZb4yMfhdduz8T+BPJOCKGukc81WRJaYF0k6ZsJz/NkPLhGFqe6OLdiZURr5kC1byps5wdqLN6DC2tYAFw==}

  psl@1.9.0:
    resolution: {integrity: sha512-E/ZsdU4HLs/68gYzgGTkMicWTLPdAftJLfJFlLUAAKZGkStNU72sZjT66SnMDVOfOWY/YAoiD7Jxa9iHvngcag==}

  pump@3.0.0:
    resolution: {integrity: sha512-LwZy+p3SFs1Pytd/jYct4wpv49HiYCqd9Rlc5ZVdk0V+8Yzv6jR5Blk3TRmPL1ft69TxP0IMZGJ+WPFU2BFhww==}

  punycode@2.3.1:
    resolution: {integrity: sha512-vYt7UD1U9Wg6138shLtLOvdAu+8DsC/ilFtEVHcH+wydcSpNE20AfSOduf6MkRFahL5FY7X1oU7nKVZFtfq8Fg==}
    engines: {node: '>=6'}

  querystringify@2.2.0:
    resolution: {integrity: sha512-FIqgj2EUvTa7R50u0rGsyTftzjYmv/a3hO345bZNrqabNqjtgiDMgmo4mkUjd+nzU5oF3dClKqFIPUKybUyqoQ==}

  queue-microtask@1.2.3:
    resolution: {integrity: sha512-NuaNSa6flKT5JaSYQzJok04JzTL1CA6aGhv5rfLW3PgqA+M2ChpZQnAC8h8i4ZFkBS8X5RqkDBHA7r4hej3K9A==}

  queue-tick@1.0.1:
    resolution: {integrity: sha512-kJt5qhMxoszgU/62PLP1CJytzd2NKetjSRnyuj31fDd3Rlcz3fzlFdFLD1SItunPwyqEOkca6GbV612BWfaBag==}

  quick-lru@5.1.1:
    resolution: {integrity: sha512-WuyALRjWPDGtt/wzJiadO5AXY+8hZ80hVpe6MyivgraREW751X3SbhRvG3eLKOYN+8VEvqLcf3wdnt44Z4S4SA==}
    engines: {node: '>=10'}

  rc@1.2.8:
    resolution: {integrity: sha512-y3bGgqKj3QBdxLbLkomlohkvsA8gdAiUQlSBJnBhfn+BPxg4bc62d8TcBW15wavDfgexCgccckhcZvywyQYPOw==}
    hasBin: true

  react-color@2.19.3:
    resolution: {integrity: sha512-LEeGE/ZzNLIsFWa1TMe8y5VYqr7bibneWmvJwm1pCn/eNmrabWDh659JSPn9BuaMpEfU83WTOJfnCcjDZwNQTA==}
    peerDependencies:
      react: ^18.2.0

  react-dom@18.2.0:
    resolution: {integrity: sha512-6IMTriUmvsjHUjNtEDudZfuDQUoWXVxKHhlEGSk81n4YFS+r/Kl99wXiwlVXtPBtJenozv2P+hxDsw9eA7Xo6g==}
    peerDependencies:
      react: ^18.2.0

  react-dom@18.3.1:
    resolution: {integrity: sha512-5m4nQKp+rZRb09LNH59GM4BxTh9251/ylbKIbpe7TpGxfJ+9kv6BLkLBXIjjspbgbnIBNqlI23tRnTWT0snUIw==}
    peerDependencies:
      react: ^18.2.0

  react-error-boundary@4.0.13:
    resolution: {integrity: sha512-b6PwbdSv8XeOSYvjt8LpgpKrZ0yGdtZokYwkwV2wlcZbxgopHX/hgPl5VgpnoVOWd868n1hktM8Qm4b+02MiLQ==}
    peerDependencies:
      react: ^18.2.0

  react-icons@5.2.1:
    resolution: {integrity: sha512-zdbW5GstTzXaVKvGSyTaBalt7HSfuK5ovrzlpyiWHAFXndXTdd/1hdDHI4xBM1Mn7YriT6aqESucFl9kEXzrdw==}
    peerDependencies:
      react: ^18.2.0

  react-is@16.13.1:
    resolution: {integrity: sha512-24e6ynE2H+OKt4kqsOvNd8kBpV65zoxbA4BVsEOB3ARVWQki/DHzaUoC5KuON/BiccDaCCTZBuOcfZs70kR8bQ==}

  react-is@17.0.2:
    resolution: {integrity: sha512-w2GsyukL62IJnlaff/nRegPQR94C/XXamvMWmSHRJ4y7Ts/4ocGRmTHvOs8PSE6pB3dWOrD/nueuU5sduBsQ4w==}

  react-is@18.3.1:
    resolution: {integrity: sha512-/LLMVyas0ljjAtoYiPqYiL8VWXzUUdThrmU5+n20DZv+a+ClRoevUzw5JxU+Ieh5/c87ytoTBV9G1FiKfNJdmg==}

  react-query@3.39.3:
    resolution: {integrity: sha512-nLfLz7GiohKTJDuT4us4X3h/8unOh+00MLb2yJoGTPjxKs2bc1iDhkNx2bd5MKklXnOD3NrVZ+J2UXujA5In4g==}
    peerDependencies:
      react: ^18.2.0
      react-dom: '*'
      react-native: '*'
    peerDependenciesMeta:
      react-dom:
        optional: true
      react-native:
        optional: true

  react-redux@9.1.2:
    resolution: {integrity: sha512-0OA4dhM1W48l3uzmv6B7TXPCGmokUU4p1M44DGN2/D9a1FjVPukVjER1PcPX97jIg6aUeLq1XJo1IpfbgULn0w==}
    peerDependencies:
      '@types/react': ^18.2.25
      react: ^18.2.0
      redux: ^5.0.0
    peerDependenciesMeta:
      '@types/react':
        optional: true
      redux:
        optional: true

  react-refresh@0.14.2:
    resolution: {integrity: sha512-jCvmsr+1IUSMUyzOkRcvnVbX3ZYC6g9TDrDbFuFmRDq7PD4yaGbLKNQL6k2jnArV8hjYxh7hVhAZB6s9HDGpZA==}
    engines: {node: '>=0.10.0'}

  react@18.2.0:
    resolution: {integrity: sha512-/3IjMdb2L9QbBdWiW5e3P2/npwMBaU9mHCSCUzNln0ZCYbcfTsGbTJrU/kGemdH2IWmB2ioZ+zkxtmq6g09fGQ==}
    engines: {node: '>=0.10.0'}

  react@18.3.1:
    resolution: {integrity: sha512-wS+hAgJShR0KhEvPJArfuPVN1+Hz1t0Y6n5jLrGQbkb4urgPE/0Rve+1kMB1v/oWgHgm4WIcV+i7F2pTVj+2iQ==}
    engines: {node: '>=0.10.0'}

  reactcss@1.2.3:
    resolution: {integrity: sha512-KiwVUcFu1RErkI97ywr8nvx8dNOpT03rbnma0SSalTYjkrPYaEajR4a/MRt6DZ46K6arDRbWMNHF+xH7G7n/8A==}
    peerDependencies:
      react: ^18.2.0

  reactflow@11.11.4:
    resolution: {integrity: sha512-70FOtJkUWH3BAOsN+LU9lCrKoKbtOPnz2uq0CV2PLdNSwxTXOhCbsZr50GmZ+Rtw3jx8Uv7/vBFtCGixLfd4Og==}
    peerDependencies:
      react: ^18.2.0
      react-dom: ^18.2.0

  readable-stream@3.6.2:
    resolution: {integrity: sha512-9u/sniCrY3D5WdsERHzHE4G2YCXqoG5FTHUiCC4SIbr6XcLZBY05ya9EKjYek9O5xOAwjGq+1JdGBAS7Q9ScoA==}
    engines: {node: '>= 6'}

  readdirp@3.6.0:
    resolution: {integrity: sha512-hOS089on8RduqdbhvQ5Z37A0ESjsqz6qnRcffsMU3495FuTdqSm+7bhJ29JvIOsBDEEnan5DPu9t3To9VRlMzA==}
    engines: {node: '>=8.10.0'}

  redux-thunk@3.1.0:
    resolution: {integrity: sha512-NW2r5T6ksUKXCabzhL9z+h206HQw/NJkcLm1GPImRQ8IzfXwRGqjVhKJGauHirT0DAuyy6hjdnMZaRoAcy0Klw==}
    peerDependencies:
      redux: ^5.0.0

  redux@5.0.1:
    resolution: {integrity: sha512-M9/ELqF6fy8FwmkpnF0S3YKOqMyoWJ4+CS5Efg2ct3oY9daQvd/Pc71FpGZsVsbl3Cpb+IIcjBDUnnyBdQbq4w==}

  reflect.getprototypeof@1.0.6:
    resolution: {integrity: sha512-fmfw4XgoDke3kdI6h4xcUz1dG8uaiv5q9gcEwLS4Pnth2kxT+GZ7YehS1JTMGBQmtV7Y4GFGbs2re2NqhdozUg==}
    engines: {node: '>= 0.4'}

  regenerator-runtime@0.14.1:
    resolution: {integrity: sha512-dYnhHh0nJoMfnkZs6GmmhFknAGRrLznOu5nc9ML+EJxGvrx6H7teuevqVqCuPcPK//3eDrrjQhehXVx9cnkGdw==}

  regexp.prototype.flags@1.5.2:
    resolution: {integrity: sha512-NcDiDkTLuPR+++OCKB0nWafEmhg/Da8aUPLPMQbK+bxKKCm1/S5he+AqYa4PlMCVBalb4/yxIRub6qkEx5yJbw==}
    engines: {node: '>= 0.4'}

  rehype-parse@9.0.0:
    resolution: {integrity: sha512-WG7nfvmWWkCR++KEkZevZb/uw41E8TsH4DsY9UxsTbIXCVGbAs4S+r8FrQ+OtH5EEQAs+5UxKC42VinkmpA1Yw==}

  rehype-raw@7.0.0:
    resolution: {integrity: sha512-/aE8hCfKlQeA8LmyeyQvQF3eBiLRGNlfBJEvWH7ivp9sBqs7TNqBL5X3v157rM4IFETqDnIOO+z5M/biZbo9Ww==}

  rehype-stringify@10.0.0:
    resolution: {integrity: sha512-1TX1i048LooI9QoecrXy7nGFFbFSufxVRAfc6Y9YMRAi56l+oB0zP51mLSV312uRuvVLPV1opSlJmslozR1XHQ==}

  rehype@13.0.1:
    resolution: {integrity: sha512-AcSLS2mItY+0fYu9xKxOu1LhUZeBZZBx8//5HKzF+0XP+eP8+6a5MXn2+DW2kfXR6Dtp1FEXMVrjyKAcvcU8vg==}

  remark-gfm@4.0.0:
    resolution: {integrity: sha512-U92vJgBPkbw4Zfu/IiW2oTZLSL3Zpv+uI7My2eq8JxKgqraFdU8YUGicEJCEgSbeaG+QDFqIcwwfMTOEelPxuA==}

  remark-mdx@3.0.1:
    resolution: {integrity: sha512-3Pz3yPQ5Rht2pM5R+0J2MrGoBSrzf+tJG94N+t/ilfdh8YLyyKYtidAYwTveB20BoHAcwIopOUqhcmh2F7hGYA==}

  remark-parse@11.0.0:
    resolution: {integrity: sha512-FCxlKLNGknS5ba/1lmpYijMUzX2esxW5xQqjWxw2eHFfS2MSdaHVINFmhjo+qN1WhZhNimq0dZATN9pH0IDrpA==}

  remark-rehype@11.1.0:
    resolution: {integrity: sha512-z3tJrAs2kIs1AqIIy6pzHmAHlF1hWQ+OdY4/hv+Wxe35EhyLKcajL33iUEn3ScxtFox9nUvRufR/Zre8Q08H/g==}

  remark-smartypants@2.1.0:
    resolution: {integrity: sha512-qoF6Vz3BjU2tP6OfZqHOvCU0ACmu/6jhGaINSQRI9mM7wCxNQTKB3JUAN4SVoN2ybElEDTxBIABRep7e569iJw==}
    engines: {node: ^12.20.0 || ^14.13.1 || >=16.0.0}

  remark-stringify@11.0.0:
    resolution: {integrity: sha512-1OSmLd3awB/t8qdoEOMazZkNsfVTeY4fTsgzcQFdXNq8ToTN4ZGwrMnlda4K6smTFKD+GRV6O48i6Z4iKgPPpw==}

  remove-accents@0.5.0:
    resolution: {integrity: sha512-8g3/Otx1eJaVD12e31UbJj1YzdtVvzH85HV7t+9MJYk/u3XmkOUJ5Ys9wQrf9PCPK8+xn4ymzqYCiZl6QWKn+A==}

  remove-markdown@0.5.0:
    resolution: {integrity: sha512-x917M80K97K5IN1L8lUvFehsfhR8cYjGQ/yAMRI9E7JIKivtl5Emo5iD13DhMr+VojzMCiYk8V2byNPwT/oapg==}

  request-light@0.7.0:
    resolution: {integrity: sha512-lMbBMrDoxgsyO+yB3sDcrDuX85yYt7sS8BfQd11jtbW/z5ZWgLZRcEGLsLoYw7I0WSUGQBs8CC8ScIxkTX1+6Q==}

  require-directory@2.1.1:
    resolution: {integrity: sha512-fGxEI7+wsG9xrvdjsrlmL22OMTTiHRwAMroiEeMgq8gzoLC/PQr7RsRDSTLUg/bZAZtF+TVIkHc6/4RIKrui+Q==}
    engines: {node: '>=0.10.0'}

  require-from-string@2.0.2:
    resolution: {integrity: sha512-Xf0nWe6RseziFMu+Ap9biiUbmplq6S9/p+7w7YXP/JBHhrUDDUhwa+vANyubuqfZWTveU//DYVGsDG7RKL/vEw==}
    engines: {node: '>=0.10.0'}

  require-in-the-middle@7.3.0:
    resolution: {integrity: sha512-nQFEv9gRw6SJAwWD2LrL0NmQvAcO7FBwJbwmr2ttPAacfy0xuiOjE5zt+zM4xDyuyvUaxBi/9gb2SoCyNEVJcw==}
    engines: {node: '>=8.6.0'}

  requires-port@1.0.0:
    resolution: {integrity: sha512-KigOCHcocU3XODJxsu8i/j8T9tzT4adHiecwORRQ0ZZFcp7ahwXuRU1m+yuO90C5ZUyGeGfocHDI14M3L3yDAQ==}

  reselect@5.1.1:
    resolution: {integrity: sha512-K/BG6eIky/SBpzfHZv/dd+9JBFiS4SWV7FIujVyJRux6e45+73RaUHXLmIR1f7WOMaQ0U1km6qwklRQxpJJY0w==}

  resolve-alpn@1.2.1:
    resolution: {integrity: sha512-0a1F4l73/ZFZOakJnQ3FvkJ2+gSTQWz/r2KE5OdDY0TxPm5h4GkqkWWfM47T7HsbnOtcJVEF4epCVy6u7Q3K+g==}

  resolve-from@4.0.0:
    resolution: {integrity: sha512-pb/MYmXstAkysRFx8piNI1tGFNQIFA3vkE3Gq4EuA1dF6gHp/+vgZqsCGJapvy8N3Q+4o7FwvquPJcnZ7RYy4g==}
    engines: {node: '>=4'}

  resolve-from@5.0.0:
    resolution: {integrity: sha512-qYg9KP24dD5qka9J47d0aVky0N+b4fTU89LN9iDnjB5waksiC49rvMB0PrUJQGoTmH50XPiqOvAjDfaijGxYZw==}
    engines: {node: '>=8'}

  resolve-pkg-maps@1.0.0:
    resolution: {integrity: sha512-seS2Tj26TBVOC2NIc2rOe2y2ZO7efxITtLZcGSOnHHNOQ7CkiUBfw0Iw2ck6xkIhPwLhKNLS8BO+hEpngQlqzw==}

  resolve@1.19.0:
    resolution: {integrity: sha512-rArEXAgsBG4UgRGcynxWIWKFvh/XZCcS8UJdHhwy91zwAvCZIbcs+vAbflgBnNjYMs/i/i+/Ux6IZhML1yPvxg==}

  resolve@1.22.8:
    resolution: {integrity: sha512-oKWePCxqpd6FlLvGV1VU0x7bkPmmCNolxzjMf4NczoDnQcIWrAF+cPtZn5i6n+RfD2d9i0tzpKnG6Yk168yIyw==}
    hasBin: true

  resolve@2.0.0-next.5:
    resolution: {integrity: sha512-U7WjGVG9sH8tvjW5SmGbQuui75FiyjAX72HX15DwBBwF9dNiQZRQAg9nnPhYy+TUnE0+VcrttuvNI8oSxZcocA==}
    hasBin: true

  responselike@2.0.1:
    resolution: {integrity: sha512-4gl03wn3hj1HP3yzgdI7d3lCkF95F21Pz4BPGvKHinyQzALR5CapwC8yIi0Rh58DEMQ/SguC03wFj2k0M/mHhw==}

  restore-cursor@4.0.0:
    resolution: {integrity: sha512-I9fPXU9geO9bHOt9pHHOhOkYerIMsmVaWB0rA2AI9ERh/+x/i7MV5HKBNrg+ljO5eoPVgCcnFuRjJ9uH6I/3eg==}
    engines: {node: ^12.20.0 || ^14.13.1 || >=16.0.0}

  retext-latin@3.1.0:
    resolution: {integrity: sha512-5MrD1tuebzO8ppsja5eEu+ZbBeUNCjoEarn70tkXOS7Bdsdf6tNahsv2bY0Z8VooFF6cw7/6S+d3yI/TMlMVVQ==}

  retext-smartypants@5.2.0:
    resolution: {integrity: sha512-Do8oM+SsjrbzT2UNIKgheP0hgUQTDDQYyZaIY3kfq0pdFzoPk+ZClYJ+OERNXveog4xf1pZL4PfRxNoVL7a/jw==}

  retext-stringify@3.1.0:
    resolution: {integrity: sha512-767TLOaoXFXyOnjx/EggXlb37ZD2u4P1n0GJqVdpipqACsQP+20W+BNpMYrlJkq7hxffnFk+jc6mAK9qrbuB8w==}

  retext@8.1.0:
    resolution: {integrity: sha512-N9/Kq7YTn6ZpzfiGW45WfEGJqFf1IM1q8OsRa1CGzIebCJBNCANDRmOrholiDRGKo/We7ofKR4SEvcGAWEMD3Q==}

  reusify@1.0.4:
    resolution: {integrity: sha512-U9nH88a3fc/ekCF1l0/UP1IosiuIjyTh7hBvXVMHYgVcfGvt897Xguj2UOLDeI5BG2m7/uwyaLVT6fbtCwTyzw==}
    engines: {iojs: '>=1.0.0', node: '>=0.10.0'}

  rimraf@3.0.2:
    resolution: {integrity: sha512-JZkJMZkAGFFPP2YqXZXPbMlMBgsxzE8ILs4lMIX/2o0L9UBw9O/Y3o6wFw/i9YLapcUJWwqbi3kdxIPdC62TIA==}
    deprecated: Rimraf versions prior to v4 are no longer supported
    hasBin: true

  roarr@2.15.4:
    resolution: {integrity: sha512-CHhPh+UNHD2GTXNYhPWLnU8ONHdI+5DI+4EYIAOaiD63rHeYlZvyh8P+in5999TTSFgUYuKUAjzRI4mdh/p+2A==}
    engines: {node: '>=8.0'}

  rollup@4.18.0:
    resolution: {integrity: sha512-QmJz14PX3rzbJCN1SG4Xe/bAAX2a6NpCP8ab2vfu2GiUr8AQcr2nCV/oEO3yneFarB67zk8ShlIyWb2LGTb3Sg==}
    engines: {node: '>=18.0.0', npm: '>=8.0.0'}
    hasBin: true

  rrweb-cssom@0.6.0:
    resolution: {integrity: sha512-APM0Gt1KoXBz0iIkkdB/kfvGOwC4UuJFeG/c+yV7wSc7q96cG/kJ0HiYCnzivD9SB53cLV1MlHFNfOuPaadYSw==}

  rrweb-cssom@0.7.1:
    resolution: {integrity: sha512-TrEMa7JGdVm0UThDJSx7ddw5nVm3UJS9o9CCIZ72B1vSyEZoziDqBYP3XIoi/12lKrJR8rE3jeFHMok2F/Mnsg==}

  run-parallel@1.2.0:
    resolution: {integrity: sha512-5l4VyZR86LZ/lDxZTR6jqL8AFE2S0IFLMP26AbjsLVADxHdhB/c0GUsH+y39UfCi3dzz8OlQuPmnaJOMoDHQBA==}

  safe-array-concat@1.1.2:
    resolution: {integrity: sha512-vj6RsCsWBCf19jIeHEfkRMw8DPiBb+DMXklQ/1SGDHOMlHdPUkZXFQ2YdplS23zESTijAcurb1aSgJA3AgMu1Q==}
    engines: {node: '>=0.4'}

  safe-buffer@5.2.1:
    resolution: {integrity: sha512-rp3So07KcdmmKbGvgaNxQSJr7bGVSVk5S9Eq1F+ppbRo70+YeaDxkw5Dd8NPN+GD6bjnYm2VuPuCXmpuYvmCXQ==}

  safe-regex-test@1.0.3:
    resolution: {integrity: sha512-CdASjNJPvRa7roO6Ra/gLYBTzYzzPyyBXxIMdGW3USQLyjWEls2RgW5UBTXaQVp+OrpeCK3bLem8smtmheoRuw==}
    engines: {node: '>= 0.4'}

  safer-buffer@2.1.2:
    resolution: {integrity: sha512-YZo3K82SD7Riyi0E1EQPojLz7kpepnSQI9IyPbHHg1XXXevb5dJI7tpyN2ADxGcQbHG7vcyRHk0cbwqcQriUtg==}

  saxes@6.0.0:
    resolution: {integrity: sha512-xAg7SOnEhrm5zI3puOOKyy1OMcMlIJZYNJY7xLBwSze0UjhPLnWfj2GF2EpT0jmzaJKIWKHLsaSSajf35bcYnA==}
    engines: {node: '>=v12.22.7'}

  scheduler@0.23.2:
    resolution: {integrity: sha512-UOShsPwz7NrMUqhR6t0hWjFduvOzbtv7toDH1/hIrfRNIDBnnBWd0CwJTGvTpngVlmwGCdP9/Zl/tVrDqcuYzQ==}

  section-matter@1.0.0:
    resolution: {integrity: sha512-vfD3pmTzGpufjScBh50YHKzEu2lxBWhVEHsNGoEXmCmn2hKGfeNLYMzCJpe8cD7gqX7TJluOVpBkAequ6dgMmA==}
    engines: {node: '>=4'}

  seedrandom@3.0.5:
    resolution: {integrity: sha512-8OwmbklUNzwezjGInmZ+2clQmExQPvomqjL7LFqOYqtmuxRgQYqOD3mHaU+MvZn5FLUeVxVfQjwLZW/n/JFuqg==}

  semver-compare@1.0.0:
    resolution: {integrity: sha512-YM3/ITh2MJ5MtzaM429anh+x2jiLVjqILF4m4oyQB18W7Ggea7BfqdH/wGMK7dDiMghv/6WG7znWMwUDzJiXow==}

  semver@6.3.1:
    resolution: {integrity: sha512-BR7VvDCVHO+q2xBEWskxS6DJE1qRnb7DxzUrogb71CWoSficBxYsiAGd+Kl0mmq/MprG9yArRkyrQxTO6XjMzA==}
    hasBin: true

  semver@7.5.4:
    resolution: {integrity: sha512-1bCSESV6Pv+i21Hvpxp3Dx+pSD8lIPt8uVjRrxAUt/nbswYc+tK6Y2btiULjd4+fnq15PX+nqQDC7Oft7WkwcA==}
    engines: {node: '>=10'}
    hasBin: true

  semver@7.6.2:
    resolution: {integrity: sha512-FNAIBWCx9qcRhoHcgcJ0gvU7SN1lYU2ZXuSfl04bSC5OpvDHFyJCjdNHomPXxjQlCBU67YW64PzY7/VIEH7F2w==}
    engines: {node: '>=10'}
    hasBin: true

  serialize-error@7.0.1:
    resolution: {integrity: sha512-8I8TjW5KMOKsZQTvoxjuSIa7foAwPWGOts+6o7sgjz41/qMD9VQHEDxi6PBvK2l0MXUmqZyNpUK+T2tQaaElvw==}
    engines: {node: '>=10'}

  server-only@0.0.1:
    resolution: {integrity: sha512-qepMx2JxAa5jjfzxG79yPPq+8BuFToHd1hm7kI+Z4zAq1ftQiP7HcxMhDDItrbtwVeLg/cY2JnKnrcFkmiswNA==}

  set-blocking@2.0.0:
    resolution: {integrity: sha512-KiKBS8AnWGEyLzofFfmvKwpdPzqiy16LvQfK3yv/fVH7Bj13/wl3JSR1J+rfgRE9q7xUJK4qvgS8raSOeLUehw==}

  set-cookie-parser@2.6.0:
    resolution: {integrity: sha512-RVnVQxTXuerk653XfuliOxBP81Sf0+qfQE73LIYKcyMYHG94AuH0kgrQpRDuTZnSmjpysHmzxJXKNfa6PjFhyQ==}

  set-function-length@1.2.2:
    resolution: {integrity: sha512-pgRc4hJ4/sNjWCSS9AmnS40x3bNMDTknHgL5UaMBTMyJnU90EgWh1Rz+MC9eFu4BuN/UwZjKQuY/1v3rM7HMfg==}
    engines: {node: '>= 0.4'}

  set-function-name@2.0.2:
    resolution: {integrity: sha512-7PGFlmtwsEADb0WYyvCMa1t+yke6daIG4Wirafur5kcf+MhUnPms1UeR0CKQdTZD81yESwMHbtn+TR+dMviakQ==}
    engines: {node: '>= 0.4'}

  sharp@0.32.6:
    resolution: {integrity: sha512-KyLTWwgcR9Oe4d9HwCwNM2l7+J0dUQwn/yf7S0EnTtb0eVS4RxO0eUSvxPtzT4F3SY+C4K6fqdv/DO27sJ/v/w==}
    engines: {node: '>=14.15.0'}

  shebang-command@2.0.0:
    resolution: {integrity: sha512-kHxr2zZpYtdmrN1qDjrrX/Z1rR1kG8Dx+gkpK1G4eXmvXswmcE1hTWBWYUzlraYw1/yZp6YuDY77YtvbN0dmDA==}
    engines: {node: '>=8'}

  shebang-regex@3.0.0:
    resolution: {integrity: sha512-7++dFhtcx3353uBaq8DDR4NuxBetBzC7ZQOhmTQInHEd6bSrXdiEyzCvG07Z44UYdLShWUyXt5M/yhz8ekcb1A==}
    engines: {node: '>=8'}

  shiki@1.3.0:
    resolution: {integrity: sha512-9aNdQy/etMXctnPzsje1h1XIGm9YfRcSksKOGqZWXA/qP9G18/8fpz5Bjpma8bOgz3tqIpjERAd6/lLjFyzoww==}

  shimmer@1.2.1:
    resolution: {integrity: sha512-sQTKC1Re/rM6XyFM6fIAGHRPVGvyXfgzIDvzoq608vM+jeyVD0Tu1E6Np0Kc2zAIFWIj963V2800iF/9LPieQw==}

  side-channel@1.0.6:
    resolution: {integrity: sha512-fDW/EZ6Q9RiO8eFG8Hj+7u/oW+XrPTIChwCOM2+th2A6OblDtYYIpve9m+KvI9Z4C9qSEXlaGR6bTEYHReuglA==}
    engines: {node: '>= 0.4'}

  siginfo@2.0.0:
    resolution: {integrity: sha512-ybx0WO1/8bSBLEWXZvEd7gMW3Sn3JFlW3TvX1nREbDLRNQNaeNN8WK0meBwPdAaOI7TtRRRJn/Es1zhrrCHu7g==}

  signal-exit@3.0.7:
    resolution: {integrity: sha512-wnD2ZE+l+SPC/uoS0vXeE9L1+0wuaMqKlfz9AMUo38JsyLSBWSFcHR1Rri62LZc12vLr1gb3jl7iwQhgwpAbGQ==}

  signal-exit@4.1.0:
    resolution: {integrity: sha512-bzyZ1e88w9O1iNJbKnOlvYTrWPDl46O1bG0D3XInv+9tkPrxrN8jUUTiFlDkkmKWgn1M6CfIA13SuGqOa9Korw==}
    engines: {node: '>=14'}

  simple-concat@1.0.1:
    resolution: {integrity: sha512-cSFtAPtRhljv69IK0hTVZQ+OfE9nePi/rtJmw5UjHeVyVroEqJXP1sFztKUy1qU+xvz3u/sfYJLa947b7nAN2Q==}

  simple-get@4.0.1:
    resolution: {integrity: sha512-brv7p5WgH0jmQJr1ZDDfKDOSeWWg+OVypG99A/5vYGPqJ6pxiaHLy8nxtFjBA7oMa01ebA9gfh1uMCFqOuXxvA==}

  simple-swizzle@0.2.2:
    resolution: {integrity: sha512-JA//kQgZtbuY83m+xT+tXJkmJncGMTFT+C+g2h2R9uxkYIrE2yy9sgmcLhCnw57/WSD+Eh3J97FPEDFnbXnDUg==}

  sisteransi@1.0.5:
    resolution: {integrity: sha512-bLGGlR1QxBcynn2d5YmDX4MGjlZvy2MRBDRNHLJ8VI6l6+9FUiyTFNJ0IveOSP0bcXgVDPRcfGqA0pjaqUpfVg==}

  slash@3.0.0:
    resolution: {integrity: sha512-g9Q1haeby36OSStwb4ntCGGGaKsaVSjQ68fBxoQcutl5fS1vuY18H3wSt3jFyFtrkx+Kz0V1G85A4MyAdDMi2Q==}
    engines: {node: '>=8'}

  slice-ansi@4.0.0:
    resolution: {integrity: sha512-qMCMfhY040cVHT43K9BFygqYbUPFZKHOg7K73mtTWJRb8pyP3fzf4Ixd5SzdEJQ6MRUg/WBnOLxghZtKKurENQ==}
    engines: {node: '>=10'}

  source-map-js@1.2.0:
    resolution: {integrity: sha512-itJW8lvSA0TXEphiRoawsCksnlf8SyvmFzIhltqAHluXd88pkCd+cXJVHTDwdCr0IzwptSm035IHQktUu1QUMg==}
    engines: {node: '>=0.10.0'}

  source-map@0.6.1:
    resolution: {integrity: sha512-UjgapumWlbMhkBgzT7Ykc5YXUT46F0iKu8SGXq0bcwP5dz/h0Plj6enJqjz1Zbq2l5WaqYnrVbwWOWMyF3F47g==}
    engines: {node: '>=0.10.0'}

  source-map@0.7.4:
    resolution: {integrity: sha512-l3BikUxvPOcn5E74dZiq5BGsTb5yEwhaTSzccU6t4sDOH8NWJCstKO5QT2CvtFoK6F0saL7p9xHAqHOlCPJygA==}
    engines: {node: '>= 8'}

  space-separated-tokens@2.0.2:
    resolution: {integrity: sha512-PEGlAwrG8yXGXRjW32fGbg66JAlOAwbObuqVoJpv/mRgoWDQfgH1wDPvtzWyUSNAXBGSk8h755YDbbcEy3SH2Q==}

  sprintf-js@1.0.3:
    resolution: {integrity: sha512-D9cPgkvLlV3t3IzL0D0YLvGA9Ahk4PcvVwUbN0dSGr1aP0Nrt4AEnTUbuGvquEC0mA64Gqt1fzirlRs5ibXx8g==}

  sprintf-js@1.1.3:
    resolution: {integrity: sha512-Oo+0REFV59/rz3gfJNKQiBlwfHaSESl1pcGyABQsnnIfWOFt6JNj5gCog2U6MLZ//IGYD+nA8nI+mTShREReaA==}

  stackback@0.0.2:
    resolution: {integrity: sha512-1XMJE5fQo1jGH6Y/7ebnwPOBEkIEnT4QF32d5R1+VXdXveM0IBMJt8zfaxX1P3QhVwrYe+576+jkANtSS2mBbw==}

  std-env@3.7.0:
    resolution: {integrity: sha512-JPbdCEQLj1w5GilpiHAx3qJvFndqybBysA3qUOnznweH4QbNYUsW/ea8QzSrnh0vNsezMMw5bcVool8lM0gwzg==}

  stdin-discarder@0.1.0:
    resolution: {integrity: sha512-xhV7w8S+bUwlPTb4bAOUQhv8/cSS5offJuX8GQGq32ONF0ZtDWKfkdomM3HMRA+LhX6um/FZ0COqlwsjD53LeQ==}
    engines: {node: ^12.20.0 || ^14.13.1 || >=16.0.0}

  streamx@2.18.0:
    resolution: {integrity: sha512-LLUC1TWdjVdn1weXGcSxyTR3T4+acB6tVGXT95y0nGbca4t4o/ng1wKAGTljm9VicuCVLvRlqFYXYy5GwgM7sQ==}

  string-argv@0.3.2:
    resolution: {integrity: sha512-aqD2Q0144Z+/RqG52NeHEkZauTAUWJO8c6yTftGJKO3Tja5tUgIfmIl6kExvhtxSDP7fXB6DvzkfMpCd/F3G+Q==}
    engines: {node: '>=0.6.19'}

  string-width@4.2.3:
    resolution: {integrity: sha512-wKyQRQpjJ0sIp62ErSZdGsjMJWsap5oRNihHhu6G7JVO/9jIB6UyevL+tXuOqrng8j/cxKTWyWUwvSTriiZz/g==}
    engines: {node: '>=8'}

  string-width@5.1.2:
    resolution: {integrity: sha512-HnLOCR3vjcY8beoNLtcjZ5/nxn2afmME6lhrDrebokqMap+XbeW8n9TXpPDOqdGK5qcI3oT0GKTW6wC7EMiVqA==}
    engines: {node: '>=12'}

  string-width@6.1.0:
    resolution: {integrity: sha512-k01swCJAgQmuADB0YIc+7TuatfNvTBVOoaUWJjTB9R4VJzR5vNWzf5t42ESVZFPS8xTySF7CAdV4t/aaIm3UnQ==}
    engines: {node: '>=16'}

  string-width@7.1.0:
    resolution: {integrity: sha512-SEIJCWiX7Kg4c129n48aDRwLbFb2LJmXXFrWBG4NGaRtMQ3myKPKbwrD1BKqQn74oCoNMBVrfDEr5M9YxCsrkw==}
    engines: {node: '>=18'}

  string.prototype.matchall@4.0.11:
    resolution: {integrity: sha512-NUdh0aDavY2og7IbBPenWqR9exH+E26Sv8e0/eTe1tltDGZL+GtBkDAnnyBtmekfK6/Dq3MkcGtzXFEd1LQrtg==}
    engines: {node: '>= 0.4'}

  string.prototype.trim@1.2.9:
    resolution: {integrity: sha512-klHuCNxiMZ8MlsOihJhJEBJAiMVqU3Z2nEXWfWnIqjN0gEFS9J9+IxKozWWtQGcgoa1WUZzLjKPTr4ZHNFTFxw==}
    engines: {node: '>= 0.4'}

  string.prototype.trimend@1.0.8:
    resolution: {integrity: sha512-p73uL5VCHCO2BZZ6krwwQE3kCzM7NKmis8S//xEC6fQonchbum4eP6kR4DLEjQFO3Wnj3Fuo8NM0kOSjVdHjZQ==}

  string.prototype.trimstart@1.0.8:
    resolution: {integrity: sha512-UXSH262CSZY1tfu3G3Secr6uGLCFVPMhIqHjlgCUtCCcgihYc/xKs9djMTMUOb2j1mVSeU8EU6NWc/iQKU6Gfg==}
    engines: {node: '>= 0.4'}

  string_decoder@1.3.0:
    resolution: {integrity: sha512-hkRX8U1WjJFd8LsDJ2yQ/wWWxaopEsABU1XfkM8A+j0+85JAGppt16cr1Whg6KIbb4okU6Mql6BOj+uup/wKeA==}

  stringify-entities@4.0.4:
    resolution: {integrity: sha512-IwfBptatlO+QCJUo19AqvrPNqlVMpW9YEL2LIVY+Rpv2qsjCGxaDLNRgeGsQWJhfItebuJhsGSLjaBbNSQ+ieg==}

  strip-ansi@6.0.1:
    resolution: {integrity: sha512-Y38VPSHcqkFrCpFnQ9vuSXmquuv5oXOKpGeT6aGrr3o3Gc9AlVa6JBfUSOCnbxGGZF+/0ooI7KrPuUSztUdU5A==}
    engines: {node: '>=8'}

  strip-ansi@7.1.0:
    resolution: {integrity: sha512-iq6eVVI64nQQTRYq2KtEg2d2uU7LElhTJwsH4YzIHZshxlgZms/wIc4VoDQTlG/IvVIrBKG06CrZnp0qv7hkcQ==}
    engines: {node: '>=12'}

  strip-bom-string@1.0.0:
    resolution: {integrity: sha512-uCC2VHvQRYu+lMh4My/sFNmF2klFymLX1wHJeXnbEJERpV/ZsVuonzerjfrGpIGF7LBVa1O7i9kjiWvJiFck8g==}
    engines: {node: '>=0.10.0'}

  strip-bom@3.0.0:
    resolution: {integrity: sha512-vavAMRXOgBVNF6nyEEmL3DBK19iRpDcoIwW+swQ+CbGiu7lju6t+JklA1MHweoWtadgt4ISVUsXLyDq34ddcwA==}
    engines: {node: '>=4'}

  strip-final-newline@3.0.0:
    resolution: {integrity: sha512-dOESqjYr96iWYylGObzd39EuNTa5VJxyvVAEm5Jnh7KGo75V43Hk1odPQkNDyXNmUR6k+gEiDVXnjB8HJ3crXw==}
    engines: {node: '>=12'}

  strip-json-comments@2.0.1:
    resolution: {integrity: sha512-4gB8na07fecVVkOI6Rs4e7T6NOTki5EmL7TUduTs6bu3EdnSycntVJ4re8kgZA+wx9IueI2Y11bfbgwtzuE0KQ==}
    engines: {node: '>=0.10.0'}

  strip-json-comments@3.1.1:
    resolution: {integrity: sha512-6fPc+R4ihwqP6N/aIv2f1gMH8lOVtWQHoqC4yK6oSDVVocumAsfCqjkXnqiYMhmMwS/mEHLp7Vehlt3ql6lEig==}
    engines: {node: '>=8'}

  strip-literal@2.1.0:
    resolution: {integrity: sha512-Op+UycaUt/8FbN/Z2TWPBLge3jWrP3xj10f3fnYxf052bKuS3EKs1ZQcVGjnEMdsNVAM+plXRdmjrZ/KgG3Skw==}

  style-to-object@0.4.4:
    resolution: {integrity: sha512-HYNoHZa2GorYNyqiCaBgsxvcJIn7OHq6inEga+E6Ke3m5JkoqpQbnFssk4jwe+K7AhGa2fcha4wSOf1Kn01dMg==}

  style-to-object@1.0.6:
    resolution: {integrity: sha512-khxq+Qm3xEyZfKd/y9L3oIWQimxuc4STrQKtQn8aSDRHb8mFgpukgX1hdzfrMEW6JCjyJ8p89x+IUMVnCBI1PA==}

  stylelint-config-prettier@9.0.5:
    resolution: {integrity: sha512-U44lELgLZhbAD/xy/vncZ2Pq8sh2TnpiPvo38Ifg9+zeioR+LAkHu0i6YORIOxFafZoVg0xqQwex6e6F25S5XA==}
    engines: {node: '>= 12'}
    hasBin: true
    peerDependencies:
      stylelint: '>= 11.x < 15'

  stylelint-config-recommended@14.0.1:
    resolution: {integrity: sha512-bLvc1WOz/14aPImu/cufKAZYfXs/A/owZfSMZ4N+16WGXLoX5lOir53M6odBxvhgmgdxCVnNySJmZKx73T93cg==}
    engines: {node: '>=18.12.0'}
    peerDependencies:
      stylelint: ^16.1.0

  stylelint-config-standard@35.0.0:
    resolution: {integrity: sha512-JyQrNZk2BZwVKFauGGxW2U6RuhIfQ4XoHHo+rBzMHcAkLnwI/knpszwXjzxiMgSfcxbZBckM7Vq4LHoANTR85g==}
    engines: {node: '>=18.12.0'}
    peerDependencies:
      stylelint: ^16.0.0

  stylelint@16.4.0:
    resolution: {integrity: sha512-uSx7VMuXwLuYcNSIg+0/fFNv0WinsfLAqsVVy7h7p80clKOHiGE8pfY6UjqwylTHiJrRIahTl6a8FPxGezhWoA==}
    engines: {node: '>=18.12.0'}
    hasBin: true

  sumchecker@3.0.1:
    resolution: {integrity: sha512-MvjXzkz/BOfyVDkG0oFOtBxHX2u3gKbMHIF/dXblZsgD3BWOFLmHovIpZY7BykJdAjcqRCBi1WYBNdEC9yI7vg==}
    engines: {node: '>= 8.0'}

  supports-color@5.5.0:
    resolution: {integrity: sha512-QjVjwdXIt408MIiAqCX4oUKsgU2EqAGzs2Ppkm4aQYbjm+ZEWEcW4SfFNTr4uMNZma0ey4f5lgLrkB0aX0QMow==}
    engines: {node: '>=4'}

  supports-color@7.2.0:
    resolution: {integrity: sha512-qpCAvRl9stuOHveKsn7HncJRvv501qIacKzQlO/+Lwxc9+0q2wLyv4Dfvt80/DPn2pqOBsJdDiogXGR9+OvwRw==}
    engines: {node: '>=8'}

  supports-color@8.1.1:
    resolution: {integrity: sha512-MpUEN2OodtUzxvKQl72cUF7RQ5EiHsGvSsVG0ia9c5RbWGL2CI4C7EpPS8UTBIplnlzZiNuV56w+FuNxy3ty2Q==}
    engines: {node: '>=10'}

  supports-hyperlinks@3.0.0:
    resolution: {integrity: sha512-QBDPHyPQDRTy9ku4URNGY5Lah8PAaXs6tAAwp55sL5WCsSW7GIfdf6W5ixfziW+t7wh3GVvHyHHyQ1ESsoRvaA==}
    engines: {node: '>=14.18'}

  supports-preserve-symlinks-flag@1.0.0:
    resolution: {integrity: sha512-ot0WnXS9fgdkgIcePe6RHNk1WA8+muPa6cSjeR3V8K27q9BB1rTE3R1p7Hv0z1ZyAc8s6Vvv8DIyWf681MAt0w==}
    engines: {node: '>= 0.4'}

  svg-tags@1.0.0:
    resolution: {integrity: sha512-ovssysQTa+luh7A5Weu3Rta6FJlFBBbInjOh722LIt6klpU2/HtdUbszju/G4devcvk8PGt7FCLv5wftu3THUA==}

  symbol-tree@3.2.4:
    resolution: {integrity: sha512-9QNk5KwDF+Bvz+PyObkmSYjI5ksVUYtjW7AU22r2NKcfLJcXp96hkDWU3+XndOsUb+AQ9QhfzfCT2O+CNWT5Tw==}

  table@6.8.2:
    resolution: {integrity: sha512-w2sfv80nrAh2VCbqR5AK27wswXhqcck2AhfnNW76beQXskGZ1V12GwS//yYVa3d3fcvAip2OUnbDAjW2k3v9fA==}
    engines: {node: '>=10.0.0'}

  tar-fs@2.1.1:
    resolution: {integrity: sha512-V0r2Y9scmbDRLCNex/+hYzvp/zyYjvFbHPNgVTKfQvVrb6guiE/fxP+XblDNR011utopbkex2nM4dHNV6GDsng==}

  tar-fs@3.0.6:
    resolution: {integrity: sha512-iokBDQQkUyeXhgPYaZxmczGPhnhXZ0CmrqI+MOb/WFGS9DW5wnfrLgtjUJBvz50vQ3qfRwJ62QVoCFu8mPVu5w==}

  tar-stream@2.2.0:
    resolution: {integrity: sha512-ujeqbceABgwMZxEJnk2HDY2DlnUZ+9oEcb1KzTVfYHio0UE6dG71n60d8D2I4qNvleWrrXpmjpt7vZeF1LnMZQ==}
    engines: {node: '>=6'}

  tar-stream@3.1.7:
    resolution: {integrity: sha512-qJj60CXt7IU1Ffyc3NJMjh6EkuCFej46zUqJ4J7pqYlThyd9bO0XBTmcOIhSzZJVWfsLks0+nle/j538YAW9RQ==}

  tar@6.2.1:
    resolution: {integrity: sha512-DZ4yORTwrbTj/7MZYq2w+/ZFdI6OZ/f9SFHR+71gIVUZhOQPHzVCLpvRnPgyaMpfWxxk/4ONva3GQSyNIKRv6A==}
    engines: {node: '>=10'}

  test-exclude@6.0.0:
    resolution: {integrity: sha512-cAGWPIyOHU6zlmg88jwm7VRyXnMN7iV68OGAbYDk/Mh/xC/pzVPlQtY6ngoIH/5/tciuhGfvESU8GrHrcxD56w==}
    engines: {node: '>=8'}

  text-decoder@1.1.0:
    resolution: {integrity: sha512-TmLJNj6UgX8xcUZo4UDStGQtDiTzF7BzWlzn9g7UWrjkpHr5uJTK1ld16wZ3LXb2vb6jH8qU89dW5whuMdXYdw==}

  text-table@0.2.0:
    resolution: {integrity: sha512-N+8UisAXDGk8PFXP4HAzVR9nbfmVJ3zYLAWiTIoqC5v5isinhr+r5uaO8+7r3BMfuNIufIsA7RdpVgacC2cSpw==}

  tiny-emitter@2.1.0:
    resolution: {integrity: sha512-NB6Dk1A9xgQPMoGqC5CVXn123gWyte215ONT5Pp5a0yt4nlEoO1ZWeCwpncaekPHXO60i47ihFnZPiRPjRMq4Q==}

  tinybench@2.8.0:
    resolution: {integrity: sha512-1/eK7zUnIklz4JUUlL+658n58XO2hHLQfSk1Zf2LKieUjxidN16eKFEoDEfjHc3ohofSSqK3X5yO6VGb6iW8Lw==}

  tinycolor2@1.6.0:
    resolution: {integrity: sha512-XPaBkWQJdsf3pLKJV9p4qN/S+fm2Oj8AIPo1BTUhg5oxkvm9+SVEGFdhyOz7tTdUTfvxMiAs4sp6/eZO2Ew+pw==}

  tinypool@0.8.4:
    resolution: {integrity: sha512-i11VH5gS6IFeLY3gMBQ00/MmLncVP7JLXOw1vlgkytLmJK7QnEr7NXf0LBdxfmNPAeyetukOk0bOYrJrFGjYJQ==}
    engines: {node: '>=14.0.0'}

  tinyspy@2.2.1:
    resolution: {integrity: sha512-KYad6Vy5VDWV4GH3fjpseMQ/XU2BhIYP7Vzd0LG44qRWm/Yt2WCOTicFdvmgo6gWaqooMQCawTtILVQJupKu7A==}
    engines: {node: '>=14.0.0'}

  to-fast-properties@2.0.0:
    resolution: {integrity: sha512-/OaKK0xYrs3DmxRYqL/yDc+FxFUVYhDlXMhRmv3z915w2HF1tnN1omB354j8VUGO/hbRzyD6Y3sA7v7GS/ceog==}
    engines: {node: '>=4'}

  to-regex-range@5.0.1:
    resolution: {integrity: sha512-65P7iz6X5yEr1cwcgvQxbbIw7Uk3gOy5dIdtZ4rDveLqhrdJP+Li/Hx6tyK0NEb+2GCyneCMJiGqrADCSNk8sQ==}
    engines: {node: '>=8.0'}

  tough-cookie@4.1.4:
    resolution: {integrity: sha512-Loo5UUvLD9ScZ6jh8beX1T6sO1w2/MpCRpEP7V280GKMVUQ0Jzar2U3UJPsrdbziLEMMhu3Ujnq//rhiFuIeag==}
    engines: {node: '>=6'}

  tr46@0.0.3:
    resolution: {integrity: sha512-N3WMsuqV66lT30CrXNbEjx4GEwlow3v6rr4mCcv6prnfwhS01rkgyFdjPNBYd9br7LpXV1+Emh01fHnq2Gdgrw==}

  tr46@5.0.0:
    resolution: {integrity: sha512-tk2G5R2KRwBd+ZN0zaEXpmzdKyOYksXwywulIX95MBODjSzMIuQnQ3m8JxgbhnL1LeVo7lqQKsYa1O3Htl7K5g==}
    engines: {node: '>=18'}

  trim-lines@3.0.1:
    resolution: {integrity: sha512-kRj8B+YHZCc9kQYdWfJB2/oUl9rA99qbowYYBtr4ui4mZyAQ2JpvVBd/6U2YloATfqBhBTSMhTpgBHtU0Mf3Rg==}

  trough@2.2.0:
    resolution: {integrity: sha512-tmMpK00BjZiUyVyvrBK7knerNgmgvcV/KLVyuma/SC+TQN167GrMRciANTz09+k3zW8L8t60jWO1GpfkZdjTaw==}

  ts-api-utils@1.3.0:
    resolution: {integrity: sha512-UQMIo7pb8WRomKR1/+MFVLTroIvDVtMX3K6OUir8ynLyzB8Jeriont2bTAtmNPa1ekAgN7YPDyf6V+ygrdU+eQ==}
    engines: {node: '>=16'}
    peerDependencies:
      typescript: ^5.5.3

  tsconfck@3.1.0:
    resolution: {integrity: sha512-CMjc5zMnyAjcS9sPLytrbFmj89st2g+JYtY/c02ug4Q+CZaAtCgbyviI0n1YvjZE/pzoc6FbNsINS13DOL1B9w==}
    engines: {node: ^18 || >=20}
    hasBin: true
    peerDependencies:
      typescript: ^5.5.3
    peerDependenciesMeta:
      typescript:
        optional: true

  tslib@2.6.3:
    resolution: {integrity: sha512-xNvxJEOUiWPGhUuUdQgAJPKOOJfGnIyKySOc09XkKsgdUV/3E2zvwZYdejjmRgPCgcym1juLH3226yA7sEFJKQ==}

  tsx@4.15.7:
    resolution: {integrity: sha512-u3H0iSFDZM3za+VxkZ1kywdCeHCn+8/qHQS1MNoO2sONDgD95HlWtt8aB23OzeTmFP9IU4/8bZUdg58Uu5J4cg==}
    engines: {node: '>=18.0.0'}
    hasBin: true

  tunnel-agent@0.6.0:
    resolution: {integrity: sha512-McnNiV1l8RYeY8tBgEpuodCC1mLUdbSN+CYBL7kJsJNInOP8UjDDEwdk6Mw60vdLLrr5NHKZhMAOSrR2NZuQ+w==}

  turbo-darwin-64@2.0.6:
    resolution: {integrity: sha512-XpgBwWj3Ggmz/gQVqXdMKXHC1iFPMDiuwugLwSzE7Ih0O13JuNtYZKhQnopvbDQnFQCeRq2Vsm5OTWabg/oB/g==}
    cpu: [x64]
    os: [darwin]

  turbo-darwin-arm64@2.0.6:
    resolution: {integrity: sha512-RfeZYXIAkiA21E8lsvfptGTqz/256YD+eI1x37fedfvnHFWuIMFZGAOwJxtZc6QasQunDZ9TRRREbJNI68tkIw==}
    cpu: [arm64]
    os: [darwin]

  turbo-linux-64@2.0.6:
    resolution: {integrity: sha512-92UDa0xNQQbx0HdSp9ag3YSS3xPdavhc7q9q9mxIAcqyjjD6VElA4Y85m4F/DDGE5SolCrvBz2sQhVmkOd6Caw==}
    cpu: [x64]
    os: [linux]

  turbo-linux-arm64@2.0.6:
    resolution: {integrity: sha512-eQKu6utCVUkIH2kqOzD8OS6E0ba6COjWm6PRDTNCHQRljZW503ycaTUIdMOiJrVg1MkEjDyOReUg8s8D18aJ4Q==}
    cpu: [arm64]
    os: [linux]

  turbo-windows-64@2.0.6:
    resolution: {integrity: sha512-+9u4EPrpoeHYCQ46dRcou9kbkSoelhOelHNcbs2d86D6ruYD/oIAHK9qgYK8LeARRz0jxhZIA/dWYdYsxJJWkw==}
    cpu: [x64]
    os: [win32]

  turbo-windows-arm64@2.0.6:
    resolution: {integrity: sha512-rdrKL+p+EjtdDVg0wQ/7yTbzkIYrnb0Pw4IKcjsy3M0RqUM9UcEi67b94XOAyTa5a0GqJL1+tUj2ebsFGPgZbg==}
    cpu: [arm64]
    os: [win32]

  turbo@2.0.6:
    resolution: {integrity: sha512-/Ftmxd5Mq//a9yMonvmwENNUN65jOVTwhhBPQjEtNZutYT9YKyzydFGLyVM1nzhpLWahQSMamRc/RDBv5EapzA==}
    hasBin: true

  type-check@0.4.0:
    resolution: {integrity: sha512-XleUoc9uwGXqjWwXaUTZAmzMcFZ5858QA2vvx1Ur5xIcixXIP+8LnFDgRplU30us6teqdlskFfu+ae4K79Ooew==}
    engines: {node: '>= 0.8.0'}

  type-detect@4.0.8:
    resolution: {integrity: sha512-0fr/mIH1dlO+x7TlcMy+bIDqKPsw/70tVyeHW787goQjhmqaZe10uwLujubK9q9Lg6Fiho1KUKDYz0Z7k7g5/g==}
    engines: {node: '>=4'}

  type-fest@0.13.1:
    resolution: {integrity: sha512-34R7HTnG0XIJcBSn5XhDd7nNFPRcXYRZrBB2O2jdKqYODldSzBAqzsWoZYYvduky73toYS/ESqxPvkDf/F0XMg==}
    engines: {node: '>=10'}

  type-fest@2.19.0:
    resolution: {integrity: sha512-RAH822pAdBgcNMAfWnCBU3CFZcfZ/i1eZjwFU/dsLKumyuuP3niueg2UAukXYF0E2AAoc82ZSSf9J0WQBinzHA==}
    engines: {node: '>=12.20'}

  typed-array-buffer@1.0.2:
    resolution: {integrity: sha512-gEymJYKZtKXzzBzM4jqa9w6Q1Jjm7x2d+sh19AdsD4wqnMPDYyvwpsIc2Q/835kHuo3BEQ7CjelGhfTsoBb2MQ==}
    engines: {node: '>= 0.4'}

  typed-array-byte-length@1.0.1:
    resolution: {integrity: sha512-3iMJ9q0ao7WE9tWcaYKIptkNBuOIcZCCT0d4MRvuuH88fEoEH62IuQe0OtraD3ebQEoTRk8XCBoknUNc1Y67pw==}
    engines: {node: '>= 0.4'}

  typed-array-byte-offset@1.0.2:
    resolution: {integrity: sha512-Ous0vodHa56FviZucS2E63zkgtgrACj7omjwd/8lTEMEPFFyjfixMZ1ZXenpgCFBBt4EC1J2XsyVS2gkG0eTFA==}
    engines: {node: '>= 0.4'}

  typed-array-length@1.0.6:
    resolution: {integrity: sha512-/OxDN6OtAk5KBpGb28T+HZc2M+ADtvRxXrKKbUwtsLgdoxgX13hyy7ek6bFRl5+aBs2yZzB0c4CnQfAtVypW/g==}
    engines: {node: '>= 0.4'}

  typed-function@4.2.1:
    resolution: {integrity: sha512-EGjWssW7Tsk4DGfE+5yluuljS1OGYWiI1J6e8puZz9nTMM51Oug8CD5Zo4gWMsOhq5BI+1bF+rWTm4Vbj3ivRA==}
    engines: {node: '>= 18'}

  typesafe-path@0.2.2:
    resolution: {integrity: sha512-OJabfkAg1WLZSqJAJ0Z6Sdt3utnbzr/jh+NAHoyWHJe8CMSy79Gm085094M9nvTPy22KzTVn5Zq5mbapCI/hPA==}

  typescript-auto-import-cache@0.3.3:
    resolution: {integrity: sha512-ojEC7+Ci1ij9eE6hp8Jl9VUNnsEKzztktP5gtYNRMrTmfXVwA1PITYYAkpxCvvupdSYa/Re51B6KMcv1CTZEUA==}

  typescript-eslint@7.11.0:
    resolution: {integrity: sha512-ZKe3yHF/IS/kCUE4CGE3UgtK+Q7yRk1e9kwEI0rqm9XxMTd9P1eHe0LVVtrZ3oFuIQ2unJ9Xn0vTsLApzJ3aPw==}
    engines: {node: ^18.18.0 || >=20.0.0}
    peerDependencies:
      eslint: ^9.6.0
      typescript: '*'
    peerDependenciesMeta:
      typescript:
        optional: true

  typescript@5.5.3:
    resolution: {integrity: sha512-/hreyEujaB0w76zKo6717l3L0o/qEUtRgdvUBvlkhoWeOVMjMuHNHk0BRBzikzuGDqNmPQbg5ifMEqsHLiIUcQ==}
    engines: {node: '>=14.17'}
    hasBin: true

  ufo@1.5.3:
    resolution: {integrity: sha512-Y7HYmWaFwPUmkoQCUIAYpKqkOf+SbVj/2fJJZ4RJMCfZp0rTGwRbzQD+HghfnhKOjL9E01okqz+ncJskGYfBNw==}

  uhyphen@0.2.0:
    resolution: {integrity: sha512-qz3o9CHXmJJPGBdqzab7qAYuW8kQGKNEuoHFYrBwV6hWIMcpAmxDLXojcHfFr9US1Pe6zUswEIJIbLI610fuqA==}

  ultrahtml@1.5.3:
    resolution: {integrity: sha512-GykOvZwgDWZlTQMtp5jrD4BVL+gNn2NVlVafjcFUJ7taY20tqYdwdoWBFy6GBJsNTZe1GkGPkSl5knQAjtgceg==}

  unbox-primitive@1.0.2:
    resolution: {integrity: sha512-61pPlCD9h51VoreyJ0BReideM3MDKMKnh6+V9L08331ipq6Q8OFXZYiqP6n/tbHx4s5I9uRhcye6BrbkizkBDw==}

  undici-types@5.26.5:
    resolution: {integrity: sha512-JlCMO+ehdEIKqlFxk6IfVoAUVmgz7cU7zD/h9XZ0qzeosSHmUJVOzSQvvYSYWXkFXC+IfLKSIffhv0sVZup6pA==}

  unherit@3.0.1:
    resolution: {integrity: sha512-akOOQ/Yln8a2sgcLj4U0Jmx0R5jpIg2IUyRrWOzmEbjBtGzBdHtSeFKgoEcoH4KYIG/Pb8GQ/BwtYm0GCq1Sqg==}

  unified@10.1.2:
    resolution: {integrity: sha512-pUSWAi/RAnVy1Pif2kAoeWNBa3JVrx0MId2LASj8G+7AiHWoKZNTomq6LG326T68U7/e263X6fTdcXIy7XnF7Q==}

  unified@11.0.5:
    resolution: {integrity: sha512-xKvGhPWw3k84Qjh8bI3ZeJjqnyadK+GEFtazSfZv/rKeTkTjOJho6mFqh2SM96iIcZokxiOpg78GazTSg8+KHA==}

  unist-util-find-after@5.0.0:
    resolution: {integrity: sha512-amQa0Ep2m6hE2g72AugUItjbuM8X8cGQnFoHk0pGfrFeT9GZhzN5SW8nRsiGKK7Aif4CrACPENkA6P/Lw6fHGQ==}

  unist-util-is@5.2.1:
    resolution: {integrity: sha512-u9njyyfEh43npf1M+yGKDGVPbY/JWEemg5nH05ncKPfi+kBbKBJoTdsogMu33uhytuLlv9y0O7GH7fEdwLdLQw==}

  unist-util-is@6.0.0:
    resolution: {integrity: sha512-2qCTHimwdxLfz+YzdGfkqNlH0tLi9xjTnHddPmJwtIG9MGsdbutfTc4P+haPD7l7Cjxf/WZj+we5qfVPvvxfYw==}

  unist-util-modify-children@3.1.1:
    resolution: {integrity: sha512-yXi4Lm+TG5VG+qvokP6tpnk+r1EPwyYL04JWDxLvgvPV40jANh7nm3udk65OOWquvbMDe+PL9+LmkxDpTv/7BA==}

  unist-util-position-from-estree@2.0.0:
    resolution: {integrity: sha512-KaFVRjoqLyF6YXCbVLNad/eS4+OfPQQn2yOd7zF/h5T/CSL2v8NpN6a5TPvtbXthAGw5nG+PuTtq+DdIZr+cRQ==}

  unist-util-position@5.0.0:
    resolution: {integrity: sha512-fucsC7HjXvkB5R3kTCO7kUjRdrS0BJt3M/FPxmHMBOm8JQi2BsHAHFsy27E0EolP8rp0NzXsJ+jNPyDWvOJZPA==}

  unist-util-remove-position@5.0.0:
    resolution: {integrity: sha512-Hp5Kh3wLxv0PHj9m2yZhhLt58KzPtEYKQQ4yxfYFEO7EvHwzyDYnduhHnY1mDxoqr7VUwVuHXk9RXKIiYS1N8Q==}

  unist-util-select@4.0.3:
    resolution: {integrity: sha512-1074+K9VyR3NyUz3lgNtHKm7ln+jSZXtLJM4E22uVuoFn88a/Go2pX8dusrt/W+KWH1ncn8jcd8uCQuvXb/fXA==}

  unist-util-stringify-position@3.0.3:
    resolution: {integrity: sha512-k5GzIBZ/QatR8N5X2y+drfpWG8IDBzdnVj6OInRNWm1oXrzydiaAT2OQiA8DPRRZyAKb9b6I2a6PxYklZD0gKg==}

  unist-util-stringify-position@4.0.0:
    resolution: {integrity: sha512-0ASV06AAoKCDkS2+xw5RXJywruurpbC4JZSm7nr7MOt1ojAzvyyaO+UxZf18j8FCF6kmzCZKcAgN/yu2gm2XgQ==}

  unist-util-visit-children@2.0.2:
    resolution: {integrity: sha512-+LWpMFqyUwLGpsQxpumsQ9o9DG2VGLFrpz+rpVXYIEdPy57GSy5HioC0g3bg/8WP9oCLlapQtklOzQ8uLS496Q==}

  unist-util-visit-parents@5.1.3:
    resolution: {integrity: sha512-x6+y8g7wWMyQhL1iZfhIPhDAs7Xwbn9nRosDXl7qoPTSCy0yNxnKc+hWokFifWQIDGi154rdUqKvbCa4+1kLhg==}

  unist-util-visit-parents@6.0.1:
    resolution: {integrity: sha512-L/PqWzfTP9lzzEa6CKs0k2nARxTdZduw3zyh8d2NVBnsyvHjSX4TWse388YrrQKbvI8w20fGjGlhgT96WwKykw==}

  unist-util-visit@4.1.2:
    resolution: {integrity: sha512-MSd8OUGISqHdVvfY9TPhyK2VdUrPgxkUtWSuMHF6XAAFuL4LokseigBnZtPnJMu+FbynTkFNnFlyjxpVKujMRg==}

  unist-util-visit@5.0.0:
    resolution: {integrity: sha512-MR04uvD+07cwl/yhVuVWAtw+3GOR/knlL55Nd/wAdblk27GCVt3lqpTivy/tkJcZoNPzTwS1Y+KMojlLDhoTzg==}

  universalify@0.1.2:
    resolution: {integrity: sha512-rBJeI5CXAlmy1pV+617WB9J63U6XcazHHF2f2dbJix4XzpUF0RS3Zbj0FGIOCAva5P/d/GBOYaACQ1w+0azUkg==}
    engines: {node: '>= 4.0.0'}

  universalify@0.2.0:
    resolution: {integrity: sha512-CJ1QgKmNg3CwvAv/kOFmtnEN05f0D/cn9QntgNOQlQF9dgvVTHj3t+8JPdjqawCHk7V/KA+fbUqzZ9XWhcqPUg==}
    engines: {node: '>= 4.0.0'}

  unload@2.2.0:
    resolution: {integrity: sha512-B60uB5TNBLtN6/LsgAf3udH9saB5p7gqJwcFfbOEZ8BcBHnGwCf6G/TGiEqkRAxX7zAFIUtzdrXQSdL3Q/wqNA==}

  update-browserslist-db@1.1.0:
    resolution: {integrity: sha512-EdRAaAyk2cUE1wOf2DkEhzxqOQvFOoRJFNS6NeyJ01Gp2beMRpBAINjM2iDXE3KCuKhwnvHIQCJm6ThL2Z+HzQ==}
    hasBin: true
    peerDependencies:
      browserslist: '>= 4.21.0'

  uri-js@4.4.1:
    resolution: {integrity: sha512-7rKUyy33Q1yc98pQ1DAmLtwX109F7TIfWlW1Ydo8Wl1ii1SeHieeh0HHfPeL2fMXK6z0s8ecKs9frCuLJvndBg==}

  url-parse@1.5.10:
    resolution: {integrity: sha512-WypcfiRhfeUP9vvF0j6rw0J3hrWrw6iZv3+22h6iRMJ/8z1Tj6XfLP4DsUix5MhMPnXpiHDoKyoZ/bdCkwBCiQ==}

  use-sync-external-store@1.2.0:
    resolution: {integrity: sha512-eEgnFxGQ1Ife9bzYs6VLi8/4X6CObHMw9Qr9tPY43iKwsPw8xE8+EFsf/2cFZ5S3esXgpWgtSCtLNS41F+sKPA==}
    peerDependencies:
      react: ^18.2.0

  use-sync-external-store@1.2.2:
    resolution: {integrity: sha512-PElTlVMwpblvbNqQ82d2n6RjStvdSoNe9FG28kNfz3WiXilJm4DdNkEzRhCZuIDwY8U08WVihhGR5iRqAwfDiw==}
    peerDependencies:
      react: ^18.2.0

  util-deprecate@1.0.2:
    resolution: {integrity: sha512-EPD5q1uXyFxJpCrLnCc1nHnq3gOa6DZBocAIiI2TaSCA7VCJ1UJDMagCzIkXNsUYfD1daK//LTEQ8xiIbrHtcw==}

  uuid@9.0.1:
    resolution: {integrity: sha512-b+1eJOlsR9K8HJpow9Ok3fiWOWSIcIzXodvv0rQjVoOVNpWMpxf1wZNpt4y9h10odCNrqnYp1OBzRktckBe3sA==}
    hasBin: true

  validator@13.12.0:
    resolution: {integrity: sha512-c1Q0mCiPlgdTVVVIJIrBuxNicYE+t/7oKeI9MWLj3fh/uq2Pxh/3eeWbVZ4OcGW1TUf53At0njHw5SMdA3tmMg==}
    engines: {node: '>= 0.10'}

  vfile-location@5.0.2:
    resolution: {integrity: sha512-NXPYyxyBSH7zB5U6+3uDdd6Nybz6o6/od9rk8bp9H8GR3L+cm/fC0uUTbqBmUTnMCUDslAGBOIKNfvvb+gGlDg==}

  vfile-message@3.1.4:
    resolution: {integrity: sha512-fa0Z6P8HUrQN4BZaX05SIVXic+7kE3b05PWAtPuYP9QLHsLKYR7/AlLW3NtOrpXRLeawpDLMsVkmk5DG0NXgWw==}

  vfile-message@4.0.2:
    resolution: {integrity: sha512-jRDZ1IMLttGj41KcZvlrYAaI3CfqpLpfpf+Mfig13viT6NKvRzWZ+lXz0Y5D60w6uJIBAOGq9mSHf0gktF0duw==}

  vfile@5.3.7:
    resolution: {integrity: sha512-r7qlzkgErKjobAmyNIkkSpizsFPYiUPuJb5pNW1RB4JcYVZhs4lIbVqk8XPk033CV/1z8ss5pkax8SuhGpcG8g==}

  vfile@6.0.1:
    resolution: {integrity: sha512-1bYqc7pt6NIADBJ98UiG0Bn/CHIVOoZ/IyEkqIruLg0mE1BKzkOXY2D6CSqQIcKqgadppE5lrxgWXJmXd7zZJw==}

  vite-node@1.6.0:
    resolution: {integrity: sha512-de6HJgzC+TFzOu0NTC4RAIsyf/DY/ibWDYQUcuEA84EMHhcefTUGkjFHKKEJhQN4A+6I0u++kr3l36ZF2d7XRw==}
    engines: {node: ^18.0.0 || >=20.0.0}
    hasBin: true

  vite-plugin-dts@3.9.1:
    resolution: {integrity: sha512-rVp2KM9Ue22NGWB8dNtWEr+KekN3rIgz1tWD050QnRGlriUCmaDwa7qA5zDEjbXg5lAXhYMSBJtx3q3hQIJZSg==}
    engines: {node: ^14.18.0 || >=16.0.0}
    peerDependencies:
      typescript: ^5.5.3
      vite: 5.3.3
    peerDependenciesMeta:
      vite:
        optional: true

  vite-tsconfig-paths@4.3.2:
    resolution: {integrity: sha512-0Vd/a6po6Q+86rPlntHye7F31zA2URZMbH8M3saAZ/xR9QoGN/L21bxEGfXdWmFdNkqPpRdxFT7nmNe12e9/uA==}
    peerDependencies:
      vite: 5.3.3
    peerDependenciesMeta:
      vite:
        optional: true

  vite@5.3.3:
    resolution: {integrity: sha512-NPQdeCU0Dv2z5fu+ULotpuq5yfCS1BzKUIPhNbP3YBfAMGJXbt2nS+sbTFu+qchaqWTD+H3JK++nRwr6XIcp6A==}
    engines: {node: ^18.0.0 || >=20.0.0}
    hasBin: true
    peerDependencies:
      '@types/node': ^18.0.0 || >=20.0.0
      less: '*'
      lightningcss: ^1.21.0
      sass: '*'
      stylus: '*'
      sugarss: '*'
      terser: ^5.4.0
    peerDependenciesMeta:
      '@types/node':
        optional: true
      less:
        optional: true
      lightningcss:
        optional: true
      sass:
        optional: true
      stylus:
        optional: true
      sugarss:
        optional: true
      terser:
        optional: true

  vitefu@0.2.5:
    resolution: {integrity: sha512-SgHtMLoqaeeGnd2evZ849ZbACbnwQCIwRH57t18FxcXoZop0uQu0uzlIhJBlF/eWVzuce0sHeqPcDo+evVcg8Q==}
    peerDependencies:
      vite: 5.3.3
    peerDependenciesMeta:
      vite:
        optional: true

  vitest@1.6.0:
    resolution: {integrity: sha512-H5r/dN06swuFnzNFhq/dnz37bPXnq8xB2xB5JOVk8K09rUtoeNN+LHWkoQ0A/i3hvbUKKcCei9KpbxqHMLhLLA==}
    engines: {node: ^18.0.0 || >=20.0.0}
    hasBin: true
    peerDependencies:
      '@edge-runtime/vm': '*'
      '@types/node': ^18.0.0 || >=20.0.0
      '@vitest/browser': 1.6.0
      '@vitest/ui': 1.6.0
      happy-dom: '*'
      jsdom: '*'
    peerDependenciesMeta:
      '@edge-runtime/vm':
        optional: true
      '@types/node':
        optional: true
      '@vitest/browser':
        optional: true
      '@vitest/ui':
        optional: true
      happy-dom:
        optional: true
      jsdom:
        optional: true

  volar-service-css@0.0.45:
    resolution: {integrity: sha512-f+AlUI1+kESbcZSVaNJVAnK0c/9Da5StoxzPqA5/8VqUHJWNdubWNnwG5xpFVTfgh6pgTcey3UBhBfHytFaIOg==}
    peerDependencies:
      '@volar/language-service': ~2.2.3
    peerDependenciesMeta:
      '@volar/language-service':
        optional: true

  volar-service-emmet@0.0.45:
    resolution: {integrity: sha512-9nLXSDkR1vA/3fQkFEsSXAu3XovQxOpTkVG2jilQgfek/K1ZLkaA/WMhN/TtmPmQg4NxE9Ni6mA5udBQ5gVXIA==}
    peerDependencies:
      '@volar/language-service': ~2.2.3
    peerDependenciesMeta:
      '@volar/language-service':
        optional: true

  volar-service-html@0.0.45:
    resolution: {integrity: sha512-tLTJqfy1v5C4nmeAsfekFIKPl4r4qDMyL0L9MWywr/EApZzPCsbeUGxCqdzxSMC2q7PMCfX2i167txDo+J0LVA==}
    peerDependencies:
      '@volar/language-service': ~2.2.3
    peerDependenciesMeta:
      '@volar/language-service':
        optional: true

  volar-service-prettier@0.0.45:
    resolution: {integrity: sha512-+mBS2EsDgp/kunKEBnHvhBwIQm5v2ahw4NKpKdg4sTpXy3UxqHt+Fq/wRYQ7Z8LlNVNRVfp75ThjM+w2zaZBAw==}
    peerDependencies:
      '@volar/language-service': ~2.2.3
      prettier: 3.3.2
    peerDependenciesMeta:
      '@volar/language-service':
        optional: true
      prettier:
        optional: true

  volar-service-typescript-twoslash-queries@0.0.45:
    resolution: {integrity: sha512-KrPUUvKggZgV9mrDpstCzmf20irgv0ooMv+FGDzIIQUkya+d2+nSS8Mx2h9FvsYgLccUVw5jU3Rhwhd3pv/7qg==}
    peerDependencies:
      '@volar/language-service': ~2.2.3
    peerDependenciesMeta:
      '@volar/language-service':
        optional: true

  volar-service-typescript@0.0.45:
    resolution: {integrity: sha512-i/mMIIAMastJ2kgPo3qvX0Rrl7NyxhIYZ0ug/B4ambZcLPI1vzBgS2fmvyWX3jhBYHh8NmbAotFj+0Y9JtN47A==}
    peerDependencies:
      '@volar/language-service': ~2.2.3
    peerDependenciesMeta:
      '@volar/language-service':
        optional: true

  vscode-css-languageservice@6.3.0:
    resolution: {integrity: sha512-nU92imtkgzpCL0xikrIb8WvedV553F2BENzgz23wFuok/HLN5BeQmroMy26pUwFxV2eV8oNRmYCUv8iO7kSMhw==}

  vscode-html-languageservice@5.3.0:
    resolution: {integrity: sha512-C4Z3KsP5Ih+fjHpiBc5jxmvCl+4iEwvXegIrzu2F5pktbWvQaBT3YkVPk8N+QlSSMk8oCG6PKtZ/Sq2YHb5e8g==}

  vscode-jsonrpc@8.2.0:
    resolution: {integrity: sha512-C+r0eKJUIfiDIfwJhria30+TYWPtuHJXHtI7J0YlOmKAo7ogxP20T0zxB7HZQIFhIyvoBPwWskjxrvAtfjyZfA==}
    engines: {node: '>=14.0.0'}

  vscode-languageserver-protocol@3.17.5:
    resolution: {integrity: sha512-mb1bvRJN8SVznADSGWM9u/b07H7Ecg0I3OgXDuLdn307rl/J3A9YD6/eYOssqhecL27hK1IPZAsaqh00i/Jljg==}

  vscode-languageserver-textdocument@1.0.11:
    resolution: {integrity: sha512-X+8T3GoiwTVlJbicx/sIAF+yuJAqz8VvwJyoMVhwEMoEKE/fkDmrqUgDMyBECcM2A2frVZIUj5HI/ErRXCfOeA==}

  vscode-languageserver-types@3.17.5:
    resolution: {integrity: sha512-Ld1VelNuX9pdF39h2Hgaeb5hEZM2Z3jUrrMgWQAu82jMtZp7p3vJT3BzToKtZI7NgQssZje5o0zryOrhQvzQAg==}

  vscode-languageserver@9.0.1:
    resolution: {integrity: sha512-woByF3PDpkHFUreUa7Hos7+pUWdeWMXRd26+ZX2A8cFx6v/JPTtd4/uN0/jB6XQHYaOlHbio03NTHCqrgG5n7g==}
    hasBin: true

  vscode-nls@5.2.0:
    resolution: {integrity: sha512-RAaHx7B14ZU04EU31pT+rKz2/zSl7xMsfIZuo8pd+KZO6PXtQmpevpq3vxvWNcrGbdmhM/rr5Uw5Mz+NBfhVng==}

  vscode-uri@2.1.2:
    resolution: {integrity: sha512-8TEXQxlldWAuIODdukIb+TR5s+9Ds40eSJrw+1iDDA9IFORPjMELarNQE3myz5XIkWWpdprmJjm1/SxMlWOC8A==}

  vscode-uri@3.0.8:
    resolution: {integrity: sha512-AyFQ0EVmsOZOlAnxoFOGOq1SQDWAB7C6aqMGS23svWAllfOaxbuFvcT8D1i8z3Gyn8fraVeZNNmN6e9bxxXkKw==}

  vue-template-compiler@2.7.16:
    resolution: {integrity: sha512-AYbUWAJHLGGQM7+cNTELw+KsOG9nl2CnSv467WobS5Cv9uk3wFcnr1Etsz2sEIHEZvw1U+o9mRlEO6QbZvUPGQ==}

  vue-tsc@1.8.27:
    resolution: {integrity: sha512-WesKCAZCRAbmmhuGl3+VrdWItEvfoFIPXOvUJkjULi+x+6G/Dy69yO3TBRJDr9eUlmsNAwVmxsNZxvHKzbkKdg==}
    hasBin: true
    peerDependencies:
      typescript: ^5.5.3

  w3c-xmlserializer@5.0.0:
    resolution: {integrity: sha512-o8qghlI8NZHU1lLPrpi2+Uq7abh4GGPpYANlalzWxyWteJOCsr/P+oPBA49TOLu5FTZO4d3F9MnWJfiMo4BkmA==}
    engines: {node: '>=18'}

  web-namespaces@2.0.1:
    resolution: {integrity: sha512-bKr1DkiNa2krS7qxNtdrtHAmzuYGFQLiQ13TsorsdT6ULTkPLKuu5+GsFpDlg6JFjUTwX2DyhMPG2be8uPrqsQ==}

  web-vitals@3.5.2:
    resolution: {integrity: sha512-c0rhqNcHXRkY/ogGDJQxZ9Im9D19hDihbzSQJrsioex+KnFgmMzBiy57Z1EjkhX/+OjyBpclDCzz2ITtjokFmg==}

  webidl-conversions@3.0.1:
    resolution: {integrity: sha512-2JAn3z8AR6rjK8Sm8orRC0h/bcl/DqL7tRPdGZ4I1CjdF+EaMLmYxBHyXuKL849eucPFhvBoxMsflfOb8kxaeQ==}

  webidl-conversions@7.0.0:
    resolution: {integrity: sha512-VwddBukDzu71offAQR975unBIGqfKZpM+8ZX6ySk8nYhVoo5CYaZyzt3YBvYtRtO+aoGlqxPg/B87NGVZ/fu6g==}
    engines: {node: '>=12'}

  whatwg-encoding@3.1.1:
    resolution: {integrity: sha512-6qN4hJdMwfYBtE3YBTTHhoeuUrDBPZmbQaxWAqSALV/MeEnR5z1xd8UKud2RAkFoPkmB+hli1TZSnyi84xz1vQ==}
    engines: {node: '>=18'}

  whatwg-mimetype@4.0.0:
    resolution: {integrity: sha512-QaKxh0eNIi2mE9p2vEdzfagOKHCcj1pJ56EEHGQOVxp8r9/iszLUUV7v89x9O1p/T+NlTM5W7jW6+cz4Fq1YVg==}
    engines: {node: '>=18'}

  whatwg-url@14.0.0:
    resolution: {integrity: sha512-1lfMEm2IEr7RIV+f4lUNPOqfFL+pO+Xw3fJSqmjX9AbXcXcYOkCe1P6+9VBZB6n94af16NfZf+sSk0JCBZC9aw==}
    engines: {node: '>=18'}

  whatwg-url@5.0.0:
    resolution: {integrity: sha512-saE57nupxk6v3HY35+jzBwYa0rKSy0XR8JSxZPwgLr7ys0IBzhGviA1/TUGJLmSVqs8pb9AnvICXEuOHLprYTw==}

  which-boxed-primitive@1.0.2:
    resolution: {integrity: sha512-bwZdv0AKLpplFY2KZRX6TvyuN7ojjr7lwkg6ml0roIy9YeuSr7JS372qlNW18UQYzgYK9ziGcerWqZOmEn9VNg==}

  which-builtin-type@1.1.3:
    resolution: {integrity: sha512-YmjsSMDBYsM1CaFiayOVT06+KJeXf0o5M/CAd4o1lTadFAtacTUM49zoYxr/oroopFDfhvN6iEcBxUyc3gvKmw==}
    engines: {node: '>= 0.4'}

  which-collection@1.0.2:
    resolution: {integrity: sha512-K4jVyjnBdgvc86Y6BkaLZEN933SwYOuBFkdmBu9ZfkcAbdVbpITnDmjvZ/aQjRXQrv5EPkTnD1s39GiiqbngCw==}
    engines: {node: '>= 0.4'}

  which-pm-runs@1.1.0:
    resolution: {integrity: sha512-n1brCuqClxfFfq/Rb0ICg9giSZqCS+pLtccdag6C2HyufBrh3fBOiy9nb6ggRMvWOVH5GrdJskj5iGTZNxd7SA==}
    engines: {node: '>=4'}

  which-pm@2.0.0:
    resolution: {integrity: sha512-Lhs9Pmyph0p5n5Z3mVnN0yWcbQYUAD7rbQUiMsQxOJ3T57k7RFe35SUwWMf7dsbDZks1uOmw4AecB/JMDj3v/w==}
    engines: {node: '>=8.15'}

  which-pm@2.2.0:
    resolution: {integrity: sha512-MOiaDbA5ZZgUjkeMWM5EkJp4loW5ZRoa5bc3/aeMox/PJelMhE6t7S/mLuiY43DBupyxH+S0U1bTui9kWUlmsw==}
    engines: {node: '>=8.15'}

  which-typed-array@1.1.15:
    resolution: {integrity: sha512-oV0jmFtUky6CXfkqehVvBP/LSWJ2sy4vWMioiENyJLePrBO/yKyV9OyJySfAKosh+RYkIl5zJCNZ8/4JncrpdA==}
    engines: {node: '>= 0.4'}

  which@1.3.1:
    resolution: {integrity: sha512-HxJdYWq1MTIQbJ3nw0cqssHoTNU267KlrDuGZ1WYlxDStUtKUhOaJmh112/TZmHxxUfuJqPXSOm7tDyas0OSIQ==}
    hasBin: true

  which@2.0.2:
    resolution: {integrity: sha512-BLI3Tl1TW3Pvl70l3yq3Y64i+awpwXqsGBYWkkqMtnbXgrMD+yj7rhW0kuEDxzJaYXGjEW5ogapKNMEKNMjibA==}
    engines: {node: '>= 8'}
    hasBin: true

  why-is-node-running@2.2.2:
    resolution: {integrity: sha512-6tSwToZxTOcotxHeA+qGCq1mVzKR3CwcJGmVcY+QE8SHy6TnpFnh8PAvPNHYr7EcuVeG0QSMxtYCuO1ta/G/oA==}
    engines: {node: '>=8'}
    hasBin: true

  wide-align@1.1.5:
    resolution: {integrity: sha512-eDMORYaPNZ4sQIuuYPDHdQvf4gyCF9rEEV/yPxGfwPkRodwEgiMUUXTx/dex+Me0wxx53S+NgUHaP7y3MGlDmg==}

  widest-line@4.0.1:
    resolution: {integrity: sha512-o0cyEG0e8GPzT4iGHphIOh0cJOV8fivsXxddQasHPHfoZf1ZexrfeA21w2NaEN1RHE+fXlfISmOE8R9N3u3Qig==}
    engines: {node: '>=12'}

  word-wrap@1.2.5:
    resolution: {integrity: sha512-BN22B5eaMMI9UMtjrGd5g5eCYPpCPDUy0FJXbYsaT5zYxjFOckS53SQDE3pWkVoWpHXVb3BrYcEN4Twa55B5cA==}
    engines: {node: '>=0.10.0'}

  wrap-ansi@7.0.0:
    resolution: {integrity: sha512-YVGIj2kamLSTxw6NsZjoBxfSwsn0ycdesmc4p+Q21c5zPuZ1pl+NfxVdxPtdHvmNVOQ6XSYG4AUtyt/Fi7D16Q==}
    engines: {node: '>=10'}

  wrap-ansi@8.1.0:
    resolution: {integrity: sha512-si7QWI6zUMq56bESFvagtmzMdGOtoxfR+Sez11Mobfc7tm+VkUckk9bW2UeffTGVUbOksxmSw0AA2gs8g71NCQ==}
    engines: {node: '>=12'}

  wrappy@1.0.2:
    resolution: {integrity: sha512-l4Sp/DRseor9wL6EvV2+TuQn63dMkPjZ/sp9XkghTEbV9KlPS1xUsZ3u7/IQO4wxtcFB4bgpQPRcR3QCvezPcQ==}

  write-file-atomic@5.0.1:
    resolution: {integrity: sha512-+QU2zd6OTD8XWIJCbffaiQeH9U73qIqafo1x6V1snCWYGJf6cVE0cDR4D8xRzcEnfI21IFrUPzPGtcPf8AC+Rw==}
    engines: {node: ^14.17.0 || ^16.13.0 || >=18.0.0}

  ws@8.17.0:
    resolution: {integrity: sha512-uJq6108EgZMAl20KagGkzCKfMEjxmKvZHG7Tlq0Z6nOky7YF7aq4mOx6xK8TJ/i1LeK4Qus7INktacctDgY8Ow==}
    engines: {node: '>=10.0.0'}
    peerDependencies:
      bufferutil: ^4.0.1
      utf-8-validate: '>=5.0.2'
    peerDependenciesMeta:
      bufferutil:
        optional: true
      utf-8-validate:
        optional: true

  ws@8.18.0:
    resolution: {integrity: sha512-8VbfWfHLbbwu3+N6OKsOMpBdT4kXPDDB9cJk2bJ6mh9ucxdlnNvH1e+roYkKmN9Nxw2yjz7VzeO9oOz2zJ04Pw==}
    engines: {node: '>=10.0.0'}
    peerDependencies:
      bufferutil: ^4.0.1
      utf-8-validate: '>=5.0.2'
    peerDependenciesMeta:
      bufferutil:
        optional: true
      utf-8-validate:
        optional: true

  xml-name-validator@5.0.0:
    resolution: {integrity: sha512-EvGK8EJ3DhaHfbRlETOWAS5pO9MZITeauHKJyb8wyajUfQUenkIg2MvLDTZ4T/TgIcm3HU0TFBgWWboAZ30UHg==}
    engines: {node: '>=18'}

  xmlchars@2.2.0:
    resolution: {integrity: sha512-JZnDKK8B0RCDw84FNdDAIpZK+JuJw+s7Lz8nksI7SIuU3UXJJslUthsi+uWBUYOwPFwW7W7PRLRfUKpxjtjFCw==}

  xtend@4.0.2:
    resolution: {integrity: sha512-LKYU1iAXJXUgAXn9URjiu+MWhyUXHsvfp7mcuYm9dSUKK0/CjtrUwFAxD82/mCWbtLsGjFIad0wIsod4zrTAEQ==}
    engines: {node: '>=0.4'}

  y18n@5.0.8:
    resolution: {integrity: sha512-0pfFzegeDWJHJIAmTLRP2DwHjdF5s7jo9tuztdQxAhINCdvS+3nGINqPd00AphqJR/0LhANUS6/+7SCb98YOfA==}
    engines: {node: '>=10'}

  yallist@3.1.1:
    resolution: {integrity: sha512-a4UGQaWPH59mOXUYnAG2ewncQS4i4F43Tv3JoAM+s2VDAmS9NsK8GpDMLrCHPksFT7h3K6TOoUNn2pb7RoXx4g==}

  yallist@4.0.0:
    resolution: {integrity: sha512-3wdGidZyq5PB084XLES5TpOSRA3wjXAlIWMhum2kRcv/41Sn2emQ0dycQW4uZXLejwKvg6EsvbdlVL+FYEct7A==}

  yargs-parser@21.1.1:
    resolution: {integrity: sha512-tVpsJW7DdjecAiFpbIB1e3qxIQsE6NoPc5/eTdrbbIC4h0LVsWhnoa3g+m2HclBIujHzsxZ4VJVA+GUuc2/LBw==}
    engines: {node: '>=12'}

  yargs@17.7.2:
    resolution: {integrity: sha512-7dSzzRQ++CKnNI/krKnYRV7JKKPUXMEh61soaHKg9mrWEhzFWhFnxPxGl+69cD1Ou63C13NUPCnmIcrvqCuM6w==}
    engines: {node: '>=12'}

  yauzl@2.10.0:
    resolution: {integrity: sha512-p4a9I6X6nu6IhoGmBqAcbJy1mlC4j27vEPZX9F4L4/vZT3Lyq1VkFHw/V/PUcB9Buo+DG3iHkT0x3Qya58zc3g==}

  yocto-queue@0.1.0:
    resolution: {integrity: sha512-rVksvsnNCdJ/ohGc6xgPwyN8eheCxsiLM8mxuE/t/mOVqJewPuO1miLpTHQiRgTKCLexL4MeAFVagts7HmNZ2Q==}
    engines: {node: '>=10'}

  yocto-queue@1.0.0:
    resolution: {integrity: sha512-9bnSc/HEW2uRy67wc+T8UwauLuPJVn28jb+GtJY16iiKWyvmYJRXVT4UamsAEGQfPohgr2q4Tq0sQbQlxTfi1g==}
    engines: {node: '>=12.20'}

  z-schema@5.0.5:
    resolution: {integrity: sha512-D7eujBWkLa3p2sIpJA0d1pr7es+a7m0vFAnZLlCEKq/Ij2k0MLi9Br2UPxoxdYystm5K1yeBGzub0FlYUEWj2Q==}
    engines: {node: '>=8.0.0'}
    hasBin: true

  zod-to-json-schema@3.23.1:
    resolution: {integrity: sha512-oT9INvydob1XV0v1d2IadrR74rLtDInLvDFfAa1CG0Pmg/vxATk7I2gSelfj271mbzeM4Da0uuDQE/Nkj3DWNw==}
    peerDependencies:
      zod: 3.23.8

  zod@3.23.8:
    resolution: {integrity: sha512-XBx9AXhXktjUqnepgTiE5flcKIYWi/rme0Eaj+5Y0lftuGBq+jyRu/md4WnuxqgP1ubdpNCsYEYPxrzVHD8d6g==}

  zone.js@0.14.7:
    resolution: {integrity: sha512-0w6DGkX2BPuiK/NLf+4A8FLE43QwBfuqz2dVgi/40Rj1WmqUskCqj329O/pwrqFJLG5X8wkeG2RhIAro441xtg==}

  zustand@4.5.4:
    resolution: {integrity: sha512-/BPMyLKJPtFEvVL0E9E9BTUM63MNyhPGlvxk1XjrfWTUlV+BR8jufjsovHzrtR6YNcBEcL7cMHovL1n9xHawEg==}
    engines: {node: '>=12.7.0'}
    peerDependencies:
      '@types/react': '>=16.8'
      immer: '>=9.0.6'
      react: ^18.2.0
    peerDependenciesMeta:
      '@types/react':
        optional: true
      immer:
        optional: true
      react:
        optional: true

  zwitch@2.0.4:
    resolution: {integrity: sha512-bXE4cR/kVZhKZX/RjPEflHaKVhUVl85noU3v6b8apfQEc1x4A+zBxjZ4lN8LqGd6WZ3dl98pY4o717VFmoPp+A==}

snapshots:

  '@algolia/cache-browser-local-storage@4.23.3':
    dependencies:
      '@algolia/cache-common': 4.23.3

  '@algolia/cache-common@4.23.3': {}

  '@algolia/cache-in-memory@4.23.3':
    dependencies:
      '@algolia/cache-common': 4.23.3

  '@algolia/client-account@4.23.3':
    dependencies:
      '@algolia/client-common': 4.23.3
      '@algolia/client-search': 4.23.3
      '@algolia/transporter': 4.23.3

  '@algolia/client-analytics@4.23.3':
    dependencies:
      '@algolia/client-common': 4.23.3
      '@algolia/client-search': 4.23.3
      '@algolia/requester-common': 4.23.3
      '@algolia/transporter': 4.23.3

  '@algolia/client-common@4.23.3':
    dependencies:
      '@algolia/requester-common': 4.23.3
      '@algolia/transporter': 4.23.3

  '@algolia/client-personalization@4.23.3':
    dependencies:
      '@algolia/client-common': 4.23.3
      '@algolia/requester-common': 4.23.3
      '@algolia/transporter': 4.23.3

  '@algolia/client-search@4.23.3':
    dependencies:
      '@algolia/client-common': 4.23.3
      '@algolia/requester-common': 4.23.3
      '@algolia/transporter': 4.23.3

  '@algolia/logger-common@4.23.3': {}

  '@algolia/logger-console@4.23.3':
    dependencies:
      '@algolia/logger-common': 4.23.3

  '@algolia/recommend@4.23.3':
    dependencies:
      '@algolia/cache-browser-local-storage': 4.23.3
      '@algolia/cache-common': 4.23.3
      '@algolia/cache-in-memory': 4.23.3
      '@algolia/client-common': 4.23.3
      '@algolia/client-search': 4.23.3
      '@algolia/logger-common': 4.23.3
      '@algolia/logger-console': 4.23.3
      '@algolia/requester-browser-xhr': 4.23.3
      '@algolia/requester-common': 4.23.3
      '@algolia/requester-node-http': 4.23.3
      '@algolia/transporter': 4.23.3

  '@algolia/requester-browser-xhr@4.23.3':
    dependencies:
      '@algolia/requester-common': 4.23.3

  '@algolia/requester-common@4.23.3': {}

  '@algolia/requester-node-http@4.23.3':
    dependencies:
      '@algolia/requester-common': 4.23.3

  '@algolia/transporter@4.23.3':
    dependencies:
      '@algolia/cache-common': 4.23.3
      '@algolia/logger-common': 4.23.3
      '@algolia/requester-common': 4.23.3

  '@ampproject/remapping@2.3.0':
    dependencies:
      '@jridgewell/gen-mapping': 0.3.5
      '@jridgewell/trace-mapping': 0.3.25

  '@astro-community/astro-embed-integration@0.7.1(astro@4.6.3(@types/node@20.14.9)(typescript@5.5.3))':
    dependencies:
      '@astro-community/astro-embed-link-preview': 0.2.0
      '@astro-community/astro-embed-twitter': 0.5.4(astro@4.6.3(@types/node@20.14.9)(typescript@5.5.3))
      '@astro-community/astro-embed-vimeo': 0.3.7(astro@4.6.3(@types/node@20.14.9)(typescript@5.5.3))
      '@astro-community/astro-embed-youtube': 0.5.2(astro@4.6.3(@types/node@20.14.9)(typescript@5.5.3))
      '@types/unist': 2.0.10
      astro: 4.6.3(@types/node@20.14.9)(typescript@5.5.3)
      astro-auto-import: 0.4.2(astro@4.6.3(@types/node@20.14.9)(typescript@5.5.3))
      unist-util-select: 4.0.3

  '@astro-community/astro-embed-link-preview@0.1.0':
    dependencies:
      '@astro-community/astro-embed-utils': 0.1.2

  '@astro-community/astro-embed-link-preview@0.2.0':
    dependencies:
      '@astro-community/astro-embed-utils': 0.1.2

  '@astro-community/astro-embed-twitter@0.5.4(astro@4.6.3(@types/node@20.14.9)(typescript@5.5.3))':
    dependencies:
      '@astro-community/astro-embed-utils': 0.1.2
      astro: 4.6.3(@types/node@20.14.9)(typescript@5.5.3)

  '@astro-community/astro-embed-utils@0.1.2':
    dependencies:
      linkedom: 0.14.26

  '@astro-community/astro-embed-vimeo@0.3.7(astro@4.6.3(@types/node@20.14.9)(typescript@5.5.3))':
    dependencies:
      '@astro-community/astro-embed-utils': 0.1.2
      astro: 4.6.3(@types/node@20.14.9)(typescript@5.5.3)

  '@astro-community/astro-embed-youtube@0.5.2(astro@4.6.3(@types/node@20.14.9)(typescript@5.5.3))':
    dependencies:
      astro: 4.6.3(@types/node@20.14.9)(typescript@5.5.3)
      lite-youtube-embed: 0.3.2

  '@astrojs/check@0.5.10(prettier@3.3.2)(typescript@5.5.3)':
    dependencies:
      '@astrojs/language-server': 2.10.0(prettier@3.3.2)(typescript@5.5.3)
      chokidar: 3.6.0
      fast-glob: 3.3.2
      kleur: 4.1.5
      typescript: 5.5.3
      yargs: 17.7.2
    transitivePeerDependencies:
      - prettier
      - prettier-plugin-astro

  '@astrojs/compiler@2.8.1': {}

  '@astrojs/internal-helpers@0.4.0': {}

  '@astrojs/language-server@2.10.0(prettier@3.3.2)(typescript@5.5.3)':
    dependencies:
      '@astrojs/compiler': 2.8.1
      '@jridgewell/sourcemap-codec': 1.4.15
      '@volar/kit': 2.2.5(typescript@5.5.3)
      '@volar/language-core': 2.2.5
      '@volar/language-server': 2.2.5
      '@volar/language-service': 2.2.5
      '@volar/typescript': 2.2.5
      fast-glob: 3.3.2
      volar-service-css: 0.0.45(@volar/language-service@2.2.5)
      volar-service-emmet: 0.0.45(@volar/language-service@2.2.5)
      volar-service-html: 0.0.45(@volar/language-service@2.2.5)
      volar-service-prettier: 0.0.45(@volar/language-service@2.2.5)(prettier@3.3.2)
      volar-service-typescript: 0.0.45(@volar/language-service@2.2.5)
      volar-service-typescript-twoslash-queries: 0.0.45(@volar/language-service@2.2.5)
      vscode-html-languageservice: 5.3.0
      vscode-uri: 3.0.8
    optionalDependencies:
      prettier: 3.3.2
    transitivePeerDependencies:
      - typescript

  '@astrojs/markdown-remark@5.1.0':
    dependencies:
      '@astrojs/prism': 3.1.0
      github-slugger: 2.0.0
      hast-util-from-html: 2.0.1
      hast-util-to-text: 4.0.2
      import-meta-resolve: 4.1.0
      mdast-util-definitions: 6.0.0
      rehype-raw: 7.0.0
      rehype-stringify: 10.0.0
      remark-gfm: 4.0.0
      remark-parse: 11.0.0
      remark-rehype: 11.1.0
      remark-smartypants: 2.1.0
      shiki: 1.3.0
      unified: 11.0.5
      unist-util-remove-position: 5.0.0
      unist-util-visit: 5.0.0
      unist-util-visit-parents: 6.0.1
      vfile: 6.0.1
    transitivePeerDependencies:
      - supports-color

  '@astrojs/mdx@2.3.1(astro@4.6.3(@types/node@20.14.9)(typescript@5.5.3))':
    dependencies:
      '@astrojs/markdown-remark': 5.1.0
      '@mdx-js/mdx': 3.0.1
      acorn: 8.12.0
      astro: 4.6.3(@types/node@20.14.9)(typescript@5.5.3)
      es-module-lexer: 1.5.4
      estree-util-visit: 2.0.0
      github-slugger: 2.0.0
      gray-matter: 4.0.3
      hast-util-to-html: 9.0.1
      kleur: 4.1.5
      rehype-raw: 7.0.0
      remark-gfm: 4.0.0
      remark-smartypants: 2.1.0
      source-map: 0.7.4
      unist-util-visit: 5.0.0
      vfile: 6.0.1
    transitivePeerDependencies:
      - supports-color

  '@astrojs/prism@3.1.0':
    dependencies:
      prismjs: 1.29.0

  '@astrojs/react@3.3.0(@types/react-dom@18.2.25)(@types/react@18.2.79)(react-dom@18.2.0(react@18.2.0))(react@18.2.0)(vite@5.3.3(@types/node@20.14.9))':
    dependencies:
      '@types/react': 18.2.79
      '@types/react-dom': 18.2.25
      '@vitejs/plugin-react': 4.3.1(vite@5.3.3(@types/node@20.14.9))
      react: 18.2.0
      react-dom: 18.2.0(react@18.2.0)
      ultrahtml: 1.5.3
    transitivePeerDependencies:
      - supports-color
      - vite

  '@astrojs/telemetry@3.1.0':
    dependencies:
      ci-info: 4.0.0
      debug: 4.3.5
      dlv: 1.1.3
      dset: 3.1.3
      is-docker: 3.0.0
      is-wsl: 3.1.0
      which-pm-runs: 1.1.0
    transitivePeerDependencies:
      - supports-color

  '@astrojs/vercel@7.5.3(astro@4.6.3(@types/node@20.14.9)(typescript@5.5.3))(react@18.2.0)':
    dependencies:
      '@astrojs/internal-helpers': 0.4.0
      '@vercel/analytics': 1.3.1(react@18.2.0)
      '@vercel/edge': 1.1.1
      '@vercel/nft': 0.26.5
      astro: 4.6.3(@types/node@20.14.9)(typescript@5.5.3)
      esbuild: 0.19.12
      fast-glob: 3.3.2
      set-cookie-parser: 2.6.0
      web-vitals: 3.5.2
    transitivePeerDependencies:
      - encoding
      - next
      - react
      - supports-color

  '@babel/code-frame@7.24.7':
    dependencies:
      '@babel/highlight': 7.24.7
      picocolors: 1.0.1

  '@babel/compat-data@7.24.7': {}

  '@babel/core@7.24.7':
    dependencies:
      '@ampproject/remapping': 2.3.0
      '@babel/code-frame': 7.24.7
      '@babel/generator': 7.24.7
      '@babel/helper-compilation-targets': 7.24.7
      '@babel/helper-module-transforms': 7.24.7(@babel/core@7.24.7)
      '@babel/helpers': 7.24.7
      '@babel/parser': 7.24.7
      '@babel/template': 7.24.7
      '@babel/traverse': 7.24.7
      '@babel/types': 7.24.7
      convert-source-map: 2.0.0
      debug: 4.3.5
      gensync: 1.0.0-beta.2
      json5: 2.2.3
      semver: 6.3.1
    transitivePeerDependencies:
      - supports-color

  '@babel/generator@7.24.7':
    dependencies:
      '@babel/types': 7.24.7
      '@jridgewell/gen-mapping': 0.3.5
      '@jridgewell/trace-mapping': 0.3.25
      jsesc: 2.5.2

  '@babel/helper-annotate-as-pure@7.24.7':
    dependencies:
      '@babel/types': 7.24.7

  '@babel/helper-compilation-targets@7.24.7':
    dependencies:
      '@babel/compat-data': 7.24.7
      '@babel/helper-validator-option': 7.24.7
      browserslist: 4.23.1
      lru-cache: 5.1.1
      semver: 6.3.1

  '@babel/helper-environment-visitor@7.24.7':
    dependencies:
      '@babel/types': 7.24.7

  '@babel/helper-function-name@7.24.7':
    dependencies:
      '@babel/template': 7.24.7
      '@babel/types': 7.24.7

  '@babel/helper-hoist-variables@7.24.7':
    dependencies:
      '@babel/types': 7.24.7

  '@babel/helper-module-imports@7.24.7':
    dependencies:
      '@babel/traverse': 7.24.7
      '@babel/types': 7.24.7
    transitivePeerDependencies:
      - supports-color

  '@babel/helper-module-transforms@7.24.7(@babel/core@7.24.7)':
    dependencies:
      '@babel/core': 7.24.7
      '@babel/helper-environment-visitor': 7.24.7
      '@babel/helper-module-imports': 7.24.7
      '@babel/helper-simple-access': 7.24.7
      '@babel/helper-split-export-declaration': 7.24.7
      '@babel/helper-validator-identifier': 7.24.7
    transitivePeerDependencies:
      - supports-color

  '@babel/helper-plugin-utils@7.24.7': {}

  '@babel/helper-simple-access@7.24.7':
    dependencies:
      '@babel/traverse': 7.24.7
      '@babel/types': 7.24.7
    transitivePeerDependencies:
      - supports-color

  '@babel/helper-split-export-declaration@7.24.7':
    dependencies:
      '@babel/types': 7.24.7

  '@babel/helper-string-parser@7.24.7': {}

  '@babel/helper-validator-identifier@7.24.7': {}

  '@babel/helper-validator-option@7.24.7': {}

  '@babel/helpers@7.24.7':
    dependencies:
      '@babel/template': 7.24.7
      '@babel/types': 7.24.7

  '@babel/highlight@7.24.7':
    dependencies:
      '@babel/helper-validator-identifier': 7.24.7
      chalk: 2.4.2
      js-tokens: 4.0.0
      picocolors: 1.0.1

  '@babel/parser@7.24.7':
    dependencies:
      '@babel/types': 7.24.7

  '@babel/plugin-syntax-jsx@7.24.7(@babel/core@7.24.7)':
    dependencies:
      '@babel/core': 7.24.7
      '@babel/helper-plugin-utils': 7.24.7

  '@babel/plugin-transform-react-jsx-self@7.24.7(@babel/core@7.24.7)':
    dependencies:
      '@babel/core': 7.24.7
      '@babel/helper-plugin-utils': 7.24.7

  '@babel/plugin-transform-react-jsx-source@7.24.7(@babel/core@7.24.7)':
    dependencies:
      '@babel/core': 7.24.7
      '@babel/helper-plugin-utils': 7.24.7

  '@babel/plugin-transform-react-jsx@7.24.7(@babel/core@7.24.7)':
    dependencies:
      '@babel/core': 7.24.7
      '@babel/helper-annotate-as-pure': 7.24.7
      '@babel/helper-module-imports': 7.24.7
      '@babel/helper-plugin-utils': 7.24.7
      '@babel/plugin-syntax-jsx': 7.24.7(@babel/core@7.24.7)
      '@babel/types': 7.24.7
    transitivePeerDependencies:
      - supports-color

  '@babel/runtime@7.24.7':
    dependencies:
      regenerator-runtime: 0.14.1

  '@babel/template@7.24.7':
    dependencies:
      '@babel/code-frame': 7.24.7
      '@babel/parser': 7.24.7
      '@babel/types': 7.24.7

  '@babel/traverse@7.24.7':
    dependencies:
      '@babel/code-frame': 7.24.7
      '@babel/generator': 7.24.7
      '@babel/helper-environment-visitor': 7.24.7
      '@babel/helper-function-name': 7.24.7
      '@babel/helper-hoist-variables': 7.24.7
      '@babel/helper-split-export-declaration': 7.24.7
      '@babel/parser': 7.24.7
      '@babel/types': 7.24.7
      debug: 4.3.5
      globals: 11.12.0
    transitivePeerDependencies:
      - supports-color

  '@babel/types@7.24.7':
    dependencies:
      '@babel/helper-string-parser': 7.24.7
      '@babel/helper-validator-identifier': 7.24.7
      to-fast-properties: 2.0.0

  '@bcoe/v8-coverage@0.2.3': {}

  '@csstools/css-parser-algorithms@2.6.3(@csstools/css-tokenizer@2.3.1)':
    dependencies:
      '@csstools/css-tokenizer': 2.3.1

  '@csstools/css-tokenizer@2.3.1': {}

  '@csstools/media-query-list-parser@2.1.11(@csstools/css-parser-algorithms@2.6.3(@csstools/css-tokenizer@2.3.1))(@csstools/css-tokenizer@2.3.1)':
    dependencies:
      '@csstools/css-parser-algorithms': 2.6.3(@csstools/css-tokenizer@2.3.1)
      '@csstools/css-tokenizer': 2.3.1

  '@csstools/selector-specificity@3.1.1(postcss-selector-parser@6.1.0)':
    dependencies:
      postcss-selector-parser: 6.1.0

  '@dual-bundle/import-meta-resolve@4.1.0': {}

  '@electron/get@2.0.3':
    dependencies:
      debug: 4.3.5
      env-paths: 2.2.1
      fs-extra: 8.1.0
      got: 11.8.6
      progress: 2.0.3
      semver: 6.3.1
      sumchecker: 3.0.1
    optionalDependencies:
      global-agent: 3.0.0
    transitivePeerDependencies:
      - supports-color

  '@emmetio/abbreviation@2.3.3':
    dependencies:
      '@emmetio/scanner': 1.0.4

  '@emmetio/css-abbreviation@2.1.8':
    dependencies:
      '@emmetio/scanner': 1.0.4

  '@emmetio/css-parser@0.4.0':
    dependencies:
      '@emmetio/stream-reader': 2.2.0
      '@emmetio/stream-reader-utils': 0.1.0

  '@emmetio/html-matcher@1.3.0':
    dependencies:
      '@emmetio/scanner': 1.0.4

  '@emmetio/scanner@1.0.4': {}

  '@emmetio/stream-reader-utils@0.1.0': {}

  '@emmetio/stream-reader@2.2.0': {}

  '@esbuild/aix-ppc64@0.19.12':
    optional: true

  '@esbuild/aix-ppc64@0.21.5':
    optional: true

  '@esbuild/aix-ppc64@0.21.5':
    optional: true

  '@esbuild/android-arm64@0.19.12':
    optional: true

  '@esbuild/android-arm64@0.21.5':
    optional: true

  '@esbuild/android-arm64@0.21.5':
    optional: true

  '@esbuild/android-arm@0.19.12':
    optional: true

  '@esbuild/android-arm@0.21.5':
    optional: true

  '@esbuild/android-arm@0.21.5':
    optional: true

  '@esbuild/android-x64@0.19.12':
    optional: true

  '@esbuild/android-x64@0.21.5':
    optional: true

  '@esbuild/android-x64@0.21.5':
    optional: true

  '@esbuild/darwin-arm64@0.19.12':
    optional: true

  '@esbuild/darwin-arm64@0.21.5':
    optional: true

  '@esbuild/darwin-arm64@0.21.5':
    optional: true

  '@esbuild/darwin-x64@0.19.12':
    optional: true

  '@esbuild/darwin-x64@0.21.5':
    optional: true

  '@esbuild/darwin-x64@0.21.5':
    optional: true

  '@esbuild/freebsd-arm64@0.19.12':
    optional: true

  '@esbuild/freebsd-arm64@0.21.5':
    optional: true

  '@esbuild/freebsd-arm64@0.21.5':
    optional: true

  '@esbuild/freebsd-x64@0.19.12':
    optional: true

  '@esbuild/freebsd-x64@0.21.5':
    optional: true

  '@esbuild/freebsd-x64@0.21.5':
    optional: true

  '@esbuild/linux-arm64@0.19.12':
    optional: true

  '@esbuild/linux-arm64@0.21.5':
    optional: true

  '@esbuild/linux-arm64@0.21.5':
    optional: true

  '@esbuild/linux-arm@0.19.12':
    optional: true

  '@esbuild/linux-arm@0.21.5':
    optional: true

  '@esbuild/linux-arm@0.21.5':
    optional: true

  '@esbuild/linux-ia32@0.19.12':
    optional: true

  '@esbuild/linux-ia32@0.21.5':
    optional: true

  '@esbuild/linux-ia32@0.21.5':
    optional: true

  '@esbuild/linux-loong64@0.19.12':
    optional: true

  '@esbuild/linux-loong64@0.21.5':
    optional: true

  '@esbuild/linux-loong64@0.21.5':
    optional: true

  '@esbuild/linux-mips64el@0.19.12':
    optional: true

  '@esbuild/linux-mips64el@0.21.5':
    optional: true

  '@esbuild/linux-mips64el@0.21.5':
    optional: true

  '@esbuild/linux-ppc64@0.19.12':
    optional: true

  '@esbuild/linux-ppc64@0.21.5':
    optional: true

  '@esbuild/linux-ppc64@0.21.5':
    optional: true

  '@esbuild/linux-riscv64@0.19.12':
    optional: true

  '@esbuild/linux-riscv64@0.21.5':
    optional: true

  '@esbuild/linux-riscv64@0.21.5':
    optional: true

  '@esbuild/linux-s390x@0.19.12':
    optional: true

  '@esbuild/linux-s390x@0.21.5':
    optional: true

  '@esbuild/linux-s390x@0.21.5':
    optional: true

  '@esbuild/linux-x64@0.19.12':
    optional: true

  '@esbuild/linux-x64@0.21.5':
    optional: true

  '@esbuild/linux-x64@0.21.5':
    optional: true

  '@esbuild/netbsd-x64@0.19.12':
    optional: true

  '@esbuild/netbsd-x64@0.21.5':
    optional: true

  '@esbuild/netbsd-x64@0.21.5':
    optional: true

  '@esbuild/openbsd-x64@0.19.12':
    optional: true

  '@esbuild/openbsd-x64@0.21.5':
    optional: true

  '@esbuild/openbsd-x64@0.21.5':
    optional: true

  '@esbuild/sunos-x64@0.19.12':
    optional: true

  '@esbuild/sunos-x64@0.21.5':
    optional: true

  '@esbuild/sunos-x64@0.21.5':
    optional: true

  '@esbuild/win32-arm64@0.19.12':
    optional: true

  '@esbuild/win32-arm64@0.21.5':
    optional: true

  '@esbuild/win32-arm64@0.21.5':
    optional: true

  '@esbuild/win32-ia32@0.19.12':
    optional: true

  '@esbuild/win32-ia32@0.21.5':
    optional: true

  '@esbuild/win32-ia32@0.21.5':
    optional: true

  '@esbuild/win32-x64@0.19.12':
    optional: true

  '@esbuild/win32-x64@0.21.5':
    optional: true

<<<<<<< HEAD
  '@esbuild/win32-x64@0.21.5':
    optional: true

  '@eslint-community/eslint-utils@4.4.0(eslint@9.0.0)':
=======
  '@eslint-community/eslint-utils@4.4.0(eslint@9.6.0)':
>>>>>>> 54a552d8
    dependencies:
      eslint: 9.6.0
      eslint-visitor-keys: 3.4.3

  '@eslint-community/regexpp@4.10.1': {}

  '@eslint-community/regexpp@4.11.0': {}

  '@eslint/compat@1.0.3': {}

  '@eslint/config-array@0.17.0':
    dependencies:
      '@eslint/object-schema': 2.1.4
      debug: 4.3.5
      minimatch: 3.1.2
    transitivePeerDependencies:
      - supports-color

  '@eslint/eslintrc@3.1.0':
    dependencies:
      ajv: 6.12.6
      debug: 4.3.5
      espree: 10.1.0
      globals: 14.0.0
      ignore: 5.3.1
      import-fresh: 3.3.0
      js-yaml: 4.1.0
      minimatch: 3.1.2
      strip-json-comments: 3.1.1
    transitivePeerDependencies:
      - supports-color

  '@eslint/js@9.4.0': {}

  '@eslint/js@9.6.0': {}

  '@eslint/object-schema@2.1.4': {}

  '@fontsource-variable/inter@5.0.18': {}

  '@fontsource/inter@5.0.18': {}

  '@grpc/grpc-js@1.10.10':
    dependencies:
      '@grpc/proto-loader': 0.7.13
      '@js-sdsl/ordered-map': 4.4.2

  '@grpc/proto-loader@0.7.13':
    dependencies:
      lodash.camelcase: 4.3.0
      long: 5.2.3
      protobufjs: 7.3.2
      yargs: 17.7.2

  '@hapi/b64@5.0.0':
    dependencies:
      '@hapi/hoek': 9.3.0

  '@hapi/boom@9.1.4':
    dependencies:
      '@hapi/hoek': 9.3.0

  '@hapi/bourne@2.1.0': {}

  '@hapi/cryptiles@5.1.0':
    dependencies:
      '@hapi/boom': 9.1.4

  '@hapi/hoek@9.3.0': {}

  '@hapi/iron@6.0.0':
    dependencies:
      '@hapi/b64': 5.0.0
      '@hapi/boom': 9.1.4
      '@hapi/bourne': 2.1.0
      '@hapi/cryptiles': 5.1.0
      '@hapi/hoek': 9.3.0

  '@hapi/podium@4.1.3':
    dependencies:
      '@hapi/hoek': 9.3.0
      '@hapi/teamwork': 5.1.1
      '@hapi/validate': 1.1.3

  '@hapi/teamwork@5.1.1': {}

  '@hapi/topo@5.1.0':
    dependencies:
      '@hapi/hoek': 9.3.0

  '@hapi/validate@1.1.3':
    dependencies:
      '@hapi/hoek': 9.3.0
      '@hapi/topo': 5.1.0

  '@humanwhocodes/module-importer@1.0.1': {}

  '@humanwhocodes/retry@0.3.0': {}

  '@icons/material@0.2.4(react@18.3.1)':
    dependencies:
      react: 18.3.1

  '@istanbuljs/schema@0.1.3': {}

  '@jest/schemas@29.6.3':
    dependencies:
      '@sinclair/typebox': 0.27.8

  '@johnsoncodehk/vscode-html-languageservice@5.2.0-34a5462':
    dependencies:
      '@vscode/l10n': 0.0.18
      vscode-languageserver-textdocument: 1.0.11
      vscode-languageserver-types: 3.17.5
      vscode-uri: 3.0.8

  '@jridgewell/gen-mapping@0.3.5':
    dependencies:
      '@jridgewell/set-array': 1.2.1
      '@jridgewell/sourcemap-codec': 1.4.15
      '@jridgewell/trace-mapping': 0.3.25

  '@jridgewell/resolve-uri@3.1.2': {}

  '@jridgewell/set-array@1.2.1': {}

  '@jridgewell/sourcemap-codec@1.4.15': {}

  '@jridgewell/trace-mapping@0.3.25':
    dependencies:
      '@jridgewell/resolve-uri': 3.1.2
      '@jridgewell/sourcemap-codec': 1.4.15

  '@js-sdsl/ordered-map@4.4.2': {}

  '@juggle/resize-observer@3.4.0': {}

  '@mapbox/node-pre-gyp@1.0.11':
    dependencies:
      detect-libc: 2.0.3
      https-proxy-agent: 5.0.1
      make-dir: 3.1.0
      node-fetch: 2.6.11
      nopt: 5.0.0
      npmlog: 5.0.1
      rimraf: 3.0.2
      semver: 7.6.2
      tar: 6.2.1
    transitivePeerDependencies:
      - encoding
      - supports-color

  '@mdx-js/mdx@3.0.1':
    dependencies:
      '@types/estree': 1.0.5
      '@types/estree-jsx': 1.0.5
      '@types/hast': 3.0.4
      '@types/mdx': 2.0.13
      collapse-white-space: 2.1.0
      devlop: 1.1.0
      estree-util-build-jsx: 3.0.1
      estree-util-is-identifier-name: 3.0.0
      estree-util-to-js: 2.0.0
      estree-walker: 3.0.3
      hast-util-to-estree: 3.1.0
      hast-util-to-jsx-runtime: 2.3.0
      markdown-extensions: 2.0.0
      periscopic: 3.1.0
      remark-mdx: 3.0.1
      remark-parse: 11.0.0
      remark-rehype: 11.1.0
      source-map: 0.7.4
      unified: 11.0.5
      unist-util-position-from-estree: 2.0.0
      unist-util-stringify-position: 4.0.0
      unist-util-visit: 5.0.0
      vfile: 6.0.1
    transitivePeerDependencies:
      - supports-color

  '@microsoft/api-extractor-model@7.28.13(@types/node@20.14.9)':
    dependencies:
      '@microsoft/tsdoc': 0.14.2
      '@microsoft/tsdoc-config': 0.16.2
      '@rushstack/node-core-library': 4.0.2(@types/node@20.14.9)
    transitivePeerDependencies:
      - '@types/node'

  '@microsoft/api-extractor@7.43.0(@types/node@20.14.9)':
    dependencies:
      '@microsoft/api-extractor-model': 7.28.13(@types/node@20.14.9)
      '@microsoft/tsdoc': 0.14.2
      '@microsoft/tsdoc-config': 0.16.2
      '@rushstack/node-core-library': 4.0.2(@types/node@20.14.9)
      '@rushstack/rig-package': 0.5.2
      '@rushstack/terminal': 0.10.0(@types/node@20.14.9)
      '@rushstack/ts-command-line': 4.19.1(@types/node@20.14.9)
      lodash: 4.17.21
      minimatch: 3.0.8
      resolve: 1.22.8
      semver: 7.5.4
      source-map: 0.6.1
      typescript: 5.5.3
    transitivePeerDependencies:
      - '@types/node'

  '@microsoft/tsdoc-config@0.16.2':
    dependencies:
      '@microsoft/tsdoc': 0.14.2
      ajv: 6.12.6
      jju: 1.4.0
      resolve: 1.19.0

  '@microsoft/tsdoc@0.14.2': {}

  '@nodelib/fs.scandir@2.1.5':
    dependencies:
      '@nodelib/fs.stat': 2.0.5
      run-parallel: 1.2.0

  '@nodelib/fs.stat@2.0.5': {}

  '@nodelib/fs.walk@1.2.8':
    dependencies:
      '@nodelib/fs.scandir': 2.1.5
      fastq: 1.17.1

  '@opentelemetry/api-logs@0.46.0':
    dependencies:
      '@opentelemetry/api': 1.8.0

  '@opentelemetry/api-logs@0.48.0':
    dependencies:
      '@opentelemetry/api': 1.8.0

  '@opentelemetry/api-logs@0.50.0':
    dependencies:
      '@opentelemetry/api': 1.8.0

  '@opentelemetry/api@1.7.0': {}

  '@opentelemetry/api@1.8.0': {}

  '@opentelemetry/auto-instrumentations-node@0.40.3(@opentelemetry/api@1.7.0)':
    dependencies:
      '@opentelemetry/api': 1.7.0
      '@opentelemetry/instrumentation': 0.46.0(@opentelemetry/api@1.7.0)
      '@opentelemetry/instrumentation-amqplib': 0.33.5(@opentelemetry/api@1.7.0)
      '@opentelemetry/instrumentation-aws-lambda': 0.37.4(@opentelemetry/api@1.7.0)
      '@opentelemetry/instrumentation-aws-sdk': 0.37.2(@opentelemetry/api@1.7.0)
      '@opentelemetry/instrumentation-bunyan': 0.34.1(@opentelemetry/api@1.7.0)
      '@opentelemetry/instrumentation-cassandra-driver': 0.34.2(@opentelemetry/api@1.7.0)
      '@opentelemetry/instrumentation-connect': 0.32.4(@opentelemetry/api@1.7.0)
      '@opentelemetry/instrumentation-cucumber': 0.2.1(@opentelemetry/api@1.7.0)
      '@opentelemetry/instrumentation-dataloader': 0.5.4(@opentelemetry/api@1.7.0)
      '@opentelemetry/instrumentation-dns': 0.32.5(@opentelemetry/api@1.7.0)
      '@opentelemetry/instrumentation-express': 0.34.1(@opentelemetry/api@1.7.0)
      '@opentelemetry/instrumentation-fastify': 0.32.6(@opentelemetry/api@1.7.0)
      '@opentelemetry/instrumentation-fs': 0.8.4(@opentelemetry/api@1.7.0)
      '@opentelemetry/instrumentation-generic-pool': 0.32.5(@opentelemetry/api@1.7.0)
      '@opentelemetry/instrumentation-graphql': 0.36.1(@opentelemetry/api@1.7.0)
      '@opentelemetry/instrumentation-grpc': 0.46.0(@opentelemetry/api@1.7.0)
      '@opentelemetry/instrumentation-hapi': 0.33.3(@opentelemetry/api@1.7.0)
      '@opentelemetry/instrumentation-http': 0.46.0(@opentelemetry/api@1.7.0)
      '@opentelemetry/instrumentation-ioredis': 0.36.1(@opentelemetry/api@1.7.0)
      '@opentelemetry/instrumentation-knex': 0.32.4(@opentelemetry/api@1.7.0)
      '@opentelemetry/instrumentation-koa': 0.36.4(@opentelemetry/api@1.7.0)
      '@opentelemetry/instrumentation-lru-memoizer': 0.33.5(@opentelemetry/api@1.7.0)
      '@opentelemetry/instrumentation-memcached': 0.32.5(@opentelemetry/api@1.7.0)
      '@opentelemetry/instrumentation-mongodb': 0.38.1(@opentelemetry/api@1.7.0)
      '@opentelemetry/instrumentation-mongoose': 0.34.0(@opentelemetry/api@1.7.0)
      '@opentelemetry/instrumentation-mysql': 0.34.5(@opentelemetry/api@1.7.0)
      '@opentelemetry/instrumentation-mysql2': 0.34.5(@opentelemetry/api@1.7.0)
      '@opentelemetry/instrumentation-nestjs-core': 0.33.4(@opentelemetry/api@1.7.0)
      '@opentelemetry/instrumentation-net': 0.32.5(@opentelemetry/api@1.7.0)
      '@opentelemetry/instrumentation-pg': 0.37.2(@opentelemetry/api@1.7.0)
      '@opentelemetry/instrumentation-pino': 0.34.5(@opentelemetry/api@1.7.0)
      '@opentelemetry/instrumentation-redis': 0.35.5(@opentelemetry/api@1.7.0)
      '@opentelemetry/instrumentation-redis-4': 0.35.6(@opentelemetry/api@1.7.0)
      '@opentelemetry/instrumentation-restify': 0.34.3(@opentelemetry/api@1.7.0)
      '@opentelemetry/instrumentation-router': 0.33.4(@opentelemetry/api@1.7.0)
      '@opentelemetry/instrumentation-socket.io': 0.35.0(@opentelemetry/api@1.7.0)
      '@opentelemetry/instrumentation-tedious': 0.6.5(@opentelemetry/api@1.7.0)
      '@opentelemetry/instrumentation-winston': 0.33.1(@opentelemetry/api@1.7.0)
      '@opentelemetry/resource-detector-alibaba-cloud': 0.28.10(@opentelemetry/api@1.7.0)
      '@opentelemetry/resource-detector-aws': 1.5.1(@opentelemetry/api@1.7.0)
      '@opentelemetry/resource-detector-container': 0.3.11(@opentelemetry/api@1.7.0)
      '@opentelemetry/resource-detector-gcp': 0.29.10(@opentelemetry/api@1.7.0)
      '@opentelemetry/resources': 1.25.1(@opentelemetry/api@1.7.0)
      '@opentelemetry/sdk-node': 0.46.0(@opentelemetry/api@1.7.0)
    transitivePeerDependencies:
      - encoding
      - supports-color

  '@opentelemetry/context-async-hooks@1.19.0(@opentelemetry/api@1.7.0)':
    dependencies:
      '@opentelemetry/api': 1.7.0

  '@opentelemetry/context-async-hooks@1.21.0(@opentelemetry/api@1.7.0)':
    dependencies:
      '@opentelemetry/api': 1.7.0

  '@opentelemetry/context-zone-peer-dep@1.23.0(@opentelemetry/api@1.8.0)(zone.js@0.14.7)':
    dependencies:
      '@opentelemetry/api': 1.8.0
      zone.js: 0.14.7

  '@opentelemetry/context-zone@1.23.0(@opentelemetry/api@1.8.0)':
    dependencies:
      '@opentelemetry/context-zone-peer-dep': 1.23.0(@opentelemetry/api@1.8.0)(zone.js@0.14.7)
      zone.js: 0.14.7
    transitivePeerDependencies:
      - '@opentelemetry/api'

  '@opentelemetry/core@1.19.0(@opentelemetry/api@1.7.0)':
    dependencies:
      '@opentelemetry/api': 1.7.0
      '@opentelemetry/semantic-conventions': 1.19.0

  '@opentelemetry/core@1.21.0(@opentelemetry/api@1.7.0)':
    dependencies:
      '@opentelemetry/api': 1.7.0
      '@opentelemetry/semantic-conventions': 1.21.0

  '@opentelemetry/core@1.23.0(@opentelemetry/api@1.8.0)':
    dependencies:
      '@opentelemetry/api': 1.8.0
      '@opentelemetry/semantic-conventions': 1.23.0

  '@opentelemetry/core@1.25.1(@opentelemetry/api@1.7.0)':
    dependencies:
      '@opentelemetry/api': 1.7.0
      '@opentelemetry/semantic-conventions': 1.25.1

  '@opentelemetry/core@1.25.1(@opentelemetry/api@1.8.0)':
    dependencies:
      '@opentelemetry/api': 1.8.0
      '@opentelemetry/semantic-conventions': 1.25.1

  '@opentelemetry/exporter-logs-otlp-http@0.48.0(@opentelemetry/api@1.7.0)':
    dependencies:
      '@opentelemetry/api': 1.7.0
      '@opentelemetry/api-logs': 0.48.0
      '@opentelemetry/core': 1.21.0(@opentelemetry/api@1.7.0)
      '@opentelemetry/otlp-exporter-base': 0.48.0(@opentelemetry/api@1.7.0)
      '@opentelemetry/otlp-transformer': 0.48.0(@opentelemetry/api@1.7.0)
      '@opentelemetry/sdk-logs': 0.48.0(@opentelemetry/api-logs@0.48.0)(@opentelemetry/api@1.7.0)

  '@opentelemetry/exporter-metrics-otlp-http@0.48.0(@opentelemetry/api@1.7.0)':
    dependencies:
      '@opentelemetry/api': 1.7.0
      '@opentelemetry/core': 1.21.0(@opentelemetry/api@1.7.0)
      '@opentelemetry/otlp-exporter-base': 0.48.0(@opentelemetry/api@1.7.0)
      '@opentelemetry/otlp-transformer': 0.48.0(@opentelemetry/api@1.7.0)
      '@opentelemetry/resources': 1.21.0(@opentelemetry/api@1.7.0)
      '@opentelemetry/sdk-metrics': 1.21.0(@opentelemetry/api@1.7.0)

  '@opentelemetry/exporter-trace-otlp-grpc@0.46.0(@opentelemetry/api@1.7.0)':
    dependencies:
      '@grpc/grpc-js': 1.10.10
      '@opentelemetry/api': 1.7.0
      '@opentelemetry/core': 1.19.0(@opentelemetry/api@1.7.0)
      '@opentelemetry/otlp-grpc-exporter-base': 0.46.0(@opentelemetry/api@1.7.0)
      '@opentelemetry/otlp-transformer': 0.46.0(@opentelemetry/api@1.7.0)
      '@opentelemetry/resources': 1.19.0(@opentelemetry/api@1.7.0)
      '@opentelemetry/sdk-trace-base': 1.19.0(@opentelemetry/api@1.7.0)

  '@opentelemetry/exporter-trace-otlp-grpc@0.48.0(@opentelemetry/api@1.7.0)':
    dependencies:
      '@grpc/grpc-js': 1.10.10
      '@opentelemetry/api': 1.7.0
      '@opentelemetry/core': 1.21.0(@opentelemetry/api@1.7.0)
      '@opentelemetry/otlp-grpc-exporter-base': 0.48.0(@opentelemetry/api@1.7.0)
      '@opentelemetry/otlp-transformer': 0.48.0(@opentelemetry/api@1.7.0)
      '@opentelemetry/resources': 1.21.0(@opentelemetry/api@1.7.0)
      '@opentelemetry/sdk-trace-base': 1.21.0(@opentelemetry/api@1.7.0)

  '@opentelemetry/exporter-trace-otlp-http@0.46.0(@opentelemetry/api@1.7.0)':
    dependencies:
      '@opentelemetry/api': 1.7.0
      '@opentelemetry/core': 1.19.0(@opentelemetry/api@1.7.0)
      '@opentelemetry/otlp-exporter-base': 0.46.0(@opentelemetry/api@1.7.0)
      '@opentelemetry/otlp-transformer': 0.46.0(@opentelemetry/api@1.7.0)
      '@opentelemetry/resources': 1.19.0(@opentelemetry/api@1.7.0)
      '@opentelemetry/sdk-trace-base': 1.19.0(@opentelemetry/api@1.7.0)

  '@opentelemetry/exporter-trace-otlp-http@0.48.0(@opentelemetry/api@1.7.0)':
    dependencies:
      '@opentelemetry/api': 1.7.0
      '@opentelemetry/core': 1.21.0(@opentelemetry/api@1.7.0)
      '@opentelemetry/otlp-exporter-base': 0.48.0(@opentelemetry/api@1.7.0)
      '@opentelemetry/otlp-transformer': 0.48.0(@opentelemetry/api@1.7.0)
      '@opentelemetry/resources': 1.21.0(@opentelemetry/api@1.7.0)
      '@opentelemetry/sdk-trace-base': 1.21.0(@opentelemetry/api@1.7.0)

  '@opentelemetry/exporter-trace-otlp-proto@0.46.0(@opentelemetry/api@1.7.0)':
    dependencies:
      '@opentelemetry/api': 1.7.0
      '@opentelemetry/core': 1.19.0(@opentelemetry/api@1.7.0)
      '@opentelemetry/otlp-exporter-base': 0.46.0(@opentelemetry/api@1.7.0)
      '@opentelemetry/otlp-proto-exporter-base': 0.46.0(@opentelemetry/api@1.7.0)
      '@opentelemetry/otlp-transformer': 0.46.0(@opentelemetry/api@1.7.0)
      '@opentelemetry/resources': 1.19.0(@opentelemetry/api@1.7.0)
      '@opentelemetry/sdk-trace-base': 1.19.0(@opentelemetry/api@1.7.0)

  '@opentelemetry/exporter-trace-otlp-proto@0.48.0(@opentelemetry/api@1.7.0)':
    dependencies:
      '@opentelemetry/api': 1.7.0
      '@opentelemetry/core': 1.21.0(@opentelemetry/api@1.7.0)
      '@opentelemetry/otlp-exporter-base': 0.48.0(@opentelemetry/api@1.7.0)
      '@opentelemetry/otlp-proto-exporter-base': 0.48.0(@opentelemetry/api@1.7.0)
      '@opentelemetry/otlp-transformer': 0.48.0(@opentelemetry/api@1.7.0)
      '@opentelemetry/resources': 1.21.0(@opentelemetry/api@1.7.0)
      '@opentelemetry/sdk-trace-base': 1.21.0(@opentelemetry/api@1.7.0)

  '@opentelemetry/exporter-zipkin@1.19.0(@opentelemetry/api@1.7.0)':
    dependencies:
      '@opentelemetry/api': 1.7.0
      '@opentelemetry/core': 1.19.0(@opentelemetry/api@1.7.0)
      '@opentelemetry/resources': 1.19.0(@opentelemetry/api@1.7.0)
      '@opentelemetry/sdk-trace-base': 1.19.0(@opentelemetry/api@1.7.0)
      '@opentelemetry/semantic-conventions': 1.19.0

  '@opentelemetry/exporter-zipkin@1.21.0(@opentelemetry/api@1.7.0)':
    dependencies:
      '@opentelemetry/api': 1.7.0
      '@opentelemetry/core': 1.21.0(@opentelemetry/api@1.7.0)
      '@opentelemetry/resources': 1.21.0(@opentelemetry/api@1.7.0)
      '@opentelemetry/sdk-trace-base': 1.21.0(@opentelemetry/api@1.7.0)
      '@opentelemetry/semantic-conventions': 1.21.0

  '@opentelemetry/id-generator-aws-xray@1.2.2(@opentelemetry/api@1.7.0)':
    dependencies:
      '@opentelemetry/api': 1.7.0
      '@opentelemetry/core': 1.21.0(@opentelemetry/api@1.7.0)

  '@opentelemetry/instrumentation-amqplib@0.33.5(@opentelemetry/api@1.7.0)':
    dependencies:
      '@opentelemetry/api': 1.7.0
      '@opentelemetry/core': 1.25.1(@opentelemetry/api@1.7.0)
      '@opentelemetry/instrumentation': 0.46.0(@opentelemetry/api@1.7.0)
      '@opentelemetry/semantic-conventions': 1.25.1
    transitivePeerDependencies:
      - supports-color

  '@opentelemetry/instrumentation-aws-lambda@0.37.4(@opentelemetry/api@1.7.0)':
    dependencies:
      '@opentelemetry/api': 1.7.0
      '@opentelemetry/instrumentation': 0.46.0(@opentelemetry/api@1.7.0)
      '@opentelemetry/propagator-aws-xray': 1.25.1(@opentelemetry/api@1.7.0)
      '@opentelemetry/resources': 1.25.1(@opentelemetry/api@1.7.0)
      '@opentelemetry/semantic-conventions': 1.25.1
      '@types/aws-lambda': 8.10.122
    transitivePeerDependencies:
      - supports-color

  '@opentelemetry/instrumentation-aws-sdk@0.37.2(@opentelemetry/api@1.7.0)':
    dependencies:
      '@opentelemetry/api': 1.7.0
      '@opentelemetry/core': 1.25.1(@opentelemetry/api@1.7.0)
      '@opentelemetry/instrumentation': 0.46.0(@opentelemetry/api@1.7.0)
      '@opentelemetry/propagation-utils': 0.30.10(@opentelemetry/api@1.7.0)
      '@opentelemetry/semantic-conventions': 1.25.1
    transitivePeerDependencies:
      - supports-color

  '@opentelemetry/instrumentation-bunyan@0.34.1(@opentelemetry/api@1.7.0)':
    dependencies:
      '@opentelemetry/api': 1.7.0
      '@opentelemetry/api-logs': 0.46.0
      '@opentelemetry/instrumentation': 0.46.0(@opentelemetry/api@1.7.0)
      '@types/bunyan': 1.8.9
    transitivePeerDependencies:
      - supports-color

  '@opentelemetry/instrumentation-cassandra-driver@0.34.2(@opentelemetry/api@1.7.0)':
    dependencies:
      '@opentelemetry/api': 1.7.0
      '@opentelemetry/instrumentation': 0.46.0(@opentelemetry/api@1.7.0)
      '@opentelemetry/semantic-conventions': 1.25.1
    transitivePeerDependencies:
      - supports-color

  '@opentelemetry/instrumentation-connect@0.32.4(@opentelemetry/api@1.7.0)':
    dependencies:
      '@opentelemetry/api': 1.7.0
      '@opentelemetry/core': 1.25.1(@opentelemetry/api@1.7.0)
      '@opentelemetry/instrumentation': 0.46.0(@opentelemetry/api@1.7.0)
      '@opentelemetry/semantic-conventions': 1.25.1
      '@types/connect': 3.4.36
    transitivePeerDependencies:
      - supports-color

  '@opentelemetry/instrumentation-cucumber@0.2.1(@opentelemetry/api@1.7.0)':
    dependencies:
      '@opentelemetry/api': 1.7.0
      '@opentelemetry/instrumentation': 0.46.0(@opentelemetry/api@1.7.0)
      '@opentelemetry/semantic-conventions': 1.25.1
    transitivePeerDependencies:
      - supports-color

  '@opentelemetry/instrumentation-dataloader@0.5.4(@opentelemetry/api@1.7.0)':
    dependencies:
      '@opentelemetry/api': 1.7.0
      '@opentelemetry/instrumentation': 0.46.0(@opentelemetry/api@1.7.0)
    transitivePeerDependencies:
      - supports-color

  '@opentelemetry/instrumentation-dns@0.32.5(@opentelemetry/api@1.7.0)':
    dependencies:
      '@opentelemetry/api': 1.7.0
      '@opentelemetry/instrumentation': 0.46.0(@opentelemetry/api@1.7.0)
      '@opentelemetry/semantic-conventions': 1.25.1
      semver: 7.6.2
    transitivePeerDependencies:
      - supports-color

  '@opentelemetry/instrumentation-document-load@0.37.0(@opentelemetry/api@1.8.0)':
    dependencies:
      '@opentelemetry/api': 1.8.0
      '@opentelemetry/core': 1.25.1(@opentelemetry/api@1.8.0)
      '@opentelemetry/instrumentation': 0.50.0(@opentelemetry/api@1.8.0)
      '@opentelemetry/sdk-trace-base': 1.25.1(@opentelemetry/api@1.8.0)
      '@opentelemetry/sdk-trace-web': 1.23.0(@opentelemetry/api@1.8.0)
      '@opentelemetry/semantic-conventions': 1.25.1
    transitivePeerDependencies:
      - supports-color

  '@opentelemetry/instrumentation-express@0.34.1(@opentelemetry/api@1.7.0)':
    dependencies:
      '@opentelemetry/api': 1.7.0
      '@opentelemetry/core': 1.25.1(@opentelemetry/api@1.7.0)
      '@opentelemetry/instrumentation': 0.46.0(@opentelemetry/api@1.7.0)
      '@opentelemetry/semantic-conventions': 1.25.1
    transitivePeerDependencies:
      - supports-color

  '@opentelemetry/instrumentation-fastify@0.32.6(@opentelemetry/api@1.7.0)':
    dependencies:
      '@opentelemetry/api': 1.7.0
      '@opentelemetry/core': 1.25.1(@opentelemetry/api@1.7.0)
      '@opentelemetry/instrumentation': 0.46.0(@opentelemetry/api@1.7.0)
      '@opentelemetry/semantic-conventions': 1.25.1
    transitivePeerDependencies:
      - supports-color

  '@opentelemetry/instrumentation-fs@0.8.4(@opentelemetry/api@1.7.0)':
    dependencies:
      '@opentelemetry/api': 1.7.0
      '@opentelemetry/core': 1.25.1(@opentelemetry/api@1.7.0)
      '@opentelemetry/instrumentation': 0.46.0(@opentelemetry/api@1.7.0)
      '@opentelemetry/semantic-conventions': 1.25.1
    transitivePeerDependencies:
      - supports-color

  '@opentelemetry/instrumentation-generic-pool@0.32.5(@opentelemetry/api@1.7.0)':
    dependencies:
      '@opentelemetry/api': 1.7.0
      '@opentelemetry/instrumentation': 0.46.0(@opentelemetry/api@1.7.0)
      '@opentelemetry/semantic-conventions': 1.25.1
    transitivePeerDependencies:
      - supports-color

  '@opentelemetry/instrumentation-graphql@0.36.1(@opentelemetry/api@1.7.0)':
    dependencies:
      '@opentelemetry/api': 1.7.0
      '@opentelemetry/instrumentation': 0.46.0(@opentelemetry/api@1.7.0)
    transitivePeerDependencies:
      - supports-color

  '@opentelemetry/instrumentation-grpc@0.46.0(@opentelemetry/api@1.7.0)':
    dependencies:
      '@opentelemetry/api': 1.7.0
      '@opentelemetry/instrumentation': 0.46.0(@opentelemetry/api@1.7.0)
      '@opentelemetry/semantic-conventions': 1.19.0
    transitivePeerDependencies:
      - supports-color

  '@opentelemetry/instrumentation-hapi@0.33.3(@opentelemetry/api@1.7.0)':
    dependencies:
      '@opentelemetry/api': 1.7.0
      '@opentelemetry/core': 1.25.1(@opentelemetry/api@1.7.0)
      '@opentelemetry/instrumentation': 0.46.0(@opentelemetry/api@1.7.0)
      '@opentelemetry/semantic-conventions': 1.25.1
      '@types/hapi__hapi': 20.0.13
    transitivePeerDependencies:
      - supports-color

  '@opentelemetry/instrumentation-http@0.46.0(@opentelemetry/api@1.7.0)':
    dependencies:
      '@opentelemetry/api': 1.7.0
      '@opentelemetry/core': 1.19.0(@opentelemetry/api@1.7.0)
      '@opentelemetry/instrumentation': 0.46.0(@opentelemetry/api@1.7.0)
      '@opentelemetry/semantic-conventions': 1.19.0
      semver: 7.6.2
    transitivePeerDependencies:
      - supports-color

  '@opentelemetry/instrumentation-ioredis@0.36.1(@opentelemetry/api@1.7.0)':
    dependencies:
      '@opentelemetry/api': 1.7.0
      '@opentelemetry/instrumentation': 0.46.0(@opentelemetry/api@1.7.0)
      '@opentelemetry/redis-common': 0.36.2
      '@opentelemetry/semantic-conventions': 1.25.1
      '@types/ioredis4': '@types/ioredis@4.28.10'
    transitivePeerDependencies:
      - supports-color

  '@opentelemetry/instrumentation-knex@0.32.4(@opentelemetry/api@1.7.0)':
    dependencies:
      '@opentelemetry/api': 1.7.0
      '@opentelemetry/instrumentation': 0.46.0(@opentelemetry/api@1.7.0)
      '@opentelemetry/semantic-conventions': 1.25.1
    transitivePeerDependencies:
      - supports-color

  '@opentelemetry/instrumentation-koa@0.36.4(@opentelemetry/api@1.7.0)':
    dependencies:
      '@opentelemetry/api': 1.7.0
      '@opentelemetry/core': 1.25.1(@opentelemetry/api@1.7.0)
      '@opentelemetry/instrumentation': 0.46.0(@opentelemetry/api@1.7.0)
      '@opentelemetry/semantic-conventions': 1.25.1
      '@types/koa': 2.13.9
      '@types/koa__router': 12.0.3
    transitivePeerDependencies:
      - supports-color

  '@opentelemetry/instrumentation-lru-memoizer@0.33.5(@opentelemetry/api@1.7.0)':
    dependencies:
      '@opentelemetry/api': 1.7.0
      '@opentelemetry/instrumentation': 0.46.0(@opentelemetry/api@1.7.0)
    transitivePeerDependencies:
      - supports-color

  '@opentelemetry/instrumentation-memcached@0.32.5(@opentelemetry/api@1.7.0)':
    dependencies:
      '@opentelemetry/api': 1.7.0
      '@opentelemetry/instrumentation': 0.46.0(@opentelemetry/api@1.7.0)
      '@opentelemetry/semantic-conventions': 1.25.1
      '@types/memcached': 2.2.10
    transitivePeerDependencies:
      - supports-color

  '@opentelemetry/instrumentation-mongodb@0.38.1(@opentelemetry/api@1.7.0)':
    dependencies:
      '@opentelemetry/api': 1.7.0
      '@opentelemetry/instrumentation': 0.46.0(@opentelemetry/api@1.7.0)
      '@opentelemetry/sdk-metrics': 1.21.0(@opentelemetry/api@1.7.0)
      '@opentelemetry/semantic-conventions': 1.25.1
    transitivePeerDependencies:
      - supports-color

  '@opentelemetry/instrumentation-mongoose@0.34.0(@opentelemetry/api@1.7.0)':
    dependencies:
      '@opentelemetry/api': 1.7.0
      '@opentelemetry/core': 1.25.1(@opentelemetry/api@1.7.0)
      '@opentelemetry/instrumentation': 0.46.0(@opentelemetry/api@1.7.0)
      '@opentelemetry/semantic-conventions': 1.25.1
    transitivePeerDependencies:
      - supports-color

  '@opentelemetry/instrumentation-mysql2@0.34.5(@opentelemetry/api@1.7.0)':
    dependencies:
      '@opentelemetry/api': 1.7.0
      '@opentelemetry/instrumentation': 0.46.0(@opentelemetry/api@1.7.0)
      '@opentelemetry/semantic-conventions': 1.25.1
      '@opentelemetry/sql-common': 0.40.1(@opentelemetry/api@1.7.0)
    transitivePeerDependencies:
      - supports-color

  '@opentelemetry/instrumentation-mysql@0.34.5(@opentelemetry/api@1.7.0)':
    dependencies:
      '@opentelemetry/api': 1.7.0
      '@opentelemetry/instrumentation': 0.46.0(@opentelemetry/api@1.7.0)
      '@opentelemetry/semantic-conventions': 1.25.1
      '@types/mysql': 2.15.22
    transitivePeerDependencies:
      - supports-color

  '@opentelemetry/instrumentation-nestjs-core@0.33.4(@opentelemetry/api@1.7.0)':
    dependencies:
      '@opentelemetry/api': 1.7.0
      '@opentelemetry/instrumentation': 0.46.0(@opentelemetry/api@1.7.0)
      '@opentelemetry/semantic-conventions': 1.25.1
    transitivePeerDependencies:
      - supports-color

  '@opentelemetry/instrumentation-net@0.32.5(@opentelemetry/api@1.7.0)':
    dependencies:
      '@opentelemetry/api': 1.7.0
      '@opentelemetry/instrumentation': 0.46.0(@opentelemetry/api@1.7.0)
      '@opentelemetry/semantic-conventions': 1.25.1
    transitivePeerDependencies:
      - supports-color

  '@opentelemetry/instrumentation-pg@0.37.2(@opentelemetry/api@1.7.0)':
    dependencies:
      '@opentelemetry/api': 1.7.0
      '@opentelemetry/core': 1.25.1(@opentelemetry/api@1.7.0)
      '@opentelemetry/instrumentation': 0.46.0(@opentelemetry/api@1.7.0)
      '@opentelemetry/semantic-conventions': 1.25.1
      '@opentelemetry/sql-common': 0.40.1(@opentelemetry/api@1.7.0)
      '@types/pg': 8.6.1
      '@types/pg-pool': 2.0.4
    transitivePeerDependencies:
      - supports-color

  '@opentelemetry/instrumentation-pino@0.34.5(@opentelemetry/api@1.7.0)':
    dependencies:
      '@opentelemetry/api': 1.7.0
      '@opentelemetry/instrumentation': 0.46.0(@opentelemetry/api@1.7.0)
    transitivePeerDependencies:
      - supports-color

  '@opentelemetry/instrumentation-redis-4@0.35.6(@opentelemetry/api@1.7.0)':
    dependencies:
      '@opentelemetry/api': 1.7.0
      '@opentelemetry/instrumentation': 0.46.0(@opentelemetry/api@1.7.0)
      '@opentelemetry/redis-common': 0.36.2
      '@opentelemetry/semantic-conventions': 1.25.1
    transitivePeerDependencies:
      - supports-color

  '@opentelemetry/instrumentation-redis@0.35.5(@opentelemetry/api@1.7.0)':
    dependencies:
      '@opentelemetry/api': 1.7.0
      '@opentelemetry/instrumentation': 0.46.0(@opentelemetry/api@1.7.0)
      '@opentelemetry/redis-common': 0.36.2
      '@opentelemetry/semantic-conventions': 1.25.1
    transitivePeerDependencies:
      - supports-color

  '@opentelemetry/instrumentation-restify@0.34.3(@opentelemetry/api@1.7.0)':
    dependencies:
      '@opentelemetry/api': 1.7.0
      '@opentelemetry/core': 1.25.1(@opentelemetry/api@1.7.0)
      '@opentelemetry/instrumentation': 0.46.0(@opentelemetry/api@1.7.0)
      '@opentelemetry/semantic-conventions': 1.25.1
    transitivePeerDependencies:
      - supports-color

  '@opentelemetry/instrumentation-router@0.33.4(@opentelemetry/api@1.7.0)':
    dependencies:
      '@opentelemetry/api': 1.7.0
      '@opentelemetry/instrumentation': 0.46.0(@opentelemetry/api@1.7.0)
      '@opentelemetry/semantic-conventions': 1.25.1
    transitivePeerDependencies:
      - supports-color

  '@opentelemetry/instrumentation-socket.io@0.35.0(@opentelemetry/api@1.7.0)':
    dependencies:
      '@opentelemetry/api': 1.7.0
      '@opentelemetry/instrumentation': 0.46.0(@opentelemetry/api@1.7.0)
      '@opentelemetry/semantic-conventions': 1.25.1
    transitivePeerDependencies:
      - supports-color

  '@opentelemetry/instrumentation-tedious@0.6.5(@opentelemetry/api@1.7.0)':
    dependencies:
      '@opentelemetry/api': 1.7.0
      '@opentelemetry/instrumentation': 0.46.0(@opentelemetry/api@1.7.0)
      '@opentelemetry/semantic-conventions': 1.25.1
      '@types/tedious': 4.0.14
    transitivePeerDependencies:
      - supports-color

  '@opentelemetry/instrumentation-winston@0.33.1(@opentelemetry/api@1.7.0)':
    dependencies:
      '@opentelemetry/api': 1.7.0
      '@opentelemetry/instrumentation': 0.46.0(@opentelemetry/api@1.7.0)
    transitivePeerDependencies:
      - supports-color

  '@opentelemetry/instrumentation@0.46.0(@opentelemetry/api@1.7.0)':
    dependencies:
      '@opentelemetry/api': 1.7.0
      '@types/shimmer': 1.0.5
      import-in-the-middle: 1.7.1
      require-in-the-middle: 7.3.0
      semver: 7.6.2
      shimmer: 1.2.1
    transitivePeerDependencies:
      - supports-color

  '@opentelemetry/instrumentation@0.48.0(@opentelemetry/api@1.7.0)':
    dependencies:
      '@opentelemetry/api': 1.7.0
      '@types/shimmer': 1.0.5
      import-in-the-middle: 1.7.1
      require-in-the-middle: 7.3.0
      semver: 7.6.2
      shimmer: 1.2.1
    transitivePeerDependencies:
      - supports-color

  '@opentelemetry/instrumentation@0.50.0(@opentelemetry/api@1.8.0)':
    dependencies:
      '@opentelemetry/api': 1.8.0
      '@opentelemetry/api-logs': 0.50.0
      '@types/shimmer': 1.0.5
      import-in-the-middle: 1.7.1
      require-in-the-middle: 7.3.0
      semver: 7.6.2
      shimmer: 1.2.1
    transitivePeerDependencies:
      - supports-color

  '@opentelemetry/otlp-exporter-base@0.46.0(@opentelemetry/api@1.7.0)':
    dependencies:
      '@opentelemetry/api': 1.7.0
      '@opentelemetry/core': 1.19.0(@opentelemetry/api@1.7.0)

  '@opentelemetry/otlp-exporter-base@0.48.0(@opentelemetry/api@1.7.0)':
    dependencies:
      '@opentelemetry/api': 1.7.0
      '@opentelemetry/core': 1.21.0(@opentelemetry/api@1.7.0)

  '@opentelemetry/otlp-grpc-exporter-base@0.46.0(@opentelemetry/api@1.7.0)':
    dependencies:
      '@grpc/grpc-js': 1.10.10
      '@opentelemetry/api': 1.7.0
      '@opentelemetry/core': 1.19.0(@opentelemetry/api@1.7.0)
      '@opentelemetry/otlp-exporter-base': 0.46.0(@opentelemetry/api@1.7.0)
      protobufjs: 7.3.2

  '@opentelemetry/otlp-grpc-exporter-base@0.48.0(@opentelemetry/api@1.7.0)':
    dependencies:
      '@grpc/grpc-js': 1.10.10
      '@opentelemetry/api': 1.7.0
      '@opentelemetry/core': 1.21.0(@opentelemetry/api@1.7.0)
      '@opentelemetry/otlp-exporter-base': 0.48.0(@opentelemetry/api@1.7.0)
      protobufjs: 7.3.2

  '@opentelemetry/otlp-proto-exporter-base@0.46.0(@opentelemetry/api@1.7.0)':
    dependencies:
      '@opentelemetry/api': 1.7.0
      '@opentelemetry/core': 1.19.0(@opentelemetry/api@1.7.0)
      '@opentelemetry/otlp-exporter-base': 0.46.0(@opentelemetry/api@1.7.0)
      protobufjs: 7.3.2

  '@opentelemetry/otlp-proto-exporter-base@0.48.0(@opentelemetry/api@1.7.0)':
    dependencies:
      '@opentelemetry/api': 1.7.0
      '@opentelemetry/core': 1.21.0(@opentelemetry/api@1.7.0)
      '@opentelemetry/otlp-exporter-base': 0.48.0(@opentelemetry/api@1.7.0)
      protobufjs: 7.3.2

  '@opentelemetry/otlp-transformer@0.46.0(@opentelemetry/api@1.7.0)':
    dependencies:
      '@opentelemetry/api': 1.7.0
      '@opentelemetry/api-logs': 0.46.0
      '@opentelemetry/core': 1.19.0(@opentelemetry/api@1.7.0)
      '@opentelemetry/resources': 1.19.0(@opentelemetry/api@1.7.0)
      '@opentelemetry/sdk-logs': 0.46.0(@opentelemetry/api-logs@0.46.0)(@opentelemetry/api@1.7.0)
      '@opentelemetry/sdk-metrics': 1.19.0(@opentelemetry/api@1.7.0)
      '@opentelemetry/sdk-trace-base': 1.19.0(@opentelemetry/api@1.7.0)

  '@opentelemetry/otlp-transformer@0.48.0(@opentelemetry/api@1.7.0)':
    dependencies:
      '@opentelemetry/api': 1.7.0
      '@opentelemetry/api-logs': 0.48.0
      '@opentelemetry/core': 1.21.0(@opentelemetry/api@1.7.0)
      '@opentelemetry/resources': 1.21.0(@opentelemetry/api@1.7.0)
      '@opentelemetry/sdk-logs': 0.48.0(@opentelemetry/api-logs@0.48.0)(@opentelemetry/api@1.7.0)
      '@opentelemetry/sdk-metrics': 1.21.0(@opentelemetry/api@1.7.0)
      '@opentelemetry/sdk-trace-base': 1.21.0(@opentelemetry/api@1.7.0)

  '@opentelemetry/propagation-utils@0.30.10(@opentelemetry/api@1.7.0)':
    dependencies:
      '@opentelemetry/api': 1.7.0

  '@opentelemetry/propagator-aws-xray@1.25.1(@opentelemetry/api@1.7.0)':
    dependencies:
      '@opentelemetry/api': 1.7.0
      '@opentelemetry/core': 1.25.1(@opentelemetry/api@1.7.0)

  '@opentelemetry/propagator-b3@1.19.0(@opentelemetry/api@1.7.0)':
    dependencies:
      '@opentelemetry/api': 1.7.0
      '@opentelemetry/core': 1.19.0(@opentelemetry/api@1.7.0)

  '@opentelemetry/propagator-b3@1.21.0(@opentelemetry/api@1.7.0)':
    dependencies:
      '@opentelemetry/api': 1.7.0
      '@opentelemetry/core': 1.21.0(@opentelemetry/api@1.7.0)

  '@opentelemetry/propagator-jaeger@1.19.0(@opentelemetry/api@1.7.0)':
    dependencies:
      '@opentelemetry/api': 1.7.0
      '@opentelemetry/core': 1.19.0(@opentelemetry/api@1.7.0)

  '@opentelemetry/propagator-jaeger@1.21.0(@opentelemetry/api@1.7.0)':
    dependencies:
      '@opentelemetry/api': 1.7.0
      '@opentelemetry/core': 1.21.0(@opentelemetry/api@1.7.0)

  '@opentelemetry/redis-common@0.36.2': {}

  '@opentelemetry/resource-detector-alibaba-cloud@0.28.10(@opentelemetry/api@1.7.0)':
    dependencies:
      '@opentelemetry/api': 1.7.0
      '@opentelemetry/resources': 1.25.1(@opentelemetry/api@1.7.0)
      '@opentelemetry/semantic-conventions': 1.25.1

  '@opentelemetry/resource-detector-aws@1.5.1(@opentelemetry/api@1.7.0)':
    dependencies:
      '@opentelemetry/api': 1.7.0
      '@opentelemetry/core': 1.25.1(@opentelemetry/api@1.7.0)
      '@opentelemetry/resources': 1.25.1(@opentelemetry/api@1.7.0)
      '@opentelemetry/semantic-conventions': 1.25.1

  '@opentelemetry/resource-detector-container@0.3.11(@opentelemetry/api@1.7.0)':
    dependencies:
      '@opentelemetry/api': 1.7.0
      '@opentelemetry/resources': 1.25.1(@opentelemetry/api@1.7.0)
      '@opentelemetry/semantic-conventions': 1.25.1

  '@opentelemetry/resource-detector-gcp@0.29.10(@opentelemetry/api@1.7.0)':
    dependencies:
      '@opentelemetry/api': 1.7.0
      '@opentelemetry/core': 1.25.1(@opentelemetry/api@1.7.0)
      '@opentelemetry/resources': 1.25.1(@opentelemetry/api@1.7.0)
      '@opentelemetry/semantic-conventions': 1.25.1
      gcp-metadata: 6.1.0
    transitivePeerDependencies:
      - encoding
      - supports-color

  '@opentelemetry/resources@1.19.0(@opentelemetry/api@1.7.0)':
    dependencies:
      '@opentelemetry/api': 1.7.0
      '@opentelemetry/core': 1.19.0(@opentelemetry/api@1.7.0)
      '@opentelemetry/semantic-conventions': 1.19.0

  '@opentelemetry/resources@1.21.0(@opentelemetry/api@1.7.0)':
    dependencies:
      '@opentelemetry/api': 1.7.0
      '@opentelemetry/core': 1.21.0(@opentelemetry/api@1.7.0)
      '@opentelemetry/semantic-conventions': 1.21.0

  '@opentelemetry/resources@1.23.0(@opentelemetry/api@1.8.0)':
    dependencies:
      '@opentelemetry/api': 1.8.0
      '@opentelemetry/core': 1.23.0(@opentelemetry/api@1.8.0)
      '@opentelemetry/semantic-conventions': 1.23.0

  '@opentelemetry/resources@1.25.1(@opentelemetry/api@1.7.0)':
    dependencies:
      '@opentelemetry/api': 1.7.0
      '@opentelemetry/core': 1.25.1(@opentelemetry/api@1.7.0)
      '@opentelemetry/semantic-conventions': 1.25.1

  '@opentelemetry/resources@1.25.1(@opentelemetry/api@1.8.0)':
    dependencies:
      '@opentelemetry/api': 1.8.0
      '@opentelemetry/core': 1.25.1(@opentelemetry/api@1.8.0)
      '@opentelemetry/semantic-conventions': 1.25.1

  '@opentelemetry/sdk-logs@0.46.0(@opentelemetry/api-logs@0.46.0)(@opentelemetry/api@1.7.0)':
    dependencies:
      '@opentelemetry/api': 1.7.0
      '@opentelemetry/api-logs': 0.46.0
      '@opentelemetry/core': 1.19.0(@opentelemetry/api@1.7.0)
      '@opentelemetry/resources': 1.19.0(@opentelemetry/api@1.7.0)

  '@opentelemetry/sdk-logs@0.48.0(@opentelemetry/api-logs@0.48.0)(@opentelemetry/api@1.7.0)':
    dependencies:
      '@opentelemetry/api': 1.7.0
      '@opentelemetry/api-logs': 0.48.0
      '@opentelemetry/core': 1.21.0(@opentelemetry/api@1.7.0)
      '@opentelemetry/resources': 1.21.0(@opentelemetry/api@1.7.0)

  '@opentelemetry/sdk-metrics@1.19.0(@opentelemetry/api@1.7.0)':
    dependencies:
      '@opentelemetry/api': 1.7.0
      '@opentelemetry/core': 1.19.0(@opentelemetry/api@1.7.0)
      '@opentelemetry/resources': 1.19.0(@opentelemetry/api@1.7.0)
      lodash.merge: 4.6.2

  '@opentelemetry/sdk-metrics@1.21.0(@opentelemetry/api@1.7.0)':
    dependencies:
      '@opentelemetry/api': 1.7.0
      '@opentelemetry/core': 1.21.0(@opentelemetry/api@1.7.0)
      '@opentelemetry/resources': 1.21.0(@opentelemetry/api@1.7.0)
      lodash.merge: 4.6.2

  '@opentelemetry/sdk-node@0.46.0(@opentelemetry/api@1.7.0)':
    dependencies:
      '@opentelemetry/api': 1.7.0
      '@opentelemetry/api-logs': 0.46.0
      '@opentelemetry/core': 1.19.0(@opentelemetry/api@1.7.0)
      '@opentelemetry/exporter-trace-otlp-grpc': 0.46.0(@opentelemetry/api@1.7.0)
      '@opentelemetry/exporter-trace-otlp-http': 0.46.0(@opentelemetry/api@1.7.0)
      '@opentelemetry/exporter-trace-otlp-proto': 0.46.0(@opentelemetry/api@1.7.0)
      '@opentelemetry/exporter-zipkin': 1.19.0(@opentelemetry/api@1.7.0)
      '@opentelemetry/instrumentation': 0.46.0(@opentelemetry/api@1.7.0)
      '@opentelemetry/resources': 1.19.0(@opentelemetry/api@1.7.0)
      '@opentelemetry/sdk-logs': 0.46.0(@opentelemetry/api-logs@0.46.0)(@opentelemetry/api@1.7.0)
      '@opentelemetry/sdk-metrics': 1.19.0(@opentelemetry/api@1.7.0)
      '@opentelemetry/sdk-trace-base': 1.19.0(@opentelemetry/api@1.7.0)
      '@opentelemetry/sdk-trace-node': 1.19.0(@opentelemetry/api@1.7.0)
      '@opentelemetry/semantic-conventions': 1.19.0
    transitivePeerDependencies:
      - supports-color

  '@opentelemetry/sdk-node@0.48.0(@opentelemetry/api@1.7.0)':
    dependencies:
      '@opentelemetry/api': 1.7.0
      '@opentelemetry/api-logs': 0.48.0
      '@opentelemetry/core': 1.21.0(@opentelemetry/api@1.7.0)
      '@opentelemetry/exporter-trace-otlp-grpc': 0.48.0(@opentelemetry/api@1.7.0)
      '@opentelemetry/exporter-trace-otlp-http': 0.48.0(@opentelemetry/api@1.7.0)
      '@opentelemetry/exporter-trace-otlp-proto': 0.48.0(@opentelemetry/api@1.7.0)
      '@opentelemetry/exporter-zipkin': 1.21.0(@opentelemetry/api@1.7.0)
      '@opentelemetry/instrumentation': 0.48.0(@opentelemetry/api@1.7.0)
      '@opentelemetry/resources': 1.21.0(@opentelemetry/api@1.7.0)
      '@opentelemetry/sdk-logs': 0.48.0(@opentelemetry/api-logs@0.48.0)(@opentelemetry/api@1.7.0)
      '@opentelemetry/sdk-metrics': 1.21.0(@opentelemetry/api@1.7.0)
      '@opentelemetry/sdk-trace-base': 1.21.0(@opentelemetry/api@1.7.0)
      '@opentelemetry/sdk-trace-node': 1.21.0(@opentelemetry/api@1.7.0)
      '@opentelemetry/semantic-conventions': 1.21.0
    transitivePeerDependencies:
      - supports-color

  '@opentelemetry/sdk-trace-base@1.19.0(@opentelemetry/api@1.7.0)':
    dependencies:
      '@opentelemetry/api': 1.7.0
      '@opentelemetry/core': 1.19.0(@opentelemetry/api@1.7.0)
      '@opentelemetry/resources': 1.19.0(@opentelemetry/api@1.7.0)
      '@opentelemetry/semantic-conventions': 1.19.0

  '@opentelemetry/sdk-trace-base@1.21.0(@opentelemetry/api@1.7.0)':
    dependencies:
      '@opentelemetry/api': 1.7.0
      '@opentelemetry/core': 1.21.0(@opentelemetry/api@1.7.0)
      '@opentelemetry/resources': 1.21.0(@opentelemetry/api@1.7.0)
      '@opentelemetry/semantic-conventions': 1.21.0

  '@opentelemetry/sdk-trace-base@1.23.0(@opentelemetry/api@1.8.0)':
    dependencies:
      '@opentelemetry/api': 1.8.0
      '@opentelemetry/core': 1.23.0(@opentelemetry/api@1.8.0)
      '@opentelemetry/resources': 1.23.0(@opentelemetry/api@1.8.0)
      '@opentelemetry/semantic-conventions': 1.23.0

  '@opentelemetry/sdk-trace-base@1.25.1(@opentelemetry/api@1.8.0)':
    dependencies:
      '@opentelemetry/api': 1.8.0
      '@opentelemetry/core': 1.25.1(@opentelemetry/api@1.8.0)
      '@opentelemetry/resources': 1.25.1(@opentelemetry/api@1.8.0)
      '@opentelemetry/semantic-conventions': 1.25.1

  '@opentelemetry/sdk-trace-node@1.19.0(@opentelemetry/api@1.7.0)':
    dependencies:
      '@opentelemetry/api': 1.7.0
      '@opentelemetry/context-async-hooks': 1.19.0(@opentelemetry/api@1.7.0)
      '@opentelemetry/core': 1.19.0(@opentelemetry/api@1.7.0)
      '@opentelemetry/propagator-b3': 1.19.0(@opentelemetry/api@1.7.0)
      '@opentelemetry/propagator-jaeger': 1.19.0(@opentelemetry/api@1.7.0)
      '@opentelemetry/sdk-trace-base': 1.19.0(@opentelemetry/api@1.7.0)
      semver: 7.6.2

  '@opentelemetry/sdk-trace-node@1.21.0(@opentelemetry/api@1.7.0)':
    dependencies:
      '@opentelemetry/api': 1.7.0
      '@opentelemetry/context-async-hooks': 1.21.0(@opentelemetry/api@1.7.0)
      '@opentelemetry/core': 1.21.0(@opentelemetry/api@1.7.0)
      '@opentelemetry/propagator-b3': 1.21.0(@opentelemetry/api@1.7.0)
      '@opentelemetry/propagator-jaeger': 1.21.0(@opentelemetry/api@1.7.0)
      '@opentelemetry/sdk-trace-base': 1.21.0(@opentelemetry/api@1.7.0)
      semver: 7.6.2

  '@opentelemetry/sdk-trace-web@1.21.0(@opentelemetry/api@1.7.0)':
    dependencies:
      '@opentelemetry/api': 1.7.0
      '@opentelemetry/core': 1.21.0(@opentelemetry/api@1.7.0)
      '@opentelemetry/sdk-trace-base': 1.21.0(@opentelemetry/api@1.7.0)
      '@opentelemetry/semantic-conventions': 1.21.0

  '@opentelemetry/sdk-trace-web@1.23.0(@opentelemetry/api@1.8.0)':
    dependencies:
      '@opentelemetry/api': 1.8.0
      '@opentelemetry/core': 1.23.0(@opentelemetry/api@1.8.0)
      '@opentelemetry/sdk-trace-base': 1.23.0(@opentelemetry/api@1.8.0)
      '@opentelemetry/semantic-conventions': 1.23.0

  '@opentelemetry/semantic-conventions@1.19.0': {}

  '@opentelemetry/semantic-conventions@1.21.0': {}

  '@opentelemetry/semantic-conventions@1.23.0': {}

  '@opentelemetry/semantic-conventions@1.25.1': {}

  '@opentelemetry/sql-common@0.40.1(@opentelemetry/api@1.7.0)':
    dependencies:
      '@opentelemetry/api': 1.7.0
      '@opentelemetry/core': 1.25.1(@opentelemetry/api@1.7.0)

  '@protobufjs/aspromise@1.1.2': {}

  '@protobufjs/base64@1.1.2': {}

  '@protobufjs/codegen@2.0.4': {}

  '@protobufjs/eventemitter@1.1.0': {}

  '@protobufjs/fetch@1.1.0':
    dependencies:
      '@protobufjs/aspromise': 1.1.2
      '@protobufjs/inquire': 1.1.0

  '@protobufjs/float@1.0.2': {}

  '@protobufjs/inquire@1.1.0': {}

  '@protobufjs/path@1.1.2': {}

  '@protobufjs/pool@1.1.0': {}

  '@protobufjs/utf8@1.1.0': {}

  '@reactflow/background@11.3.14(@types/react@18.3.3)(immer@10.1.1)(react-dom@18.3.1(react@18.3.1))(react@18.3.1)':
    dependencies:
      '@reactflow/core': 11.11.4(@types/react@18.3.3)(immer@10.1.1)(react-dom@18.3.1(react@18.3.1))(react@18.3.1)
      classcat: 5.0.5
      react: 18.3.1
      react-dom: 18.3.1(react@18.3.1)
      zustand: 4.5.4(@types/react@18.3.3)(immer@10.1.1)(react@18.3.1)
    transitivePeerDependencies:
      - '@types/react'
      - immer

  '@reactflow/controls@11.2.14(@types/react@18.3.3)(immer@10.1.1)(react-dom@18.3.1(react@18.3.1))(react@18.3.1)':
    dependencies:
      '@reactflow/core': 11.11.4(@types/react@18.3.3)(immer@10.1.1)(react-dom@18.3.1(react@18.3.1))(react@18.3.1)
      classcat: 5.0.5
      react: 18.3.1
      react-dom: 18.3.1(react@18.3.1)
      zustand: 4.5.4(@types/react@18.3.3)(immer@10.1.1)(react@18.3.1)
    transitivePeerDependencies:
      - '@types/react'
      - immer

  '@reactflow/core@11.11.4(@types/react@18.3.3)(immer@10.1.1)(react-dom@18.3.1(react@18.3.1))(react@18.3.1)':
    dependencies:
      '@types/d3': 7.4.3
      '@types/d3-drag': 3.0.7
      '@types/d3-selection': 3.0.10
      '@types/d3-zoom': 3.0.8
      classcat: 5.0.5
      d3-drag: 3.0.0
      d3-selection: 3.0.0
      d3-zoom: 3.0.0
      react: 18.3.1
      react-dom: 18.3.1(react@18.3.1)
      zustand: 4.5.4(@types/react@18.3.3)(immer@10.1.1)(react@18.3.1)
    transitivePeerDependencies:
      - '@types/react'
      - immer

  '@reactflow/minimap@11.7.14(@types/react@18.3.3)(immer@10.1.1)(react-dom@18.3.1(react@18.3.1))(react@18.3.1)':
    dependencies:
      '@reactflow/core': 11.11.4(@types/react@18.3.3)(immer@10.1.1)(react-dom@18.3.1(react@18.3.1))(react@18.3.1)
      '@types/d3-selection': 3.0.10
      '@types/d3-zoom': 3.0.8
      classcat: 5.0.5
      d3-selection: 3.0.0
      d3-zoom: 3.0.0
      react: 18.3.1
      react-dom: 18.3.1(react@18.3.1)
      zustand: 4.5.4(@types/react@18.3.3)(immer@10.1.1)(react@18.3.1)
    transitivePeerDependencies:
      - '@types/react'
      - immer

  '@reactflow/node-resizer@2.2.14(@types/react@18.3.3)(immer@10.1.1)(react-dom@18.3.1(react@18.3.1))(react@18.3.1)':
    dependencies:
      '@reactflow/core': 11.11.4(@types/react@18.3.3)(immer@10.1.1)(react-dom@18.3.1(react@18.3.1))(react@18.3.1)
      classcat: 5.0.5
      d3-drag: 3.0.0
      d3-selection: 3.0.0
      react: 18.3.1
      react-dom: 18.3.1(react@18.3.1)
      zustand: 4.5.4(@types/react@18.3.3)(immer@10.1.1)(react@18.3.1)
    transitivePeerDependencies:
      - '@types/react'
      - immer

  '@reactflow/node-toolbar@1.3.14(@types/react@18.3.3)(immer@10.1.1)(react-dom@18.3.1(react@18.3.1))(react@18.3.1)':
    dependencies:
      '@reactflow/core': 11.11.4(@types/react@18.3.3)(immer@10.1.1)(react-dom@18.3.1(react@18.3.1))(react@18.3.1)
      classcat: 5.0.5
      react: 18.3.1
      react-dom: 18.3.1(react@18.3.1)
      zustand: 4.5.4(@types/react@18.3.3)(immer@10.1.1)(react@18.3.1)
    transitivePeerDependencies:
      - '@types/react'
      - immer

<<<<<<< HEAD
  '@reduxjs/toolkit@2.2.3(react-redux@9.1.0(@types/react@18.2.79)(react@18.2.0)(redux@5.0.1))(react@18.2.0)':
=======
  '@reduxjs/toolkit@2.2.3(react-redux@9.1.2(@types/react@18.2.79)(react@18.2.0))(react@18.2.0)':
>>>>>>> 54a552d8
    dependencies:
      immer: 10.1.1
      redux: 5.0.1
      redux-thunk: 3.1.0(redux@5.0.1)
      reselect: 5.1.1
    optionalDependencies:
      react: 18.2.0
      react-redux: 9.1.2(@types/react@18.2.79)(react@18.2.0)

  '@reduxjs/toolkit@2.2.3(react-redux@9.1.2(@types/react@18.3.3)(react@18.3.1)(redux@5.0.1))(react@18.3.1)':
    dependencies:
      immer: 10.1.1
      redux: 5.0.1
      redux-thunk: 3.1.0(redux@5.0.1)
      reselect: 5.1.1
    optionalDependencies:
      react: 18.3.1
      react-redux: 9.1.2(@types/react@18.3.3)(react@18.3.1)(redux@5.0.1)

  '@reduxjs/toolkit@2.2.6(react-redux@9.1.2(@types/react@18.3.3)(react@18.3.1)(redux@5.0.1))(react@18.3.1)':
    dependencies:
      immer: 10.1.1
      redux: 5.0.1
      redux-thunk: 3.1.0(redux@5.0.1)
      reselect: 5.1.1
    optionalDependencies:
      react: 18.3.1
      react-redux: 9.1.2(@types/react@18.3.3)(react@18.3.1)(redux@5.0.1)

  '@rollup/pluginutils@4.2.1':
    dependencies:
      estree-walker: 2.0.2
      picomatch: 2.3.1

  '@rollup/pluginutils@5.1.0(rollup@4.18.0)':
    dependencies:
      '@types/estree': 1.0.5
      estree-walker: 2.0.2
      picomatch: 2.3.1
    optionalDependencies:
      rollup: 4.18.0

  '@rollup/rollup-android-arm-eabi@4.18.0':
    optional: true

  '@rollup/rollup-android-arm64@4.18.0':
    optional: true

  '@rollup/rollup-darwin-arm64@4.18.0':
    optional: true

  '@rollup/rollup-darwin-x64@4.18.0':
    optional: true

  '@rollup/rollup-linux-arm-gnueabihf@4.18.0':
    optional: true

  '@rollup/rollup-linux-arm-musleabihf@4.18.0':
    optional: true

  '@rollup/rollup-linux-arm64-gnu@4.18.0':
    optional: true

  '@rollup/rollup-linux-arm64-musl@4.18.0':
    optional: true

  '@rollup/rollup-linux-powerpc64le-gnu@4.18.0':
    optional: true

  '@rollup/rollup-linux-riscv64-gnu@4.18.0':
    optional: true

  '@rollup/rollup-linux-s390x-gnu@4.18.0':
    optional: true

  '@rollup/rollup-linux-x64-gnu@4.18.0':
    optional: true

  '@rollup/rollup-linux-x64-musl@4.18.0':
    optional: true

  '@rollup/rollup-win32-arm64-msvc@4.18.0':
    optional: true

  '@rollup/rollup-win32-ia32-msvc@4.18.0':
    optional: true

  '@rollup/rollup-win32-x64-msvc@4.18.0':
    optional: true

  '@rushstack/node-core-library@4.0.2(@types/node@20.14.9)':
    dependencies:
      fs-extra: 7.0.1
      import-lazy: 4.0.0
      jju: 1.4.0
      resolve: 1.22.8
      semver: 7.5.4
      z-schema: 5.0.5
    optionalDependencies:
      '@types/node': 20.14.9

  '@rushstack/rig-package@0.5.2':
    dependencies:
      resolve: 1.22.8
      strip-json-comments: 3.1.1

  '@rushstack/terminal@0.10.0(@types/node@20.14.9)':
    dependencies:
      '@rushstack/node-core-library': 4.0.2(@types/node@20.14.9)
      supports-color: 8.1.1
    optionalDependencies:
      '@types/node': 20.14.9

  '@rushstack/ts-command-line@4.19.1(@types/node@20.14.9)':
    dependencies:
      '@rushstack/terminal': 0.10.0(@types/node@20.14.9)
      '@types/argparse': 1.0.38
      argparse: 1.0.10
      string-argv: 0.3.2
    transitivePeerDependencies:
      - '@types/node'

  '@shikijs/core@1.3.0': {}

  '@sideway/address@4.1.5':
    dependencies:
      '@hapi/hoek': 9.3.0

  '@sideway/formula@3.0.1': {}

  '@sideway/pinpoint@2.0.0': {}

  '@sinclair/typebox@0.27.8': {}

  '@sindresorhus/is@4.6.0': {}

  '@szmarczak/http-timer@4.0.6':
    dependencies:
      defer-to-connect: 2.0.1

  '@tanstack/query-core@5.49.1': {}

  '@tanstack/react-query@5.49.2(react@18.3.1)':
    dependencies:
      '@tanstack/query-core': 5.49.1
      react: 18.3.1

  '@tanstack/react-virtual@3.8.1(react-dom@18.3.1(react@18.3.1))(react@18.3.1)':
    dependencies:
      '@tanstack/virtual-core': 3.8.1
      react: 18.3.1
      react-dom: 18.3.1(react@18.3.1)

  '@tanstack/virtual-core@3.8.1': {}

  '@tauri-apps/api@2.0.0-beta.14': {}

  '@tauri-apps/cli-darwin-arm64@1.5.11':
    optional: true

  '@tauri-apps/cli-darwin-arm64@2.0.0-beta.17':
    optional: true

  '@tauri-apps/cli-darwin-x64@1.5.11':
    optional: true

  '@tauri-apps/cli-darwin-x64@2.0.0-beta.17':
    optional: true

  '@tauri-apps/cli-linux-arm-gnueabihf@1.5.11':
    optional: true

  '@tauri-apps/cli-linux-arm-gnueabihf@2.0.0-beta.17':
    optional: true

  '@tauri-apps/cli-linux-arm64-gnu@1.5.11':
    optional: true

  '@tauri-apps/cli-linux-arm64-gnu@2.0.0-beta.17':
    optional: true

  '@tauri-apps/cli-linux-arm64-musl@1.5.11':
    optional: true

  '@tauri-apps/cli-linux-arm64-musl@2.0.0-beta.17':
    optional: true

  '@tauri-apps/cli-linux-x64-gnu@1.5.11':
    optional: true

  '@tauri-apps/cli-linux-x64-gnu@2.0.0-beta.17':
    optional: true

  '@tauri-apps/cli-linux-x64-musl@1.5.11':
    optional: true

  '@tauri-apps/cli-linux-x64-musl@2.0.0-beta.17':
    optional: true

  '@tauri-apps/cli-win32-arm64-msvc@1.5.11':
    optional: true

  '@tauri-apps/cli-win32-arm64-msvc@2.0.0-beta.17':
    optional: true

  '@tauri-apps/cli-win32-ia32-msvc@1.5.11':
    optional: true

  '@tauri-apps/cli-win32-ia32-msvc@2.0.0-beta.17':
    optional: true

  '@tauri-apps/cli-win32-x64-msvc@1.5.11':
    optional: true

  '@tauri-apps/cli-win32-x64-msvc@2.0.0-beta.17':
    optional: true

  '@tauri-apps/cli@1.5.11':
    optionalDependencies:
      '@tauri-apps/cli-darwin-arm64': 1.5.11
      '@tauri-apps/cli-darwin-x64': 1.5.11
      '@tauri-apps/cli-linux-arm-gnueabihf': 1.5.11
      '@tauri-apps/cli-linux-arm64-gnu': 1.5.11
      '@tauri-apps/cli-linux-arm64-musl': 1.5.11
      '@tauri-apps/cli-linux-x64-gnu': 1.5.11
      '@tauri-apps/cli-linux-x64-musl': 1.5.11
      '@tauri-apps/cli-win32-arm64-msvc': 1.5.11
      '@tauri-apps/cli-win32-ia32-msvc': 1.5.11
      '@tauri-apps/cli-win32-x64-msvc': 1.5.11

  '@tauri-apps/cli@2.0.0-beta.17':
    optionalDependencies:
      '@tauri-apps/cli-darwin-arm64': 2.0.0-beta.17
      '@tauri-apps/cli-darwin-x64': 2.0.0-beta.17
      '@tauri-apps/cli-linux-arm-gnueabihf': 2.0.0-beta.17
      '@tauri-apps/cli-linux-arm64-gnu': 2.0.0-beta.17
      '@tauri-apps/cli-linux-arm64-musl': 2.0.0-beta.17
      '@tauri-apps/cli-linux-x64-gnu': 2.0.0-beta.17
      '@tauri-apps/cli-linux-x64-musl': 2.0.0-beta.17
      '@tauri-apps/cli-win32-arm64-msvc': 2.0.0-beta.17
      '@tauri-apps/cli-win32-ia32-msvc': 2.0.0-beta.17
      '@tauri-apps/cli-win32-x64-msvc': 2.0.0-beta.17

  '@tauri-apps/plugin-deep-link@2.0.0-beta.8':
    dependencies:
      '@tauri-apps/api': 2.0.0-beta.14

  '@tauri-apps/plugin-dialog@2.0.0-beta.6':
    dependencies:
      '@tauri-apps/api': 2.0.0-beta.14

  '@tauri-apps/plugin-fs@2.0.0-beta.6':
    dependencies:
      '@tauri-apps/api': 2.0.0-beta.14

  '@tauri-apps/plugin-process@2.0.0-beta.6':
    dependencies:
      '@tauri-apps/api': 2.0.0-beta.14

  '@tauri-apps/plugin-store@2.0.0-beta.6':
    dependencies:
      '@tauri-apps/api': 2.0.0-beta.14

  '@tauri-apps/plugin-updater@2.0.0-beta.6':
    dependencies:
      '@tauri-apps/api': 2.0.0-beta.14

  '@testing-library/dom@10.3.0':
    dependencies:
      '@babel/code-frame': 7.24.7
      '@babel/runtime': 7.24.7
      '@types/aria-query': 5.0.4
      aria-query: 5.3.0
      chalk: 4.1.2
      dom-accessibility-api: 0.5.16
      lz-string: 1.5.0
      pretty-format: 27.5.1

  '@testing-library/react@16.0.0(@testing-library/dom@10.3.0)(@types/react-dom@18.3.0)(@types/react@18.3.3)(react-dom@18.3.1(react@18.3.1))(react@18.3.1)':
    dependencies:
      '@babel/runtime': 7.24.7
      '@testing-library/dom': 10.3.0
      react: 18.3.1
      react-dom: 18.3.1(react@18.3.1)
    optionalDependencies:
      '@types/react': 18.3.3
      '@types/react-dom': 18.3.0

  '@testing-library/user-event@14.5.2(@testing-library/dom@10.3.0)':
    dependencies:
      '@testing-library/dom': 10.3.0

  '@types/accepts@1.3.7':
    dependencies:
      '@types/node': 20.14.9

  '@types/acorn@4.0.6':
    dependencies:
      '@types/estree': 1.0.5

  '@types/argparse@1.0.38': {}

  '@types/aria-query@5.0.4': {}

  '@types/aws-lambda@8.10.122': {}

  '@types/babel__core@7.20.5':
    dependencies:
      '@babel/parser': 7.24.7
      '@babel/types': 7.24.7
      '@types/babel__generator': 7.6.8
      '@types/babel__template': 7.4.4
      '@types/babel__traverse': 7.20.6

  '@types/babel__generator@7.6.8':
    dependencies:
      '@babel/types': 7.24.7

  '@types/babel__template@7.4.4':
    dependencies:
      '@babel/parser': 7.24.7
      '@babel/types': 7.24.7

  '@types/babel__traverse@7.20.6':
    dependencies:
      '@babel/types': 7.24.7

  '@types/body-parser@1.19.5':
    dependencies:
      '@types/connect': 3.4.38
      '@types/node': 20.14.9

  '@types/bunyan@1.8.9':
    dependencies:
      '@types/node': 20.14.9

  '@types/cacheable-request@6.0.3':
    dependencies:
      '@types/http-cache-semantics': 4.0.4
      '@types/keyv': 3.1.4
      '@types/node': 20.14.9
      '@types/responselike': 1.0.3

  '@types/connect@3.4.36':
    dependencies:
      '@types/node': 20.14.9

  '@types/connect@3.4.38':
    dependencies:
      '@types/node': 20.14.9

  '@types/content-disposition@0.5.8': {}

  '@types/cookie@0.5.4': {}

  '@types/cookies@0.9.0':
    dependencies:
      '@types/connect': 3.4.38
      '@types/express': 4.17.21
      '@types/keygrip': 1.0.6
      '@types/node': 20.14.9

  '@types/d3-array@3.2.1': {}

  '@types/d3-axis@3.0.6':
    dependencies:
      '@types/d3-selection': 3.0.10

  '@types/d3-brush@3.0.6':
    dependencies:
      '@types/d3-selection': 3.0.10

  '@types/d3-chord@3.0.6': {}

  '@types/d3-color@3.1.3': {}

  '@types/d3-contour@3.0.6':
    dependencies:
      '@types/d3-array': 3.2.1
      '@types/geojson': 7946.0.14

  '@types/d3-delaunay@6.0.4': {}

  '@types/d3-dispatch@3.0.6': {}

  '@types/d3-drag@3.0.7':
    dependencies:
      '@types/d3-selection': 3.0.10

  '@types/d3-dsv@3.0.7': {}

  '@types/d3-ease@3.0.2': {}

  '@types/d3-fetch@3.0.7':
    dependencies:
      '@types/d3-dsv': 3.0.7

  '@types/d3-force@3.0.10': {}

  '@types/d3-format@3.0.4': {}

  '@types/d3-geo@3.1.0':
    dependencies:
      '@types/geojson': 7946.0.14

  '@types/d3-hierarchy@3.1.7': {}

  '@types/d3-interpolate@3.0.4':
    dependencies:
      '@types/d3-color': 3.1.3

  '@types/d3-path@3.1.0': {}

  '@types/d3-polygon@3.0.2': {}

  '@types/d3-quadtree@3.0.6': {}

  '@types/d3-random@3.0.3': {}

  '@types/d3-scale-chromatic@3.0.3': {}

  '@types/d3-scale@4.0.8':
    dependencies:
      '@types/d3-time': 3.0.3

  '@types/d3-selection@3.0.10': {}

  '@types/d3-shape@3.1.6':
    dependencies:
      '@types/d3-path': 3.1.0

  '@types/d3-time-format@4.0.3': {}

  '@types/d3-time@3.0.3': {}

  '@types/d3-timer@3.0.2': {}

  '@types/d3-transition@3.0.8':
    dependencies:
      '@types/d3-selection': 3.0.10

  '@types/d3-zoom@3.0.8':
    dependencies:
      '@types/d3-interpolate': 3.0.4
      '@types/d3-selection': 3.0.10

  '@types/d3@7.4.3':
    dependencies:
      '@types/d3-array': 3.2.1
      '@types/d3-axis': 3.0.6
      '@types/d3-brush': 3.0.6
      '@types/d3-chord': 3.0.6
      '@types/d3-color': 3.1.3
      '@types/d3-contour': 3.0.6
      '@types/d3-delaunay': 6.0.4
      '@types/d3-dispatch': 3.0.6
      '@types/d3-drag': 3.0.7
      '@types/d3-dsv': 3.0.7
      '@types/d3-ease': 3.0.2
      '@types/d3-fetch': 3.0.7
      '@types/d3-force': 3.0.10
      '@types/d3-format': 3.0.4
      '@types/d3-geo': 3.1.0
      '@types/d3-hierarchy': 3.1.7
      '@types/d3-interpolate': 3.0.4
      '@types/d3-path': 3.1.0
      '@types/d3-polygon': 3.0.2
      '@types/d3-quadtree': 3.0.6
      '@types/d3-random': 3.0.3
      '@types/d3-scale': 4.0.8
      '@types/d3-scale-chromatic': 3.0.3
      '@types/d3-selection': 3.0.10
      '@types/d3-shape': 3.1.6
      '@types/d3-time': 3.0.3
      '@types/d3-time-format': 4.0.3
      '@types/d3-timer': 3.0.2
      '@types/d3-transition': 3.0.8
      '@types/d3-zoom': 3.0.8

  '@types/debug@4.1.12':
    dependencies:
      '@types/ms': 0.7.34

  '@types/estree-jsx@1.0.5':
    dependencies:
      '@types/estree': 1.0.5

  '@types/estree@1.0.5': {}

  '@types/express-serve-static-core@4.19.5':
    dependencies:
      '@types/node': 20.14.9
      '@types/qs': 6.9.15
      '@types/range-parser': 1.2.7
      '@types/send': 0.17.4

  '@types/express@4.17.21':
    dependencies:
      '@types/body-parser': 1.19.5
      '@types/express-serve-static-core': 4.19.5
      '@types/qs': 6.9.15
      '@types/serve-static': 1.15.7

  '@types/geojson@7946.0.14': {}

  '@types/hapi__catbox@10.2.6': {}

  '@types/hapi__hapi@20.0.13':
    dependencies:
      '@hapi/boom': 9.1.4
      '@hapi/iron': 6.0.0
      '@hapi/podium': 4.1.3
      '@types/hapi__catbox': 10.2.6
      '@types/hapi__mimos': 4.1.4
      '@types/hapi__shot': 4.1.6
      '@types/node': 20.14.9
      joi: 17.13.3

  '@types/hapi__mimos@4.1.4':
    dependencies:
      '@types/mime-db': 1.43.5

  '@types/hapi__shot@4.1.6':
    dependencies:
      '@types/node': 20.14.9

  '@types/hast@3.0.4':
    dependencies:
      '@types/unist': 3.0.2

  '@types/http-assert@1.5.5': {}

  '@types/http-cache-semantics@4.0.4': {}

  '@types/http-errors@2.0.4': {}

  '@types/ioredis@4.28.10':
    dependencies:
      '@types/node': 20.14.9

  '@types/keygrip@1.0.6': {}

  '@types/keyv@3.1.4':
    dependencies:
      '@types/node': 20.14.9

  '@types/koa-compose@3.2.8':
    dependencies:
      '@types/koa': 2.13.9

  '@types/koa@2.13.9':
    dependencies:
      '@types/accepts': 1.3.7
      '@types/content-disposition': 0.5.8
      '@types/cookies': 0.9.0
      '@types/http-assert': 1.5.5
      '@types/http-errors': 2.0.4
      '@types/keygrip': 1.0.6
      '@types/koa-compose': 3.2.8
      '@types/node': 20.14.9

  '@types/koa__router@12.0.3':
    dependencies:
      '@types/koa': 2.13.9

  '@types/mdast@4.0.4':
    dependencies:
      '@types/unist': 3.0.2

  '@types/mdx@2.0.13': {}

  '@types/memcached@2.2.10':
    dependencies:
      '@types/node': 20.14.9

  '@types/mime-db@1.43.5': {}

  '@types/mime@1.3.5': {}

  '@types/ms@0.7.34': {}

  '@types/mysql@2.15.22':
    dependencies:
      '@types/node': 20.14.9

  '@types/nlcst@1.0.4':
    dependencies:
      '@types/unist': 2.0.10

  '@types/node@18.19.39':
    dependencies:
      undici-types: 5.26.5

  '@types/node@20.12.7':
    dependencies:
      undici-types: 5.26.5

  '@types/node@20.14.9':
    dependencies:
      undici-types: 5.26.5

  '@types/offscreencanvas@2019.7.3': {}

  '@types/pg-pool@2.0.4':
    dependencies:
      '@types/pg': 8.6.1

  '@types/pg@8.6.1':
    dependencies:
      '@types/node': 20.14.9
      pg-protocol: 1.6.1
      pg-types: 2.2.0

  '@types/prop-types@15.7.12': {}

  '@types/qs@6.9.15': {}

  '@types/range-parser@1.2.7': {}

  '@types/react-color@3.0.12':
    dependencies:
      '@types/react': 18.3.3
      '@types/reactcss': 1.2.12

  '@types/react-dom@18.2.25':
    dependencies:
      '@types/react': 18.2.79

  '@types/react-dom@18.3.0':
    dependencies:
      '@types/react': 18.3.3

  '@types/react@18.2.79':
    dependencies:
      '@types/prop-types': 15.7.12
      csstype: 3.1.3

  '@types/react@18.3.3':
    dependencies:
      '@types/prop-types': 15.7.12
      csstype: 3.1.3

  '@types/reactcss@1.2.12':
    dependencies:
      '@types/react': 18.3.3

  '@types/responselike@1.0.3':
    dependencies:
      '@types/node': 20.14.9

  '@types/send@0.17.4':
    dependencies:
      '@types/mime': 1.3.5
      '@types/node': 20.14.9

  '@types/serve-static@1.15.7':
    dependencies:
      '@types/http-errors': 2.0.4
      '@types/node': 20.14.9
      '@types/send': 0.17.4

  '@types/shimmer@1.0.5': {}

  '@types/tedious@4.0.14':
    dependencies:
      '@types/node': 20.14.9

  '@types/unist@2.0.10': {}

  '@types/unist@3.0.2': {}

  '@types/use-sync-external-store@0.0.3': {}

  '@types/uuid@10.0.0': {}

  '@types/webgl2@0.0.11': {}

  '@types/yauzl@2.10.3':
    dependencies:
      '@types/node': 20.14.9
    optional: true

  '@typescript-eslint/eslint-plugin@7.11.0(@typescript-eslint/parser@7.11.0(eslint@9.6.0)(typescript@5.5.3))(eslint@9.6.0)(typescript@5.5.3)':
    dependencies:
      '@eslint-community/regexpp': 4.10.1
      '@typescript-eslint/parser': 7.11.0(eslint@9.6.0)(typescript@5.5.3)
      '@typescript-eslint/scope-manager': 7.11.0
      '@typescript-eslint/type-utils': 7.11.0(eslint@9.6.0)(typescript@5.5.3)
      '@typescript-eslint/utils': 7.11.0(eslint@9.6.0)(typescript@5.5.3)
      '@typescript-eslint/visitor-keys': 7.11.0
      eslint: 9.6.0
      graphemer: 1.4.0
      ignore: 5.3.1
      natural-compare: 1.4.0
      ts-api-utils: 1.3.0(typescript@5.5.3)
    optionalDependencies:
      typescript: 5.5.3
    transitivePeerDependencies:
      - supports-color

  '@typescript-eslint/parser@7.11.0(eslint@9.6.0)(typescript@5.5.3)':
    dependencies:
      '@typescript-eslint/scope-manager': 7.11.0
      '@typescript-eslint/types': 7.11.0
      '@typescript-eslint/typescript-estree': 7.11.0(typescript@5.5.3)
      '@typescript-eslint/visitor-keys': 7.11.0
      debug: 4.3.5
      eslint: 9.6.0
    optionalDependencies:
      typescript: 5.5.3
    transitivePeerDependencies:
      - supports-color

  '@typescript-eslint/scope-manager@7.11.0':
    dependencies:
      '@typescript-eslint/types': 7.11.0
      '@typescript-eslint/visitor-keys': 7.11.0

  '@typescript-eslint/type-utils@7.11.0(eslint@9.6.0)(typescript@5.5.3)':
    dependencies:
      '@typescript-eslint/typescript-estree': 7.11.0(typescript@5.5.3)
      '@typescript-eslint/utils': 7.11.0(eslint@9.6.0)(typescript@5.5.3)
      debug: 4.3.5
      eslint: 9.6.0
      ts-api-utils: 1.3.0(typescript@5.5.3)
    optionalDependencies:
      typescript: 5.5.3
    transitivePeerDependencies:
      - supports-color

  '@typescript-eslint/types@7.11.0': {}

  '@typescript-eslint/typescript-estree@7.11.0(typescript@5.5.3)':
    dependencies:
      '@typescript-eslint/types': 7.11.0
      '@typescript-eslint/visitor-keys': 7.11.0
      debug: 4.3.5
      globby: 11.1.0
      is-glob: 4.0.3
      minimatch: 9.0.5
      semver: 7.6.2
      ts-api-utils: 1.3.0(typescript@5.5.3)
    optionalDependencies:
      typescript: 5.5.3
    transitivePeerDependencies:
      - supports-color

  '@typescript-eslint/utils@7.11.0(eslint@9.6.0)(typescript@5.5.3)':
    dependencies:
      '@eslint-community/eslint-utils': 4.4.0(eslint@9.6.0)
      '@typescript-eslint/scope-manager': 7.11.0
      '@typescript-eslint/types': 7.11.0
      '@typescript-eslint/typescript-estree': 7.11.0(typescript@5.5.3)
      eslint: 9.6.0
    transitivePeerDependencies:
      - supports-color
      - typescript

  '@typescript-eslint/visitor-keys@7.11.0':
    dependencies:
      '@typescript-eslint/types': 7.11.0
      eslint-visitor-keys: 3.4.3

  '@ungap/structured-clone@1.2.0': {}

  '@uptrace/core@1.19.0':
    dependencies:
      '@opentelemetry/api': 1.7.0
      '@opentelemetry/core': 1.21.0(@opentelemetry/api@1.7.0)
      '@opentelemetry/instrumentation': 0.48.0(@opentelemetry/api@1.7.0)
      '@opentelemetry/resources': 1.21.0(@opentelemetry/api@1.7.0)
      '@opentelemetry/sdk-trace-base': 1.21.0(@opentelemetry/api@1.7.0)
      cross-fetch: 4.0.0
    transitivePeerDependencies:
      - encoding
      - supports-color

  '@uptrace/node@1.19.0(@opentelemetry/api-logs@0.48.0)':
    dependencies:
      '@opentelemetry/api': 1.7.0
      '@opentelemetry/auto-instrumentations-node': 0.40.3(@opentelemetry/api@1.7.0)
      '@opentelemetry/core': 1.21.0(@opentelemetry/api@1.7.0)
      '@opentelemetry/exporter-logs-otlp-http': 0.48.0(@opentelemetry/api@1.7.0)
      '@opentelemetry/exporter-metrics-otlp-http': 0.48.0(@opentelemetry/api@1.7.0)
      '@opentelemetry/exporter-trace-otlp-http': 0.48.0(@opentelemetry/api@1.7.0)
      '@opentelemetry/id-generator-aws-xray': 1.2.2(@opentelemetry/api@1.7.0)
      '@opentelemetry/otlp-exporter-base': 0.48.0(@opentelemetry/api@1.7.0)
      '@opentelemetry/sdk-logs': 0.48.0(@opentelemetry/api-logs@0.48.0)(@opentelemetry/api@1.7.0)
      '@opentelemetry/sdk-metrics': 1.21.0(@opentelemetry/api@1.7.0)
      '@opentelemetry/sdk-node': 0.48.0(@opentelemetry/api@1.7.0)
      '@opentelemetry/sdk-trace-base': 1.21.0(@opentelemetry/api@1.7.0)
      '@uptrace/core': 1.19.0
    transitivePeerDependencies:
      - '@opentelemetry/api-logs'
      - encoding
      - supports-color

  '@uptrace/web@1.19.0':
    dependencies:
      '@opentelemetry/api': 1.7.0
      '@opentelemetry/core': 1.21.0(@opentelemetry/api@1.7.0)
      '@opentelemetry/exporter-trace-otlp-http': 0.48.0(@opentelemetry/api@1.7.0)
      '@opentelemetry/instrumentation': 0.48.0(@opentelemetry/api@1.7.0)
      '@opentelemetry/sdk-trace-base': 1.21.0(@opentelemetry/api@1.7.0)
      '@opentelemetry/sdk-trace-web': 1.21.0(@opentelemetry/api@1.7.0)
      '@uptrace/core': 1.19.0
    transitivePeerDependencies:
      - encoding
      - supports-color

  '@vercel/analytics@1.3.1(react@18.2.0)':
    dependencies:
      server-only: 0.0.1
    optionalDependencies:
      react: 18.2.0

  '@vercel/edge@1.1.1': {}

  '@vercel/nft@0.26.5':
    dependencies:
      '@mapbox/node-pre-gyp': 1.0.11
      '@rollup/pluginutils': 4.2.1
      acorn: 8.12.0
      acorn-import-attributes: 1.9.5(acorn@8.12.0)
      async-sema: 3.1.1
      bindings: 1.5.0
      estree-walker: 2.0.2
      glob: 7.2.3
      graceful-fs: 4.2.11
      micromatch: 4.0.7
      node-gyp-build: 4.8.1
      resolve-from: 5.0.0
    transitivePeerDependencies:
      - encoding
      - supports-color

  '@vitejs/plugin-react@4.3.1(vite@5.3.3(@types/node@20.14.9))':
    dependencies:
      '@babel/core': 7.24.7
      '@babel/plugin-transform-react-jsx-self': 7.24.7(@babel/core@7.24.7)
      '@babel/plugin-transform-react-jsx-source': 7.24.7(@babel/core@7.24.7)
      '@types/babel__core': 7.20.5
      react-refresh: 0.14.2
      vite: 5.3.3(@types/node@20.14.9)
    transitivePeerDependencies:
      - supports-color

  '@vitest/coverage-v8@1.6.0(vitest@1.6.0(@types/node@20.12.7)(jsdom@24.1.0))':
    dependencies:
      '@ampproject/remapping': 2.3.0
      '@bcoe/v8-coverage': 0.2.3
      debug: 4.3.5
      istanbul-lib-coverage: 3.2.2
      istanbul-lib-report: 3.0.1
      istanbul-lib-source-maps: 5.0.6
      istanbul-reports: 3.1.7
      magic-string: 0.30.10
      magicast: 0.3.4
      picocolors: 1.0.1
      std-env: 3.7.0
      strip-literal: 2.1.0
      test-exclude: 6.0.0
      vitest: 1.6.0(@types/node@20.12.7)(jsdom@24.1.0)
    transitivePeerDependencies:
      - supports-color

  '@vitest/coverage-v8@1.6.0(vitest@1.6.0(@types/node@20.14.9)(jsdom@24.1.0))':
    dependencies:
      '@ampproject/remapping': 2.3.0
      '@bcoe/v8-coverage': 0.2.3
      debug: 4.3.5
      istanbul-lib-coverage: 3.2.2
      istanbul-lib-report: 3.0.1
      istanbul-lib-source-maps: 5.0.6
      istanbul-reports: 3.1.7
      magic-string: 0.30.10
      magicast: 0.3.4
      picocolors: 1.0.1
      std-env: 3.7.0
      strip-literal: 2.1.0
      test-exclude: 6.0.0
      vitest: 1.6.0(@types/node@20.14.9)(jsdom@24.1.0)
    transitivePeerDependencies:
      - supports-color

  '@vitest/expect@1.6.0':
    dependencies:
      '@vitest/spy': 1.6.0
      '@vitest/utils': 1.6.0
      chai: 4.4.1

  '@vitest/runner@1.6.0':
    dependencies:
      '@vitest/utils': 1.6.0
      p-limit: 5.0.0
      pathe: 1.1.2

  '@vitest/snapshot@1.6.0':
    dependencies:
      magic-string: 0.30.10
      pathe: 1.1.2
      pretty-format: 29.7.0

  '@vitest/spy@1.6.0':
    dependencies:
      tinyspy: 2.2.1

  '@vitest/utils@1.6.0':
    dependencies:
      diff-sequences: 29.6.3
      estree-walker: 3.0.3
      loupe: 2.3.7
      pretty-format: 29.7.0

  '@volar/kit@2.2.5(typescript@5.5.3)':
    dependencies:
      '@volar/language-service': 2.2.5
      '@volar/typescript': 2.2.5
      typesafe-path: 0.2.2
      typescript: 5.5.3
      vscode-languageserver-textdocument: 1.0.11
      vscode-uri: 3.0.8

  '@volar/language-core@1.11.1':
    dependencies:
      '@volar/source-map': 1.11.1

  '@volar/language-core@2.2.5':
    dependencies:
      '@volar/source-map': 2.2.5

  '@volar/language-server@2.2.5':
    dependencies:
      '@volar/language-core': 2.2.5
      '@volar/language-service': 2.2.5
      '@volar/snapshot-document': 2.2.5
      '@volar/typescript': 2.2.5
      '@vscode/l10n': 0.0.16
      path-browserify: 1.0.1
      request-light: 0.7.0
      vscode-languageserver: 9.0.1
      vscode-languageserver-protocol: 3.17.5
      vscode-languageserver-textdocument: 1.0.11
      vscode-uri: 3.0.8

  '@volar/language-service@2.2.5':
    dependencies:
      '@volar/language-core': 2.2.5
      vscode-languageserver-protocol: 3.17.5
      vscode-languageserver-textdocument: 1.0.11
      vscode-uri: 3.0.8

  '@volar/snapshot-document@2.2.5':
    dependencies:
      vscode-languageserver-protocol: 3.17.5
      vscode-languageserver-textdocument: 1.0.11

  '@volar/source-map@1.11.1':
    dependencies:
      muggle-string: 0.3.1

  '@volar/source-map@2.2.5':
    dependencies:
      muggle-string: 0.4.1

  '@volar/typescript@1.11.1':
    dependencies:
      '@volar/language-core': 1.11.1
      path-browserify: 1.0.1

  '@volar/typescript@2.2.5':
    dependencies:
      '@volar/language-core': 2.2.5
      path-browserify: 1.0.1

  '@vscode/emmet-helper@2.9.3':
    dependencies:
      emmet: 2.4.7
      jsonc-parser: 2.3.1
      vscode-languageserver-textdocument: 1.0.11
      vscode-languageserver-types: 3.17.5
      vscode-uri: 2.1.2

  '@vscode/l10n@0.0.16': {}

  '@vscode/l10n@0.0.18': {}

  '@vue/compiler-core@3.4.30':
    dependencies:
      '@babel/parser': 7.24.7
      '@vue/shared': 3.4.30
      entities: 4.5.0
      estree-walker: 2.0.2
      source-map-js: 1.2.0

  '@vue/compiler-dom@3.4.30':
    dependencies:
      '@vue/compiler-core': 3.4.30
      '@vue/shared': 3.4.30

  '@vue/language-core@1.8.27(typescript@5.5.3)':
    dependencies:
      '@volar/language-core': 1.11.1
      '@volar/source-map': 1.11.1
      '@vue/compiler-dom': 3.4.30
      '@vue/shared': 3.4.30
      computeds: 0.0.1
      minimatch: 9.0.5
      muggle-string: 0.3.1
      path-browserify: 1.0.1
      vue-template-compiler: 2.7.16
    optionalDependencies:
      typescript: 5.5.3

  '@vue/shared@3.4.30': {}

  abbrev@1.1.1: {}

  acorn-import-assertions@1.9.0(acorn@8.12.0):
    dependencies:
      acorn: 8.12.0

  acorn-import-attributes@1.9.5(acorn@8.12.0):
    dependencies:
      acorn: 8.12.0

  acorn-jsx@5.3.2(acorn@8.12.0):
    dependencies:
      acorn: 8.12.0

  acorn-walk@8.3.3:
    dependencies:
      acorn: 8.12.0

  acorn@8.12.0: {}

  agent-base@6.0.2:
    dependencies:
      debug: 4.3.5
    transitivePeerDependencies:
      - supports-color

  agent-base@7.1.1:
    dependencies:
      debug: 4.3.5
    transitivePeerDependencies:
      - supports-color

  ajv@6.12.6:
    dependencies:
      fast-deep-equal: 3.1.3
      fast-json-stable-stringify: 2.1.0
      json-schema-traverse: 0.4.1
      uri-js: 4.4.1

  ajv@8.16.0:
    dependencies:
      fast-deep-equal: 3.1.3
      json-schema-traverse: 1.0.0
      require-from-string: 2.0.2
      uri-js: 4.4.1

  algoliasearch@4.23.3:
    dependencies:
      '@algolia/cache-browser-local-storage': 4.23.3
      '@algolia/cache-common': 4.23.3
      '@algolia/cache-in-memory': 4.23.3
      '@algolia/client-account': 4.23.3
      '@algolia/client-analytics': 4.23.3
      '@algolia/client-common': 4.23.3
      '@algolia/client-personalization': 4.23.3
      '@algolia/client-search': 4.23.3
      '@algolia/logger-common': 4.23.3
      '@algolia/logger-console': 4.23.3
      '@algolia/recommend': 4.23.3
      '@algolia/requester-browser-xhr': 4.23.3
      '@algolia/requester-common': 4.23.3
      '@algolia/requester-node-http': 4.23.3
      '@algolia/transporter': 4.23.3

  ansi-align@3.0.1:
    dependencies:
      string-width: 4.2.3

  ansi-regex@5.0.1: {}

  ansi-regex@6.0.1: {}

  ansi-styles@3.2.1:
    dependencies:
      color-convert: 1.9.3

  ansi-styles@4.3.0:
    dependencies:
      color-convert: 2.0.1

  ansi-styles@5.2.0: {}

  ansi-styles@6.2.1: {}

  anymatch@3.1.3:
    dependencies:
      normalize-path: 3.0.0
      picomatch: 2.3.1

  aproba@2.0.0: {}

  are-we-there-yet@2.0.0:
    dependencies:
      delegates: 1.0.0
      readable-stream: 3.6.2

  argparse@1.0.10:
    dependencies:
      sprintf-js: 1.0.3

  argparse@2.0.1: {}

  aria-query@5.3.0:
    dependencies:
      dequal: 2.0.3

  array-buffer-byte-length@1.0.1:
    dependencies:
      call-bind: 1.0.7
      is-array-buffer: 3.0.4

  array-includes@3.1.8:
    dependencies:
      call-bind: 1.0.7
      define-properties: 1.2.1
      es-abstract: 1.23.3
      es-object-atoms: 1.0.0
      get-intrinsic: 1.2.4
      is-string: 1.0.7

  array-iterate@2.0.1: {}

  array-union@2.1.0: {}

  array.prototype.findlast@1.2.5:
    dependencies:
      call-bind: 1.0.7
      define-properties: 1.2.1
      es-abstract: 1.23.3
      es-errors: 1.3.0
      es-object-atoms: 1.0.0
      es-shim-unscopables: 1.0.2

  array.prototype.flat@1.3.2:
    dependencies:
      call-bind: 1.0.7
      define-properties: 1.2.1
      es-abstract: 1.23.3
      es-shim-unscopables: 1.0.2

  array.prototype.flatmap@1.3.2:
    dependencies:
      call-bind: 1.0.7
      define-properties: 1.2.1
      es-abstract: 1.23.3
      es-shim-unscopables: 1.0.2

  array.prototype.toreversed@1.1.2:
    dependencies:
      call-bind: 1.0.7
      define-properties: 1.2.1
      es-abstract: 1.23.3
      es-shim-unscopables: 1.0.2

  array.prototype.tosorted@1.1.4:
    dependencies:
      call-bind: 1.0.7
      define-properties: 1.2.1
      es-abstract: 1.23.3
      es-errors: 1.3.0
      es-shim-unscopables: 1.0.2

  arraybuffer.prototype.slice@1.0.3:
    dependencies:
      array-buffer-byte-length: 1.0.1
      call-bind: 1.0.7
      define-properties: 1.2.1
      es-abstract: 1.23.3
      es-errors: 1.3.0
      get-intrinsic: 1.2.4
      is-array-buffer: 3.0.4
      is-shared-array-buffer: 1.0.3

  assertion-error@1.1.0: {}

  astral-regex@2.0.0: {}

  astring@1.8.6: {}

  astro-auto-import@0.4.2(astro@4.6.3(@types/node@20.14.9)(typescript@5.5.3)):
    dependencies:
      '@types/node': 18.19.39
      acorn: 8.12.0
      astro: 4.6.3(@types/node@20.14.9)(typescript@5.5.3)

  astro-embed@0.7.1(astro@4.6.3(@types/node@20.14.9)(typescript@5.5.3)):
    dependencies:
      '@astro-community/astro-embed-integration': 0.7.1(astro@4.6.3(@types/node@20.14.9)(typescript@5.5.3))
      '@astro-community/astro-embed-link-preview': 0.1.0
      '@astro-community/astro-embed-twitter': 0.5.4(astro@4.6.3(@types/node@20.14.9)(typescript@5.5.3))
      '@astro-community/astro-embed-vimeo': 0.3.7(astro@4.6.3(@types/node@20.14.9)(typescript@5.5.3))
      '@astro-community/astro-embed-youtube': 0.5.2(astro@4.6.3(@types/node@20.14.9)(typescript@5.5.3))
      astro: 4.6.3(@types/node@20.14.9)(typescript@5.5.3)

  astro-seo@0.8.3(prettier@3.3.2)(typescript@5.5.3):
    dependencies:
      '@astrojs/check': 0.5.10(prettier@3.3.2)(typescript@5.5.3)
    transitivePeerDependencies:
      - prettier
      - prettier-plugin-astro
      - typescript

  astro@4.6.3(@types/node@20.14.9)(typescript@5.5.3):
    dependencies:
      '@astrojs/compiler': 2.8.1
      '@astrojs/internal-helpers': 0.4.0
      '@astrojs/markdown-remark': 5.1.0
      '@astrojs/telemetry': 3.1.0
      '@babel/core': 7.24.7
      '@babel/generator': 7.24.7
      '@babel/parser': 7.24.7
      '@babel/plugin-transform-react-jsx': 7.24.7(@babel/core@7.24.7)
      '@babel/traverse': 7.24.7
      '@babel/types': 7.24.7
      '@types/babel__core': 7.20.5
      '@types/cookie': 0.5.4
      acorn: 8.12.0
      aria-query: 5.3.0
      axobject-query: 4.0.0
      boxen: 7.1.1
      chokidar: 3.6.0
      ci-info: 4.0.0
      clsx: 2.1.1
      common-ancestor-path: 1.0.1
      cookie: 0.6.0
      cssesc: 3.0.0
      debug: 4.3.5
      deterministic-object-hash: 2.0.2
      devalue: 4.3.3
      diff: 5.2.0
      dlv: 1.1.3
      dset: 3.1.3
      es-module-lexer: 1.5.4
      esbuild: 0.19.12
      estree-walker: 3.0.3
      execa: 8.0.1
      fast-glob: 3.3.2
      flattie: 1.1.1
      github-slugger: 2.0.0
      gray-matter: 4.0.3
      html-escaper: 3.0.3
      http-cache-semantics: 4.1.1
      js-yaml: 4.1.0
      kleur: 4.1.5
      magic-string: 0.30.10
      mime: 3.0.0
      ora: 7.0.1
      p-limit: 5.0.0
      p-queue: 8.0.1
      path-to-regexp: 6.2.2
      preferred-pm: 3.1.3
      prompts: 2.4.2
      rehype: 13.0.1
      resolve: 1.22.8
      semver: 7.6.2
      shiki: 1.3.0
      string-width: 7.1.0
      strip-ansi: 7.1.0
      tsconfck: 3.1.0(typescript@5.5.3)
      unist-util-visit: 5.0.0
      vfile: 6.0.1
      vite: 5.3.3(@types/node@20.14.9)
      vitefu: 0.2.5(vite@5.3.3(@types/node@20.14.9))
      which-pm: 2.2.0
      yargs-parser: 21.1.1
      zod: 3.23.8
      zod-to-json-schema: 3.23.1(zod@3.23.8)
    optionalDependencies:
      sharp: 0.32.6
    transitivePeerDependencies:
      - '@types/node'
      - less
      - lightningcss
      - sass
      - stylus
      - sugarss
      - supports-color
      - terser
      - typescript

  async-mutex@0.5.0:
    dependencies:
      tslib: 2.6.3

  async-sema@3.1.1: {}

  asynckit@0.4.0: {}

  available-typed-arrays@1.0.7:
    dependencies:
      possible-typed-array-names: 1.0.0

  axobject-query@4.0.0:
    dependencies:
      dequal: 2.0.3

  b4a@1.6.6:
    optional: true

  bail@2.0.2: {}

  balanced-match@1.0.2: {}

  balanced-match@2.0.0: {}

  bare-events@2.4.2:
    optional: true

  bare-fs@2.3.1:
    dependencies:
      bare-events: 2.4.2
      bare-path: 2.1.3
      bare-stream: 2.1.3
    optional: true

  bare-os@2.4.0:
    optional: true

  bare-path@2.1.3:
    dependencies:
      bare-os: 2.4.0
    optional: true

  bare-stream@2.1.3:
    dependencies:
      streamx: 2.18.0
    optional: true

  base-64@1.0.0: {}

  base64-js@1.5.1: {}

  big-integer@1.6.52: {}

  bignumber.js@9.1.2: {}

  binary-extensions@2.3.0: {}

  bindings@1.5.0:
    dependencies:
      file-uri-to-path: 1.0.0

  bl@4.1.0:
    dependencies:
      buffer: 5.7.1
      inherits: 2.0.4
      readable-stream: 3.6.2
    optional: true

  bl@5.1.0:
    dependencies:
      buffer: 6.0.3
      inherits: 2.0.4
      readable-stream: 3.6.2

  boolbase@1.0.0: {}

  boolean@3.2.0:
    optional: true

  boxen@7.1.1:
    dependencies:
      ansi-align: 3.0.1
      camelcase: 7.0.1
      chalk: 5.3.0
      cli-boxes: 3.0.0
      string-width: 5.1.2
      type-fest: 2.19.0
      widest-line: 4.0.1
      wrap-ansi: 8.1.0

  brace-expansion@1.1.11:
    dependencies:
      balanced-match: 1.0.2
      concat-map: 0.0.1

  brace-expansion@2.0.1:
    dependencies:
      balanced-match: 1.0.2

  braces@3.0.3:
    dependencies:
      fill-range: 7.1.1

  broadcast-channel@3.7.0:
    dependencies:
      '@babel/runtime': 7.24.7
      detect-node: 2.1.0
      js-sha3: 0.8.0
      microseconds: 0.2.0
      nano-time: 1.0.0
      oblivious-set: 1.0.0
      rimraf: 3.0.2
      unload: 2.2.0

  browserslist@4.23.1:
    dependencies:
      caniuse-lite: 1.0.30001640
      electron-to-chromium: 1.4.816
      node-releases: 2.0.14
      update-browserslist-db: 1.1.0(browserslist@4.23.1)

  buffer-crc32@0.2.13: {}

  buffer@5.7.1:
    dependencies:
      base64-js: 1.5.1
      ieee754: 1.2.1
    optional: true

  buffer@6.0.3:
    dependencies:
      base64-js: 1.5.1
      ieee754: 1.2.1

  cac@6.7.14: {}

  cacheable-lookup@5.0.4: {}

  cacheable-request@7.0.4:
    dependencies:
      clone-response: 1.0.3
      get-stream: 5.2.0
      http-cache-semantics: 4.1.1
      keyv: 4.5.4
      lowercase-keys: 2.0.0
      normalize-url: 6.1.0
      responselike: 2.0.1

  call-bind@1.0.7:
    dependencies:
      es-define-property: 1.0.0
      es-errors: 1.3.0
      function-bind: 1.1.2
      get-intrinsic: 1.2.4
      set-function-length: 1.2.2

  callsites@3.1.0: {}

  camelcase@7.0.1: {}

  caniuse-lite@1.0.30001640: {}

  ccount@2.0.1: {}

  chai@4.4.1:
    dependencies:
      assertion-error: 1.1.0
      check-error: 1.0.3
      deep-eql: 4.1.4
      get-func-name: 2.0.2
      loupe: 2.3.7
      pathval: 1.1.1
      type-detect: 4.0.8

  chalk@2.4.2:
    dependencies:
      ansi-styles: 3.2.1
      escape-string-regexp: 1.0.5
      supports-color: 5.5.0

  chalk@4.1.2:
    dependencies:
      ansi-styles: 4.3.0
      supports-color: 7.2.0

  chalk@5.3.0: {}

  character-entities-html4@2.1.0: {}

  character-entities-legacy@3.0.0: {}

  character-entities@2.0.2: {}

  character-reference-invalid@2.0.1: {}

  check-error@1.0.3:
    dependencies:
      get-func-name: 2.0.2

  chokidar@3.6.0:
    dependencies:
      anymatch: 3.1.3
      braces: 3.0.3
      glob-parent: 5.1.2
      is-binary-path: 2.1.0
      is-glob: 4.0.3
      normalize-path: 3.0.0
      readdirp: 3.6.0
    optionalDependencies:
      fsevents: 2.3.3

  chownr@1.1.4:
    optional: true

  chownr@2.0.0: {}

  ci-info@4.0.0: {}

  cjs-module-lexer@1.3.1: {}

  classcat@5.0.5: {}

  cli-boxes@3.0.0: {}

  cli-cursor@4.0.0:
    dependencies:
      restore-cursor: 4.0.0

  cli-spinners@2.9.2: {}

  cliui@8.0.1:
    dependencies:
      string-width: 4.2.3
      strip-ansi: 6.0.1
      wrap-ansi: 7.0.0

  clone-response@1.0.3:
    dependencies:
      mimic-response: 1.0.1

  clsx@2.1.1: {}

  collapse-white-space@2.1.0: {}

  color-convert@1.9.3:
    dependencies:
      color-name: 1.1.3

  color-convert@2.0.1:
    dependencies:
      color-name: 1.1.4

  color-name@1.1.3: {}

  color-name@1.1.4: {}

  color-string@1.9.1:
    dependencies:
      color-name: 1.1.4
      simple-swizzle: 0.2.2
    optional: true

  color-support@1.1.3: {}

  color@4.2.3:
    dependencies:
      color-convert: 2.0.1
      color-string: 1.9.1
    optional: true

  colord@2.9.3: {}

  combined-stream@1.0.8:
    dependencies:
      delayed-stream: 1.0.0

  comma-separated-tokens@2.0.3: {}

  commander@9.5.0:
    optional: true

  common-ancestor-path@1.0.1: {}

  complex.js@2.1.1: {}

  computeds@0.0.1: {}

  concat-map@0.0.1: {}

  confbox@0.1.7: {}

  console-control-strings@1.1.0: {}

  convert-source-map@2.0.0: {}

  cookie@0.6.0: {}

  cosmiconfig@9.0.0(typescript@5.5.3):
    dependencies:
      env-paths: 2.2.1
      import-fresh: 3.3.0
      js-yaml: 4.1.0
      parse-json: 5.2.0
    optionalDependencies:
      typescript: 5.5.3

  cross-fetch@4.0.0:
    dependencies:
      node-fetch: 2.6.11
    transitivePeerDependencies:
      - encoding

  cross-spawn@7.0.3:
    dependencies:
      path-key: 3.1.1
      shebang-command: 2.0.0
      which: 2.0.2

  css-functions-list@3.2.2: {}

  css-select@5.1.0:
    dependencies:
      boolbase: 1.0.0
      css-what: 6.1.0
      domhandler: 5.0.3
      domutils: 3.1.0
      nth-check: 2.1.1

  css-selector-parser@1.4.1: {}

  css-tree@2.3.1:
    dependencies:
      mdn-data: 2.0.30
      source-map-js: 1.2.0

  css-what@6.1.0: {}

  cssesc@3.0.0: {}

  cssom@0.5.0: {}

  cssstyle@4.0.1:
    dependencies:
      rrweb-cssom: 0.6.0

  csstype@3.1.3: {}

  d3-array@3.2.4:
    dependencies:
      internmap: 2.0.3

  d3-color@3.1.0: {}

  d3-dispatch@3.0.1: {}

  d3-drag@3.0.0:
    dependencies:
      d3-dispatch: 3.0.1
      d3-selection: 3.0.0

  d3-ease@3.0.1: {}

  d3-format@3.1.0: {}

  d3-interpolate@3.0.1:
    dependencies:
      d3-color: 3.1.0

  d3-scale@4.0.2:
    dependencies:
      d3-array: 3.2.4
      d3-format: 3.1.0
      d3-interpolate: 3.0.1
      d3-time: 3.1.0
      d3-time-format: 4.1.0

  d3-selection@3.0.0: {}

  d3-time-format@4.1.0:
    dependencies:
      d3-time: 3.1.0

  d3-time@3.1.0:
    dependencies:
      d3-array: 3.2.4

  d3-timer@3.0.1: {}

  d3-transition@3.0.1(d3-selection@3.0.0):
    dependencies:
      d3-color: 3.1.0
      d3-dispatch: 3.0.1
      d3-ease: 3.0.1
      d3-interpolate: 3.0.1
      d3-selection: 3.0.0
      d3-timer: 3.0.1

  d3-zoom@3.0.0:
    dependencies:
      d3-dispatch: 3.0.1
      d3-drag: 3.0.0
      d3-interpolate: 3.0.1
      d3-selection: 3.0.0
      d3-transition: 3.0.1(d3-selection@3.0.0)

  data-urls@5.0.0:
    dependencies:
      whatwg-mimetype: 4.0.0
      whatwg-url: 14.0.0

  data-view-buffer@1.0.1:
    dependencies:
      call-bind: 1.0.7
      es-errors: 1.3.0
      is-data-view: 1.0.1

  data-view-byte-length@1.0.1:
    dependencies:
      call-bind: 1.0.7
      es-errors: 1.3.0
      is-data-view: 1.0.1

  data-view-byte-offset@1.0.0:
    dependencies:
      call-bind: 1.0.7
      es-errors: 1.3.0
      is-data-view: 1.0.1

  de-indent@1.0.2: {}

  debug@4.3.5:
    dependencies:
      ms: 2.1.2

  decimal.js@10.4.3: {}

  decode-named-character-reference@1.0.2:
    dependencies:
      character-entities: 2.0.2

  decompress-response@6.0.0:
    dependencies:
      mimic-response: 3.1.0

  deep-eql@4.1.4:
    dependencies:
      type-detect: 4.0.8

  deep-extend@0.6.0:
    optional: true

  deep-is@0.1.4: {}

  defer-to-connect@2.0.1: {}

  define-data-property@1.1.4:
    dependencies:
      es-define-property: 1.0.0
      es-errors: 1.3.0
      gopd: 1.0.1

  define-properties@1.2.1:
    dependencies:
      define-data-property: 1.1.4
      has-property-descriptors: 1.0.2
      object-keys: 1.1.1

  delayed-stream@1.0.0: {}

  delegates@1.0.0: {}

  dequal@2.0.3: {}

  detect-libc@2.0.3: {}

  detect-node@2.1.0: {}

  deterministic-object-hash@2.0.2:
    dependencies:
      base-64: 1.0.0

  devalue@4.3.3: {}

  devlop@1.1.0:
    dependencies:
      dequal: 2.0.3

  diff-sequences@29.6.3: {}

  diff@5.2.0: {}

  dir-glob@3.0.1:
    dependencies:
      path-type: 4.0.0

  dlv@1.1.3: {}

  doctrine@2.1.0:
    dependencies:
      esutils: 2.0.3

  dom-accessibility-api@0.5.16: {}

  dom-serializer@2.0.0:
    dependencies:
      domelementtype: 2.3.0
      domhandler: 5.0.3
      entities: 4.5.0

  domelementtype@2.3.0: {}

  domhandler@5.0.3:
    dependencies:
      domelementtype: 2.3.0

  domutils@3.1.0:
    dependencies:
      dom-serializer: 2.0.0
      domelementtype: 2.3.0
      domhandler: 5.0.3

  dotenv@16.4.5: {}

  dset@3.1.3: {}

  eastasianwidth@0.2.0: {}

  electron-to-chromium@1.4.816: {}

  electron@31.1.0:
    dependencies:
      '@electron/get': 2.0.3
      '@types/node': 20.14.9
      extract-zip: 2.0.1
    transitivePeerDependencies:
      - supports-color

  emmet@2.4.7:
    dependencies:
      '@emmetio/abbreviation': 2.3.3
      '@emmetio/css-abbreviation': 2.1.8

  emoji-regex@10.3.0: {}

  emoji-regex@8.0.0: {}

  emoji-regex@9.2.2: {}

  end-of-stream@1.4.4:
    dependencies:
      once: 1.4.0

  entities@4.5.0: {}

  env-paths@2.2.1: {}

  error-ex@1.3.2:
    dependencies:
      is-arrayish: 0.2.1

  es-abstract@1.23.3:
    dependencies:
      array-buffer-byte-length: 1.0.1
      arraybuffer.prototype.slice: 1.0.3
      available-typed-arrays: 1.0.7
      call-bind: 1.0.7
      data-view-buffer: 1.0.1
      data-view-byte-length: 1.0.1
      data-view-byte-offset: 1.0.0
      es-define-property: 1.0.0
      es-errors: 1.3.0
      es-object-atoms: 1.0.0
      es-set-tostringtag: 2.0.3
      es-to-primitive: 1.2.1
      function.prototype.name: 1.1.6
      get-intrinsic: 1.2.4
      get-symbol-description: 1.0.2
      globalthis: 1.0.4
      gopd: 1.0.1
      has-property-descriptors: 1.0.2
      has-proto: 1.0.3
      has-symbols: 1.0.3
      hasown: 2.0.2
      internal-slot: 1.0.7
      is-array-buffer: 3.0.4
      is-callable: 1.2.7
      is-data-view: 1.0.1
      is-negative-zero: 2.0.3
      is-regex: 1.1.4
      is-shared-array-buffer: 1.0.3
      is-string: 1.0.7
      is-typed-array: 1.1.13
      is-weakref: 1.0.2
      object-inspect: 1.13.2
      object-keys: 1.1.1
      object.assign: 4.1.5
      regexp.prototype.flags: 1.5.2
      safe-array-concat: 1.1.2
      safe-regex-test: 1.0.3
      string.prototype.trim: 1.2.9
      string.prototype.trimend: 1.0.8
      string.prototype.trimstart: 1.0.8
      typed-array-buffer: 1.0.2
      typed-array-byte-length: 1.0.1
      typed-array-byte-offset: 1.0.2
      typed-array-length: 1.0.6
      unbox-primitive: 1.0.2
      which-typed-array: 1.1.15

  es-define-property@1.0.0:
    dependencies:
      get-intrinsic: 1.2.4

  es-errors@1.3.0: {}

  es-iterator-helpers@1.0.19:
    dependencies:
      call-bind: 1.0.7
      define-properties: 1.2.1
      es-abstract: 1.23.3
      es-errors: 1.3.0
      es-set-tostringtag: 2.0.3
      function-bind: 1.1.2
      get-intrinsic: 1.2.4
      globalthis: 1.0.4
      has-property-descriptors: 1.0.2
      has-proto: 1.0.3
      has-symbols: 1.0.3
      internal-slot: 1.0.7
      iterator.prototype: 1.1.2
      safe-array-concat: 1.1.2

  es-module-lexer@1.5.4: {}

  es-object-atoms@1.0.0:
    dependencies:
      es-errors: 1.3.0

  es-set-tostringtag@2.0.3:
    dependencies:
      get-intrinsic: 1.2.4
      has-tostringtag: 1.0.2
      hasown: 2.0.2

  es-shim-unscopables@1.0.2:
    dependencies:
      hasown: 2.0.2

  es-to-primitive@1.2.1:
    dependencies:
      is-callable: 1.2.7
      is-date-object: 1.0.5
      is-symbol: 1.0.4

  es6-error@4.1.1:
    optional: true

  esbuild@0.19.12:
    optionalDependencies:
      '@esbuild/aix-ppc64': 0.19.12
      '@esbuild/android-arm': 0.19.12
      '@esbuild/android-arm64': 0.19.12
      '@esbuild/android-x64': 0.19.12
      '@esbuild/darwin-arm64': 0.19.12
      '@esbuild/darwin-x64': 0.19.12
      '@esbuild/freebsd-arm64': 0.19.12
      '@esbuild/freebsd-x64': 0.19.12
      '@esbuild/linux-arm': 0.19.12
      '@esbuild/linux-arm64': 0.19.12
      '@esbuild/linux-ia32': 0.19.12
      '@esbuild/linux-loong64': 0.19.12
      '@esbuild/linux-mips64el': 0.19.12
      '@esbuild/linux-ppc64': 0.19.12
      '@esbuild/linux-riscv64': 0.19.12
      '@esbuild/linux-s390x': 0.19.12
      '@esbuild/linux-x64': 0.19.12
      '@esbuild/netbsd-x64': 0.19.12
      '@esbuild/openbsd-x64': 0.19.12
      '@esbuild/sunos-x64': 0.19.12
      '@esbuild/win32-arm64': 0.19.12
      '@esbuild/win32-ia32': 0.19.12
      '@esbuild/win32-x64': 0.19.12

  esbuild@0.21.5:
    optionalDependencies:
      '@esbuild/aix-ppc64': 0.21.5
      '@esbuild/android-arm': 0.21.5
      '@esbuild/android-arm64': 0.21.5
      '@esbuild/android-x64': 0.21.5
      '@esbuild/darwin-arm64': 0.21.5
      '@esbuild/darwin-x64': 0.21.5
      '@esbuild/freebsd-arm64': 0.21.5
      '@esbuild/freebsd-x64': 0.21.5
      '@esbuild/linux-arm': 0.21.5
      '@esbuild/linux-arm64': 0.21.5
      '@esbuild/linux-ia32': 0.21.5
      '@esbuild/linux-loong64': 0.21.5
      '@esbuild/linux-mips64el': 0.21.5
      '@esbuild/linux-ppc64': 0.21.5
      '@esbuild/linux-riscv64': 0.21.5
      '@esbuild/linux-s390x': 0.21.5
      '@esbuild/linux-x64': 0.21.5
      '@esbuild/netbsd-x64': 0.21.5
      '@esbuild/openbsd-x64': 0.21.5
      '@esbuild/sunos-x64': 0.21.5
      '@esbuild/win32-arm64': 0.21.5
      '@esbuild/win32-ia32': 0.21.5
      '@esbuild/win32-x64': 0.21.5

  esbuild@0.21.5:
    optionalDependencies:
      '@esbuild/aix-ppc64': 0.21.5
      '@esbuild/android-arm': 0.21.5
      '@esbuild/android-arm64': 0.21.5
      '@esbuild/android-x64': 0.21.5
      '@esbuild/darwin-arm64': 0.21.5
      '@esbuild/darwin-x64': 0.21.5
      '@esbuild/freebsd-arm64': 0.21.5
      '@esbuild/freebsd-x64': 0.21.5
      '@esbuild/linux-arm': 0.21.5
      '@esbuild/linux-arm64': 0.21.5
      '@esbuild/linux-ia32': 0.21.5
      '@esbuild/linux-loong64': 0.21.5
      '@esbuild/linux-mips64el': 0.21.5
      '@esbuild/linux-ppc64': 0.21.5
      '@esbuild/linux-riscv64': 0.21.5
      '@esbuild/linux-s390x': 0.21.5
      '@esbuild/linux-x64': 0.21.5
      '@esbuild/netbsd-x64': 0.21.5
      '@esbuild/openbsd-x64': 0.21.5
      '@esbuild/sunos-x64': 0.21.5
      '@esbuild/win32-arm64': 0.21.5
      '@esbuild/win32-ia32': 0.21.5
      '@esbuild/win32-x64': 0.21.5

  escalade@3.1.2: {}

  escape-latex@1.2.0: {}

  escape-string-regexp@1.0.5: {}

  escape-string-regexp@4.0.0: {}

  escape-string-regexp@5.0.0: {}

  eslint-plugin-react@7.34.2(eslint@9.6.0):
    dependencies:
      array-includes: 3.1.8
      array.prototype.findlast: 1.2.5
      array.prototype.flatmap: 1.3.2
      array.prototype.toreversed: 1.1.2
      array.prototype.tosorted: 1.1.4
      doctrine: 2.1.0
      es-iterator-helpers: 1.0.19
      eslint: 9.6.0
      estraverse: 5.3.0
      jsx-ast-utils: 3.3.5
      minimatch: 3.1.2
      object.entries: 1.1.8
      object.fromentries: 2.0.8
      object.hasown: 1.1.4
      object.values: 1.2.0
      prop-types: 15.8.1
      resolve: 2.0.0-next.5
      semver: 6.3.1
      string.prototype.matchall: 4.0.11

  eslint-plugin-simple-import-sort@12.1.0(eslint@9.6.0):
    dependencies:
      eslint: 9.6.0

  eslint-scope@8.0.1:
    dependencies:
      esrecurse: 4.3.0
      estraverse: 5.3.0

  eslint-visitor-keys@3.4.3: {}

  eslint-visitor-keys@4.0.0: {}

  eslint@9.6.0:
    dependencies:
      '@eslint-community/eslint-utils': 4.4.0(eslint@9.6.0)
      '@eslint-community/regexpp': 4.11.0
      '@eslint/config-array': 0.17.0
      '@eslint/eslintrc': 3.1.0
      '@eslint/js': 9.6.0
      '@humanwhocodes/module-importer': 1.0.1
      '@humanwhocodes/retry': 0.3.0
      '@nodelib/fs.walk': 1.2.8
      ajv: 6.12.6
      chalk: 4.1.2
      cross-spawn: 7.0.3
      debug: 4.3.5
      escape-string-regexp: 4.0.0
      eslint-scope: 8.0.1
      eslint-visitor-keys: 4.0.0
      espree: 10.1.0
      esquery: 1.5.0
      esutils: 2.0.3
      fast-deep-equal: 3.1.3
      file-entry-cache: 8.0.0
      find-up: 5.0.0
      glob-parent: 6.0.2
      ignore: 5.3.1
      imurmurhash: 0.1.4
      is-glob: 4.0.3
      is-path-inside: 3.0.3
      json-stable-stringify-without-jsonify: 1.0.1
      levn: 0.4.1
      lodash.merge: 4.6.2
      minimatch: 3.1.2
      natural-compare: 1.4.0
      optionator: 0.9.4
      strip-ansi: 6.0.1
      text-table: 0.2.0
    transitivePeerDependencies:
      - supports-color

  espree@10.1.0:
    dependencies:
      acorn: 8.12.0
      acorn-jsx: 5.3.2(acorn@8.12.0)
      eslint-visitor-keys: 4.0.0

  esprima@4.0.1: {}

  esquery@1.5.0:
    dependencies:
      estraverse: 5.3.0

  esrecurse@4.3.0:
    dependencies:
      estraverse: 5.3.0

  estraverse@5.3.0: {}

  estree-util-attach-comments@3.0.0:
    dependencies:
      '@types/estree': 1.0.5

  estree-util-build-jsx@3.0.1:
    dependencies:
      '@types/estree-jsx': 1.0.5
      devlop: 1.1.0
      estree-util-is-identifier-name: 3.0.0
      estree-walker: 3.0.3

  estree-util-is-identifier-name@3.0.0: {}

  estree-util-to-js@2.0.0:
    dependencies:
      '@types/estree-jsx': 1.0.5
      astring: 1.8.6
      source-map: 0.7.4

  estree-util-visit@2.0.0:
    dependencies:
      '@types/estree-jsx': 1.0.5
      '@types/unist': 3.0.2

  estree-walker@2.0.2: {}

  estree-walker@3.0.3:
    dependencies:
      '@types/estree': 1.0.5

  esutils@2.0.3: {}

  eventemitter3@5.0.1: {}

  execa@8.0.1:
    dependencies:
      cross-spawn: 7.0.3
      get-stream: 8.0.1
      human-signals: 5.0.0
      is-stream: 3.0.0
      merge-stream: 2.0.0
      npm-run-path: 5.3.0
      onetime: 6.0.0
      signal-exit: 4.1.0
      strip-final-newline: 3.0.0

  expand-template@2.0.3:
    optional: true

  extend-shallow@2.0.1:
    dependencies:
      is-extendable: 0.1.1

  extend@3.0.2: {}

  extract-zip@2.0.1:
    dependencies:
      debug: 4.3.5
      get-stream: 5.2.0
      yauzl: 2.10.0
    optionalDependencies:
      '@types/yauzl': 2.10.3
    transitivePeerDependencies:
      - supports-color

  fast-deep-equal@3.1.3: {}

  fast-fifo@1.3.2:
    optional: true

  fast-glob@3.3.2:
    dependencies:
      '@nodelib/fs.stat': 2.0.5
      '@nodelib/fs.walk': 1.2.8
      glob-parent: 5.1.2
      merge2: 1.4.1
      micromatch: 4.0.7

  fast-json-stable-stringify@2.1.0: {}

  fast-levenshtein@2.0.6: {}

  fastest-levenshtein@1.0.16: {}

  fastq@1.17.1:
    dependencies:
      reusify: 1.0.4

  fd-slicer@1.1.0:
    dependencies:
      pend: 1.2.0

  file-entry-cache@8.0.0:
    dependencies:
      flat-cache: 4.0.1

  file-uri-to-path@1.0.0: {}

  fill-range@7.1.1:
    dependencies:
      to-regex-range: 5.0.1

  find-up@4.1.0:
    dependencies:
      locate-path: 5.0.0
      path-exists: 4.0.0

  find-up@5.0.0:
    dependencies:
      locate-path: 6.0.0
      path-exists: 4.0.0

  find-yarn-workspace-root2@1.2.16:
    dependencies:
      micromatch: 4.0.7
      pkg-dir: 4.2.0

  flat-cache@4.0.1:
    dependencies:
      flatted: 3.3.1
      keyv: 4.5.4

  flatted@3.3.1: {}

  flattie@1.1.1: {}

  for-each@0.3.3:
    dependencies:
      is-callable: 1.2.7

  form-data@4.0.0:
    dependencies:
      asynckit: 0.4.0
      combined-stream: 1.0.8
      mime-types: 2.1.35

  fraction.js@4.3.7: {}

  fs-constants@1.0.0:
    optional: true

  fs-extra@7.0.1:
    dependencies:
      graceful-fs: 4.2.11
      jsonfile: 4.0.0
      universalify: 0.1.2

  fs-extra@8.1.0:
    dependencies:
      graceful-fs: 4.2.11
      jsonfile: 4.0.0
      universalify: 0.1.2

  fs-minipass@2.1.0:
    dependencies:
      minipass: 3.3.6

  fs.realpath@1.0.0: {}

  fsevents@2.3.3:
    optional: true

  function-bind@1.1.2: {}

  function.prototype.name@1.1.6:
    dependencies:
      call-bind: 1.0.7
      define-properties: 1.2.1
      es-abstract: 1.23.3
      functions-have-names: 1.2.3

  functions-have-names@1.2.3: {}

  fuse.js@7.0.0: {}

  gauge@3.0.2:
    dependencies:
      aproba: 2.0.0
      color-support: 1.1.3
      console-control-strings: 1.1.0
      has-unicode: 2.0.1
      object-assign: 4.1.1
      signal-exit: 3.0.7
      string-width: 4.2.3
      strip-ansi: 6.0.1
      wide-align: 1.1.5

  gaxios@6.6.0:
    dependencies:
      extend: 3.0.2
      https-proxy-agent: 7.0.5
      is-stream: 2.0.1
      node-fetch: 2.6.11
      uuid: 9.0.1
    transitivePeerDependencies:
      - encoding
      - supports-color

  gcp-metadata@6.1.0:
    dependencies:
      gaxios: 6.6.0
      json-bigint: 1.0.0
    transitivePeerDependencies:
      - encoding
      - supports-color

  gensync@1.0.0-beta.2: {}

  get-caller-file@2.0.5: {}

  get-east-asian-width@1.2.0: {}

  get-func-name@2.0.2: {}

  get-intrinsic@1.2.4:
    dependencies:
      es-errors: 1.3.0
      function-bind: 1.1.2
      has-proto: 1.0.3
      has-symbols: 1.0.3
      hasown: 2.0.2

  get-stream@5.2.0:
    dependencies:
      pump: 3.0.0

  get-stream@8.0.1: {}

  get-symbol-description@1.0.2:
    dependencies:
      call-bind: 1.0.7
      es-errors: 1.3.0
      get-intrinsic: 1.2.4

  get-tsconfig@4.7.5:
    dependencies:
      resolve-pkg-maps: 1.0.0

  github-from-package@0.0.0:
    optional: true

  github-slugger@2.0.0: {}

  glob-parent@5.1.2:
    dependencies:
      is-glob: 4.0.3

  glob-parent@6.0.2:
    dependencies:
      is-glob: 4.0.3

  glob@7.2.3:
    dependencies:
      fs.realpath: 1.0.0
      inflight: 1.0.6
      inherits: 2.0.4
      minimatch: 3.1.2
      once: 1.4.0
      path-is-absolute: 1.0.1

  global-agent@3.0.0:
    dependencies:
      boolean: 3.2.0
      es6-error: 4.1.1
      matcher: 3.0.0
      roarr: 2.15.4
      semver: 7.6.2
      serialize-error: 7.0.1
    optional: true

  global-modules@2.0.0:
    dependencies:
      global-prefix: 3.0.0

  global-prefix@3.0.0:
    dependencies:
      ini: 1.3.8
      kind-of: 6.0.3
      which: 1.3.1

  globals@11.12.0: {}

  globals@14.0.0: {}

  globals@15.3.0: {}

  globalthis@1.0.4:
    dependencies:
      define-properties: 1.2.1
      gopd: 1.0.1

  globby@11.1.0:
    dependencies:
      array-union: 2.1.0
      dir-glob: 3.0.1
      fast-glob: 3.3.2
      ignore: 5.3.1
      merge2: 1.4.1
      slash: 3.0.0

  globjoin@0.1.4: {}

  globrex@0.1.2: {}

  gopd@1.0.1:
    dependencies:
      get-intrinsic: 1.2.4

  got@11.8.6:
    dependencies:
      '@sindresorhus/is': 4.6.0
      '@szmarczak/http-timer': 4.0.6
      '@types/cacheable-request': 6.0.3
      '@types/responselike': 1.0.3
      cacheable-lookup: 5.0.4
      cacheable-request: 7.0.4
      decompress-response: 6.0.0
      http2-wrapper: 1.0.3
      lowercase-keys: 2.0.0
      p-cancelable: 2.1.1
      responselike: 2.0.1

  graceful-fs@4.2.11: {}

  graphemer@1.4.0: {}

  gray-matter@4.0.3:
    dependencies:
      js-yaml: 3.14.1
      kind-of: 6.0.3
      section-matter: 1.0.0
      strip-bom-string: 1.0.0

  has-bigints@1.0.2: {}

  has-flag@3.0.0: {}

  has-flag@4.0.0: {}

  has-property-descriptors@1.0.2:
    dependencies:
      es-define-property: 1.0.0

  has-proto@1.0.3: {}

  has-symbols@1.0.3: {}

  has-tostringtag@1.0.2:
    dependencies:
      has-symbols: 1.0.3

  has-unicode@2.0.1: {}

  hasown@2.0.2:
    dependencies:
      function-bind: 1.1.2

  hast-util-from-html@2.0.1:
    dependencies:
      '@types/hast': 3.0.4
      devlop: 1.1.0
      hast-util-from-parse5: 8.0.1
      parse5: 7.1.2
      vfile: 6.0.1
      vfile-message: 4.0.2

  hast-util-from-parse5@8.0.1:
    dependencies:
      '@types/hast': 3.0.4
      '@types/unist': 3.0.2
      devlop: 1.1.0
      hastscript: 8.0.0
      property-information: 6.5.0
      vfile: 6.0.1
      vfile-location: 5.0.2
      web-namespaces: 2.0.1

  hast-util-is-element@3.0.0:
    dependencies:
      '@types/hast': 3.0.4

  hast-util-parse-selector@4.0.0:
    dependencies:
      '@types/hast': 3.0.4

  hast-util-raw@9.0.4:
    dependencies:
      '@types/hast': 3.0.4
      '@types/unist': 3.0.2
      '@ungap/structured-clone': 1.2.0
      hast-util-from-parse5: 8.0.1
      hast-util-to-parse5: 8.0.0
      html-void-elements: 3.0.0
      mdast-util-to-hast: 13.2.0
      parse5: 7.1.2
      unist-util-position: 5.0.0
      unist-util-visit: 5.0.0
      vfile: 6.0.1
      web-namespaces: 2.0.1
      zwitch: 2.0.4

  hast-util-to-estree@3.1.0:
    dependencies:
      '@types/estree': 1.0.5
      '@types/estree-jsx': 1.0.5
      '@types/hast': 3.0.4
      comma-separated-tokens: 2.0.3
      devlop: 1.1.0
      estree-util-attach-comments: 3.0.0
      estree-util-is-identifier-name: 3.0.0
      hast-util-whitespace: 3.0.0
      mdast-util-mdx-expression: 2.0.0
      mdast-util-mdx-jsx: 3.1.2
      mdast-util-mdxjs-esm: 2.0.1
      property-information: 6.5.0
      space-separated-tokens: 2.0.2
      style-to-object: 0.4.4
      unist-util-position: 5.0.0
      zwitch: 2.0.4
    transitivePeerDependencies:
      - supports-color

  hast-util-to-html@9.0.1:
    dependencies:
      '@types/hast': 3.0.4
      '@types/unist': 3.0.2
      ccount: 2.0.1
      comma-separated-tokens: 2.0.3
      hast-util-raw: 9.0.4
      hast-util-whitespace: 3.0.0
      html-void-elements: 3.0.0
      mdast-util-to-hast: 13.2.0
      property-information: 6.5.0
      space-separated-tokens: 2.0.2
      stringify-entities: 4.0.4
      zwitch: 2.0.4

  hast-util-to-jsx-runtime@2.3.0:
    dependencies:
      '@types/estree': 1.0.5
      '@types/hast': 3.0.4
      '@types/unist': 3.0.2
      comma-separated-tokens: 2.0.3
      devlop: 1.1.0
      estree-util-is-identifier-name: 3.0.0
      hast-util-whitespace: 3.0.0
      mdast-util-mdx-expression: 2.0.0
      mdast-util-mdx-jsx: 3.1.2
      mdast-util-mdxjs-esm: 2.0.1
      property-information: 6.5.0
      space-separated-tokens: 2.0.2
      style-to-object: 1.0.6
      unist-util-position: 5.0.0
      vfile-message: 4.0.2
    transitivePeerDependencies:
      - supports-color

  hast-util-to-parse5@8.0.0:
    dependencies:
      '@types/hast': 3.0.4
      comma-separated-tokens: 2.0.3
      devlop: 1.1.0
      property-information: 6.5.0
      space-separated-tokens: 2.0.2
      web-namespaces: 2.0.1
      zwitch: 2.0.4

  hast-util-to-text@4.0.2:
    dependencies:
      '@types/hast': 3.0.4
      '@types/unist': 3.0.2
      hast-util-is-element: 3.0.0
      unist-util-find-after: 5.0.0

  hast-util-whitespace@3.0.0:
    dependencies:
      '@types/hast': 3.0.4

  hastscript@8.0.0:
    dependencies:
      '@types/hast': 3.0.4
      comma-separated-tokens: 2.0.3
      hast-util-parse-selector: 4.0.0
      property-information: 6.5.0
      space-separated-tokens: 2.0.2

  he@1.2.0: {}

  html-encoding-sniffer@4.0.0:
    dependencies:
      whatwg-encoding: 3.1.1

  html-escaper@2.0.2: {}

  html-escaper@3.0.3: {}

  html-tags@3.3.1: {}

  html-void-elements@3.0.0: {}

  htmlparser2@8.0.2:
    dependencies:
      domelementtype: 2.3.0
      domhandler: 5.0.3
      domutils: 3.1.0
      entities: 4.5.0

  http-cache-semantics@4.1.1: {}

  http-proxy-agent@7.0.2:
    dependencies:
      agent-base: 7.1.1
      debug: 4.3.5
    transitivePeerDependencies:
      - supports-color

  http2-wrapper@1.0.3:
    dependencies:
      quick-lru: 5.1.1
      resolve-alpn: 1.2.1

  https-proxy-agent@5.0.1:
    dependencies:
      agent-base: 6.0.2
      debug: 4.3.5
    transitivePeerDependencies:
      - supports-color

  https-proxy-agent@7.0.5:
    dependencies:
      agent-base: 7.1.1
      debug: 4.3.5
    transitivePeerDependencies:
      - supports-color

  human-signals@5.0.0: {}

  iconv-lite@0.6.3:
    dependencies:
      safer-buffer: 2.1.2

  ieee754@1.2.1: {}

  ignore@5.3.1: {}

  immer@10.1.1: {}

  import-fresh@3.3.0:
    dependencies:
      parent-module: 1.0.1
      resolve-from: 4.0.0

  import-in-the-middle@1.7.1:
    dependencies:
      acorn: 8.12.0
      acorn-import-assertions: 1.9.0(acorn@8.12.0)
      cjs-module-lexer: 1.3.1
      module-details-from-path: 1.0.3

  import-lazy@4.0.0: {}

  import-meta-resolve@4.1.0: {}

  imurmurhash@0.1.4: {}

  inflight@1.0.6:
    dependencies:
      once: 1.4.0
      wrappy: 1.0.2

  inherits@2.0.4: {}

  ini@1.3.8: {}

  inline-style-parser@0.1.1: {}

  inline-style-parser@0.2.3: {}

  internal-slot@1.0.7:
    dependencies:
      es-errors: 1.3.0
      hasown: 2.0.2
      side-channel: 1.0.6

  internmap@2.0.3: {}

  is-alphabetical@2.0.1: {}

  is-alphanumerical@2.0.1:
    dependencies:
      is-alphabetical: 2.0.1
      is-decimal: 2.0.1

  is-array-buffer@3.0.4:
    dependencies:
      call-bind: 1.0.7
      get-intrinsic: 1.2.4

  is-arrayish@0.2.1: {}

  is-arrayish@0.3.2:
    optional: true

  is-async-function@2.0.0:
    dependencies:
      has-tostringtag: 1.0.2

  is-bigint@1.0.4:
    dependencies:
      has-bigints: 1.0.2

  is-binary-path@2.1.0:
    dependencies:
      binary-extensions: 2.3.0

  is-boolean-object@1.1.2:
    dependencies:
      call-bind: 1.0.7
      has-tostringtag: 1.0.2

  is-buffer@2.0.5: {}

  is-callable@1.2.7: {}

  is-core-module@2.14.0:
    dependencies:
      hasown: 2.0.2

  is-data-view@1.0.1:
    dependencies:
      is-typed-array: 1.1.13

  is-date-object@1.0.5:
    dependencies:
      has-tostringtag: 1.0.2

  is-decimal@2.0.1: {}

  is-docker@3.0.0: {}

  is-extendable@0.1.1: {}

  is-extglob@2.1.1: {}

  is-finalizationregistry@1.0.2:
    dependencies:
      call-bind: 1.0.7

  is-fullwidth-code-point@3.0.0: {}

  is-generator-function@1.0.10:
    dependencies:
      has-tostringtag: 1.0.2

  is-glob@4.0.3:
    dependencies:
      is-extglob: 2.1.1

  is-hexadecimal@2.0.1: {}

  is-inside-container@1.0.0:
    dependencies:
      is-docker: 3.0.0

  is-interactive@2.0.0: {}

  is-map@2.0.3: {}

  is-negative-zero@2.0.3: {}

  is-number-object@1.0.7:
    dependencies:
      has-tostringtag: 1.0.2

  is-number@7.0.0: {}

  is-path-inside@3.0.3: {}

  is-plain-obj@4.1.0: {}

  is-plain-object@5.0.0: {}

  is-potential-custom-element-name@1.0.1: {}

  is-reference@3.0.2:
    dependencies:
      '@types/estree': 1.0.5

  is-regex@1.1.4:
    dependencies:
      call-bind: 1.0.7
      has-tostringtag: 1.0.2

  is-set@2.0.3: {}

  is-shared-array-buffer@1.0.3:
    dependencies:
      call-bind: 1.0.7

  is-stream@2.0.1: {}

  is-stream@3.0.0: {}

  is-string@1.0.7:
    dependencies:
      has-tostringtag: 1.0.2

  is-symbol@1.0.4:
    dependencies:
      has-symbols: 1.0.3

  is-typed-array@1.1.13:
    dependencies:
      which-typed-array: 1.1.15

  is-unicode-supported@1.3.0: {}

  is-weakmap@2.0.2: {}

  is-weakref@1.0.2:
    dependencies:
      call-bind: 1.0.7

  is-weakset@2.0.3:
    dependencies:
      call-bind: 1.0.7
      get-intrinsic: 1.2.4

  is-wsl@3.1.0:
    dependencies:
      is-inside-container: 1.0.0

  isarray@2.0.5: {}

  isexe@2.0.0: {}

  istanbul-lib-coverage@3.2.2: {}

  istanbul-lib-report@3.0.1:
    dependencies:
      istanbul-lib-coverage: 3.2.2
      make-dir: 4.0.0
      supports-color: 7.2.0

  istanbul-lib-source-maps@5.0.6:
    dependencies:
      '@jridgewell/trace-mapping': 0.3.25
      debug: 4.3.5
      istanbul-lib-coverage: 3.2.2
    transitivePeerDependencies:
      - supports-color

  istanbul-reports@3.1.7:
    dependencies:
      html-escaper: 2.0.2
      istanbul-lib-report: 3.0.1

  iterator.prototype@1.1.2:
    dependencies:
      define-properties: 1.2.1
      get-intrinsic: 1.2.4
      has-symbols: 1.0.3
      reflect.getprototypeof: 1.0.6
      set-function-name: 2.0.2

  javascript-natural-sort@0.7.1: {}

  jju@1.4.0: {}

  joi@17.13.3:
    dependencies:
      '@hapi/hoek': 9.3.0
      '@hapi/topo': 5.1.0
      '@sideway/address': 4.1.5
      '@sideway/formula': 3.0.1
      '@sideway/pinpoint': 2.0.0

  js-convert-case@4.2.0: {}

  js-sha3@0.8.0: {}

  js-tokens@4.0.0: {}

  js-tokens@9.0.0: {}

  js-yaml@3.14.1:
    dependencies:
      argparse: 1.0.10
      esprima: 4.0.1

  js-yaml@4.1.0:
    dependencies:
      argparse: 2.0.1

  jsdom@24.1.0:
    dependencies:
      cssstyle: 4.0.1
      data-urls: 5.0.0
      decimal.js: 10.4.3
      form-data: 4.0.0
      html-encoding-sniffer: 4.0.0
      http-proxy-agent: 7.0.2
      https-proxy-agent: 7.0.5
      is-potential-custom-element-name: 1.0.1
      nwsapi: 2.2.10
      parse5: 7.1.2
      rrweb-cssom: 0.7.1
      saxes: 6.0.0
      symbol-tree: 3.2.4
      tough-cookie: 4.1.4
      w3c-xmlserializer: 5.0.0
      webidl-conversions: 7.0.0
      whatwg-encoding: 3.1.1
      whatwg-mimetype: 4.0.0
      whatwg-url: 14.0.0
      ws: 8.18.0
      xml-name-validator: 5.0.0
    transitivePeerDependencies:
      - bufferutil
      - supports-color
      - utf-8-validate

  jsesc@2.5.2: {}

  json-bigint@1.0.0:
    dependencies:
      bignumber.js: 9.1.2

  json-buffer@3.0.1: {}

  json-parse-even-better-errors@2.3.1: {}

  json-schema-traverse@0.4.1: {}

  json-schema-traverse@1.0.0: {}

  json-stable-stringify-without-jsonify@1.0.1: {}

  json-stringify-safe@5.0.1:
    optional: true

  json5@2.2.3: {}

  jsonc-parser@2.3.1: {}

  jsonfile@4.0.0:
    optionalDependencies:
      graceful-fs: 4.2.11

  jsx-ast-utils@3.3.5:
    dependencies:
      array-includes: 3.1.8
      array.prototype.flat: 1.3.2
      object.assign: 4.1.5
      object.values: 1.2.0

  keyv@4.5.4:
    dependencies:
      json-buffer: 3.0.1

  kind-of@6.0.3: {}

  kleur@3.0.3: {}

  kleur@4.1.5: {}

  known-css-properties@0.30.0: {}

  kolorist@1.8.0: {}

  levn@0.4.1:
    dependencies:
      prelude-ls: 1.2.1
      type-check: 0.4.0

  lines-and-columns@1.2.4: {}

  linkedom@0.14.26:
    dependencies:
      css-select: 5.1.0
      cssom: 0.5.0
      html-escaper: 3.0.3
      htmlparser2: 8.0.2
      uhyphen: 0.2.0

  lite-youtube-embed@0.3.2: {}

  load-yaml-file@0.2.0:
    dependencies:
      graceful-fs: 4.2.11
      js-yaml: 3.14.1
      pify: 4.0.1
      strip-bom: 3.0.0

  local-pkg@0.5.0:
    dependencies:
      mlly: 1.7.1
      pkg-types: 1.1.1

  locate-path@5.0.0:
    dependencies:
      p-locate: 4.1.0

  locate-path@6.0.0:
    dependencies:
      p-locate: 5.0.0

  lodash-es@4.17.21: {}

  lodash.camelcase@4.3.0: {}

  lodash.get@4.4.2: {}

  lodash.isequal@4.5.0: {}

  lodash.merge@4.6.2: {}

  lodash.truncate@4.4.2: {}

  lodash@4.17.21: {}

  log-symbols@5.1.0:
    dependencies:
      chalk: 5.3.0
      is-unicode-supported: 1.3.0

  long@5.2.3: {}

  longest-streak@3.1.0: {}

  loose-envify@1.4.0:
    dependencies:
      js-tokens: 4.0.0

  loupe@2.3.7:
    dependencies:
      get-func-name: 2.0.2

  lowercase-keys@2.0.0: {}

  lru-cache@5.1.1:
    dependencies:
      yallist: 3.1.1

  lru-cache@6.0.0:
    dependencies:
      yallist: 4.0.0

  lz-string@1.5.0: {}

  magic-string@0.30.10:
    dependencies:
      '@jridgewell/sourcemap-codec': 1.4.15

  magicast@0.3.4:
    dependencies:
      '@babel/parser': 7.24.7
      '@babel/types': 7.24.7
      source-map-js: 1.2.0

  make-dir@3.1.0:
    dependencies:
      semver: 6.3.1

  make-dir@4.0.0:
    dependencies:
      semver: 7.6.2

  markdown-extensions@2.0.0: {}

  markdown-table@3.0.3: {}

  match-sorter@6.3.4:
    dependencies:
      '@babel/runtime': 7.24.7
      remove-accents: 0.5.0

  matcher@3.0.0:
    dependencies:
      escape-string-regexp: 4.0.0
    optional: true

  material-colors@1.2.6: {}

  mathjs@13.0.1:
    dependencies:
      '@babel/runtime': 7.24.7
      complex.js: 2.1.1
      decimal.js: 10.4.3
      escape-latex: 1.2.0
      fraction.js: 4.3.7
      javascript-natural-sort: 0.7.1
      seedrandom: 3.0.5
      tiny-emitter: 2.1.0
      typed-function: 4.2.1

  mathml-tag-names@2.1.3: {}

  mdast-util-definitions@6.0.0:
    dependencies:
      '@types/mdast': 4.0.4
      '@types/unist': 3.0.2
      unist-util-visit: 5.0.0

  mdast-util-find-and-replace@3.0.1:
    dependencies:
      '@types/mdast': 4.0.4
      escape-string-regexp: 5.0.0
      unist-util-is: 6.0.0
      unist-util-visit-parents: 6.0.1

  mdast-util-from-markdown@2.0.1:
    dependencies:
      '@types/mdast': 4.0.4
      '@types/unist': 3.0.2
      decode-named-character-reference: 1.0.2
      devlop: 1.1.0
      mdast-util-to-string: 4.0.0
      micromark: 4.0.0
      micromark-util-decode-numeric-character-reference: 2.0.1
      micromark-util-decode-string: 2.0.0
      micromark-util-normalize-identifier: 2.0.0
      micromark-util-symbol: 2.0.0
      micromark-util-types: 2.0.0
      unist-util-stringify-position: 4.0.0
    transitivePeerDependencies:
      - supports-color

  mdast-util-gfm-autolink-literal@2.0.0:
    dependencies:
      '@types/mdast': 4.0.4
      ccount: 2.0.1
      devlop: 1.1.0
      mdast-util-find-and-replace: 3.0.1
      micromark-util-character: 2.1.0

  mdast-util-gfm-footnote@2.0.0:
    dependencies:
      '@types/mdast': 4.0.4
      devlop: 1.1.0
      mdast-util-from-markdown: 2.0.1
      mdast-util-to-markdown: 2.1.0
      micromark-util-normalize-identifier: 2.0.0
    transitivePeerDependencies:
      - supports-color

  mdast-util-gfm-strikethrough@2.0.0:
    dependencies:
      '@types/mdast': 4.0.4
      mdast-util-from-markdown: 2.0.1
      mdast-util-to-markdown: 2.1.0
    transitivePeerDependencies:
      - supports-color

  mdast-util-gfm-table@2.0.0:
    dependencies:
      '@types/mdast': 4.0.4
      devlop: 1.1.0
      markdown-table: 3.0.3
      mdast-util-from-markdown: 2.0.1
      mdast-util-to-markdown: 2.1.0
    transitivePeerDependencies:
      - supports-color

  mdast-util-gfm-task-list-item@2.0.0:
    dependencies:
      '@types/mdast': 4.0.4
      devlop: 1.1.0
      mdast-util-from-markdown: 2.0.1
      mdast-util-to-markdown: 2.1.0
    transitivePeerDependencies:
      - supports-color

  mdast-util-gfm@3.0.0:
    dependencies:
      mdast-util-from-markdown: 2.0.1
      mdast-util-gfm-autolink-literal: 2.0.0
      mdast-util-gfm-footnote: 2.0.0
      mdast-util-gfm-strikethrough: 2.0.0
      mdast-util-gfm-table: 2.0.0
      mdast-util-gfm-task-list-item: 2.0.0
      mdast-util-to-markdown: 2.1.0
    transitivePeerDependencies:
      - supports-color

  mdast-util-mdx-expression@2.0.0:
    dependencies:
      '@types/estree-jsx': 1.0.5
      '@types/hast': 3.0.4
      '@types/mdast': 4.0.4
      devlop: 1.1.0
      mdast-util-from-markdown: 2.0.1
      mdast-util-to-markdown: 2.1.0
    transitivePeerDependencies:
      - supports-color

  mdast-util-mdx-jsx@3.1.2:
    dependencies:
      '@types/estree-jsx': 1.0.5
      '@types/hast': 3.0.4
      '@types/mdast': 4.0.4
      '@types/unist': 3.0.2
      ccount: 2.0.1
      devlop: 1.1.0
      mdast-util-from-markdown: 2.0.1
      mdast-util-to-markdown: 2.1.0
      parse-entities: 4.0.1
      stringify-entities: 4.0.4
      unist-util-remove-position: 5.0.0
      unist-util-stringify-position: 4.0.0
      vfile-message: 4.0.2
    transitivePeerDependencies:
      - supports-color

  mdast-util-mdx@3.0.0:
    dependencies:
      mdast-util-from-markdown: 2.0.1
      mdast-util-mdx-expression: 2.0.0
      mdast-util-mdx-jsx: 3.1.2
      mdast-util-mdxjs-esm: 2.0.1
      mdast-util-to-markdown: 2.1.0
    transitivePeerDependencies:
      - supports-color

  mdast-util-mdxjs-esm@2.0.1:
    dependencies:
      '@types/estree-jsx': 1.0.5
      '@types/hast': 3.0.4
      '@types/mdast': 4.0.4
      devlop: 1.1.0
      mdast-util-from-markdown: 2.0.1
      mdast-util-to-markdown: 2.1.0
    transitivePeerDependencies:
      - supports-color

  mdast-util-phrasing@4.1.0:
    dependencies:
      '@types/mdast': 4.0.4
      unist-util-is: 6.0.0

  mdast-util-to-hast@13.2.0:
    dependencies:
      '@types/hast': 3.0.4
      '@types/mdast': 4.0.4
      '@ungap/structured-clone': 1.2.0
      devlop: 1.1.0
      micromark-util-sanitize-uri: 2.0.0
      trim-lines: 3.0.1
      unist-util-position: 5.0.0
      unist-util-visit: 5.0.0
      vfile: 6.0.1

  mdast-util-to-markdown@2.1.0:
    dependencies:
      '@types/mdast': 4.0.4
      '@types/unist': 3.0.2
      longest-streak: 3.1.0
      mdast-util-phrasing: 4.1.0
      mdast-util-to-string: 4.0.0
      micromark-util-decode-string: 2.0.0
      unist-util-visit: 5.0.0
      zwitch: 2.0.4

  mdast-util-to-string@4.0.0:
    dependencies:
      '@types/mdast': 4.0.4

  mdn-data@2.0.30: {}

  meow@13.2.0: {}

  merge-stream@2.0.0: {}

  merge2@1.4.1: {}

  micromark-core-commonmark@2.0.1:
    dependencies:
      decode-named-character-reference: 1.0.2
      devlop: 1.1.0
      micromark-factory-destination: 2.0.0
      micromark-factory-label: 2.0.0
      micromark-factory-space: 2.0.0
      micromark-factory-title: 2.0.0
      micromark-factory-whitespace: 2.0.0
      micromark-util-character: 2.1.0
      micromark-util-chunked: 2.0.0
      micromark-util-classify-character: 2.0.0
      micromark-util-html-tag-name: 2.0.0
      micromark-util-normalize-identifier: 2.0.0
      micromark-util-resolve-all: 2.0.0
      micromark-util-subtokenize: 2.0.1
      micromark-util-symbol: 2.0.0
      micromark-util-types: 2.0.0

  micromark-extension-gfm-autolink-literal@2.0.0:
    dependencies:
      micromark-util-character: 2.1.0
      micromark-util-sanitize-uri: 2.0.0
      micromark-util-symbol: 2.0.0
      micromark-util-types: 2.0.0

  micromark-extension-gfm-footnote@2.0.0:
    dependencies:
      devlop: 1.1.0
      micromark-core-commonmark: 2.0.1
      micromark-factory-space: 2.0.0
      micromark-util-character: 2.1.0
      micromark-util-normalize-identifier: 2.0.0
      micromark-util-sanitize-uri: 2.0.0
      micromark-util-symbol: 2.0.0
      micromark-util-types: 2.0.0

  micromark-extension-gfm-strikethrough@2.0.0:
    dependencies:
      devlop: 1.1.0
      micromark-util-chunked: 2.0.0
      micromark-util-classify-character: 2.0.0
      micromark-util-resolve-all: 2.0.0
      micromark-util-symbol: 2.0.0
      micromark-util-types: 2.0.0

  micromark-extension-gfm-table@2.0.0:
    dependencies:
      devlop: 1.1.0
      micromark-factory-space: 2.0.0
      micromark-util-character: 2.1.0
      micromark-util-symbol: 2.0.0
      micromark-util-types: 2.0.0

  micromark-extension-gfm-tagfilter@2.0.0:
    dependencies:
      micromark-util-types: 2.0.0

  micromark-extension-gfm-task-list-item@2.0.1:
    dependencies:
      devlop: 1.1.0
      micromark-factory-space: 2.0.0
      micromark-util-character: 2.1.0
      micromark-util-symbol: 2.0.0
      micromark-util-types: 2.0.0

  micromark-extension-gfm@3.0.0:
    dependencies:
      micromark-extension-gfm-autolink-literal: 2.0.0
      micromark-extension-gfm-footnote: 2.0.0
      micromark-extension-gfm-strikethrough: 2.0.0
      micromark-extension-gfm-table: 2.0.0
      micromark-extension-gfm-tagfilter: 2.0.0
      micromark-extension-gfm-task-list-item: 2.0.1
      micromark-util-combine-extensions: 2.0.0
      micromark-util-types: 2.0.0

  micromark-extension-mdx-expression@3.0.0:
    dependencies:
      '@types/estree': 1.0.5
      devlop: 1.1.0
      micromark-factory-mdx-expression: 2.0.1
      micromark-factory-space: 2.0.0
      micromark-util-character: 2.1.0
      micromark-util-events-to-acorn: 2.0.2
      micromark-util-symbol: 2.0.0
      micromark-util-types: 2.0.0

  micromark-extension-mdx-jsx@3.0.0:
    dependencies:
      '@types/acorn': 4.0.6
      '@types/estree': 1.0.5
      devlop: 1.1.0
      estree-util-is-identifier-name: 3.0.0
      micromark-factory-mdx-expression: 2.0.1
      micromark-factory-space: 2.0.0
      micromark-util-character: 2.1.0
      micromark-util-symbol: 2.0.0
      micromark-util-types: 2.0.0
      vfile-message: 4.0.2

  micromark-extension-mdx-md@2.0.0:
    dependencies:
      micromark-util-types: 2.0.0

  micromark-extension-mdxjs-esm@3.0.0:
    dependencies:
      '@types/estree': 1.0.5
      devlop: 1.1.0
      micromark-core-commonmark: 2.0.1
      micromark-util-character: 2.1.0
      micromark-util-events-to-acorn: 2.0.2
      micromark-util-symbol: 2.0.0
      micromark-util-types: 2.0.0
      unist-util-position-from-estree: 2.0.0
      vfile-message: 4.0.2

  micromark-extension-mdxjs@3.0.0:
    dependencies:
      acorn: 8.12.0
      acorn-jsx: 5.3.2(acorn@8.12.0)
      micromark-extension-mdx-expression: 3.0.0
      micromark-extension-mdx-jsx: 3.0.0
      micromark-extension-mdx-md: 2.0.0
      micromark-extension-mdxjs-esm: 3.0.0
      micromark-util-combine-extensions: 2.0.0
      micromark-util-types: 2.0.0

  micromark-factory-destination@2.0.0:
    dependencies:
      micromark-util-character: 2.1.0
      micromark-util-symbol: 2.0.0
      micromark-util-types: 2.0.0

  micromark-factory-label@2.0.0:
    dependencies:
      devlop: 1.1.0
      micromark-util-character: 2.1.0
      micromark-util-symbol: 2.0.0
      micromark-util-types: 2.0.0

  micromark-factory-mdx-expression@2.0.1:
    dependencies:
      '@types/estree': 1.0.5
      devlop: 1.1.0
      micromark-util-character: 2.1.0
      micromark-util-events-to-acorn: 2.0.2
      micromark-util-symbol: 2.0.0
      micromark-util-types: 2.0.0
      unist-util-position-from-estree: 2.0.0
      vfile-message: 4.0.2

  micromark-factory-space@2.0.0:
    dependencies:
      micromark-util-character: 2.1.0
      micromark-util-types: 2.0.0

  micromark-factory-title@2.0.0:
    dependencies:
      micromark-factory-space: 2.0.0
      micromark-util-character: 2.1.0
      micromark-util-symbol: 2.0.0
      micromark-util-types: 2.0.0

  micromark-factory-whitespace@2.0.0:
    dependencies:
      micromark-factory-space: 2.0.0
      micromark-util-character: 2.1.0
      micromark-util-symbol: 2.0.0
      micromark-util-types: 2.0.0

  micromark-util-character@2.1.0:
    dependencies:
      micromark-util-symbol: 2.0.0
      micromark-util-types: 2.0.0

  micromark-util-chunked@2.0.0:
    dependencies:
      micromark-util-symbol: 2.0.0

  micromark-util-classify-character@2.0.0:
    dependencies:
      micromark-util-character: 2.1.0
      micromark-util-symbol: 2.0.0
      micromark-util-types: 2.0.0

  micromark-util-combine-extensions@2.0.0:
    dependencies:
      micromark-util-chunked: 2.0.0
      micromark-util-types: 2.0.0

  micromark-util-decode-numeric-character-reference@2.0.1:
    dependencies:
      micromark-util-symbol: 2.0.0

  micromark-util-decode-string@2.0.0:
    dependencies:
      decode-named-character-reference: 1.0.2
      micromark-util-character: 2.1.0
      micromark-util-decode-numeric-character-reference: 2.0.1
      micromark-util-symbol: 2.0.0

  micromark-util-encode@2.0.0: {}

  micromark-util-events-to-acorn@2.0.2:
    dependencies:
      '@types/acorn': 4.0.6
      '@types/estree': 1.0.5
      '@types/unist': 3.0.2
      devlop: 1.1.0
      estree-util-visit: 2.0.0
      micromark-util-symbol: 2.0.0
      micromark-util-types: 2.0.0
      vfile-message: 4.0.2

  micromark-util-html-tag-name@2.0.0: {}

  micromark-util-normalize-identifier@2.0.0:
    dependencies:
      micromark-util-symbol: 2.0.0

  micromark-util-resolve-all@2.0.0:
    dependencies:
      micromark-util-types: 2.0.0

  micromark-util-sanitize-uri@2.0.0:
    dependencies:
      micromark-util-character: 2.1.0
      micromark-util-encode: 2.0.0
      micromark-util-symbol: 2.0.0

  micromark-util-subtokenize@2.0.1:
    dependencies:
      devlop: 1.1.0
      micromark-util-chunked: 2.0.0
      micromark-util-symbol: 2.0.0
      micromark-util-types: 2.0.0

  micromark-util-symbol@2.0.0: {}

  micromark-util-types@2.0.0: {}

  micromark@4.0.0:
    dependencies:
      '@types/debug': 4.1.12
      debug: 4.3.5
      decode-named-character-reference: 1.0.2
      devlop: 1.1.0
      micromark-core-commonmark: 2.0.1
      micromark-factory-space: 2.0.0
      micromark-util-character: 2.1.0
      micromark-util-chunked: 2.0.0
      micromark-util-combine-extensions: 2.0.0
      micromark-util-decode-numeric-character-reference: 2.0.1
      micromark-util-encode: 2.0.0
      micromark-util-normalize-identifier: 2.0.0
      micromark-util-resolve-all: 2.0.0
      micromark-util-sanitize-uri: 2.0.0
      micromark-util-subtokenize: 2.0.1
      micromark-util-symbol: 2.0.0
      micromark-util-types: 2.0.0
    transitivePeerDependencies:
      - supports-color

  micromatch@4.0.7:
    dependencies:
      braces: 3.0.3
      picomatch: 2.3.1

  microseconds@0.2.0: {}

  mime-db@1.52.0: {}

  mime-types@2.1.35:
    dependencies:
      mime-db: 1.52.0

  mime@3.0.0: {}

  mimic-fn@2.1.0: {}

  mimic-fn@4.0.0: {}

  mimic-response@1.0.1: {}

  mimic-response@3.1.0: {}

  minimatch@3.0.8:
    dependencies:
      brace-expansion: 1.1.11

  minimatch@3.1.2:
    dependencies:
      brace-expansion: 1.1.11

  minimatch@9.0.5:
    dependencies:
      brace-expansion: 2.0.1

  minimist@1.2.8:
    optional: true

  minipass@3.3.6:
    dependencies:
      yallist: 4.0.0

  minipass@5.0.0: {}

  minizlib@2.1.2:
    dependencies:
      minipass: 3.3.6
      yallist: 4.0.0

  mkdirp-classic@0.5.3:
    optional: true

  mkdirp@1.0.4: {}

  mlly@1.7.1:
    dependencies:
      acorn: 8.12.0
      pathe: 1.1.2
      pkg-types: 1.1.1
      ufo: 1.5.3

  module-details-from-path@1.0.3: {}

  ms@2.1.2: {}

  muggle-string@0.3.1: {}

  muggle-string@0.4.1: {}

  nano-time@1.0.0:
    dependencies:
      big-integer: 1.6.52

  nanoid@3.3.7: {}

  napi-build-utils@1.0.2:
    optional: true

  natural-compare@1.4.0: {}

  nlcst-to-string@3.1.1:
    dependencies:
      '@types/nlcst': 1.0.4

  node-abi@3.65.0:
    dependencies:
      semver: 7.6.2
    optional: true

  node-addon-api@6.1.0:
    optional: true

  node-fetch@2.6.11:
    dependencies:
      whatwg-url: 5.0.0

  node-gyp-build@4.8.1: {}

  node-releases@2.0.14: {}

  nopt@5.0.0:
    dependencies:
      abbrev: 1.1.1

  normalize-path@3.0.0: {}

  normalize-url@6.1.0: {}

  npm-run-path@5.3.0:
    dependencies:
      path-key: 4.0.0

  npmlog@5.0.1:
    dependencies:
      are-we-there-yet: 2.0.0
      console-control-strings: 1.1.0
      gauge: 3.0.2
      set-blocking: 2.0.0

  nth-check@2.1.1:
    dependencies:
      boolbase: 1.0.0

  nwsapi@2.2.10: {}

  object-assign@4.1.1: {}

  object-inspect@1.13.2: {}

  object-keys@1.1.1: {}

  object.assign@4.1.5:
    dependencies:
      call-bind: 1.0.7
      define-properties: 1.2.1
      has-symbols: 1.0.3
      object-keys: 1.1.1

  object.entries@1.1.8:
    dependencies:
      call-bind: 1.0.7
      define-properties: 1.2.1
      es-object-atoms: 1.0.0

  object.fromentries@2.0.8:
    dependencies:
      call-bind: 1.0.7
      define-properties: 1.2.1
      es-abstract: 1.23.3
      es-object-atoms: 1.0.0

  object.hasown@1.1.4:
    dependencies:
      define-properties: 1.2.1
      es-abstract: 1.23.3
      es-object-atoms: 1.0.0

  object.values@1.2.0:
    dependencies:
      call-bind: 1.0.7
      define-properties: 1.2.1
      es-object-atoms: 1.0.0

  oblivious-set@1.0.0: {}

  once@1.4.0:
    dependencies:
      wrappy: 1.0.2

  onetime@5.1.2:
    dependencies:
      mimic-fn: 2.1.0

  onetime@6.0.0:
    dependencies:
      mimic-fn: 4.0.0

  optionator@0.9.4:
    dependencies:
      deep-is: 0.1.4
      fast-levenshtein: 2.0.6
      levn: 0.4.1
      prelude-ls: 1.2.1
      type-check: 0.4.0
      word-wrap: 1.2.5

  ora@7.0.1:
    dependencies:
      chalk: 5.3.0
      cli-cursor: 4.0.0
      cli-spinners: 2.9.2
      is-interactive: 2.0.0
      is-unicode-supported: 1.3.0
      log-symbols: 5.1.0
      stdin-discarder: 0.1.0
      string-width: 6.1.0
      strip-ansi: 7.1.0

  p-cancelable@2.1.1: {}

  p-limit@2.3.0:
    dependencies:
      p-try: 2.2.0

  p-limit@3.1.0:
    dependencies:
      yocto-queue: 0.1.0

  p-limit@5.0.0:
    dependencies:
      yocto-queue: 1.0.0

  p-locate@4.1.0:
    dependencies:
      p-limit: 2.3.0

  p-locate@5.0.0:
    dependencies:
      p-limit: 3.1.0

  p-queue@8.0.1:
    dependencies:
      eventemitter3: 5.0.1
      p-timeout: 6.1.2

  p-timeout@6.1.2: {}

  p-try@2.2.0: {}

  parent-module@1.0.1:
    dependencies:
      callsites: 3.1.0

  parse-entities@4.0.1:
    dependencies:
      '@types/unist': 2.0.10
      character-entities: 2.0.2
      character-entities-legacy: 3.0.0
      character-reference-invalid: 2.0.1
      decode-named-character-reference: 1.0.2
      is-alphanumerical: 2.0.1
      is-decimal: 2.0.1
      is-hexadecimal: 2.0.1

  parse-json@5.2.0:
    dependencies:
      '@babel/code-frame': 7.24.7
      error-ex: 1.3.2
      json-parse-even-better-errors: 2.3.1
      lines-and-columns: 1.2.4

  parse-latin@5.0.1:
    dependencies:
      nlcst-to-string: 3.1.1
      unist-util-modify-children: 3.1.1
      unist-util-visit-children: 2.0.2

  parse5@7.1.2:
    dependencies:
      entities: 4.5.0

  path-browserify@1.0.1: {}

  path-exists@4.0.0: {}

  path-is-absolute@1.0.1: {}

  path-key@3.1.1: {}

  path-key@4.0.0: {}

  path-parse@1.0.7: {}

  path-to-regexp@6.2.2: {}

  path-type@4.0.0: {}

  pathe@1.1.2: {}

  pathval@1.1.1: {}

  pend@1.2.0: {}

  periscopic@3.1.0:
    dependencies:
      '@types/estree': 1.0.5
      estree-walker: 3.0.3
      is-reference: 3.0.2

  pg-int8@1.0.1: {}

  pg-protocol@1.6.1: {}

  pg-types@2.2.0:
    dependencies:
      pg-int8: 1.0.1
      postgres-array: 2.0.0
      postgres-bytea: 1.0.0
      postgres-date: 1.0.7
      postgres-interval: 1.2.0

  picocolors@1.0.1: {}

  picomatch@2.3.1: {}

  pify@4.0.1: {}

  pkg-dir@4.2.0:
    dependencies:
      find-up: 4.1.0

  pkg-types@1.1.1:
    dependencies:
      confbox: 0.1.7
      mlly: 1.7.1
      pathe: 1.1.2

  possible-typed-array-names@1.0.0: {}

  postcss-resolve-nested-selector@0.1.1: {}

  postcss-safe-parser@7.0.0(postcss@8.4.38):
    dependencies:
      postcss: 8.4.38

  postcss-selector-parser@6.1.0:
    dependencies:
      cssesc: 3.0.0
      util-deprecate: 1.0.2

  postcss-value-parser@4.2.0: {}

  postcss@8.4.38:
    dependencies:
      nanoid: 3.3.7
      picocolors: 1.0.1
      source-map-js: 1.2.0

  postcss@8.4.39:
    dependencies:
      nanoid: 3.3.7
      picocolors: 1.0.1
      source-map-js: 1.2.0

  postgres-array@2.0.0: {}

  postgres-bytea@1.0.0: {}

  postgres-date@1.0.7: {}

  postgres-interval@1.2.0:
    dependencies:
      xtend: 4.0.2

  prebuild-install@7.1.2:
    dependencies:
      detect-libc: 2.0.3
      expand-template: 2.0.3
      github-from-package: 0.0.0
      minimist: 1.2.8
      mkdirp-classic: 0.5.3
      napi-build-utils: 1.0.2
      node-abi: 3.65.0
      pump: 3.0.0
      rc: 1.2.8
      simple-get: 4.0.1
      tar-fs: 2.1.1
      tunnel-agent: 0.6.0
    optional: true

  preferred-pm@3.1.3:
    dependencies:
      find-up: 5.0.0
      find-yarn-workspace-root2: 1.2.16
      path-exists: 4.0.0
      which-pm: 2.0.0

  prelude-ls@1.2.1: {}

  prettier@3.3.2: {}

  pretty-format@27.5.1:
    dependencies:
      ansi-regex: 5.0.1
      ansi-styles: 5.2.0
      react-is: 17.0.2

  pretty-format@29.7.0:
    dependencies:
      '@jest/schemas': 29.6.3
      ansi-styles: 5.2.0
      react-is: 18.3.1

  prismjs@1.29.0: {}

  progress@2.0.3: {}

  prompts@2.4.2:
    dependencies:
      kleur: 3.0.3
      sisteransi: 1.0.5

  prop-types@15.8.1:
    dependencies:
      loose-envify: 1.4.0
      object-assign: 4.1.1
      react-is: 16.13.1

  property-information@6.5.0: {}

  protobufjs@7.3.2:
    dependencies:
      '@protobufjs/aspromise': 1.1.2
      '@protobufjs/base64': 1.1.2
      '@protobufjs/codegen': 2.0.4
      '@protobufjs/eventemitter': 1.1.0
      '@protobufjs/fetch': 1.1.0
      '@protobufjs/float': 1.0.2
      '@protobufjs/inquire': 1.1.0
      '@protobufjs/path': 1.1.2
      '@protobufjs/pool': 1.1.0
      '@protobufjs/utf8': 1.1.0
      '@types/node': 20.14.9
      long: 5.2.3

  proxy-compare@2.3.0: {}

  proxy-memoize@1.2.0:
    dependencies:
      proxy-compare: 2.3.0

  psl@1.9.0: {}

  pump@3.0.0:
    dependencies:
      end-of-stream: 1.4.4
      once: 1.4.0

  punycode@2.3.1: {}

  querystringify@2.2.0: {}

  queue-microtask@1.2.3: {}

  queue-tick@1.0.1:
    optional: true

  quick-lru@5.1.1: {}

  rc@1.2.8:
    dependencies:
      deep-extend: 0.6.0
      ini: 1.3.8
      minimist: 1.2.8
      strip-json-comments: 2.0.1
    optional: true

  react-color@2.19.3(react@18.3.1):
    dependencies:
      '@icons/material': 0.2.4(react@18.3.1)
      lodash: 4.17.21
      lodash-es: 4.17.21
      material-colors: 1.2.6
      prop-types: 15.8.1
      react: 18.3.1
      reactcss: 1.2.3(react@18.3.1)
      tinycolor2: 1.6.0

  react-dom@18.2.0(react@18.2.0):
    dependencies:
      loose-envify: 1.4.0
      react: 18.2.0
      scheduler: 0.23.2

  react-dom@18.3.1(react@18.3.1):
    dependencies:
      loose-envify: 1.4.0
      react: 18.3.1
      scheduler: 0.23.2

  react-error-boundary@4.0.13(react@18.3.1):
    dependencies:
      '@babel/runtime': 7.24.7
      react: 18.3.1

  react-icons@5.2.1(react@18.2.0):
    dependencies:
      react: 18.2.0

  react-icons@5.2.1(react@18.3.1):
    dependencies:
      react: 18.3.1

  react-is@16.13.1: {}

  react-is@17.0.2: {}

  react-is@18.3.1: {}

  react-query@3.39.3(react-dom@18.3.1(react@18.3.1))(react@18.3.1):
    dependencies:
      '@babel/runtime': 7.24.7
      broadcast-channel: 3.7.0
      match-sorter: 6.3.4
      react: 18.3.1
    optionalDependencies:
      react-dom: 18.3.1(react@18.3.1)

  react-redux@9.1.2(@types/react@18.2.79)(react@18.2.0):
    dependencies:
      '@types/use-sync-external-store': 0.0.3
      react: 18.2.0
      use-sync-external-store: 1.2.2(react@18.2.0)
    optionalDependencies:
      '@types/react': 18.2.79
    optional: true

  react-redux@9.1.2(@types/react@18.3.3)(react@18.3.1)(redux@5.0.1):
    dependencies:
      '@types/use-sync-external-store': 0.0.3
      react: 18.3.1
      use-sync-external-store: 1.2.2(react@18.3.1)
    optionalDependencies:
      '@types/react': 18.3.3
      redux: 5.0.1

  react-refresh@0.14.2: {}

  react@18.2.0:
    dependencies:
      loose-envify: 1.4.0

  react@18.3.1:
    dependencies:
      loose-envify: 1.4.0

  reactcss@1.2.3(react@18.3.1):
    dependencies:
      lodash: 4.17.21
      react: 18.3.1

  reactflow@11.11.4(@types/react@18.3.3)(immer@10.1.1)(react-dom@18.3.1(react@18.3.1))(react@18.3.1):
    dependencies:
      '@reactflow/background': 11.3.14(@types/react@18.3.3)(immer@10.1.1)(react-dom@18.3.1(react@18.3.1))(react@18.3.1)
      '@reactflow/controls': 11.2.14(@types/react@18.3.3)(immer@10.1.1)(react-dom@18.3.1(react@18.3.1))(react@18.3.1)
      '@reactflow/core': 11.11.4(@types/react@18.3.3)(immer@10.1.1)(react-dom@18.3.1(react@18.3.1))(react@18.3.1)
      '@reactflow/minimap': 11.7.14(@types/react@18.3.3)(immer@10.1.1)(react-dom@18.3.1(react@18.3.1))(react@18.3.1)
      '@reactflow/node-resizer': 2.2.14(@types/react@18.3.3)(immer@10.1.1)(react-dom@18.3.1(react@18.3.1))(react@18.3.1)
      '@reactflow/node-toolbar': 1.3.14(@types/react@18.3.3)(immer@10.1.1)(react-dom@18.3.1(react@18.3.1))(react@18.3.1)
      react: 18.3.1
      react-dom: 18.3.1(react@18.3.1)
    transitivePeerDependencies:
      - '@types/react'
      - immer

  readable-stream@3.6.2:
    dependencies:
      inherits: 2.0.4
      string_decoder: 1.3.0
      util-deprecate: 1.0.2

  readdirp@3.6.0:
    dependencies:
      picomatch: 2.3.1

  redux-thunk@3.1.0(redux@5.0.1):
    dependencies:
      redux: 5.0.1

  redux@5.0.1: {}

  reflect.getprototypeof@1.0.6:
    dependencies:
      call-bind: 1.0.7
      define-properties: 1.2.1
      es-abstract: 1.23.3
      es-errors: 1.3.0
      get-intrinsic: 1.2.4
      globalthis: 1.0.4
      which-builtin-type: 1.1.3

  regenerator-runtime@0.14.1: {}

  regexp.prototype.flags@1.5.2:
    dependencies:
      call-bind: 1.0.7
      define-properties: 1.2.1
      es-errors: 1.3.0
      set-function-name: 2.0.2

  rehype-parse@9.0.0:
    dependencies:
      '@types/hast': 3.0.4
      hast-util-from-html: 2.0.1
      unified: 11.0.5

  rehype-raw@7.0.0:
    dependencies:
      '@types/hast': 3.0.4
      hast-util-raw: 9.0.4
      vfile: 6.0.1

  rehype-stringify@10.0.0:
    dependencies:
      '@types/hast': 3.0.4
      hast-util-to-html: 9.0.1
      unified: 11.0.5

  rehype@13.0.1:
    dependencies:
      '@types/hast': 3.0.4
      rehype-parse: 9.0.0
      rehype-stringify: 10.0.0
      unified: 11.0.5

  remark-gfm@4.0.0:
    dependencies:
      '@types/mdast': 4.0.4
      mdast-util-gfm: 3.0.0
      micromark-extension-gfm: 3.0.0
      remark-parse: 11.0.0
      remark-stringify: 11.0.0
      unified: 11.0.5
    transitivePeerDependencies:
      - supports-color

  remark-mdx@3.0.1:
    dependencies:
      mdast-util-mdx: 3.0.0
      micromark-extension-mdxjs: 3.0.0
    transitivePeerDependencies:
      - supports-color

  remark-parse@11.0.0:
    dependencies:
      '@types/mdast': 4.0.4
      mdast-util-from-markdown: 2.0.1
      micromark-util-types: 2.0.0
      unified: 11.0.5
    transitivePeerDependencies:
      - supports-color

  remark-rehype@11.1.0:
    dependencies:
      '@types/hast': 3.0.4
      '@types/mdast': 4.0.4
      mdast-util-to-hast: 13.2.0
      unified: 11.0.5
      vfile: 6.0.1

  remark-smartypants@2.1.0:
    dependencies:
      retext: 8.1.0
      retext-smartypants: 5.2.0
      unist-util-visit: 5.0.0

  remark-stringify@11.0.0:
    dependencies:
      '@types/mdast': 4.0.4
      mdast-util-to-markdown: 2.1.0
      unified: 11.0.5

  remove-accents@0.5.0: {}

  remove-markdown@0.5.0: {}

  request-light@0.7.0: {}

  require-directory@2.1.1: {}

  require-from-string@2.0.2: {}

  require-in-the-middle@7.3.0:
    dependencies:
      debug: 4.3.5
      module-details-from-path: 1.0.3
      resolve: 1.22.8
    transitivePeerDependencies:
      - supports-color

  requires-port@1.0.0: {}

  reselect@5.1.1: {}

  resolve-alpn@1.2.1: {}

  resolve-from@4.0.0: {}

  resolve-from@5.0.0: {}

  resolve-pkg-maps@1.0.0: {}

  resolve@1.19.0:
    dependencies:
      is-core-module: 2.14.0
      path-parse: 1.0.7

  resolve@1.22.8:
    dependencies:
      is-core-module: 2.14.0
      path-parse: 1.0.7
      supports-preserve-symlinks-flag: 1.0.0

  resolve@2.0.0-next.5:
    dependencies:
      is-core-module: 2.14.0
      path-parse: 1.0.7
      supports-preserve-symlinks-flag: 1.0.0

  responselike@2.0.1:
    dependencies:
      lowercase-keys: 2.0.0

  restore-cursor@4.0.0:
    dependencies:
      onetime: 5.1.2
      signal-exit: 3.0.7

  retext-latin@3.1.0:
    dependencies:
      '@types/nlcst': 1.0.4
      parse-latin: 5.0.1
      unherit: 3.0.1
      unified: 10.1.2

  retext-smartypants@5.2.0:
    dependencies:
      '@types/nlcst': 1.0.4
      nlcst-to-string: 3.1.1
      unified: 10.1.2
      unist-util-visit: 4.1.2

  retext-stringify@3.1.0:
    dependencies:
      '@types/nlcst': 1.0.4
      nlcst-to-string: 3.1.1
      unified: 10.1.2

  retext@8.1.0:
    dependencies:
      '@types/nlcst': 1.0.4
      retext-latin: 3.1.0
      retext-stringify: 3.1.0
      unified: 10.1.2

  reusify@1.0.4: {}

  rimraf@3.0.2:
    dependencies:
      glob: 7.2.3

  roarr@2.15.4:
    dependencies:
      boolean: 3.2.0
      detect-node: 2.1.0
      globalthis: 1.0.4
      json-stringify-safe: 5.0.1
      semver-compare: 1.0.0
      sprintf-js: 1.1.3
    optional: true

  rollup@4.18.0:
    dependencies:
      '@types/estree': 1.0.5
    optionalDependencies:
      '@rollup/rollup-android-arm-eabi': 4.18.0
      '@rollup/rollup-android-arm64': 4.18.0
      '@rollup/rollup-darwin-arm64': 4.18.0
      '@rollup/rollup-darwin-x64': 4.18.0
      '@rollup/rollup-linux-arm-gnueabihf': 4.18.0
      '@rollup/rollup-linux-arm-musleabihf': 4.18.0
      '@rollup/rollup-linux-arm64-gnu': 4.18.0
      '@rollup/rollup-linux-arm64-musl': 4.18.0
      '@rollup/rollup-linux-powerpc64le-gnu': 4.18.0
      '@rollup/rollup-linux-riscv64-gnu': 4.18.0
      '@rollup/rollup-linux-s390x-gnu': 4.18.0
      '@rollup/rollup-linux-x64-gnu': 4.18.0
      '@rollup/rollup-linux-x64-musl': 4.18.0
      '@rollup/rollup-win32-arm64-msvc': 4.18.0
      '@rollup/rollup-win32-ia32-msvc': 4.18.0
      '@rollup/rollup-win32-x64-msvc': 4.18.0
      fsevents: 2.3.3

  rrweb-cssom@0.6.0: {}

  rrweb-cssom@0.7.1: {}

  run-parallel@1.2.0:
    dependencies:
      queue-microtask: 1.2.3

  safe-array-concat@1.1.2:
    dependencies:
      call-bind: 1.0.7
      get-intrinsic: 1.2.4
      has-symbols: 1.0.3
      isarray: 2.0.5

  safe-buffer@5.2.1: {}

  safe-regex-test@1.0.3:
    dependencies:
      call-bind: 1.0.7
      es-errors: 1.3.0
      is-regex: 1.1.4

  safer-buffer@2.1.2: {}

  saxes@6.0.0:
    dependencies:
      xmlchars: 2.2.0

  scheduler@0.23.2:
    dependencies:
      loose-envify: 1.4.0

  section-matter@1.0.0:
    dependencies:
      extend-shallow: 2.0.1
      kind-of: 6.0.3

  seedrandom@3.0.5: {}

  semver-compare@1.0.0:
    optional: true

  semver@6.3.1: {}

  semver@7.5.4:
    dependencies:
      lru-cache: 6.0.0

  semver@7.6.2: {}

  serialize-error@7.0.1:
    dependencies:
      type-fest: 0.13.1
    optional: true

  server-only@0.0.1: {}

  set-blocking@2.0.0: {}

  set-cookie-parser@2.6.0: {}

  set-function-length@1.2.2:
    dependencies:
      define-data-property: 1.1.4
      es-errors: 1.3.0
      function-bind: 1.1.2
      get-intrinsic: 1.2.4
      gopd: 1.0.1
      has-property-descriptors: 1.0.2

  set-function-name@2.0.2:
    dependencies:
      define-data-property: 1.1.4
      es-errors: 1.3.0
      functions-have-names: 1.2.3
      has-property-descriptors: 1.0.2

  sharp@0.32.6:
    dependencies:
      color: 4.2.3
      detect-libc: 2.0.3
      node-addon-api: 6.1.0
      prebuild-install: 7.1.2
      semver: 7.6.2
      simple-get: 4.0.1
      tar-fs: 3.0.6
      tunnel-agent: 0.6.0
    optional: true

  shebang-command@2.0.0:
    dependencies:
      shebang-regex: 3.0.0

  shebang-regex@3.0.0: {}

  shiki@1.3.0:
    dependencies:
      '@shikijs/core': 1.3.0

  shimmer@1.2.1: {}

  side-channel@1.0.6:
    dependencies:
      call-bind: 1.0.7
      es-errors: 1.3.0
      get-intrinsic: 1.2.4
      object-inspect: 1.13.2

  siginfo@2.0.0: {}

  signal-exit@3.0.7: {}

  signal-exit@4.1.0: {}

  simple-concat@1.0.1:
    optional: true

  simple-get@4.0.1:
    dependencies:
      decompress-response: 6.0.0
      once: 1.4.0
      simple-concat: 1.0.1
    optional: true

  simple-swizzle@0.2.2:
    dependencies:
      is-arrayish: 0.3.2
    optional: true

  sisteransi@1.0.5: {}

  slash@3.0.0: {}

  slice-ansi@4.0.0:
    dependencies:
      ansi-styles: 4.3.0
      astral-regex: 2.0.0
      is-fullwidth-code-point: 3.0.0

  source-map-js@1.2.0: {}

  source-map@0.6.1: {}

  source-map@0.7.4: {}

  space-separated-tokens@2.0.2: {}

  sprintf-js@1.0.3: {}

  sprintf-js@1.1.3:
    optional: true

  stackback@0.0.2: {}

  std-env@3.7.0: {}

  stdin-discarder@0.1.0:
    dependencies:
      bl: 5.1.0

  streamx@2.18.0:
    dependencies:
      fast-fifo: 1.3.2
      queue-tick: 1.0.1
      text-decoder: 1.1.0
    optionalDependencies:
      bare-events: 2.4.2
    optional: true

  string-argv@0.3.2: {}

  string-width@4.2.3:
    dependencies:
      emoji-regex: 8.0.0
      is-fullwidth-code-point: 3.0.0
      strip-ansi: 6.0.1

  string-width@5.1.2:
    dependencies:
      eastasianwidth: 0.2.0
      emoji-regex: 9.2.2
      strip-ansi: 7.1.0

  string-width@6.1.0:
    dependencies:
      eastasianwidth: 0.2.0
      emoji-regex: 10.3.0
      strip-ansi: 7.1.0

  string-width@7.1.0:
    dependencies:
      emoji-regex: 10.3.0
      get-east-asian-width: 1.2.0
      strip-ansi: 7.1.0

  string.prototype.matchall@4.0.11:
    dependencies:
      call-bind: 1.0.7
      define-properties: 1.2.1
      es-abstract: 1.23.3
      es-errors: 1.3.0
      es-object-atoms: 1.0.0
      get-intrinsic: 1.2.4
      gopd: 1.0.1
      has-symbols: 1.0.3
      internal-slot: 1.0.7
      regexp.prototype.flags: 1.5.2
      set-function-name: 2.0.2
      side-channel: 1.0.6

  string.prototype.trim@1.2.9:
    dependencies:
      call-bind: 1.0.7
      define-properties: 1.2.1
      es-abstract: 1.23.3
      es-object-atoms: 1.0.0

  string.prototype.trimend@1.0.8:
    dependencies:
      call-bind: 1.0.7
      define-properties: 1.2.1
      es-object-atoms: 1.0.0

  string.prototype.trimstart@1.0.8:
    dependencies:
      call-bind: 1.0.7
      define-properties: 1.2.1
      es-object-atoms: 1.0.0

  string_decoder@1.3.0:
    dependencies:
      safe-buffer: 5.2.1

  stringify-entities@4.0.4:
    dependencies:
      character-entities-html4: 2.1.0
      character-entities-legacy: 3.0.0

  strip-ansi@6.0.1:
    dependencies:
      ansi-regex: 5.0.1

  strip-ansi@7.1.0:
    dependencies:
      ansi-regex: 6.0.1

  strip-bom-string@1.0.0: {}

  strip-bom@3.0.0: {}

  strip-final-newline@3.0.0: {}

  strip-json-comments@2.0.1:
    optional: true

  strip-json-comments@3.1.1: {}

  strip-literal@2.1.0:
    dependencies:
      js-tokens: 9.0.0

  style-to-object@0.4.4:
    dependencies:
      inline-style-parser: 0.1.1

  style-to-object@1.0.6:
    dependencies:
      inline-style-parser: 0.2.3

  stylelint-config-prettier@9.0.5(stylelint@16.4.0(typescript@5.5.3)):
    dependencies:
      stylelint: 16.4.0(typescript@5.5.3)

  stylelint-config-recommended@14.0.1(stylelint@16.4.0(typescript@5.5.3)):
    dependencies:
      stylelint: 16.4.0(typescript@5.5.3)

  stylelint-config-standard@35.0.0(stylelint@16.4.0(typescript@5.5.3)):
    dependencies:
      stylelint: 16.4.0(typescript@5.5.3)
      stylelint-config-recommended: 14.0.1(stylelint@16.4.0(typescript@5.5.3))

  stylelint@16.4.0(typescript@5.5.3):
    dependencies:
      '@csstools/css-parser-algorithms': 2.6.3(@csstools/css-tokenizer@2.3.1)
      '@csstools/css-tokenizer': 2.3.1
      '@csstools/media-query-list-parser': 2.1.11(@csstools/css-parser-algorithms@2.6.3(@csstools/css-tokenizer@2.3.1))(@csstools/css-tokenizer@2.3.1)
      '@csstools/selector-specificity': 3.1.1(postcss-selector-parser@6.1.0)
      '@dual-bundle/import-meta-resolve': 4.1.0
      balanced-match: 2.0.0
      colord: 2.9.3
      cosmiconfig: 9.0.0(typescript@5.5.3)
      css-functions-list: 3.2.2
      css-tree: 2.3.1
      debug: 4.3.5
      fast-glob: 3.3.2
      fastest-levenshtein: 1.0.16
      file-entry-cache: 8.0.0
      global-modules: 2.0.0
      globby: 11.1.0
      globjoin: 0.1.4
      html-tags: 3.3.1
      ignore: 5.3.1
      imurmurhash: 0.1.4
      is-plain-object: 5.0.0
      known-css-properties: 0.30.0
      mathml-tag-names: 2.1.3
      meow: 13.2.0
      micromatch: 4.0.7
      normalize-path: 3.0.0
      picocolors: 1.0.1
      postcss: 8.4.38
      postcss-resolve-nested-selector: 0.1.1
      postcss-safe-parser: 7.0.0(postcss@8.4.38)
      postcss-selector-parser: 6.1.0
      postcss-value-parser: 4.2.0
      resolve-from: 5.0.0
      string-width: 4.2.3
      strip-ansi: 7.1.0
      supports-hyperlinks: 3.0.0
      svg-tags: 1.0.0
      table: 6.8.2
      write-file-atomic: 5.0.1
    transitivePeerDependencies:
      - supports-color
      - typescript

  sumchecker@3.0.1:
    dependencies:
      debug: 4.3.5
    transitivePeerDependencies:
      - supports-color

  supports-color@5.5.0:
    dependencies:
      has-flag: 3.0.0

  supports-color@7.2.0:
    dependencies:
      has-flag: 4.0.0

  supports-color@8.1.1:
    dependencies:
      has-flag: 4.0.0

  supports-hyperlinks@3.0.0:
    dependencies:
      has-flag: 4.0.0
      supports-color: 7.2.0

  supports-preserve-symlinks-flag@1.0.0: {}

  svg-tags@1.0.0: {}

  symbol-tree@3.2.4: {}

  table@6.8.2:
    dependencies:
      ajv: 8.16.0
      lodash.truncate: 4.4.2
      slice-ansi: 4.0.0
      string-width: 4.2.3
      strip-ansi: 6.0.1

  tar-fs@2.1.1:
    dependencies:
      chownr: 1.1.4
      mkdirp-classic: 0.5.3
      pump: 3.0.0
      tar-stream: 2.2.0
    optional: true

  tar-fs@3.0.6:
    dependencies:
      pump: 3.0.0
      tar-stream: 3.1.7
    optionalDependencies:
      bare-fs: 2.3.1
      bare-path: 2.1.3
    optional: true

  tar-stream@2.2.0:
    dependencies:
      bl: 4.1.0
      end-of-stream: 1.4.4
      fs-constants: 1.0.0
      inherits: 2.0.4
      readable-stream: 3.6.2
    optional: true

  tar-stream@3.1.7:
    dependencies:
      b4a: 1.6.6
      fast-fifo: 1.3.2
      streamx: 2.18.0
    optional: true

  tar@6.2.1:
    dependencies:
      chownr: 2.0.0
      fs-minipass: 2.1.0
      minipass: 5.0.0
      minizlib: 2.1.2
      mkdirp: 1.0.4
      yallist: 4.0.0

  test-exclude@6.0.0:
    dependencies:
      '@istanbuljs/schema': 0.1.3
      glob: 7.2.3
      minimatch: 3.1.2

  text-decoder@1.1.0:
    dependencies:
      b4a: 1.6.6
    optional: true

  text-table@0.2.0: {}

  tiny-emitter@2.1.0: {}

  tinybench@2.8.0: {}

  tinycolor2@1.6.0: {}

  tinypool@0.8.4: {}

  tinyspy@2.2.1: {}

  to-fast-properties@2.0.0: {}

  to-regex-range@5.0.1:
    dependencies:
      is-number: 7.0.0

  tough-cookie@4.1.4:
    dependencies:
      psl: 1.9.0
      punycode: 2.3.1
      universalify: 0.2.0
      url-parse: 1.5.10

  tr46@0.0.3: {}

  tr46@5.0.0:
    dependencies:
      punycode: 2.3.1

  trim-lines@3.0.1: {}

  trough@2.2.0: {}

  ts-api-utils@1.3.0(typescript@5.5.3):
    dependencies:
      typescript: 5.5.3

  tsconfck@3.1.0(typescript@5.5.3):
    optionalDependencies:
      typescript: 5.5.3

  tslib@2.6.3: {}

  tsx@4.15.7:
    dependencies:
      esbuild: 0.21.5
      get-tsconfig: 4.7.5
    optionalDependencies:
      fsevents: 2.3.3

  tunnel-agent@0.6.0:
    dependencies:
      safe-buffer: 5.2.1
    optional: true

  turbo-darwin-64@2.0.6:
    optional: true

  turbo-darwin-arm64@2.0.6:
    optional: true

  turbo-linux-64@2.0.6:
    optional: true

  turbo-linux-arm64@2.0.6:
    optional: true

  turbo-windows-64@2.0.6:
    optional: true

  turbo-windows-arm64@2.0.6:
    optional: true

  turbo@2.0.6:
    optionalDependencies:
      turbo-darwin-64: 2.0.6
      turbo-darwin-arm64: 2.0.6
      turbo-linux-64: 2.0.6
      turbo-linux-arm64: 2.0.6
      turbo-windows-64: 2.0.6
      turbo-windows-arm64: 2.0.6

  type-check@0.4.0:
    dependencies:
      prelude-ls: 1.2.1

  type-detect@4.0.8: {}

  type-fest@0.13.1:
    optional: true

  type-fest@2.19.0: {}

  typed-array-buffer@1.0.2:
    dependencies:
      call-bind: 1.0.7
      es-errors: 1.3.0
      is-typed-array: 1.1.13

  typed-array-byte-length@1.0.1:
    dependencies:
      call-bind: 1.0.7
      for-each: 0.3.3
      gopd: 1.0.1
      has-proto: 1.0.3
      is-typed-array: 1.1.13

  typed-array-byte-offset@1.0.2:
    dependencies:
      available-typed-arrays: 1.0.7
      call-bind: 1.0.7
      for-each: 0.3.3
      gopd: 1.0.1
      has-proto: 1.0.3
      is-typed-array: 1.1.13

  typed-array-length@1.0.6:
    dependencies:
      call-bind: 1.0.7
      for-each: 0.3.3
      gopd: 1.0.1
      has-proto: 1.0.3
      is-typed-array: 1.1.13
      possible-typed-array-names: 1.0.0

  typed-function@4.2.1: {}

  typesafe-path@0.2.2: {}

  typescript-auto-import-cache@0.3.3:
    dependencies:
      semver: 7.6.2

  typescript-eslint@7.11.0(eslint@9.6.0)(typescript@5.5.3):
    dependencies:
      '@typescript-eslint/eslint-plugin': 7.11.0(@typescript-eslint/parser@7.11.0(eslint@9.6.0)(typescript@5.5.3))(eslint@9.6.0)(typescript@5.5.3)
      '@typescript-eslint/parser': 7.11.0(eslint@9.6.0)(typescript@5.5.3)
      '@typescript-eslint/utils': 7.11.0(eslint@9.6.0)(typescript@5.5.3)
      eslint: 9.6.0
    optionalDependencies:
      typescript: 5.5.3
    transitivePeerDependencies:
      - supports-color

  typescript@5.5.3: {}

  ufo@1.5.3: {}

  uhyphen@0.2.0: {}

  ultrahtml@1.5.3: {}

  unbox-primitive@1.0.2:
    dependencies:
      call-bind: 1.0.7
      has-bigints: 1.0.2
      has-symbols: 1.0.3
      which-boxed-primitive: 1.0.2

  undici-types@5.26.5: {}

  unherit@3.0.1: {}

  unified@10.1.2:
    dependencies:
      '@types/unist': 2.0.10
      bail: 2.0.2
      extend: 3.0.2
      is-buffer: 2.0.5
      is-plain-obj: 4.1.0
      trough: 2.2.0
      vfile: 5.3.7

  unified@11.0.5:
    dependencies:
      '@types/unist': 3.0.2
      bail: 2.0.2
      devlop: 1.1.0
      extend: 3.0.2
      is-plain-obj: 4.1.0
      trough: 2.2.0
      vfile: 6.0.1

  unist-util-find-after@5.0.0:
    dependencies:
      '@types/unist': 3.0.2
      unist-util-is: 6.0.0

  unist-util-is@5.2.1:
    dependencies:
      '@types/unist': 2.0.10

  unist-util-is@6.0.0:
    dependencies:
      '@types/unist': 3.0.2

  unist-util-modify-children@3.1.1:
    dependencies:
      '@types/unist': 2.0.10
      array-iterate: 2.0.1

  unist-util-position-from-estree@2.0.0:
    dependencies:
      '@types/unist': 3.0.2

  unist-util-position@5.0.0:
    dependencies:
      '@types/unist': 3.0.2

  unist-util-remove-position@5.0.0:
    dependencies:
      '@types/unist': 3.0.2
      unist-util-visit: 5.0.0

  unist-util-select@4.0.3:
    dependencies:
      '@types/unist': 2.0.10
      css-selector-parser: 1.4.1
      nth-check: 2.1.1
      zwitch: 2.0.4

  unist-util-stringify-position@3.0.3:
    dependencies:
      '@types/unist': 2.0.10

  unist-util-stringify-position@4.0.0:
    dependencies:
      '@types/unist': 3.0.2

  unist-util-visit-children@2.0.2:
    dependencies:
      '@types/unist': 2.0.10

  unist-util-visit-parents@5.1.3:
    dependencies:
      '@types/unist': 2.0.10
      unist-util-is: 5.2.1

  unist-util-visit-parents@6.0.1:
    dependencies:
      '@types/unist': 3.0.2
      unist-util-is: 6.0.0

  unist-util-visit@4.1.2:
    dependencies:
      '@types/unist': 2.0.10
      unist-util-is: 5.2.1
      unist-util-visit-parents: 5.1.3

  unist-util-visit@5.0.0:
    dependencies:
      '@types/unist': 3.0.2
      unist-util-is: 6.0.0
      unist-util-visit-parents: 6.0.1

  universalify@0.1.2: {}

  universalify@0.2.0: {}

  unload@2.2.0:
    dependencies:
      '@babel/runtime': 7.24.7
      detect-node: 2.1.0

  update-browserslist-db@1.1.0(browserslist@4.23.1):
    dependencies:
      browserslist: 4.23.1
      escalade: 3.1.2
      picocolors: 1.0.1

  uri-js@4.4.1:
    dependencies:
      punycode: 2.3.1

  url-parse@1.5.10:
    dependencies:
      querystringify: 2.2.0
      requires-port: 1.0.0

  use-sync-external-store@1.2.0(react@18.3.1):
    dependencies:
      react: 18.3.1

  use-sync-external-store@1.2.2(react@18.2.0):
    dependencies:
      react: 18.2.0
    optional: true

  use-sync-external-store@1.2.2(react@18.3.1):
    dependencies:
      react: 18.3.1

  util-deprecate@1.0.2: {}

  uuid@9.0.1: {}

  validator@13.12.0: {}

  vfile-location@5.0.2:
    dependencies:
      '@types/unist': 3.0.2
      vfile: 6.0.1

  vfile-message@3.1.4:
    dependencies:
      '@types/unist': 2.0.10
      unist-util-stringify-position: 3.0.3

  vfile-message@4.0.2:
    dependencies:
      '@types/unist': 3.0.2
      unist-util-stringify-position: 4.0.0

  vfile@5.3.7:
    dependencies:
      '@types/unist': 2.0.10
      is-buffer: 2.0.5
      unist-util-stringify-position: 3.0.3
      vfile-message: 3.1.4

  vfile@6.0.1:
    dependencies:
      '@types/unist': 3.0.2
      unist-util-stringify-position: 4.0.0
      vfile-message: 4.0.2

  vite-node@1.6.0(@types/node@20.12.7):
    dependencies:
      cac: 6.7.14
      debug: 4.3.5
      pathe: 1.1.2
      picocolors: 1.0.1
      vite: 5.3.3(@types/node@20.12.7)
    transitivePeerDependencies:
      - '@types/node'
      - less
      - lightningcss
      - sass
      - stylus
      - sugarss
      - supports-color
      - terser

  vite-node@1.6.0(@types/node@20.14.9):
    dependencies:
      cac: 6.7.14
      debug: 4.3.5
      pathe: 1.1.2
      picocolors: 1.0.1
      vite: 5.3.3(@types/node@20.14.9)
    transitivePeerDependencies:
      - '@types/node'
      - less
      - lightningcss
      - sass
      - stylus
      - sugarss
      - supports-color
      - terser

  vite-plugin-dts@3.9.1(@types/node@20.14.9)(rollup@4.18.0)(typescript@5.5.3)(vite@5.3.3(@types/node@20.14.9)):
    dependencies:
      '@microsoft/api-extractor': 7.43.0(@types/node@20.14.9)
      '@rollup/pluginutils': 5.1.0(rollup@4.18.0)
      '@vue/language-core': 1.8.27(typescript@5.5.3)
      debug: 4.3.5
      kolorist: 1.8.0
      magic-string: 0.30.10
      typescript: 5.5.3
      vue-tsc: 1.8.27(typescript@5.5.3)
    optionalDependencies:
      vite: 5.3.3(@types/node@20.14.9)
    transitivePeerDependencies:
      - '@types/node'
      - rollup
      - supports-color

  vite-tsconfig-paths@4.3.2(typescript@5.5.3)(vite@5.3.3(@types/node@20.14.9)):
    dependencies:
      debug: 4.3.5
      globrex: 0.1.2
      tsconfck: 3.1.0(typescript@5.5.3)
    optionalDependencies:
      vite: 5.3.3(@types/node@20.14.9)
    transitivePeerDependencies:
      - supports-color
      - typescript

  vite@5.3.3(@types/node@20.12.7):
    dependencies:
      esbuild: 0.21.5
      postcss: 8.4.39
      rollup: 4.18.0
    optionalDependencies:
      '@types/node': 20.12.7
      fsevents: 2.3.3

  vite@5.3.3(@types/node@20.14.9):
    dependencies:
      esbuild: 0.21.5
      postcss: 8.4.39
      rollup: 4.18.0
    optionalDependencies:
      '@types/node': 20.14.9
      fsevents: 2.3.3

  vitefu@0.2.5(vite@5.3.3(@types/node@20.14.9)):
    optionalDependencies:
      vite: 5.3.3(@types/node@20.14.9)

  vitest@1.6.0(@types/node@20.12.7)(jsdom@24.1.0):
    dependencies:
      '@vitest/expect': 1.6.0
      '@vitest/runner': 1.6.0
      '@vitest/snapshot': 1.6.0
      '@vitest/spy': 1.6.0
      '@vitest/utils': 1.6.0
      acorn-walk: 8.3.3
      chai: 4.4.1
      debug: 4.3.5
      execa: 8.0.1
      local-pkg: 0.5.0
      magic-string: 0.30.10
      pathe: 1.1.2
      picocolors: 1.0.1
      std-env: 3.7.0
      strip-literal: 2.1.0
      tinybench: 2.8.0
      tinypool: 0.8.4
      vite: 5.3.3(@types/node@20.12.7)
      vite-node: 1.6.0(@types/node@20.12.7)
      why-is-node-running: 2.2.2
    optionalDependencies:
      '@types/node': 20.12.7
      jsdom: 24.1.0
    transitivePeerDependencies:
      - less
      - lightningcss
      - sass
      - stylus
      - sugarss
      - supports-color
      - terser

  vitest@1.6.0(@types/node@20.14.9)(jsdom@24.1.0):
    dependencies:
      '@vitest/expect': 1.6.0
      '@vitest/runner': 1.6.0
      '@vitest/snapshot': 1.6.0
      '@vitest/spy': 1.6.0
      '@vitest/utils': 1.6.0
      acorn-walk: 8.3.3
      chai: 4.4.1
      debug: 4.3.5
      execa: 8.0.1
      local-pkg: 0.5.0
      magic-string: 0.30.10
      pathe: 1.1.2
      picocolors: 1.0.1
      std-env: 3.7.0
      strip-literal: 2.1.0
      tinybench: 2.8.0
      tinypool: 0.8.4
      vite: 5.3.3(@types/node@20.14.9)
      vite-node: 1.6.0(@types/node@20.14.9)
      why-is-node-running: 2.2.2
    optionalDependencies:
      '@types/node': 20.14.9
      jsdom: 24.1.0
    transitivePeerDependencies:
      - less
      - lightningcss
      - sass
      - stylus
      - sugarss
      - supports-color
      - terser

  volar-service-css@0.0.45(@volar/language-service@2.2.5):
    dependencies:
      vscode-css-languageservice: 6.3.0
      vscode-languageserver-textdocument: 1.0.11
      vscode-uri: 3.0.8
    optionalDependencies:
      '@volar/language-service': 2.2.5

  volar-service-emmet@0.0.45(@volar/language-service@2.2.5):
    dependencies:
      '@emmetio/css-parser': 0.4.0
      '@emmetio/html-matcher': 1.3.0
      '@vscode/emmet-helper': 2.9.3
    optionalDependencies:
      '@volar/language-service': 2.2.5

  volar-service-html@0.0.45(@volar/language-service@2.2.5):
    dependencies:
      vscode-html-languageservice: '@johnsoncodehk/vscode-html-languageservice@5.2.0-34a5462'
      vscode-languageserver-textdocument: 1.0.11
      vscode-uri: 3.0.8
    optionalDependencies:
      '@volar/language-service': 2.2.5

  volar-service-prettier@0.0.45(@volar/language-service@2.2.5)(prettier@3.3.2):
    dependencies:
      vscode-uri: 3.0.8
    optionalDependencies:
      '@volar/language-service': 2.2.5
      prettier: 3.3.2

  volar-service-typescript-twoslash-queries@0.0.45(@volar/language-service@2.2.5):
    optionalDependencies:
      '@volar/language-service': 2.2.5

  volar-service-typescript@0.0.45(@volar/language-service@2.2.5):
    dependencies:
      path-browserify: 1.0.1
      semver: 7.6.2
      typescript-auto-import-cache: 0.3.3
      vscode-languageserver-textdocument: 1.0.11
      vscode-nls: 5.2.0
    optionalDependencies:
      '@volar/language-service': 2.2.5

  vscode-css-languageservice@6.3.0:
    dependencies:
      '@vscode/l10n': 0.0.18
      vscode-languageserver-textdocument: 1.0.11
      vscode-languageserver-types: 3.17.5
      vscode-uri: 3.0.8

  vscode-html-languageservice@5.3.0:
    dependencies:
      '@vscode/l10n': 0.0.18
      vscode-languageserver-textdocument: 1.0.11
      vscode-languageserver-types: 3.17.5
      vscode-uri: 3.0.8

  vscode-jsonrpc@8.2.0: {}

  vscode-languageserver-protocol@3.17.5:
    dependencies:
      vscode-jsonrpc: 8.2.0
      vscode-languageserver-types: 3.17.5

  vscode-languageserver-textdocument@1.0.11: {}

  vscode-languageserver-types@3.17.5: {}

  vscode-languageserver@9.0.1:
    dependencies:
      vscode-languageserver-protocol: 3.17.5

  vscode-nls@5.2.0: {}

  vscode-uri@2.1.2: {}

  vscode-uri@3.0.8: {}

  vue-template-compiler@2.7.16:
    dependencies:
      de-indent: 1.0.2
      he: 1.2.0

  vue-tsc@1.8.27(typescript@5.5.3):
    dependencies:
      '@volar/typescript': 1.11.1
      '@vue/language-core': 1.8.27(typescript@5.5.3)
      semver: 7.6.2
      typescript: 5.5.3

  w3c-xmlserializer@5.0.0:
    dependencies:
      xml-name-validator: 5.0.0

  web-namespaces@2.0.1: {}

  web-vitals@3.5.2: {}

  webidl-conversions@3.0.1: {}

  webidl-conversions@7.0.0: {}

  whatwg-encoding@3.1.1:
    dependencies:
      iconv-lite: 0.6.3

  whatwg-mimetype@4.0.0: {}

  whatwg-url@14.0.0:
    dependencies:
      tr46: 5.0.0
      webidl-conversions: 7.0.0

  whatwg-url@5.0.0:
    dependencies:
      tr46: 0.0.3
      webidl-conversions: 3.0.1

  which-boxed-primitive@1.0.2:
    dependencies:
      is-bigint: 1.0.4
      is-boolean-object: 1.1.2
      is-number-object: 1.0.7
      is-string: 1.0.7
      is-symbol: 1.0.4

  which-builtin-type@1.1.3:
    dependencies:
      function.prototype.name: 1.1.6
      has-tostringtag: 1.0.2
      is-async-function: 2.0.0
      is-date-object: 1.0.5
      is-finalizationregistry: 1.0.2
      is-generator-function: 1.0.10
      is-regex: 1.1.4
      is-weakref: 1.0.2
      isarray: 2.0.5
      which-boxed-primitive: 1.0.2
      which-collection: 1.0.2
      which-typed-array: 1.1.15

  which-collection@1.0.2:
    dependencies:
      is-map: 2.0.3
      is-set: 2.0.3
      is-weakmap: 2.0.2
      is-weakset: 2.0.3

  which-pm-runs@1.1.0: {}

  which-pm@2.0.0:
    dependencies:
      load-yaml-file: 0.2.0
      path-exists: 4.0.0

  which-pm@2.2.0:
    dependencies:
      load-yaml-file: 0.2.0
      path-exists: 4.0.0

  which-typed-array@1.1.15:
    dependencies:
      available-typed-arrays: 1.0.7
      call-bind: 1.0.7
      for-each: 0.3.3
      gopd: 1.0.1
      has-tostringtag: 1.0.2

  which@1.3.1:
    dependencies:
      isexe: 2.0.0

  which@2.0.2:
    dependencies:
      isexe: 2.0.0

  why-is-node-running@2.2.2:
    dependencies:
      siginfo: 2.0.0
      stackback: 0.0.2

  wide-align@1.1.5:
    dependencies:
      string-width: 4.2.3

  widest-line@4.0.1:
    dependencies:
      string-width: 5.1.2

  word-wrap@1.2.5: {}

  wrap-ansi@7.0.0:
    dependencies:
      ansi-styles: 4.3.0
      string-width: 4.2.3
      strip-ansi: 6.0.1

  wrap-ansi@8.1.0:
    dependencies:
      ansi-styles: 6.2.1
      string-width: 5.1.2
      strip-ansi: 7.1.0

  wrappy@1.0.2: {}

  write-file-atomic@5.0.1:
    dependencies:
      imurmurhash: 0.1.4
      signal-exit: 4.1.0

  ws@8.17.0: {}

  ws@8.18.0: {}

  xml-name-validator@5.0.0: {}

  xmlchars@2.2.0: {}

  xtend@4.0.2: {}

  y18n@5.0.8: {}

  yallist@3.1.1: {}

  yallist@4.0.0: {}

  yargs-parser@21.1.1: {}

  yargs@17.7.2:
    dependencies:
      cliui: 8.0.1
      escalade: 3.1.2
      get-caller-file: 2.0.5
      require-directory: 2.1.1
      string-width: 4.2.3
      y18n: 5.0.8
      yargs-parser: 21.1.1

  yauzl@2.10.0:
    dependencies:
      buffer-crc32: 0.2.13
      fd-slicer: 1.1.0

  yocto-queue@0.1.0: {}

  yocto-queue@1.0.0: {}

  z-schema@5.0.5:
    dependencies:
      lodash.get: 4.4.2
      lodash.isequal: 4.5.0
      validator: 13.12.0
    optionalDependencies:
      commander: 9.5.0

  zod-to-json-schema@3.23.1(zod@3.23.8):
    dependencies:
      zod: 3.23.8

  zod@3.23.8: {}

  zone.js@0.14.7: {}

  zustand@4.5.4(@types/react@18.3.3)(immer@10.1.1)(react@18.3.1):
    dependencies:
      use-sync-external-store: 1.2.0(react@18.3.1)
    optionalDependencies:
      '@types/react': 18.3.3
      immer: 10.1.1
      react: 18.3.1

  zwitch@2.0.4: {}<|MERGE_RESOLUTION|>--- conflicted
+++ resolved
@@ -200,11 +200,7 @@
         version: 5.0.18
       '@reduxjs/toolkit':
         specifier: ^2.2.3
-<<<<<<< HEAD
-        version: 2.2.3(react-redux@9.1.0(@types/react@18.2.79)(react@18.2.0)(redux@5.0.1))(react@18.2.0)
-=======
         version: 2.2.6(react-redux@9.1.2(@types/react@18.3.3)(react@18.3.1)(redux@5.0.1))(react@18.3.1)
->>>>>>> 54a552d8
       '@synnaxlabs/client':
         specifier: workspace:*
         version: link:../client/ts
@@ -395,11 +391,7 @@
     dependencies:
       '@reduxjs/toolkit':
         specifier: ^2.2.3
-<<<<<<< HEAD
-        version: 2.2.3(react-redux@9.1.0(@types/react@18.2.79)(react@18.2.0)(redux@5.0.1))(react@18.2.0)
-=======
         version: 2.2.3(react-redux@9.1.2(@types/react@18.3.3)(react@18.3.1)(redux@5.0.1))(react@18.3.1)
->>>>>>> 54a552d8
       '@synnaxlabs/x':
         specifier: workspace:*
         version: link:../x/ts
@@ -451,11 +443,7 @@
     dependencies:
       '@reduxjs/toolkit':
         specifier: ^2.2.3
-<<<<<<< HEAD
-        version: 2.2.3(react-redux@9.1.0(@types/react@18.2.79)(react@18.2.0)(redux@5.0.1))(react@18.2.0)
-=======
         version: 2.2.3(react-redux@9.1.2(@types/react@18.2.79)(react@18.2.0))(react@18.2.0)
->>>>>>> 54a552d8
       '@synnaxlabs/drift':
         specifier: workspace:*
         version: link:../..
@@ -533,49 +521,6 @@
       vitest:
         specifier: ^1.6.0
         version: 1.6.0(@types/node@20.12.7)(jsdom@24.1.0)
-
-  integration/ts:
-    dependencies:
-      '@synnaxlabs/client':
-        specifier: workspace:*
-        version: link:../../client/ts
-      '@synnaxlabs/x':
-        specifier: workspace:*
-        version: link:../../x/ts
-      tsx:
-        specifier: ^4.15.7
-        version: 4.15.7
-      zod:
-        specifier: 3.23.8
-        version: 3.23.8
-    devDependencies:
-      '@synnaxlabs/tsconfig':
-        specifier: workspace:*
-        version: link:../../configs/ts
-      '@synnaxlabs/vite-plugin':
-        specifier: workspace:*
-        version: link:../../configs/vite
-      '@types/node':
-        specifier: ^20.12.7
-        version: 20.12.7
-      '@vitest/coverage-v8':
-        specifier: ^1.5.0
-        version: 1.5.0(vitest@1.5.0(@types/node@20.12.7)(jsdom@24.0.0))
-      eslint:
-        specifier: ^9.0.0
-        version: 9.0.0
-      eslint-config-synnaxlabs:
-        specifier: workspace:*
-        version: link:../../configs/eslint
-      typescript:
-        specifier: ^5.4.5
-        version: 5.4.5
-      vite:
-        specifier: 5.2.11
-        version: 5.2.11(@types/node@20.12.7)
-      vitest:
-        specifier: ^1.5.0
-        version: 1.5.0(@types/node@20.12.7)(jsdom@24.0.0)
 
   pluto:
     dependencies:
@@ -1099,12 +1044,6 @@
     cpu: [ppc64]
     os: [aix]
 
-  '@esbuild/aix-ppc64@0.21.5':
-    resolution: {integrity: sha512-1SDgH6ZSPTlggy1yI6+Dbkiz8xzpHJEVAlF/AM1tHPLsf5STom9rwtjE4hKAF20FfXXNTFqEYXyJNWh1GiZedQ==}
-    engines: {node: '>=12'}
-    cpu: [ppc64]
-    os: [aix]
-
   '@esbuild/android-arm64@0.19.12':
     resolution: {integrity: sha512-P0UVNGIienjZv3f5zq0DP3Nt2IE/3plFzuaS96vihvD0Hd6H/q4WXUGpCxD/E8YrSXfNyRPbpTq+T8ZQioSuPA==}
     engines: {node: '>=12'}
@@ -1117,12 +1056,6 @@
     cpu: [arm64]
     os: [android]
 
-  '@esbuild/android-arm64@0.21.5':
-    resolution: {integrity: sha512-c0uX9VAUBQ7dTDCjq+wdyGLowMdtR/GoC2U5IYk/7D1H1JYC0qseD7+11iMP2mRLN9RcCMRcjC4YMclCzGwS/A==}
-    engines: {node: '>=12'}
-    cpu: [arm64]
-    os: [android]
-
   '@esbuild/android-arm@0.19.12':
     resolution: {integrity: sha512-qg/Lj1mu3CdQlDEEiWrlC4eaPZ1KztwGJ9B6J+/6G+/4ewxJg7gqj8eVYWvao1bXrqGiW2rsBZFSX3q2lcW05w==}
     engines: {node: '>=12'}
@@ -1135,12 +1068,6 @@
     cpu: [arm]
     os: [android]
 
-  '@esbuild/android-arm@0.21.5':
-    resolution: {integrity: sha512-vCPvzSjpPHEi1siZdlvAlsPxXl7WbOVUBBAowWug4rJHb68Ox8KualB+1ocNvT5fjv6wpkX6o/iEpbDrf68zcg==}
-    engines: {node: '>=12'}
-    cpu: [arm]
-    os: [android]
-
   '@esbuild/android-x64@0.19.12':
     resolution: {integrity: sha512-3k7ZoUW6Q6YqhdhIaq/WZ7HwBpnFBlW905Fa4s4qWJyiNOgT1dOqDiVAQFwBH7gBRZr17gLrlFCRzF6jFh7Kew==}
     engines: {node: '>=12'}
@@ -1153,12 +1080,6 @@
     cpu: [x64]
     os: [android]
 
-  '@esbuild/android-x64@0.21.5':
-    resolution: {integrity: sha512-D7aPRUUNHRBwHxzxRvp856rjUHRFW1SdQATKXH2hqA0kAZb1hKmi02OpYRacl0TxIGz/ZmXWlbZgjwWYaCakTA==}
-    engines: {node: '>=12'}
-    cpu: [x64]
-    os: [android]
-
   '@esbuild/darwin-arm64@0.19.12':
     resolution: {integrity: sha512-B6IeSgZgtEzGC42jsI+YYu9Z3HKRxp8ZT3cqhvliEHovq8HSX2YX8lNocDn79gCKJXOSaEot9MVYky7AKjCs8g==}
     engines: {node: '>=12'}
@@ -1171,12 +1092,6 @@
     cpu: [arm64]
     os: [darwin]
 
-  '@esbuild/darwin-arm64@0.21.5':
-    resolution: {integrity: sha512-DwqXqZyuk5AiWWf3UfLiRDJ5EDd49zg6O9wclZ7kUMv2WRFr4HKjXp/5t8JZ11QbQfUS6/cRCKGwYhtNAY88kQ==}
-    engines: {node: '>=12'}
-    cpu: [arm64]
-    os: [darwin]
-
   '@esbuild/darwin-x64@0.19.12':
     resolution: {integrity: sha512-hKoVkKzFiToTgn+41qGhsUJXFlIjxI/jSYeZf3ugemDYZldIXIxhvwN6erJGlX4t5h417iFuheZ7l+YVn05N3A==}
     engines: {node: '>=12'}
@@ -1189,12 +1104,6 @@
     cpu: [x64]
     os: [darwin]
 
-  '@esbuild/darwin-x64@0.21.5':
-    resolution: {integrity: sha512-se/JjF8NlmKVG4kNIuyWMV/22ZaerB+qaSi5MdrXtd6R08kvs2qCN4C09miupktDitvh8jRFflwGFBQcxZRjbw==}
-    engines: {node: '>=12'}
-    cpu: [x64]
-    os: [darwin]
-
   '@esbuild/freebsd-arm64@0.19.12':
     resolution: {integrity: sha512-4aRvFIXmwAcDBw9AueDQ2YnGmz5L6obe5kmPT8Vd+/+x/JMVKCgdcRwH6APrbpNXsPz+K653Qg8HB/oXvXVukA==}
     engines: {node: '>=12'}
@@ -1207,12 +1116,6 @@
     cpu: [arm64]
     os: [freebsd]
 
-  '@esbuild/freebsd-arm64@0.21.5':
-    resolution: {integrity: sha512-5JcRxxRDUJLX8JXp/wcBCy3pENnCgBR9bN6JsY4OmhfUtIHe3ZW0mawA7+RDAcMLrMIZaf03NlQiX9DGyB8h4g==}
-    engines: {node: '>=12'}
-    cpu: [arm64]
-    os: [freebsd]
-
   '@esbuild/freebsd-x64@0.19.12':
     resolution: {integrity: sha512-EYoXZ4d8xtBoVN7CEwWY2IN4ho76xjYXqSXMNccFSx2lgqOG/1TBPW0yPx1bJZk94qu3tX0fycJeeQsKovA8gg==}
     engines: {node: '>=12'}
@@ -1225,12 +1128,6 @@
     cpu: [x64]
     os: [freebsd]
 
-  '@esbuild/freebsd-x64@0.21.5':
-    resolution: {integrity: sha512-J95kNBj1zkbMXtHVH29bBriQygMXqoVQOQYA+ISs0/2l3T9/kj42ow2mpqerRBxDJnmkUDCaQT/dfNXWX/ZZCQ==}
-    engines: {node: '>=12'}
-    cpu: [x64]
-    os: [freebsd]
-
   '@esbuild/linux-arm64@0.19.12':
     resolution: {integrity: sha512-EoTjyYyLuVPfdPLsGVVVC8a0p1BFFvtpQDB/YLEhaXyf/5bczaGeN15QkR+O4S5LeJ92Tqotve7i1jn35qwvdA==}
     engines: {node: '>=12'}
@@ -1243,12 +1140,6 @@
     cpu: [arm64]
     os: [linux]
 
-  '@esbuild/linux-arm64@0.21.5':
-    resolution: {integrity: sha512-ibKvmyYzKsBeX8d8I7MH/TMfWDXBF3db4qM6sy+7re0YXya+K1cem3on9XgdT2EQGMu4hQyZhan7TeQ8XkGp4Q==}
-    engines: {node: '>=12'}
-    cpu: [arm64]
-    os: [linux]
-
   '@esbuild/linux-arm@0.19.12':
     resolution: {integrity: sha512-J5jPms//KhSNv+LO1S1TX1UWp1ucM6N6XuL6ITdKWElCu8wXP72l9MM0zDTzzeikVyqFE6U8YAV9/tFyj0ti+w==}
     engines: {node: '>=12'}
@@ -1261,12 +1152,6 @@
     cpu: [arm]
     os: [linux]
 
-  '@esbuild/linux-arm@0.21.5':
-    resolution: {integrity: sha512-bPb5AHZtbeNGjCKVZ9UGqGwo8EUu4cLq68E95A53KlxAPRmUyYv2D6F0uUI65XisGOL1hBP5mTronbgo+0bFcA==}
-    engines: {node: '>=12'}
-    cpu: [arm]
-    os: [linux]
-
   '@esbuild/linux-ia32@0.19.12':
     resolution: {integrity: sha512-Thsa42rrP1+UIGaWz47uydHSBOgTUnwBwNq59khgIwktK6x60Hivfbux9iNR0eHCHzOLjLMLfUMLCypBkZXMHA==}
     engines: {node: '>=12'}
@@ -1279,12 +1164,6 @@
     cpu: [ia32]
     os: [linux]
 
-  '@esbuild/linux-ia32@0.21.5':
-    resolution: {integrity: sha512-YvjXDqLRqPDl2dvRODYmmhz4rPeVKYvppfGYKSNGdyZkA01046pLWyRKKI3ax8fbJoK5QbxblURkwK/MWY18Tg==}
-    engines: {node: '>=12'}
-    cpu: [ia32]
-    os: [linux]
-
   '@esbuild/linux-loong64@0.19.12':
     resolution: {integrity: sha512-LiXdXA0s3IqRRjm6rV6XaWATScKAXjI4R4LoDlvO7+yQqFdlr1Bax62sRwkVvRIrwXxvtYEHHI4dm50jAXkuAA==}
     engines: {node: '>=12'}
@@ -1297,12 +1176,6 @@
     cpu: [loong64]
     os: [linux]
 
-  '@esbuild/linux-loong64@0.21.5':
-    resolution: {integrity: sha512-uHf1BmMG8qEvzdrzAqg2SIG/02+4/DHB6a9Kbya0XDvwDEKCoC8ZRWI5JJvNdUjtciBGFQ5PuBlpEOXQj+JQSg==}
-    engines: {node: '>=12'}
-    cpu: [loong64]
-    os: [linux]
-
   '@esbuild/linux-mips64el@0.19.12':
     resolution: {integrity: sha512-fEnAuj5VGTanfJ07ff0gOA6IPsvrVHLVb6Lyd1g2/ed67oU1eFzL0r9WL7ZzscD+/N6i3dWumGE1Un4f7Amf+w==}
     engines: {node: '>=12'}
@@ -1315,12 +1188,6 @@
     cpu: [mips64el]
     os: [linux]
 
-  '@esbuild/linux-mips64el@0.21.5':
-    resolution: {integrity: sha512-IajOmO+KJK23bj52dFSNCMsz1QP1DqM6cwLUv3W1QwyxkyIWecfafnI555fvSGqEKwjMXVLokcV5ygHW5b3Jbg==}
-    engines: {node: '>=12'}
-    cpu: [mips64el]
-    os: [linux]
-
   '@esbuild/linux-ppc64@0.19.12':
     resolution: {integrity: sha512-nYJA2/QPimDQOh1rKWedNOe3Gfc8PabU7HT3iXWtNUbRzXS9+vgB0Fjaqr//XNbd82mCxHzik2qotuI89cfixg==}
     engines: {node: '>=12'}
@@ -1333,12 +1200,6 @@
     cpu: [ppc64]
     os: [linux]
 
-  '@esbuild/linux-ppc64@0.21.5':
-    resolution: {integrity: sha512-1hHV/Z4OEfMwpLO8rp7CvlhBDnjsC3CttJXIhBi+5Aj5r+MBvy4egg7wCbe//hSsT+RvDAG7s81tAvpL2XAE4w==}
-    engines: {node: '>=12'}
-    cpu: [ppc64]
-    os: [linux]
-
   '@esbuild/linux-riscv64@0.19.12':
     resolution: {integrity: sha512-2MueBrlPQCw5dVJJpQdUYgeqIzDQgw3QtiAHUC4RBz9FXPrskyyU3VI1hw7C0BSKB9OduwSJ79FTCqtGMWqJHg==}
     engines: {node: '>=12'}
@@ -1351,12 +1212,6 @@
     cpu: [riscv64]
     os: [linux]
 
-  '@esbuild/linux-riscv64@0.21.5':
-    resolution: {integrity: sha512-2HdXDMd9GMgTGrPWnJzP2ALSokE/0O5HhTUvWIbD3YdjME8JwvSCnNGBnTThKGEB91OZhzrJ4qIIxk/SBmyDDA==}
-    engines: {node: '>=12'}
-    cpu: [riscv64]
-    os: [linux]
-
   '@esbuild/linux-s390x@0.19.12':
     resolution: {integrity: sha512-+Pil1Nv3Umes4m3AZKqA2anfhJiVmNCYkPchwFJNEJN5QxmTs1uzyy4TvmDrCRNT2ApwSari7ZIgrPeUx4UZDg==}
     engines: {node: '>=12'}
@@ -1369,12 +1224,6 @@
     cpu: [s390x]
     os: [linux]
 
-  '@esbuild/linux-s390x@0.21.5':
-    resolution: {integrity: sha512-zus5sxzqBJD3eXxwvjN1yQkRepANgxE9lgOW2qLnmr8ikMTphkjgXu1HR01K4FJg8h1kEEDAqDcZQtbrRnB41A==}
-    engines: {node: '>=12'}
-    cpu: [s390x]
-    os: [linux]
-
   '@esbuild/linux-x64@0.19.12':
     resolution: {integrity: sha512-B71g1QpxfwBvNrfyJdVDexenDIt1CiDN1TIXLbhOw0KhJzE78KIFGX6OJ9MrtC0oOqMWf+0xop4qEU8JrJTwCg==}
     engines: {node: '>=12'}
@@ -1387,12 +1236,6 @@
     cpu: [x64]
     os: [linux]
 
-  '@esbuild/linux-x64@0.21.5':
-    resolution: {integrity: sha512-1rYdTpyv03iycF1+BhzrzQJCdOuAOtaqHTWJZCWvijKD2N5Xu0TtVC8/+1faWqcP9iBCWOmjmhoH94dH82BxPQ==}
-    engines: {node: '>=12'}
-    cpu: [x64]
-    os: [linux]
-
   '@esbuild/netbsd-x64@0.19.12':
     resolution: {integrity: sha512-3ltjQ7n1owJgFbuC61Oj++XhtzmymoCihNFgT84UAmJnxJfm4sYCiSLTXZtE00VWYpPMYc+ZQmB6xbSdVh0JWA==}
     engines: {node: '>=12'}
@@ -1405,12 +1248,6 @@
     cpu: [x64]
     os: [netbsd]
 
-  '@esbuild/netbsd-x64@0.21.5':
-    resolution: {integrity: sha512-Woi2MXzXjMULccIwMnLciyZH4nCIMpWQAs049KEeMvOcNADVxo0UBIQPfSmxB3CWKedngg7sWZdLvLczpe0tLg==}
-    engines: {node: '>=12'}
-    cpu: [x64]
-    os: [netbsd]
-
   '@esbuild/openbsd-x64@0.19.12':
     resolution: {integrity: sha512-RbrfTB9SWsr0kWmb9srfF+L933uMDdu9BIzdA7os2t0TXhCRjrQyCeOt6wVxr79CKD4c+p+YhCj31HBkYcXebw==}
     engines: {node: '>=12'}
@@ -1423,12 +1260,6 @@
     cpu: [x64]
     os: [openbsd]
 
-  '@esbuild/openbsd-x64@0.21.5':
-    resolution: {integrity: sha512-HLNNw99xsvx12lFBUwoT8EVCsSvRNDVxNpjZ7bPn947b8gJPzeHWyNVhFsaerc0n3TsbOINvRP2byTZ5LKezow==}
-    engines: {node: '>=12'}
-    cpu: [x64]
-    os: [openbsd]
-
   '@esbuild/sunos-x64@0.19.12':
     resolution: {integrity: sha512-HKjJwRrW8uWtCQnQOz9qcU3mUZhTUQvi56Q8DPTLLB+DawoiQdjsYq+j+D3s9I8VFtDr+F9CjgXKKC4ss89IeA==}
     engines: {node: '>=12'}
@@ -1441,12 +1272,6 @@
     cpu: [x64]
     os: [sunos]
 
-  '@esbuild/sunos-x64@0.21.5':
-    resolution: {integrity: sha512-6+gjmFpfy0BHU5Tpptkuh8+uw3mnrvgs+dSPQXQOv3ekbordwnzTVEb4qnIvQcYXq6gzkyTnoZ9dZG+D4garKg==}
-    engines: {node: '>=12'}
-    cpu: [x64]
-    os: [sunos]
-
   '@esbuild/win32-arm64@0.19.12':
     resolution: {integrity: sha512-URgtR1dJnmGvX864pn1B2YUYNzjmXkuJOIqG2HdU62MVS4EHpU2946OZoTMnRUHklGtJdJZ33QfzdjGACXhn1A==}
     engines: {node: '>=12'}
@@ -1459,12 +1284,6 @@
     cpu: [arm64]
     os: [win32]
 
-  '@esbuild/win32-arm64@0.21.5':
-    resolution: {integrity: sha512-Z0gOTd75VvXqyq7nsl93zwahcTROgqvuAcYDUr+vOv8uHhNSKROyU961kgtCD1e95IqPKSQKH7tBTslnS3tA8A==}
-    engines: {node: '>=12'}
-    cpu: [arm64]
-    os: [win32]
-
   '@esbuild/win32-ia32@0.19.12':
     resolution: {integrity: sha512-+ZOE6pUkMOJfmxmBZElNOx72NKpIa/HFOMGzu8fqzQJ5kgf6aTGrcJaFsNiVMH4JKpMipyK+7k0n2UXN7a8YKQ==}
     engines: {node: '>=12'}
@@ -1477,20 +1296,8 @@
     cpu: [ia32]
     os: [win32]
 
-  '@esbuild/win32-ia32@0.21.5':
-    resolution: {integrity: sha512-SWXFF1CL2RVNMaVs+BBClwtfZSvDgtL//G/smwAc5oVK/UPu2Gu9tIaRgFmYFFKrmg3SyAjSrElf0TiJ1v8fYA==}
-    engines: {node: '>=12'}
-    cpu: [ia32]
-    os: [win32]
-
   '@esbuild/win32-x64@0.19.12':
     resolution: {integrity: sha512-T1QyPSDCyMXaO3pzBkF96E8xMkiRYbUEZADd29SyPGabqxMViNoii+NcK7eWJAEoU6RZyEm5lVSIjTmcdoB9HA==}
-    engines: {node: '>=12'}
-    cpu: [x64]
-    os: [win32]
-
-  '@esbuild/win32-x64@0.21.5':
-    resolution: {integrity: sha512-tQd/1efJuzPC6rCFwEvLtci/xNFcTZknmXs98FYDfGE4wP9ClFV98nyKrzJKVPMhdDnjzLhdUyMX4PsQAPjwIw==}
     engines: {node: '>=12'}
     cpu: [x64]
     os: [win32]
@@ -3957,11 +3764,6 @@
     engines: {node: '>=12'}
     hasBin: true
 
-  esbuild@0.21.5:
-    resolution: {integrity: sha512-mg3OPMV4hXywwpoDxu3Qda5xCKQi+vCTZq8S9J/EpkhB2HzKXq4SNFZE3+NK93JYxc8VMSep+lOUSC/RVKaBqw==}
-    engines: {node: '>=12'}
-    hasBin: true
-
   escalade@3.1.2:
     resolution: {integrity: sha512-ErCHMCae19vR8vQGe50xIsVomy19rg6gFu3+r3jkEO46suLMWBksvVyoGgQV+jOfl84ZSOSlmv6Gxa89PmTGmA==}
     engines: {node: '>=6'}
@@ -4227,9 +4029,6 @@
   get-symbol-description@1.0.2:
     resolution: {integrity: sha512-g0QYk1dZBxGwk+Ngc+ltRH2IBp2f7zBkBMBJZCDerh6EhlhSR6+9irMCuT/09zD6qkarHUSn529sK/yL4S27mg==}
     engines: {node: '>= 0.4'}
-
-  get-tsconfig@4.7.5:
-    resolution: {integrity: sha512-ZCuZCnlqNzjb4QprAzXKdpp/gh6KTxSJuw3IBsPnV/7fV4NxC9ckB+vPTt8w7fJA0TaSD7c55BR47JD6MEDyDw==}
 
   github-from-package@0.0.0:
     resolution: {integrity: sha512-SyHy3T1v2NUXn29OsWdxmK6RwHD+vkj3v8en8AOBZ1wBQ/hCAQ5bAQTD02kW4W9tUp/3Qh6J8r9EvntiyCmOOw==}
@@ -5701,9 +5500,6 @@
     resolution: {integrity: sha512-qYg9KP24dD5qka9J47d0aVky0N+b4fTU89LN9iDnjB5waksiC49rvMB0PrUJQGoTmH50XPiqOvAjDfaijGxYZw==}
     engines: {node: '>=8'}
 
-  resolve-pkg-maps@1.0.0:
-    resolution: {integrity: sha512-seS2Tj26TBVOC2NIc2rOe2y2ZO7efxITtLZcGSOnHHNOQ7CkiUBfw0Iw2ck6xkIhPwLhKNLS8BO+hEpngQlqzw==}
-
   resolve@1.19.0:
     resolution: {integrity: sha512-rArEXAgsBG4UgRGcynxWIWKFvh/XZCcS8UJdHhwy91zwAvCZIbcs+vAbflgBnNjYMs/i/i+/Ux6IZhML1yPvxg==}
 
@@ -6136,11 +5932,6 @@
 
   tslib@2.6.3:
     resolution: {integrity: sha512-xNvxJEOUiWPGhUuUdQgAJPKOOJfGnIyKySOc09XkKsgdUV/3E2zvwZYdejjmRgPCgcym1juLH3226yA7sEFJKQ==}
-
-  tsx@4.15.7:
-    resolution: {integrity: sha512-u3H0iSFDZM3za+VxkZ1kywdCeHCn+8/qHQS1MNoO2sONDgD95HlWtt8aB23OzeTmFP9IU4/8bZUdg58Uu5J4cg==}
-    engines: {node: '>=18.0.0'}
-    hasBin: true
 
   tunnel-agent@0.6.0:
     resolution: {integrity: sha512-McnNiV1l8RYeY8tBgEpuodCC1mLUdbSN+CYBL7kJsJNInOP8UjDDEwdk6Mw60vdLLrr5NHKZhMAOSrR2NZuQ+w==}
@@ -7217,212 +7008,139 @@
   '@esbuild/aix-ppc64@0.21.5':
     optional: true
 
-  '@esbuild/aix-ppc64@0.21.5':
-    optional: true
-
   '@esbuild/android-arm64@0.19.12':
     optional: true
 
   '@esbuild/android-arm64@0.21.5':
     optional: true
 
-  '@esbuild/android-arm64@0.21.5':
-    optional: true
-
   '@esbuild/android-arm@0.19.12':
     optional: true
 
   '@esbuild/android-arm@0.21.5':
     optional: true
 
-  '@esbuild/android-arm@0.21.5':
-    optional: true
-
   '@esbuild/android-x64@0.19.12':
     optional: true
 
   '@esbuild/android-x64@0.21.5':
     optional: true
 
-  '@esbuild/android-x64@0.21.5':
-    optional: true
-
   '@esbuild/darwin-arm64@0.19.12':
     optional: true
 
   '@esbuild/darwin-arm64@0.21.5':
     optional: true
 
-  '@esbuild/darwin-arm64@0.21.5':
-    optional: true
-
   '@esbuild/darwin-x64@0.19.12':
     optional: true
 
   '@esbuild/darwin-x64@0.21.5':
     optional: true
 
-  '@esbuild/darwin-x64@0.21.5':
-    optional: true
-
   '@esbuild/freebsd-arm64@0.19.12':
     optional: true
 
   '@esbuild/freebsd-arm64@0.21.5':
     optional: true
 
-  '@esbuild/freebsd-arm64@0.21.5':
-    optional: true
-
   '@esbuild/freebsd-x64@0.19.12':
     optional: true
 
   '@esbuild/freebsd-x64@0.21.5':
     optional: true
 
-  '@esbuild/freebsd-x64@0.21.5':
-    optional: true
-
   '@esbuild/linux-arm64@0.19.12':
     optional: true
 
   '@esbuild/linux-arm64@0.21.5':
     optional: true
 
-  '@esbuild/linux-arm64@0.21.5':
-    optional: true
-
   '@esbuild/linux-arm@0.19.12':
     optional: true
 
   '@esbuild/linux-arm@0.21.5':
     optional: true
 
-  '@esbuild/linux-arm@0.21.5':
-    optional: true
-
   '@esbuild/linux-ia32@0.19.12':
     optional: true
 
   '@esbuild/linux-ia32@0.21.5':
     optional: true
 
-  '@esbuild/linux-ia32@0.21.5':
-    optional: true
-
   '@esbuild/linux-loong64@0.19.12':
     optional: true
 
   '@esbuild/linux-loong64@0.21.5':
     optional: true
 
-  '@esbuild/linux-loong64@0.21.5':
-    optional: true
-
   '@esbuild/linux-mips64el@0.19.12':
     optional: true
 
   '@esbuild/linux-mips64el@0.21.5':
     optional: true
 
-  '@esbuild/linux-mips64el@0.21.5':
-    optional: true
-
   '@esbuild/linux-ppc64@0.19.12':
     optional: true
 
   '@esbuild/linux-ppc64@0.21.5':
     optional: true
 
-  '@esbuild/linux-ppc64@0.21.5':
-    optional: true
-
   '@esbuild/linux-riscv64@0.19.12':
     optional: true
 
   '@esbuild/linux-riscv64@0.21.5':
     optional: true
 
-  '@esbuild/linux-riscv64@0.21.5':
-    optional: true
-
   '@esbuild/linux-s390x@0.19.12':
     optional: true
 
   '@esbuild/linux-s390x@0.21.5':
     optional: true
 
-  '@esbuild/linux-s390x@0.21.5':
-    optional: true
-
   '@esbuild/linux-x64@0.19.12':
     optional: true
 
   '@esbuild/linux-x64@0.21.5':
     optional: true
 
-  '@esbuild/linux-x64@0.21.5':
-    optional: true
-
   '@esbuild/netbsd-x64@0.19.12':
     optional: true
 
   '@esbuild/netbsd-x64@0.21.5':
     optional: true
 
-  '@esbuild/netbsd-x64@0.21.5':
-    optional: true
-
   '@esbuild/openbsd-x64@0.19.12':
     optional: true
 
   '@esbuild/openbsd-x64@0.21.5':
     optional: true
 
-  '@esbuild/openbsd-x64@0.21.5':
-    optional: true
-
   '@esbuild/sunos-x64@0.19.12':
     optional: true
 
   '@esbuild/sunos-x64@0.21.5':
     optional: true
 
-  '@esbuild/sunos-x64@0.21.5':
-    optional: true
-
   '@esbuild/win32-arm64@0.19.12':
     optional: true
 
   '@esbuild/win32-arm64@0.21.5':
     optional: true
 
-  '@esbuild/win32-arm64@0.21.5':
-    optional: true
-
   '@esbuild/win32-ia32@0.19.12':
     optional: true
 
   '@esbuild/win32-ia32@0.21.5':
     optional: true
 
-  '@esbuild/win32-ia32@0.21.5':
-    optional: true
-
   '@esbuild/win32-x64@0.19.12':
     optional: true
 
   '@esbuild/win32-x64@0.21.5':
     optional: true
 
-<<<<<<< HEAD
-  '@esbuild/win32-x64@0.21.5':
-    optional: true
-
-  '@eslint-community/eslint-utils@4.4.0(eslint@9.0.0)':
-=======
   '@eslint-community/eslint-utils@4.4.0(eslint@9.6.0)':
->>>>>>> 54a552d8
     dependencies:
       eslint: 9.6.0
       eslint-visitor-keys: 3.4.3
@@ -8623,11 +8341,7 @@
       - '@types/react'
       - immer
 
-<<<<<<< HEAD
-  '@reduxjs/toolkit@2.2.3(react-redux@9.1.0(@types/react@18.2.79)(react@18.2.0)(redux@5.0.1))(react@18.2.0)':
-=======
   '@reduxjs/toolkit@2.2.3(react-redux@9.1.2(@types/react@18.2.79)(react@18.2.0))(react@18.2.0)':
->>>>>>> 54a552d8
     dependencies:
       immer: 10.1.1
       redux: 5.0.1
@@ -10634,32 +10348,6 @@
       '@esbuild/win32-ia32': 0.21.5
       '@esbuild/win32-x64': 0.21.5
 
-  esbuild@0.21.5:
-    optionalDependencies:
-      '@esbuild/aix-ppc64': 0.21.5
-      '@esbuild/android-arm': 0.21.5
-      '@esbuild/android-arm64': 0.21.5
-      '@esbuild/android-x64': 0.21.5
-      '@esbuild/darwin-arm64': 0.21.5
-      '@esbuild/darwin-x64': 0.21.5
-      '@esbuild/freebsd-arm64': 0.21.5
-      '@esbuild/freebsd-x64': 0.21.5
-      '@esbuild/linux-arm': 0.21.5
-      '@esbuild/linux-arm64': 0.21.5
-      '@esbuild/linux-ia32': 0.21.5
-      '@esbuild/linux-loong64': 0.21.5
-      '@esbuild/linux-mips64el': 0.21.5
-      '@esbuild/linux-ppc64': 0.21.5
-      '@esbuild/linux-riscv64': 0.21.5
-      '@esbuild/linux-s390x': 0.21.5
-      '@esbuild/linux-x64': 0.21.5
-      '@esbuild/netbsd-x64': 0.21.5
-      '@esbuild/openbsd-x64': 0.21.5
-      '@esbuild/sunos-x64': 0.21.5
-      '@esbuild/win32-arm64': 0.21.5
-      '@esbuild/win32-ia32': 0.21.5
-      '@esbuild/win32-x64': 0.21.5
-
   escalade@3.1.2: {}
 
   escape-latex@1.2.0: {}
@@ -10996,10 +10684,6 @@
       es-errors: 1.3.0
       get-intrinsic: 1.2.4
 
-  get-tsconfig@4.7.5:
-    dependencies:
-      resolve-pkg-maps: 1.0.0
-
   github-from-package@0.0.0:
     optional: true
 
@@ -12890,8 +12574,6 @@
   resolve-from@4.0.0: {}
 
   resolve-from@5.0.0: {}
-
-  resolve-pkg-maps@1.0.0: {}
 
   resolve@1.19.0:
     dependencies:
@@ -13447,13 +13129,6 @@
 
   tslib@2.6.3: {}
 
-  tsx@4.15.7:
-    dependencies:
-      esbuild: 0.21.5
-      get-tsconfig: 4.7.5
-    optionalDependencies:
-      fsevents: 2.3.3
-
   tunnel-agent@0.6.0:
     dependencies:
       safe-buffer: 5.2.1
