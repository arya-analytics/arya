// Copyright 2023 Synnax Labs, Inc.
//
// Use of this software is governed by the Business Source License included in the file
// licenses/BSL.txt.
//
// As of the Change Date specified in that file, in accordance with the Business Source
// License, use of this software will be governed by the Apache License, Version 2.0,
// included in the file licenses/APL.txt.
import type { UnaryClient } from "@synnaxlabs/freighter";
import { debounce, toArray } from "@synnaxlabs/x";
import { Mutex } from "async-mutex";
import { z } from "zod";

import {
  type Key,
  type KeyOrName,
  type Keys,
  type KeysOrNames,
  type Name,
  type Names,
  type Params,
  type Payload,
  payload,
} from "@/channel/payload";
<<<<<<< HEAD
import { Mutex } from "async-mutex";
import { nullableArrayZ } from "@/util/zod";
=======
>>>>>>> ec840218

const reqZ = z.object({
  leaseholder: z.number().optional(),
  keys: z.number().array().optional(),
  names: z.string().array().optional(),
  search: z.string().optional(),
  rangeKey: z.string().optional(),
  limit: z.number().optional(),
  offset: z.number().optional(),
});

type Request = z.infer<typeof reqZ>;

const resZ = z.object({
  channels: nullableArrayZ(payload),
});

export interface Retriever {
  retrieve: (channels: Params, rangeKey?: string) => Promise<Payload[]>;
  search: (term: string, rangeKey?: string) => Promise<Payload[]>;
  page: (offset: number, limit: number, rangeKey?: string) => Promise<Payload[]>;
}

export class ClusterRetriever implements Retriever {
  private static readonly ENDPOINT = "/channel/retrieve";
  private readonly client: UnaryClient;

  constructor(client: UnaryClient) {
    this.client = client;
  }

  async search(term: string, rangeKey?: string): Promise<Payload[]> {
    return await this.execute({ search: term, rangeKey });
  }

  async retrieve(channels: Params, rangeKey?: string): Promise<Payload[]> {
    const { variant, normalized } = analyzeParams(channels);
    return await this.execute({ [variant]: normalized, rangeKey });
  }

  async page(offset: number, limit: number, rangeKey?: string): Promise<Payload[]> {
    return await this.execute({ offset, limit, rangeKey });
  }

  private async execute(request: Request): Promise<Payload[]> {
    const [res, err] = await this.client.send(ClusterRetriever.ENDPOINT, request, resZ);
    if (err != null) throw err;
    return res.channels;
  }
}

export class CacheRetriever implements Retriever {
  private readonly cache: Map<number, Payload>;
  private readonly namesToKeys: Map<string, number>;
  private readonly wrapped: Retriever;

  constructor(wrapped: Retriever) {
    this.cache = new Map();
    this.namesToKeys = new Map();
    this.wrapped = wrapped;
  }

  async search(term: string, rangeKey?: string): Promise<Payload[]> {
    return await this.wrapped.search(term, rangeKey);
  }

  async page(offset: number, limit: number, rangeKey?: string): Promise<Payload[]> {
    return await this.wrapped.page(offset, limit, rangeKey);
  }

  async retrieve(channels: Params): Promise<Payload[]> {
    const { normalized } = analyzeParams(channels);
    const results: Payload[] = [];
    const toFetch: KeysOrNames = [];
    normalized.forEach((keyOrName) => {
      const c = this.getFromCache(keyOrName);
      if (c != null) results.push(c);
      else toFetch.push(keyOrName as never);
    });
    if (toFetch.length === 0) return results;
    const fetched = await this.wrapped.retrieve(toFetch);
    this.updateCache(fetched);
    return results.concat(fetched);
  }

  private updateCache(channels: Payload[]): void {
    channels.forEach((channel) => {
      this.cache.set(channel.key, channel);
      this.namesToKeys.set(channel.name, channel.key);
    });
  }

  private getFromCache(channel: KeyOrName): Payload | undefined {
    const key = typeof channel === "number" ? channel : this.namesToKeys.get(channel);
    if (key == null) return undefined;
    return this.cache.get(key);
  }
}

export type ParamAnalysisResult =
  | {
      single: true;
      variant: "names";
      normalized: Names;
      actual: Name;
    }
  | {
      single: true;
      variant: "keys";
      normalized: Keys;
      actual: Key;
    }
  | {
      single: false;
      variant: "keys";
      normalized: Keys;
      actual: Keys;
    }
  | {
      single: false;
      variant: "names";
      normalized: Names;
      actual: Names;
    };

export const analyzeParams = (channels: Params): ParamAnalysisResult => {
  const normal = (toArray(channels) as KeysOrNames).filter((c) => c !== 0);
  return {
    single: !Array.isArray(channels),
    variant: typeof normal[0] === "number" ? "keys" : "names",
    normalized: normal,
    actual: channels,
  } as const as ParamAnalysisResult;
};

export interface PromiseFns<T> {
  resolve: (value: T) => void;
  reject: (reason?: any) => void;
}

// no interval
export class DebouncedBatchRetriever implements Retriever {
  private readonly mu = new Mutex();
  private readonly requests = new Map<Keys, PromiseFns<Payload[]>>();
  private readonly wrapped: Retriever;
  private readonly debouncedRun: () => void;

  constructor(wrapped: Retriever, deb: number) {
    this.wrapped = wrapped;
    this.debouncedRun = debounce(() => {
      void this.run();
    }, deb);
  }

  async search(term: string, rangeKey?: string): Promise<Payload[]> {
    return await this.wrapped.search(term, rangeKey);
  }

  async page(offset: number, limit: number, rangeKey?: string): Promise<Payload[]> {
    return await this.wrapped.page(offset, limit, rangeKey);
  }

  async retrieve(channels: Params): Promise<Payload[]> {
    const { normalized, variant } = analyzeParams(channels);
    // Bypass on name fetches for now.
<<<<<<< HEAD
    if (variant === "names")
      return await this.wrapped.retrieve(normalized);
=======
    if (variant === "names") return await this.wrapped.retrieve(normalized);
>>>>>>> ec840218
    // eslint-disable-next-line @typescript-eslint/promise-function-async
    const a = new Promise<Payload[]>((resolve, reject) => {
      void this.mu.runExclusive(() => {
        this.requests.set(normalized, { resolve, reject });
        this.debouncedRun();
      });
    });
    return await a;
  }

  async run(): Promise<void> {
    await this.mu.runExclusive(async () => {
      const allKeys = new Set<Key>();
      this.requests.forEach((_, keys) => keys.forEach((k) => allKeys.add(k)));
      try {
        const channels = await this.wrapped.retrieve(Array.from(allKeys));
        this.requests.forEach((fns, keys) =>
          fns.resolve(channels.filter((c) => keys.includes(c.key))),
        );
      } catch (e) {
        this.requests.forEach((fns) => fns.reject(e));
      } finally {
        this.requests.clear();
      }
    });
  }
}<|MERGE_RESOLUTION|>--- conflicted
+++ resolved
@@ -8,7 +8,6 @@
 // included in the file licenses/APL.txt.
 import type { UnaryClient } from "@synnaxlabs/freighter";
 import { debounce, toArray } from "@synnaxlabs/x";
-import { Mutex } from "async-mutex";
 import { z } from "zod";
 
 import {
@@ -22,11 +21,8 @@
   type Payload,
   payload,
 } from "@/channel/payload";
-<<<<<<< HEAD
 import { Mutex } from "async-mutex";
 import { nullableArrayZ } from "@/util/zod";
-=======
->>>>>>> ec840218
 
 const reqZ = z.object({
   leaseholder: z.number().optional(),
@@ -192,12 +188,7 @@
   async retrieve(channels: Params): Promise<Payload[]> {
     const { normalized, variant } = analyzeParams(channels);
     // Bypass on name fetches for now.
-<<<<<<< HEAD
-    if (variant === "names")
-      return await this.wrapped.retrieve(normalized);
-=======
     if (variant === "names") return await this.wrapped.retrieve(normalized);
->>>>>>> ec840218
     // eslint-disable-next-line @typescript-eslint/promise-function-async
     const a = new Promise<Payload[]>((resolve, reject) => {
       void this.mu.runExclusive(() => {
