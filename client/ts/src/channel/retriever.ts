--- conflicted
+++ resolved
@@ -138,13 +138,8 @@
     return results.concat(fetched);
   }
 
-<<<<<<< HEAD
-  delete(keys: Params): void {
-    const { variant, normalized } = analyzeChannelParams(keys);
-=======
   delete(channels: Params): void {
     const { variant, normalized } = analyzeChannelParams(channels);
->>>>>>> d9d1e5fb
     if (variant === "names")
       (normalized as string[]).forEach((name) => {
         const keys = this.namesToKeys.get(name);
@@ -168,14 +163,10 @@
       if (ch == null) return;
       this.cache.delete(key);
       const keys = this.namesToKeys.get(ch.name);
-<<<<<<< HEAD
-      if (keys != null) keys.delete(key);
-=======
       if (keys != null) {
         keys.delete(key);
         if (keys.size === 0) this.namesToKeys.delete(ch.name);
       }
->>>>>>> d9d1e5fb
       ch.name = name;
       this.cache.set(key, ch);
       const newKeys = this.namesToKeys.get(name);
