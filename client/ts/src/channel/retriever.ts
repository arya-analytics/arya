--- conflicted
+++ resolved
@@ -21,11 +21,8 @@
   type Payload,
   payload,
 } from "@/channel/payload";
-<<<<<<< HEAD
+import { Mutex } from "async-mutex";
 import { nullableArrayZ } from "@/util/zod";
-=======
-import { Mutex } from "async-mutex";
->>>>>>> 0ede88b6
 
 const reqZ = z.object({
   leaseholder: z.number().optional(),
@@ -191,7 +188,7 @@
   async retrieve(channels: Params): Promise<Payload[]> {
     const { normalized, variant } = analyzeParams(channels);
     // Bypass on name fetches for now.
-    if (variant === "names") 
+    if (variant === "names")
       return await this.wrapped.retrieve(normalized);
     // eslint-disable-next-line @typescript-eslint/promise-function-async
     const a = new Promise<Payload[]>((resolve, reject) => {
