// Copyright 2023 Synnax Labs, Inc.
//
// Use of this software is governed by the Business Source License included in the file
// licenses/BSL.txt.
//
// As of the Change Date specified in that file, in accordance with the Business Source
// License, use of this software will be governed by the Apache License, Version 2.0,
// included in the file licenses/APL.txt.

import { DataType, Rate, TimeStamp } from "@synnaxlabs/x";
import { describe, test, expect, it } from "vitest";

import { Channel } from "@/channel/client";
import { QueryError } from "@/errors";
import { newClient } from "@/setupspecs";

const client = newClient();

describe("Channel", () => {
  describe("create", () => {
    test("create one", async () => {
      const channel = await client.channels.create({
        name: "test",
        leaseholder: 1,
        rate: Rate.hz(1),
        dataType: DataType.FLOAT32,
      });
      expect(channel.name, "test").toEqual("test");
      expect(channel.leaseholder).toEqual(1);
      expect(channel.rate).toEqual(Rate.hz(1));
      expect(channel.dataType).toEqual(DataType.FLOAT32);
    });
    test("create index and indexed pair", async () => {
      const one = await client.channels.create({
        name: "Time",
        isIndex: true,
        dataType: DataType.TIMESTAMP,
      });
      expect(one.key).not.toEqual(0);
      const two = await client.channels.create({
        name: "test",
        index: one.key,
        dataType: DataType.FLOAT32,
      });
      expect(two.key).not.toEqual(0);
    });
    test("create many", async () => {
      const channels = await client.channels.create([
        {
          name: "test1",
          leaseholder: 1,
          rate: Rate.hz(1),
          dataType: DataType.FLOAT32,
        },
        {
          name: "test2",
          leaseholder: 1,
          rate: Rate.hz(1),
          dataType: DataType.FLOAT32,
        },
      ]);
      expect(channels.length).toEqual(2);
      expect(channels[0].name).toEqual("test1");
      expect(channels[1].name).toEqual("test2");
    });
    test("create instances of channels", async () => {
      const timeIndexChannel = await client.channels.create({
        name: "time",
        dataType: DataType.TIMESTAMP,
        isIndex: true,
      });

      const sensorOne = new Channel({
        name: "sensor_one",
        dataType: DataType.FLOAT32,
        index: timeIndexChannel.key,
      });

      const sensorTwo = new Channel({
        name: "sensor_two",
        dataType: DataType.FLOAT32,
        index: timeIndexChannel.key,
      });

      const sensorThree = new Channel({
        name: "sensor_three",
        dataType: DataType.FLOAT32,
        index: timeIndexChannel.key,
      });

      const sensors = await client.channels.create([sensorOne, sensorTwo, sensorThree]);
    });
    describe("retrieveIfNameExists", () => {
      it("should retrieve the existing channel when it exists", async () => {
        const name = `test-${Math.random()}-${TimeStamp.now().valueOf()}`;
        const channel = await client.channels.create({
          name,
          leaseholder: 1,
          rate: Rate.hz(1),
          dataType: DataType.FLOAT32,
        });
        const channelTwo = await client.channels.create(
          {
            name,
            leaseholder: 1,
            rate: Rate.hz(1),
            dataType: DataType.FLOAT32,
          },
          { retrieveIfNameExists: true },
        );
        expect(channelTwo.key).toEqual(channel.key);
      });
      it("should create a new channel when it does not exist", async () => {
        const name = `test-${Math.random()}-${TimeStamp.now().valueOf()}`;
        const channel = await client.channels.create({
          name,
          leaseholder: 1,
          rate: Rate.hz(1),
          dataType: DataType.FLOAT32,
        });
        const channelTwo = await client.channels.create(
          {
            name: `${name}-2`,
            leaseholder: 1,
            rate: Rate.hz(1),
            dataType: DataType.FLOAT32,
          },
          { retrieveIfNameExists: true },
        );
        expect(channelTwo.key).not.toEqual(channel.key);
      });
      it("should retrieve and create the correct channels when creating many", async () => {
        const name = `test-${Math.random()}-${TimeStamp.now().valueOf()}`;
        const channel = await client.channels.create({
          name,
          leaseholder: 1,
          rate: Rate.hz(1),
          dataType: DataType.FLOAT32,
        });
        const channelTwo = await client.channels.create(
          [
            {
              name,
              leaseholder: 1,
              rate: Rate.hz(1),
              dataType: DataType.FLOAT32,
            },
            {
              name: `${name}-2`,
              leaseholder: 1,
              rate: Rate.hz(1),
              dataType: DataType.FLOAT32,
            },
          ],
          { retrieveIfNameExists: true },
        );
        expect(channelTwo.length).toEqual(2);
        expect(channelTwo[0].key).toEqual(channel.key);
        expect(channelTwo[1].key).not.toEqual(channel.key);
      });
    });
  });
<<<<<<< HEAD

  describe("retrieve", async () => {
    test("retrieve by key", async () => {
      const channel = await client.channels.create({
        name: "test",
        leaseholder: 1,
        rate: Rate.hz(1),
        dataType: DataType.FLOAT32,
      });
      const retrieved = await client.channels.retrieve(channel.key);
      expect(retrieved.name).toEqual("test");
      expect(retrieved.leaseholder).toEqual(1);
      expect(retrieved.rate).toEqual(Rate.hz(1));
      expect(retrieved.dataType).toEqual(DataType.FLOAT32);
    });
    test("retrieve by key - not found", async () => {
      await expect(
        async () => await client.channels.retrieve("1-1000"),
      ).rejects.toThrow(QueryError);
    });
    test("retrieve by name", async () => {
      const retrieved = await client.channels.retrieve(["test"]);
      expect(retrieved.length).toBeGreaterThan(0);
      retrieved.forEach((ch) => expect(ch.name).toEqual("test"));
    });
    test("retrieve by key - not found", async () => {
      await expect(
        async () => await client.channels.retrieve("1-1000"),
      ).rejects.toThrow(QueryError);
    });
    test("retrieve by name", async () => {
      const retrieved = await client.channels.retrieve(["test"]);
      expect(retrieved.length).toBeGreaterThan(0);
      retrieved.forEach((ch) => expect(ch.name).toEqual("test"));
    });
  });

  describe("delete", async () => {
    test("delete by key", async () => {
      const channel = await client.channels.create({
        name: "test",
        leaseholder: 1,
        rate: Rate.hz(1),
        dataType: DataType.FLOAT32,
      });
      await client.channels.delete(channel.key);
      await expect(
        async () => await client.channels.retrieve(channel.key),
      ).rejects.toThrow(QueryError);
    });
=======
  test("retrieve by key", async () => {
    const channel = await client.channels.create({
      name: "test",
      leaseholder: 1,
      rate: Rate.hz(1),
      dataType: DataType.FLOAT32,
    });
    const retrieved = await client.channels.retrieve(channel.key);
    expect(retrieved.name).toEqual("test");
    expect(retrieved.leaseholder).toEqual(1);
    expect(retrieved.rate).toEqual(Rate.hz(1));
    expect(retrieved.dataType).toEqual(DataType.FLOAT32);
  });
  test("retrieve by key - not found", async () => {
    await expect(async () => await client.channels.retrieve("1-1000")).rejects.toThrow(
      QueryError,
    );
  });
  test("retrieve by name", async () => {
    const retrieved = await client.channels.retrieve(["test"]);
    expect(retrieved.length).toBeGreaterThan(0);
    retrieved.forEach((ch) => expect(ch.name).toEqual("test"));
  });
  test("retrieve by key - not found", async () => {
    await expect(async () => await client.channels.retrieve("1-1000")).rejects.toThrow(
      QueryError,
    );
  });
  test("retrieve by name", async () => {
    const retrieved = await client.channels.retrieve(["test"]);
    expect(retrieved.length).toBeGreaterThan(0);
    retrieved.forEach((ch) => expect(ch.name).toEqual("test"));
>>>>>>> 4ccfce3d
  });
});<|MERGE_RESOLUTION|>--- conflicted
+++ resolved
@@ -160,43 +160,40 @@
       });
     });
   });
-<<<<<<< HEAD
-
-  describe("retrieve", async () => {
-    test("retrieve by key", async () => {
-      const channel = await client.channels.create({
-        name: "test",
-        leaseholder: 1,
-        rate: Rate.hz(1),
-        dataType: DataType.FLOAT32,
-      });
-      const retrieved = await client.channels.retrieve(channel.key);
-      expect(retrieved.name).toEqual("test");
-      expect(retrieved.leaseholder).toEqual(1);
-      expect(retrieved.rate).toEqual(Rate.hz(1));
-      expect(retrieved.dataType).toEqual(DataType.FLOAT32);
-    });
-    test("retrieve by key - not found", async () => {
-      await expect(
-        async () => await client.channels.retrieve("1-1000"),
-      ).rejects.toThrow(QueryError);
-    });
-    test("retrieve by name", async () => {
-      const retrieved = await client.channels.retrieve(["test"]);
-      expect(retrieved.length).toBeGreaterThan(0);
-      retrieved.forEach((ch) => expect(ch.name).toEqual("test"));
-    });
-    test("retrieve by key - not found", async () => {
-      await expect(
-        async () => await client.channels.retrieve("1-1000"),
-      ).rejects.toThrow(QueryError);
-    });
-    test("retrieve by name", async () => {
-      const retrieved = await client.channels.retrieve(["test"]);
-      expect(retrieved.length).toBeGreaterThan(0);
-      retrieved.forEach((ch) => expect(ch.name).toEqual("test"));
-    });
-  });
+  test("retrieve by key", async () => {
+    const channel = await client.channels.create({
+      name: "test",
+      leaseholder: 1,
+      rate: Rate.hz(1),
+      dataType: DataType.FLOAT32,
+    });
+    const retrieved = await client.channels.retrieve(channel.key);
+    expect(retrieved.name).toEqual("test");
+    expect(retrieved.leaseholder).toEqual(1);
+    expect(retrieved.rate).toEqual(Rate.hz(1));
+    expect(retrieved.dataType).toEqual(DataType.FLOAT32);
+  });
+  test("retrieve by key - not found", async () => {
+    await expect(async () => await client.channels.retrieve("1-1000")).rejects.toThrow(
+      QueryError,
+    );
+  });
+  test("retrieve by name", async () => {
+    const retrieved = await client.channels.retrieve(["test"]);
+    expect(retrieved.length).toBeGreaterThan(0);
+    retrieved.forEach((ch) => expect(ch.name).toEqual("test"));
+  });
+  test("retrieve by key - not found", async () => {
+    await expect(async () => await client.channels.retrieve("1-1000")).rejects.toThrow(
+      QueryError,
+    );
+  });
+  test("retrieve by name", async () => {
+    const retrieved = await client.channels.retrieve(["test"]);
+    expect(retrieved.length).toBeGreaterThan(0);
+    retrieved.forEach((ch) => expect(ch.name).toEqual("test"));
+  });
+});
 
   describe("delete", async () => {
     test("delete by key", async () => {
@@ -211,39 +208,5 @@
         async () => await client.channels.retrieve(channel.key),
       ).rejects.toThrow(QueryError);
     });
-=======
-  test("retrieve by key", async () => {
-    const channel = await client.channels.create({
-      name: "test",
-      leaseholder: 1,
-      rate: Rate.hz(1),
-      dataType: DataType.FLOAT32,
-    });
-    const retrieved = await client.channels.retrieve(channel.key);
-    expect(retrieved.name).toEqual("test");
-    expect(retrieved.leaseholder).toEqual(1);
-    expect(retrieved.rate).toEqual(Rate.hz(1));
-    expect(retrieved.dataType).toEqual(DataType.FLOAT32);
-  });
-  test("retrieve by key - not found", async () => {
-    await expect(async () => await client.channels.retrieve("1-1000")).rejects.toThrow(
-      QueryError,
-    );
-  });
-  test("retrieve by name", async () => {
-    const retrieved = await client.channels.retrieve(["test"]);
-    expect(retrieved.length).toBeGreaterThan(0);
-    retrieved.forEach((ch) => expect(ch.name).toEqual("test"));
-  });
-  test("retrieve by key - not found", async () => {
-    await expect(async () => await client.channels.retrieve("1-1000")).rejects.toThrow(
-      QueryError,
-    );
-  });
-  test("retrieve by name", async () => {
-    const retrieved = await client.channels.retrieve(["test"]);
-    expect(retrieved.length).toBeGreaterThan(0);
-    retrieved.forEach((ch) => expect(ch.name).toEqual("test"));
->>>>>>> 4ccfce3d
   });
 });