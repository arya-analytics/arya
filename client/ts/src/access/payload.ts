--- conflicted
+++ resolved
@@ -9,34 +9,6 @@
 
 import { z } from "zod";
 
-<<<<<<< HEAD
-import { ontology } from "@/ontology";
-import { idZ } from "@/ontology/payload";
-
-export const keyZ = z.string().uuid();
-
-export type Key = z.infer<typeof keyZ>;
-
-export type Params = Key | Key[];
-
-export const ALLOW_ALL = new ontology.ID({ type: "allow_all", key: "" });
-
-export const policyZ = z.object({
-  key: keyZ,
-  subjects: idZ.array(),
-  objects: idZ.array(),
-  actions: z.string().array(),
-});
-export type Policy = z.infer<typeof policyZ>;
-
-export const newPolicyPayloadZ = policyZ.extend({ key: keyZ.optional() });
-export type NewPolicyPayload = z.infer<typeof newPolicyPayloadZ>;
-
-export const PolicyOntologyType = "policy" as ontology.ResourceType;
-
-export const ontologyID = (key: Key): ontology.ID =>
-  new ontology.ID({ type: PolicyOntologyType, key });
-=======
 export const actionZ = z.union([
   z.literal("all"),
   z.literal("create"),
@@ -50,5 +22,4 @@
 export const CREATE_ACTION: Action = "create";
 export const DELETE_ACTION: Action = "delete";
 export const RETRIEVE_ACTION: Action = "retrieve";
-export const UPDATE_ACTION: Action = "update";
->>>>>>> 0952e89f
+export const UPDATE_ACTION: Action = "update";