--- conflicted
+++ resolved
@@ -7,11 +7,7 @@
 // License, use of this software will be governed by the Apache License, Version 2.0,
 // included in the file licenses/APL.txt.
 
-<<<<<<< HEAD
-import { type DataType, type NativeTypedArray } from "@synnaxlabs/x/telem";
-=======
-import { type DataType, type TypedArray } from "@synnaxlabs/x";
->>>>>>> cb0f4858
+import { type DataType, type TypedArray } from "@synnaxlabs/x/telem";
 
 export const randomSeries = (length: number, dataType: DataType): TypedArray => {
   // generate random bytes of the correct length
