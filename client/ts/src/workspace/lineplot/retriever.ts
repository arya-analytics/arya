// Copyright 2023 Synnax Labs, Inc.
//
// Use of this software is governed by the Business Source License included in the file
// licenses/BSL.txt.
//
// As of the Change Date specified in that file, in accordance with the Business Source
// License, use of this software will be governed by the Apache License, Version 2.0,
// included in the file licenses/APL.txt.

<<<<<<< HEAD
import { type UnaryClient } from "@synnaxlabs/freighter";
import { toArray } from "@synnaxlabs/x/toArray";
=======
import { sendRequired, type UnaryClient } from "@synnaxlabs/freighter";
import { toArray } from "@synnaxlabs/x";
>>>>>>> cb0f4858
import { z } from "zod";

import {
  type LinePlot,
  type Params,
  linePlotZ,
} from "@/workspace/lineplot/payload";

const reqZ = z.object({
  keys: z.string().array(),
});

type Request = z.infer<typeof reqZ>;

const resZ = z.object({
  linePlots: linePlotZ.array(),
});

export class Retriever {
  private readonly ENDPOINT = "/workspace/lineplot/retrieve";
  private readonly client: UnaryClient;

  constructor(client: UnaryClient) {
    this.client = client;
  }

  async retrieve(params: Params): Promise<LinePlot[]> {
    const normalized = toArray(params);
    return (await sendRequired(
      this.client, 
      this.ENDPOINT, 
      { keys: normalized }, 
      reqZ, 
      resZ
    )).linePlots;
  }
}<|MERGE_RESOLUTION|>--- conflicted
+++ resolved
@@ -7,13 +7,8 @@
 // License, use of this software will be governed by the Apache License, Version 2.0,
 // included in the file licenses/APL.txt.
 
-<<<<<<< HEAD
 import { type UnaryClient } from "@synnaxlabs/freighter";
 import { toArray } from "@synnaxlabs/x/toArray";
-=======
-import { sendRequired, type UnaryClient } from "@synnaxlabs/freighter";
-import { toArray } from "@synnaxlabs/x";
->>>>>>> cb0f4858
 import { z } from "zod";
 
 import {
@@ -43,10 +38,10 @@
   async retrieve(params: Params): Promise<LinePlot[]> {
     const normalized = toArray(params);
     return (await sendRequired(
-      this.client, 
-      this.ENDPOINT, 
-      { keys: normalized }, 
-      reqZ, 
+      this.client,
+      this.ENDPOINT,
+      { keys: normalized },
+      reqZ,
       resZ
     )).linePlots;
   }
