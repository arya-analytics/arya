--- conflicted
+++ resolved
@@ -7,23 +7,9 @@
 // License, use of this software will be governed by the Apache License, Version 2.0,
 // included in the file licenses/APL.txt.
 
-<<<<<<< HEAD
-import { Size, Series, TimeRange, DataType } from "@synnaxlabs/x/telem";
+import { Size, Series, TimeRange, DataType, type TelemValue, MultiSeries } from "@synnaxlabs/x/telem";
 import { toArray } from "@synnaxlabs/x/toArray";
 import { unique } from "@synnaxlabs/x/unique";
-=======
-import {
-  Size,
-  Series,
-  TimeRange,
-  toArray,
-  DataType,
-  unique,
-  TimeStamp,
-  type TelemValue,
-  MultiSeries,
-} from "@synnaxlabs/x";
->>>>>>> cb0f4858
 import { z } from "zod";
 
 import {
@@ -148,8 +134,8 @@
     }
 
     throw new ValidationError(
-      `[Frame] - invalid frame construction parameters. data parameter ust be a frame 
-    payload, a list of lazy arrays, a lazy array, a map, or a record keyed by channel 
+      `[Frame] - invalid frame construction parameters. data parameter ust be a frame
+    payload, a list of lazy arrays, a lazy array, a map, or a record keyed by channel
     name. keys parameter must be a set of channel keys or channel names.`,
     );
   }
