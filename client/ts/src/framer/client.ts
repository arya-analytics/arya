--- conflicted
+++ resolved
@@ -13,12 +13,8 @@
   type CrudeSeries,
   type CrudeTimeRange,
   type MultiSeries,
-<<<<<<< HEAD
   TimeSpan,
 } from "@synnaxlabs/x";
-=======
-} from "@synnaxlabs/x/telem";
->>>>>>> 20c9ca0a
 
 import { KeysOrNames, type KeyOrName, type Params } from "@/channel/payload";
 import { type Retriever, analyzeChannelParams } from "@/channel/retriever";
