--- conflicted
+++ resolved
@@ -68,11 +68,7 @@
     const iter = await client.openIterator(
       TimeRange.MAX,
       [ch.key],
-<<<<<<< HEAD
-      4,
-=======
       {chunkSize: 4},
->>>>>>> 2dc97516
     );
 
     try {
