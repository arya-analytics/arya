// Copyright 2024 Synnax Labs, Inc.
//
// Use of this software is governed by the Business Source License included in the file
// licenses/BSL.txt.
//
// As of the Change Date specified in that file, in accordance with the Business Source
// License, use of this software will be governed by the Apache License, Version 2.0,
// included in the file licenses/APL.txt.

<<<<<<< HEAD
import { MatchableErrorType } from "@synnaxlabs/freighter/src/errors";
=======
import { type MatchableErrorType } from "@synnaxlabs/freighter/src/errors";
>>>>>>> 62c5d0e5
import { id } from "@synnaxlabs/x";
import { v4 as uuid } from "uuid";
import { describe, expect, test } from "vitest";

import {
  AuthError,
  ContiguityError,
  ControlError,
  FieldError,
  InvalidTokenError,
  MultipleFoundError,
  NotFoundError,
  QueryError,
  RouteError,
  UnauthorizedError,
  UnexpectedError,
  ValidationError,
} from "@/errors";
import { newClient } from "@/setupspecs";

describe("error", () => {
  describe("type matching", () => {
    const ERRORS: [string, Error, MatchableErrorType][] = [
      [ValidationError.TYPE, new ValidationError(), ValidationError],
      [FieldError.TYPE, new FieldError("field", "message"), FieldError],
      [AuthError.TYPE, new AuthError(), AuthError],
      [InvalidTokenError.TYPE, new InvalidTokenError(), InvalidTokenError],
      [UnexpectedError.TYPE, new UnexpectedError("message"), UnexpectedError],
      [QueryError.TYPE, new QueryError("message"), QueryError],
      [NotFoundError.TYPE, new NotFoundError("message"), NotFoundError],
      [MultipleFoundError.TYPE, new MultipleFoundError("message"), MultipleFoundError],
      [RouteError.TYPE, new RouteError("message", ""), RouteError],
      [ControlError.TYPE, new ControlError("message"), ControlError],
      [UnauthorizedError.TYPE, new UnauthorizedError("message"), UnauthorizedError],
      [ContiguityError.TYPE, new ContiguityError("message"), ContiguityError],
    ];
    ERRORS.forEach(([typeName, error, type]) =>
      test(`matches ${typeName}`, () => expect(type.matches(error)).toBeTruthy()),
    );
  });
});

const client = newClient();

test("client", async () => {
  expect.assertions(2);
  try {
    await client.channels.retrieve(id.id());
  } catch (e) {
    expect(NotFoundError.matches(e)).toBe(true);
  }
  try {
    await client.workspaces.schematic.retrieve(uuid());
  } catch (e) {
    expect(NotFoundError.matches(e)).toBe(true);
  }
});<|MERGE_RESOLUTION|>--- conflicted
+++ resolved
@@ -7,11 +7,7 @@
 // License, use of this software will be governed by the Apache License, Version 2.0,
 // included in the file licenses/APL.txt.
 
-<<<<<<< HEAD
-import { MatchableErrorType } from "@synnaxlabs/freighter/src/errors";
-=======
 import { type MatchableErrorType } from "@synnaxlabs/freighter/src/errors";
->>>>>>> 62c5d0e5
 import { id } from "@synnaxlabs/x";
 import { v4 as uuid } from "uuid";
 import { describe, expect, test } from "vitest";
