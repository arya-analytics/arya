--- conflicted
+++ resolved
@@ -11,10 +11,6 @@
   "author": "",
   "license": "ISC",
   "dependencies": {
-<<<<<<< HEAD
-    "@synnaxlabs/client": "^0.26.0"
-=======
     "@synnaxlabs/client": "^0.26.1"
->>>>>>> 655d37d1
   }
 }