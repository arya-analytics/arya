--- conflicted
+++ resolved
@@ -58,10 +58,6 @@
     channels=[
         # Bind the Synnax channels to the OPC UA node IDs.
         opcua.Channel(channel=node_0.key, node_id="NS=2;I=8"),
-<<<<<<< HEAD
-        # Bind the Synnax channels to the OPC UA node IDs.
-=======
->>>>>>> 63828bf9
         opcua.Channel(channel=node_1.key, node_id="NS=2;I=10"),
     ],
 )
