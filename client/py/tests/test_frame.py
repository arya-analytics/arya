#  Copyright 2023 Synnax Labs, Inc.
#
#  Use of this software is governed by the Business Source License included in the file
#  licenses/BSL.txt.
#
#  As of the Change Date specified in that file, in accordance with the Business Source
#  License, use of this software will be governed by the Apache License, Version 2.0,
#  included in the file licenses/APL.txt.

import pytest
import numpy as np
import pandas as pd
import random

import synnax as sy
from synnax.framer.frame import FramePayload, Frame
from synnax.framer.adapter import ReadFrameAdapter, WriteFrameAdapter


@pytest.mark.framer
@pytest.mark.telem
class TestFrame:
    def test_construction_from_cols_and_series(self):
        f = sy.Frame(["big", "red", "dog"], [np.array([1, 2, 3]), np.array([4, 5, 6])])
        assert f.col_type == "names"
        assert f["big"][0] == 1

    def test_construction_from_dict(self):
        f = sy.Frame({1: sy.Series([1, 2, 3, 4]), 3: sy.Series([4, 5, 6, 7])})
        assert f.col_type == "keys"
        assert f[1][0] == 1

    def test_construction_from_data_frame(self):
        f = sy.Frame(
            pd.DataFrame(
                {"big": sy.Series([1, 2, 3, 4]), "dog": sy.Series([4, 5, 6, 7])}
            )
        )
        assert f.col_type == "names"
        assert f["dog"][0] == 4

    def test_construction_from_frame(self):
        f = sy.Frame({"big": sy.Series([1, 2, 3, 4])})
        f2 = sy.Frame(f)
        assert f is not f2
        assert f["big"] is f2["big"]
        assert f.col_type == "names"

    def test_construction_from_payload(self):
        pld = FramePayload([1, 2], [sy.Series([1, 2, 3]), sy.Series([4, 5, 6])])
        f = sy.Frame(pld)
        assert f.col_type == "keys"
        assert f[1][1] == 2

<<<<<<< HEAD
    def test_pandas_interop(self):
        f = sy.Frame({"big": sy.Series([1, 2, 3, 4])})
        assert len(f[f["big"] > 1]["big"]) == 3
=======

@pytest.mark.framer
class TestWriteFrameAdapter:
    @pytest.fixture(scope="class")
    def adapter(self, client: sy.Synnax) -> [WriteFrameAdapter, sy.Channel]:
        ch = client.channels.create(
            name=f"test-{random.randint(0, 100000)}",
            leaseholder=1,
            rate=25 * sy.Rate.HZ,
            data_type=sy.DataType.FLOAT64,
        )
        adapter = WriteFrameAdapter(client.channels._retriever)
        adapter.update(ch.name)

        return adapter, ch

    def test_adaptation_of_keys_frame(self, adapter: [WriteFrameAdapter, sy.Channel]):
        """It should correctly adapt of a Frame keyed by channel key."""
        adapter, channel = adapter
        o = adapter.adapt(
            Frame([channel.key], [sy.Series([1, 2, 3], data_type=sy.DataType.FLOAT64)])
        )
        assert o.columns[0] == channel.key
        assert o.series[0].data_type == sy.DataType.FLOAT64

    def test_adaptation_of_names_frame(self, adapter: [WriteFrameAdapter, sy.Channel]):
        """It should correctly adapt of a Frame keyed by channel name."""
        adapter, channel = adapter
        o = adapter.adapt(
            Frame([channel.name], [sy.Series([1, 2, 3], data_type=sy.DataType.FLOAT64)])
        )
        assert len(o.columns) == 1
        assert len(o.series) == 1
        assert o.columns[0] == channel.key
        assert o.series[0].data_type == sy.DataType.FLOAT64

    def test_adaptation_of_name_series(self, adapter: [WriteFrameAdapter, sy.Channel]):
        """It should correctly adapt a first argument of a channel name and a second
        argument of a series."""
        adapter, channel = adapter
        o = adapter.adapt(
            channel.name, sy.Series([1, 2, 3], data_type=sy.DataType.FLOAT64)
        )
        assert len(o.columns) == 1
        assert len(o.series) == 1
        assert o.columns[0] == channel.key
        assert o.series[0].data_type == sy.DataType.FLOAT64

    def test_adaptation_of_name_float(self, adapter: [WriteFrameAdapter, sy.Channel]):
        """It should correctly adapt a first argument of a channel name and a second
        argument of a float."""
        adapter, channel = adapter
        o = adapter.adapt(channel.name, 1.0)
        assert len(o.columns) == 1
        assert len(o.series) == 1
        assert o.columns[0] == channel.key
        assert o.series[0].data_type == sy.DataType.FLOAT64

    def test_adaptation_of_name_int(self, adapter: [WriteFrameAdapter, sy.Channel]):
        """It should correctly adapt a first argument of a channel name and a second
        argument of an int."""
        adapter, channel = adapter
        o = adapter.adapt(channel.name, 1)
        assert len(o.columns) == 1
        assert len(o.series) == 1
        assert o.columns[0] == channel.key
        assert o.series[0].data_type == sy.DataType.FLOAT64

    def test_adaptation_of_names_series(self, adapter: [WriteFrameAdapter, sy.Channel]):
        """It should correctly adapt a first argument of a channel name and a second
        argument of a series."""
        adapter, channel = adapter
        o = adapter.adapt(
            [channel.name], [sy.Series([1, 2, 3], data_type=sy.DataType.FLOAT64)]
        )
        assert len(o.columns) == 1
        assert len(o.series) == 1
        assert o.columns[0] == channel.key
        assert o.series[0].data_type == sy.DataType.FLOAT64

    def test_adapataion_of_dict_series(self, adapter: [WriteFrameAdapter, sy.Channel]):
        """It should correctly adapt a dict of channel names to series."""
        adapter, channel = adapter
        o = adapter.adapt(
            {
                channel.name: sy.Series([1, 2, 3]),
            }
        )
        assert len(o.columns) == 1
        assert len(o.series) == 1
        assert o.columns[0] == channel.key
        assert o.series[0].data_type == sy.DataType.FLOAT64

    def test_adapation_of_dict_float(self, adapter: [WriteFrameAdapter, sy.Channel]):
        """It should correctly adapt a dict of channel names to floats."""
        adapter, channel = adapter
        o = adapter.adapt(
            {
                channel.name: 1.0,
            }
        )
        assert len(o.columns) == 1
        assert len(o.series) == 1
        assert o.columns[0] == channel.key
        assert o.series[0].data_type == sy.DataType.FLOAT64

    def test_adapation_of_dict_timestamp(self, client: sy.Synnax):
        """It should correctly adapt a dict of channel names to timestamps."""
        ch = client.channels.create(
            sy.Channel(
                name=f"test-{random.randint(0, 100000)}",
                rate=25 * sy.Rate.HZ,
                data_type=sy.DataType.TIMESTAMP,
            )
        )
        adapter = WriteFrameAdapter(client.channels._retriever)
        adapter.update(ch.key)
        o = adapter.adapt(
            {
                ch.name: sy.TimeStamp.now(),
            }
        )
        assert len(o.columns) == 1
        assert len(o.series) == 1
        assert o.columns[0] == ch.key
        assert o.series[0].data_type == sy.DataType.TIMESTAMP

    def test_adapation_of_channel_dict(self, adapter: [WriteFrameAdapter, sy.Channel]):
        """It should correctly adapt a dict of channels to series."""
        adapter, channel = adapter
        o = adapter.adapt(
            {
                channel: 1.0,
            }
        )
        assert len(o.columns) == 1
        assert len(o.series) == 1
        assert o.columns[0] == channel.key
        assert o.series[0].data_type == sy.DataType.FLOAT64
>>>>>>> c712fd0f
<|MERGE_RESOLUTION|>--- conflicted
+++ resolved
@@ -52,11 +52,10 @@
         assert f.col_type == "keys"
         assert f[1][1] == 2
 
-<<<<<<< HEAD
     def test_pandas_interop(self):
         f = sy.Frame({"big": sy.Series([1, 2, 3, 4])})
         assert len(f[f["big"] > 1]["big"]) == 3
-=======
+
 
 @pytest.mark.framer
 class TestWriteFrameAdapter:
@@ -195,5 +194,4 @@
         assert len(o.columns) == 1
         assert len(o.series) == 1
         assert o.columns[0] == channel.key
-        assert o.series[0].data_type == sy.DataType.FLOAT64
->>>>>>> c712fd0f
+        assert o.series[0].data_type == sy.DataType.FLOAT64