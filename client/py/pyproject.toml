[tool.poetry]
name = "synnax"
<<<<<<< HEAD
version = "0.11.0"
=======
version = "0.10.0"
>>>>>>> c712fd0f
description = "Synnax Client Library"
keywords = ["Synnax", "Synnax Python Client"]
authors = ["emiliano bonilla <emilbon99@gmail.com>"]
repository = "https://github.com/synnaxlabs/synnax"
homepage = "https://synnaxlabs.com"
packages = [
	{ include = "synnax/**/*.py" }
]

[tool.isort]
profile = "black"

[tool.poetry.dependencies]
python = "^3.11"
websockets = "^11.0.3"
mypy = "^1.3.0"
pandas = "^2.0.2"
pyTDMS = "^0.0.3"
PyJWT = "^2.5.0"
rich = "^13.4.1"
pick = "^2.0.2"
pydantic = "^1.10.9"
synnax-freighter = "^0.4.0"
#synnax-freighter = { path = "../../freighter/py", develop = true }
alamos = "^0.2.0"
#alamos = { path = "../../alamos/py", develop = true }
keyring = "^23.9.3"
click = "^8.1.3"
urllib3 = "^2.0.3"
numpy = "^1.24.3"
matplotlib = "^3.7.1"
<<<<<<< HEAD
nptdms = "^1.7.1"
=======
pytest-asyncio = "^0.21.1"
janus = "^1.0.0"
>>>>>>> c712fd0f

[tool.poetry.dev-dependencies]
pytest = "^7.3.1"
pytest-asyncio = "^0.21.0"
pytest-cov = "^4.1.0"
black = "^23.3.0"
isort = "^5.10.1"

[build-system]
requires = ["poetry-core>=1.0.0"]
build-backend = "poetry.core.masonry.api"

[tool.mypy]
plugins = ["numpy.typing.mypy_plugin"]
ignore_missing_imports = true

[tool.poetry.scripts]
synnax= "synnax.cli.synnax:synnax"

[tool.pytest.ini_options]
markers = [
    "channel: mark test as a channel test",
    "framer: mark test as a framer test",
    "writer: mark test as a writer test",
    "iterator: mark test as a reader test",
    "streamer: mark test as a streamer test",
    "telem: mark test as a telem test",
    "series: mark test as a series test",
    "ranger: mark test as a ranger test",
    "tdms: mark test as a tdms test",
    "focus: focus on a set of tests",
    "control: mark test as a control test",
    "cli"
]
<|MERGE_RESOLUTION|>--- conflicted
+++ resolved
@@ -1,10 +1,6 @@
 [tool.poetry]
 name = "synnax"
-<<<<<<< HEAD
-version = "0.11.0"
-=======
-version = "0.10.0"
->>>>>>> c712fd0f
+version = "0.9.0"
 description = "Synnax Client Library"
 keywords = ["Synnax", "Synnax Python Client"]
 authors = ["emiliano bonilla <emilbon99@gmail.com>"]
@@ -36,12 +32,9 @@
 urllib3 = "^2.0.3"
 numpy = "^1.24.3"
 matplotlib = "^3.7.1"
-<<<<<<< HEAD
 nptdms = "^1.7.1"
-=======
 pytest-asyncio = "^0.21.1"
 janus = "^1.0.0"
->>>>>>> c712fd0f
 
 [tool.poetry.dev-dependencies]
 pytest = "^7.3.1"
