#  Copyright 2023 Synnax Labs, Inc.
#
#  Use of this software is governed by the Business Source License included in the file
#  licenses/BSL.txt.
#
#  As of the Change Date specified in that file, in accordance with the Business Source
#  License, use of this software will be governed by the Apache License, Version 2.0,
#  included in the file licenses/APL.txt.

from __future__ import annotations

from collections.abc import Callable
from threading import Event
from typing import Any, Protocol, overload
from asyncio import create_task, Future

import numpy as np

from synnax.util.thread import AsyncThread
from synnax import framer, ValidationError
from synnax.channel.payload import (
    ChannelKey,
    ChannelName,
    ChannelParams,
    ChannelPayload,
)
from synnax.channel.retrieve import ChannelRetriever, retrieve_required
from synnax.telem import CrudeTimeSpan, TimeSpan, TimeStamp
from synnax.telem.control import CrudeAuthority
from synnax.timing import sleep


class Processor(Protocol):
    def process(self, state: Controller) -> Any:
        ...


class WaitUntil(Processor):
    event: Event
    callback: Callable[[Controller], bool]
    exc: Exception | None
    reverse: bool

    def __init__(self, callback: Callable[[Controller], bool], reverse: bool = False):
        self.event = Event()
        self.callback = callback
        self.exc = None
        self.reverse = reverse

    def process(self, state: Controller) -> Any:
        try:
            res = self.callback(state)
            if self.reverse:
                res = not res
            if res:
                self.event.set()
        except Exception as e:
            self.exc = e
            self.event.set()
        return None


class RemainsTrueFor(Processor):
    event: Event
    callback: Callable[[Controller], bool]
    exc: Exception | None
    target: float
    actual: float = 0
    count: int = 0

    def __init__(
        self,
        callback: Callable[[Controller], bool],
        percentage: float,
    ):
        self.event = Event()
        self.callback = callback
        self.exc = None
        self.target = percentage

    def process(self, state: Controller) -> Any:
        try:
            v = self.callback(state)
            if v is False and self.target >= 1:
                self.event.set()
            else:
                self.actual = (self.actual * self.count + v) / (self.count + 1)
                self.count += 1
        except Exception as e:
            self.exc = e
            self.event.set()
        return None


class Controller:
    _writer_opt: framer.Writer | None = None
    _receiver_opt: _Receiver | None = None
    _idx_map: dict[ChannelKey, ChannelKey]
    _retriever: ChannelRetriever

    def __init__(
        self,
        name: str,
        write: ChannelParams | None,
        read: ChannelParams | None,
        frame_client: framer.Client,
        retriever: ChannelRetriever,
        write_authorities: CrudeAuthority | list[CrudeAuthority],
    ) -> None:
        self._retriever = retriever
        if write is not None and len(write) > 0:
            write_channels = retrieve_required(self._retriever, write)
            write_keys = [ch.index for ch in write_channels if ch.index != 0]
            write_keys.extend([ch.key for ch in write_channels])
            self._writer_opt = frame_client.open_writer(
                name=name,
                start=TimeStamp.now(),
                channels=write_keys,
                authorities=write_authorities,
            )
        if read is not None and len(read) > 0:
            self._receiver_opt = _Receiver(frame_client, read, retriever, self)
            self._receiver.start()
            self._receiver.startup_ack.wait()

    @property
    def _writer(self) -> framer.Writer:
        if self._writer_opt is None:
            raise ValidationError(
                """
            tried to command a channel but no channels were passed into the write
            argument when calling acquire()!
            """
            )
        return self._writer_opt

    @property
    def _receiver(self) -> _Receiver:
        if self._receiver_opt is None:
            raise ValidationError(
                """
            tried to read from a channel but no channels were passed into the read
            argument when calling acquire()!
            """
            )
        return self._receiver_opt

    @overload
    def set(self, ch: ChannelKey | ChannelName, value: int | float | bool):
        ...

    @overload
    def set(self, ch: dict[ChannelKey | ChannelName, int | float]):
        ...

    def set(
        self,
        channel: ChannelKey | ChannelName | dict[ChannelKey | ChannelName, int | float],
        value: int | float | None = None,
    ):
        """Sets the provided channel(s) to the provided value(s).

        :param channel: A single channel key or name, or a dictionary of channel keys and
        names to their corresponding values to set.
        :param value: The value to set the channel to. This parameter should not be
        provided if ch is a dictionary.

        Examples:
        >>> controller.set("my_channel", 42)
        >>> controller.set({
        ...     "channel_1": 42,
        ...     "channel_2": 3.14,
        ... })
        """
        if isinstance(channel, dict):
            values = list(channel.values())
            channels = retrieve_required(self._retriever, list(channel.keys()))
            now = TimeStamp.now()
            updated = {channels[i].key: values[i] for i in range(len(channels))}
            updated_idx = {
                channels[i].index: now
                for i in range(len(channels))
                if not channels[i].virtual
            }
            self._writer.write({**updated, **updated_idx})
            return
        ch = self._retriever.retrieve_one(channel)
        to_write = {ch.key: value}
        if not ch.virtual:
            to_write[ch.index] = TimeStamp.now()
        self._writer.write(to_write)

    @overload
    def set_authority(
        self,
        value: CrudeAuthority,
    ) -> bool:
        ...

    @overload
    def set_authority(
        self,
        value: dict[ChannelKey | ChannelName, CrudeAuthority],
    ) -> bool:
        ...

    @overload
    def set_authority(
        self,
        ch: ChannelKey | ChannelName,
        value: CrudeAuthority,
    ) -> bool:
        ...

    def set_authority(
        self,
        value: (
            dict[ChannelKey | ChannelName | ChannelPayload, CrudeAuthority]
            | ChannelKey
            | ChannelName
            | CrudeAuthority
        ),
        authority: CrudeAuthority | None = None,
    ) -> bool:
        if isinstance(value, dict):
            channels = retrieve_required(self._retriever, list(value.keys()))
            for ch in channels:
                value[ch.index] = value.get(ch.key, value.get(ch.name))
        elif authority is not None:
            ch = self._retriever.retrieve_one(value)
            value = {ch.key: authority, ch.index: authority}
        return self._writer.set_authority(value)

    def wait_until(
        self,
<<<<<<< HEAD
        callback: Callable[[Controller], bool],
        timeout: float | int | TimeSpan = None,
=======
        cond: Callable[[Controller], bool],
        timeout: CrudeTimeSpan = None,
>>>>>>> 57a81150
    ) -> bool:
        """Blocks the controller, calling the provided callback on every new sample
        received by the controller. Once the callback returns True, the method will
        return. If a timeout is provided, the method will return False if the timeout is
        reached before the callback returns True.

        CAVEAT: Do not call wait_until from within a callback that is being processed by
        the controller. This will cause a deadlock.

        :param cond: A callable that takes the controller as an argument and returns
        a boolean. The controller will execute this callback on every new sample
        received to the channels it is reading from. The controller will block until
        the callback returns True.
        :param timeout: An optional timeout in seconds. If the timeout is reached before
        the callback returns True, the method will return False.
        :returns: True if the callback returned True before the timeout,
        False otherwise.

        Examples:
        >>> controller.wait_until(lambda c: c["my_channel"] > 42)
        >>> controller.wait_until(lambda c: c["channel_1"] > 42 and c["channel_2"] < 3.14)
        """
        return self._internal_wait_until(cond, timeout)

    def while_true(
        self,
        cond: Callable[[Controller], bool],
        timeout: CrudeTimeSpan = None,
    ) -> bool:
        """Blocks the controller, calling the provided callback on every new sample
        received. The controller will continue to block until the
        callback returns False. If a timeout is provided, the method will return False
        if the timeout is reached before the callback returns False.
        """
        return self._internal_wait_until(cond, timeout, reverse=True)

    def _internal_wait_until(
        self,
        cond: Callable[[Controller], bool],
        timeout: CrudeTimeSpan = None,
        reverse: bool = False,
    ):
        if not callable(cond):
            raise ValueError("First argument to wait_until must be a callable.")
        processor = WaitUntil(cond, reverse)
        try:
            self._receiver.processors.add(processor)
            timeout_seconds = (
                TimeSpan.from_seconds(timeout).seconds if timeout else None
            )
            ok = processor.event.wait(timeout=timeout_seconds)
        finally:
            self._receiver.processors.remove(processor)
        if processor.exc:
            raise processor.exc
        return ok

    def sleep(self, dur: float | int | TimeSpan, precise: bool = False):
        """Sleeps the controller for the provided duration.

        :param dur: The duration to sleep for. This can be a flot or int representing
        the number of seconds to sleep, or a synnax TimeSpan object.
        :param precise: If True, the controller will use a more precise sleep method
        that is more accurate for short durations, but consumes more CPU resources.
        If you're looking for millisecond level precision, set this value to True.
        Otherwise, we recommend leaving it as False.
        """
        sleep(dur, precise)

    def wait_until_defined(
        self,
        channels: ChannelKey | ChannelName | list[ChannelKey | ChannelName],
        timeout: CrudeTimeSpan = None,
    ) -> bool:
        """Blocks until the controller has received at least one value from all the
        provided channels. This is useful for ensuring that the controlled has reached
        a valid state before proceeding.

        :param channels: A single channel key or name, or a list of channel keys or
        names to wait for.
        :param timeout: An optional timeout in seconds. If the timeout is reached before
        the channels are defined, the method will return False.

        Examples:
        >>> controller.wait_until_defined("my_channel")
        >>> controller.wait_until_defined(["channel_1", "channel_2"])
        """
        res = retrieve_required(self._retriever, channels)
        return self.wait_until(lambda c: all(v.key in c.state for v in res), timeout)

    def remains_true_for(
        self,
        cond: Callable[[Controller], bool],
        duration: CrudeTimeSpan,
        percentage: float = 1,
    ) -> bool:
        """Blocks the controller and repeatedly checks that the provided callback
        returns True for the entire duration. Also accepts a decimal target percentage,
        which can be used to check that the callback returns True for a certain
        percentage of the duration.

        :param cond: A callable that takes the controller as an argument and returns
        a boolean. The controller will execute this callback on every new sample
        received to the channels it is reading from.
        :param duration: The duration in seconds to check that the callback returns True.
        :param percentage: The target percentage of the duration that the callback
        should return True. If this value is greater than 1, the controller will immediately
        unblock if the callback returns False. If this value is less than 1, the controller
        will return the result after the entire duration has elapsed.
        """
        if not callable(cond):
            raise ValueError("First argument to remains_true_for must be a callable.")
        processor = RemainsTrueFor(cond, percentage)
        try:
            self._receiver.processors.add(processor)
            timeout_seconds = TimeSpan(duration).seconds
            # If the event is set, this means the target percentage was >= 1 and the
            # callback returned False, so we just exit immediately.
            ok = not processor.event.wait(timeout=timeout_seconds)
        finally:
            self._receiver.processors.remove(processor)
        # If we executed the callback for the entire duration and the actual percentage
        # is still less than the target percentage, we return False.
        if ok:
            if processor.count == 0:
                return False
            ok = processor.actual >= processor.target
        if processor.exc:
            raise processor.exc
        return ok

    def release(self):
        """Release control and shuts down the controller. No further control operations
        can be performed after calling this method.
        """
        if self._writer_opt is not None:
            self._writer_opt.close()
        if self._receiver_opt is not None:
            self._receiver.stop()

    def __setitem__(
        self, ch: ChannelKey | ChannelName | ChannelPayload, value: int | float
    ):
        self.set(ch, value)

    @property
    def state(self) -> dict[ChannelKey, np.number]:
        """
        :returns: The current state of all channels passed to read_from in the acquire
        method. This is a dictionary of channel keys to their most recent values. It's
        important to note that this dictionary may not contain entries for all channels
        passed to read_from if no data has been received for them yet.
        """
        return self._receiver.state

    def __setattr__(self, key, value):
        try:
            super().__setattr__(key, value)
        except AttributeError:
            self.set(key, value)

    @overload
    def get(self, ch: ChannelKey | ChannelName) -> int | float | None:
        ...

    @overload
    def get(self, ch: ChannelKey | ChannelName, default: int | float) -> int | float:
        ...

    def get(
        self, ch: ChannelKey | ChannelName, default: int | float = None
    ) -> int | float | None:
        """Gets the most recent value for the provided channel, and returns the default
        value if no value has been received yet.

        :param ch: The channel key or name to get the value for.
        :param default: The default value to return if no value has been received for the
        channel yet.

        Examples:
        >>> controller.get("my_channel")
        >>> controller.get("my_channel", 42)
        """
        ch = self._retriever.retrieve_one(ch)
        return self._receiver.state.get(ch.key, default)

    def __getitem__(self, item):
        ch = self._retriever.retrieve_one(item)
        try:
            return self._receiver.state[ch.key]
        except KeyError:
            raise KeyError(
                f"""
            Channel {ch} not found in controller state. This is for one of two reasons:

            1. The channel was not included in the read_from argument passed to
            client.control.acquire.

            2. No data has been received for the channel yet. If you'd like to block
            until a value exists for the channel in state, use the wait_until_defined
            method.
            """
            )

    def __getattr__(self, item):
        try:
            return super().__getattribute__(item)
        except AttributeError:
            return self[item]

    def __enter__(self) -> Controller:
        return self

    def __exit__(self, exc_type, exc_value, traceback) -> None:
        self.release()


class _Receiver(AsyncThread):
    state: dict[ChannelKey, np.number]
    channels: ChannelParams
    client: framer.Client
    streamer: framer.AsyncStreamer
    processors: set[Processor]
    retriever: ChannelRetriever
    controller: Controller
    startup_ack: Event
    shutdown_future: Future

    def __init__(
        self,
        client: framer.Client,
        channels: ChannelParams,
        retriever: ChannelRetriever,
        controller: Controller,
    ):
        super().__init__()
        self.channels = retriever.retrieve(channels)
        self.client = client
        self.state = dict()
        self.controller = controller
        self.startup_ack = Event()
        self.processors = set()

    def _process(self):
        for p in self.processors:
            p.process(self.controller)

    async def _listen_for_close(self):
        await self.shutdown_future
        await self.streamer.close_loop()

    async def run_async(self):
        self.streamer = await self.client.open_async_streamer(self.channels)
        self.shutdown_future = self.loop.create_future()
        self.loop.create_task(self._listen_for_close())
        self.startup_ack.set()
        async for frame in self.streamer:
            for i, key in enumerate(frame.channels):
                self.state[key] = frame.series[i][-1]
            self._process()


    def stop(self):
        self.loop.call_soon_threadsafe(self.shutdown_future.set_result, None)
        self.join()<|MERGE_RESOLUTION|>--- conflicted
+++ resolved
@@ -233,13 +233,8 @@
 
     def wait_until(
         self,
-<<<<<<< HEAD
-        callback: Callable[[Controller], bool],
+        cond: Callable[[Controller], bool],
         timeout: float | int | TimeSpan = None,
-=======
-        cond: Callable[[Controller], bool],
-        timeout: CrudeTimeSpan = None,
->>>>>>> 57a81150
     ) -> bool:
         """Blocks the controller, calling the provided callback on every new sample
         received by the controller. Once the callback returns True, the method will
