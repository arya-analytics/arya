#  Copyright 2023 Synnax Labs, Inc.
#
#  Use of this software is governed by the Business Source License included in the file
#  licenses/BSL.txt.
#
#  As of the Change Date specified in that file, in accordance with the Business Source
#  License, use of this software will be governed by the Apache License, Version 2.0,
#  included in the file licenses/APL.txt.

from typing import overload

import pandas as pd
from alamos import NOOP, Instrumentation
from freighter import AsyncStreamClient, StreamClient, UnaryClient

from synnax.channel.payload import (
    ChannelKey,
    ChannelKeys,
    ChannelName,
    ChannelNames,
    ChannelParams,
    ChannelPayload,
    normalize_channel_params,
)
from synnax.channel.retrieve import ChannelRetriever
from synnax.exceptions import QueryError
from synnax.framer.adapter import ReadFrameAdapter, WriteFrameAdapter
from synnax.framer.frame import Frame, CrudeFrame
from synnax.framer.iterator import Iterator
from synnax.framer.streamer import AsyncStreamer, Streamer
from synnax.framer.writer import Writer, WriterMode, CrudeWriterMode
from synnax.framer.deleter import Deleter
<<<<<<< HEAD
from synnax.ontology import OntologyID
from synnax.telem import CrudeTimeStamp, Series, TimeRange, TimeSpan, CrudeSeries
=======
from synnax.telem import (
    CrudeTimeStamp,
    Series,
    TimeRange,
    TimeSpan,
    CrudeSeries,
    MultiSeries,
)
>>>>>>> b40df0b2
from synnax.telem.control import Authority, CrudeAuthority

framer_ontology_type = OntologyID(type="framer")


class Client:
    """FramerClient provides interfaces for reading and writing segmented
    telemetry from a Synnax Cluster. SegmentClient should not be instantiated
    directly, but rather used through the synnax.Synnax class.
    """

    __stream_client: StreamClient
    __async_client: AsyncStreamClient
    __unary_client: UnaryClient
    __channels: ChannelRetriever
    __deleter: Deleter
    instrumentation: Instrumentation

    def __init__(
        self,
        stream_client: StreamClient,
        async_client: AsyncStreamClient,
        unary_client: UnaryClient,
        retriever: ChannelRetriever,
        deleter: Deleter,
        instrumentation: Instrumentation = NOOP,
    ):
        self.__stream_client = stream_client
        self.__async_client = async_client
        self.__unary_client = unary_client
        self.__channels = retriever
        self.__deleter = deleter
        self.instrumentation = instrumentation

    def open_writer(
        self,
        start: CrudeTimeStamp,
        channels: ChannelParams,
        authorities: CrudeAuthority | list[CrudeAuthority] = Authority.ABSOLUTE,
        *,
        name: str = "",
        strict: bool = False,
        suppress_warnings: bool = False,
        mode: CrudeWriterMode = WriterMode.PERSIST_STREAM,
        err_on_unauthorized: bool = False,
        enable_auto_commit: bool = False,
        auto_index_persist_interval: TimeSpan = 1 * TimeSpan.SECOND,
        err_on_extra_chans: bool = True,
    ) -> Writer:
        """Opens a new writer on the given channels.

        :param start: Sets the starting timestamp for the first sample in the writer. If
        this timestamp overlaps with existing data for ANY of the provided channels,
        the writer will fail to open.
        :param channels: The channels to write to. This can be a single channel name,
        a list of channel names, a single channel key, or a list of channel keys.
        :param authorities: The control authority to set for each channel on the writer.
        Defaults to absolute authority. If not working with concurrent control,
        it's best to leave this as the default.
        :param name: The name of the writer used in control subject.
        :param strict: Sets whether the writer will fail to write if the data for a
        particular channel does not exactly match this data type. When False,
        the default, the writer will automatically convert the data to the correct
        type if possible.
        :param suppress_warnings: Suppress various print warnings that may be emitted
        by the writer.
        :param mode: sets the persistence and streaming mode of the writer. The default
        mode is WriterModePersistStream. See the WriterMode documentation for more.
        :param err_on_unauthorized: sets whether the writer should return an error if
        it attempts to write to a channel it does not have control over.
        :param enable_auto_commit: determines whether the writer will automatically
        commit. If enable_auto_commit is true, then the writer will commit after each
        write, and will flush that commit to index after the specified
        auto_index_persist_interval.
        :param auto_index_persist_interval: interval at which commits to the index will
        be persisted. To persist every commit to guarantee minimal loss of data, set
        auto_index_persist_interval to AlwaysAutoIndexPersist.
        """
        adapter = WriteFrameAdapter(self.__channels, err_on_extra_chans)
        adapter.update(channels)
        return Writer(
            start=start,
            adapter=adapter,
            client=self.__stream_client,
            strict=strict,
            suppress_warnings=suppress_warnings,
            authorities=authorities,
            name=name,
            mode=mode,
            err_on_unauthorized=err_on_unauthorized,
            enable_auto_commit=enable_auto_commit,
            auto_index_persist_interval=auto_index_persist_interval,
        )

    def open_iterator(
        self,
        tr: TimeRange,
        channels: ChannelParams,
        chunk_size: int = 1e5,
    ) -> Iterator:
        """Opens a new iterator over the given channels within the provided time range.

        :param channels: A list of channel keys to iterator over.
        :param tr: A time range to iterate over.
        :param chunk_size: The number of samples to read in a chunk with AutoSpan. Defaults to 100000
        :returns: An Iterator over the given channels within the provided time
        range. See the Iterator documentation for more.
        """
        adapter = ReadFrameAdapter(self.__channels)
        adapter.update(channels)
        return Iterator(
            tr=tr,
            adapter=adapter,
            client=self.__stream_client,
            chunk_size=chunk_size,
            instrumentation=self.instrumentation,
        )

    @overload
    def write(
        self,
        start: CrudeTimeStamp,
        frame: CrudeFrame,
        strict: bool = False,
    ):
        ...

    @overload
    def write(
        self,
        start: CrudeTimeStamp,
        channel: ChannelKey | ChannelName | ChannelPayload,
        data: CrudeSeries,
        strict: bool = False,
    ):
        """Writes telemetry to the given channel starting at the given timestamp.

        :param channel: The key of the channel to write to.
        :param start: The starting timestamp of the first sample in data.
        :param data: The telemetry to write to the channel.
        :returns: None.
        """
        ...

    @overload
    def write(
        self,
        start: CrudeTimeStamp,
        channel: ChannelKeys | ChannelNames | list[ChannelPayload],
        series: list[CrudeSeries],
        strict: bool = False,
    ):
        ...

    def write(
        self,
        start: CrudeTimeStamp,
        channels: ChannelParams | ChannelPayload | list[ChannelPayload] | CrudeFrame,
        series: CrudeSeries | list[CrudeSeries] | None = None,
        strict: bool = False,
    ):
        parsed_channels = list()
        if isinstance(channels, (list, ChannelKey, ChannelPayload, ChannelName)):
            parsed_channels = channels
        elif isinstance(channels, dict):
            parsed_channels = list(channels.keys())
        elif isinstance(channels, Frame):
            parsed_channels = channels.channels
        elif isinstance(channels, pd.DataFrame):
            parsed_channels = list(channels.columns)
        with self.open_writer(
            start=start,
            channels=parsed_channels,
            strict=strict,
            mode=WriterMode.PERSIST,
            err_on_unauthorized=True,
            enable_auto_commit=True,
            auto_index_persist_interval=TimeSpan.MAX,
        ) as w:
            w.write(channels, series)

    @overload
    def read(
        self,
        tr: TimeRange,
        channels: ChannelKeys | ChannelNames,
    ) -> Frame:
        ...

    @overload
    def read(
        self,
        tr: TimeRange,
        channels: ChannelKey | ChannelName,
    ) -> MultiSeries:
        ...

    def read(
        self,
        tr: TimeRange,
        channels: ChannelParams,
    ) -> MultiSeries | Frame:
        """
        Reads telemetry from the channel between the two timestamps.

        :param tr: The time range to read from.
        :param channels: The key or name of the channel to read from.

        :returns: A tuple where the first item is a numpy array containing the telemetry
        and the second item is the time range occupied by that array.
        """
        normal = normalize_channel_params(channels)
        frame = self._read_frame(tr, channels)
        if len(normal.channels) > 1:
            return frame
        series = frame.get(normal.channels[0], None)
        if series is None:
            raise QueryError(
                f"""No data found for channel {normal.channels[0]} between {tr}"""
            )
        return series

    def open_streamer(self, channels: ChannelParams) -> Streamer:
        """Opens a new streamer on the given channels. The streamer will immediately
        being receiving frames of data from the given channels.

        :param channels: The channels to stream from. This can be a single channel name,
        a list of channel names, a single channel key, or a list of channel keys.
        """
        adapter = ReadFrameAdapter(self.__channels)
        adapter.update(channels)
        return Streamer(
            adapter=adapter,
            client=self.__stream_client,
        )

    async def open_async_streamer(self, channels: ChannelParams) -> AsyncStreamer:
        adapter = ReadFrameAdapter(self.__channels)
        adapter.update(channels)
        s = AsyncStreamer(adapter=adapter, client=self.__async_client)
        await s._open()
        return s

    def delete(self, channels: ChannelParams, tr: TimeRange) -> None:
        """
        delete deletes data in the specified channels in the specified time range.
        Note that the time range is start-inclusive and end-exclusive.
        Also note that deleting all data in a channel does not delete the channel; to
        delete a channel, use client.channels.delete().
        :param channels: channels to delete data from.
        :param tr: time range to delete data from.
        """
        self.__deleter.delete(channels, tr)

    def _read_frame(
        self,
        tr: TimeRange,
        channels: ChannelParams,
    ) -> Frame:
        aggregate = Frame()
        with self.open_iterator(tr, channels) as it:
            for fr in it:
                aggregate.append(fr)
        return aggregate<|MERGE_RESOLUTION|>--- conflicted
+++ resolved
@@ -30,22 +30,17 @@
 from synnax.framer.streamer import AsyncStreamer, Streamer
 from synnax.framer.writer import Writer, WriterMode, CrudeWriterMode
 from synnax.framer.deleter import Deleter
-<<<<<<< HEAD
-from synnax.ontology import OntologyID
-from synnax.telem import CrudeTimeStamp, Series, TimeRange, TimeSpan, CrudeSeries
-=======
+from synnax.ontology import ID
 from synnax.telem import (
     CrudeTimeStamp,
-    Series,
     TimeRange,
     TimeSpan,
     CrudeSeries,
     MultiSeries,
 )
->>>>>>> b40df0b2
 from synnax.telem.control import Authority, CrudeAuthority
 
-framer_ontology_type = OntologyID(type="framer")
+framer_ontology_type = ID(type="framer")
 
 
 class Client:
@@ -167,8 +162,7 @@
         start: CrudeTimeStamp,
         frame: CrudeFrame,
         strict: bool = False,
-    ):
-        ...
+    ): ...
 
     @overload
     def write(
@@ -194,8 +188,7 @@
         channel: ChannelKeys | ChannelNames | list[ChannelPayload],
         series: list[CrudeSeries],
         strict: bool = False,
-    ):
-        ...
+    ): ...
 
     def write(
         self,
@@ -229,16 +222,14 @@
         self,
         tr: TimeRange,
         channels: ChannelKeys | ChannelNames,
-    ) -> Frame:
-        ...
+    ) -> Frame: ...
 
     @overload
     def read(
         self,
         tr: TimeRange,
         channels: ChannelKey | ChannelName,
-    ) -> MultiSeries:
-        ...
+    ) -> MultiSeries: ...
 
     def read(
         self,
