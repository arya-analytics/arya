#  Copyright 2023 Synnax Labs, Inc.
#
#  Use of this software is governed by the Business Source License included in the file
#  licenses/BSL.txt.
#
#  As of the Change Date specified in that file, in accordance with the Business Source
#  License, use of this software will be governed by the Apache License, Version 2.0,
#  included in the file licenses/APL.txt.

from enum import Enum
from uuid import uuid4
from warnings import warn
from typing import overload

<<<<<<< HEAD
import numpy as np
from freighter import (
    EOF,
    Payload,
    Stream,
    StreamClient,
    decode_exception,
)
=======
from freighter import EOF, Payload, Stream, StreamClient, decode_exception
>>>>>>> 47751afa
from numpy import can_cast as np_can_cast
from pandas import DataFrame
from pandas import concat as pd_concat

from synnax import io
from synnax.channel.payload import ChannelKey, ChannelKeys, ChannelName, ChannelNames
from synnax.exceptions import Field, ValidationError
from synnax.framer.adapter import WriteFrameAdapter
from synnax.framer.frame import Frame, FramePayload
from synnax.telem import CrudeSeries, CrudeTimeStamp, DataType, TimeSpan, TimeStamp
from synnax.telem.control import Authority, Subject
from synnax.util.normalize import normalize


class _Command(int, Enum):
    OPEN = 0
    WRITE = 1
    COMMIT = 2
    ERROR = 3
    SET_AUTHORITY = 4
    SET_MODE = 5


class WriterMode(int, Enum):
    PERSIST_STREAM = 1
    PERSIST_ONLY = 2
    STREAM_ONLY = 3


class _Config(Payload):
    authorities: list[int]
    control_subject: Subject
    start: TimeStamp | None = None
    keys: ChannelKeys
    mode: WriterMode


class _Request(Payload):
    config: _Config | None = None
    command: _Command
    frame: FramePayload | None = None


class _Response(Payload):
    command: _Command
    ack: bool
    error: str | None
    end: TimeStamp | None


class Writer:
    """Write is used to write telemetry to a set of channels in time order. It should
    not be constructed directly, and should instead be created using the Synnax client.

    The writer is a streaming protocol that is heavily optimized for performance. This
    comes at the cost of increased complexity, and should only be used directly when
    writing large volumes of data (such as recording telemetry from a sensor or
    ingesting data from a file). Simpler methods (such as the frame writer's write
    method) should be used in most cases.

    The protocol is as follows:

    1. The writer is opened with a starting timestamp and a list of channel keys (or
    names). The writer will fail to open if the starting timestamp overlaps with any
    existing telemetry for any of the channels specified. If the writer is opened
    successfully, the caller is then free to write frames to the writer.

    2. To writer a frame, the caller can use the write method and follow the validation
    rules described in its method's documentation. This process is asynchronous, meaning
    that write will return before the frame has been written to the cluster. This also
    means that the writer can accumulate an error after write is called. If the writer
    accumulates an error, all subsequent write and commit calls will return False. The
    caller can check for errors by calling the error method, which returns the
    accumulated error and resets the writer for future use. The caller can also check
    for errors by closing the writer, which will raise any accumulated error.

    3. To commit the written frames to the database, the caller can call the commit
    method. Unlike write, commit is synchronous, meaning that it will not return until
    all frames have been committed to the database. If the writer has accumulated an
    error, commit will return False. After the caller acknowledges the error, they can
    attempt to commit again. Commit can be called several times throughout a writer's
    lifetime, and will commit all frames written since the last commit.

    4. A writer MUST be closed after use in order to prevent resource leaks. Close
    should typically be called in a 'finally' block. If the writer has accumulated an
    error, close will raise the accumulated error.
    """

    __ENDPOINT = "/frame/write"
    __stream: Stream[_Request, _Response]
    __adapter: WriteFrameAdapter
    __suppress_warnings: bool = False
    __strict: bool = False
    __mode: WriterMode

    start: CrudeTimeStamp

    def __init__(
        self,
        start: CrudeTimeStamp,
        client: StreamClient,
        adapter: WriteFrameAdapter,
        name: str = "",
        authorities: list[Authority] | Authority = Authority.ABSOLUTE,
        suppress_warnings: bool = False,
        strict: bool = False,
        mode: WriterMode = WriterMode.PERSIST_STREAM,
    ) -> None:
        self.start = start
        self.__adapter = adapter
        self.__suppress_warnings = suppress_warnings
        self.__strict = strict
        self.__mode = mode
        self.__stream = client.stream(self.__ENDPOINT, _Request, _Response)
        self.__open(name, authorities)

    def __open(
        self,
        name: str,
        authorities: list[Authority],
    ) -> None:
        config = _Config(
            control_subject=Subject(name=name, key=str(uuid4())),
            keys=self.__adapter.keys,
            start=TimeStamp(self.start),
            authorities=normalize(authorities),
            mode=self.__mode,
        )
        self.__stream.send(_Request(command=_Command.OPEN, config=config))
        _, exc = self.__stream.receive()
        if exc is not None:
            raise exc

    @overload
    def write(self, channels_or_data: ChannelName, series: CrudeSeries):
        ...

    @overload
    def write(
        self, channels_or_data: ChannelKeys | ChannelNames, series: list[CrudeSeries]
    ):
        ...

    @overload
    def write(
        self,
        channels_or_data: Frame
        | dict[ChannelKey | ChannelName, CrudeSeries]
        | DataFrame
        | dict[ChannelKey | ChannelName, float | np.number],
    ):
        ...

    def write(
        self,
        channels_or_data: ChannelName
        | ChannelKey
        | ChannelKeys
        | ChannelNames
        | Frame
        | dict[ChannelKey | ChannelName, CrudeSeries]
        | dict[ChannelKey | ChannelName, float | np.number]
        | DataFrame,
        series: CrudeSeries | list[CrudeSeries] | None = None,
    ) -> bool:
        """Writes the given data to the database. The formats are listed below. Before
        we get into them, here are some important terms to know.

            1. Channel ID -> the key or name of the channel(s) you're writing to.
            j2. Series or CrudeSeries -> the data for that channel, which can be
            represented as a synnax Series type, a numpy array, or a simple Python
            list. You can also provide a single numeric (or, in the case of variable
            length types, a string or JSON) value and Synnax will convert it into a
            Series for you.

        Here are the formats you can use to write data to a Synnax cluster:

            1. Channel ID and a single series: Writes the series for the given channel.
            2. A list of channel ids and their corresponding series: Assumes a
            one to one mapping of ids to series i.e. the channel id at index i
            corresponds to the series at index i.
            3. A Synnax Frame (see the Frame documentation for more).
            4. A dictionary of channel ids to series i.e. write the series for the
            given channel id.
            5. A pandas dataframe where the columns are the channel ids and the rows
            are the series to write.
            6. A dictionary of channel ids to a single
            numeric value. Synnax will convert this into a series for you.

        There are a few important rules to keep in mind when writing data to a Synnax
        cluster:

            1. Have exactly one array for each key in the list of keys provided to the
            writer's open method.
            2. Have equal length arrays for each key.
            3. When writing to an index (i.e. TimeStamp) channel, the values must be
            monotonically increasing.

        :returns: False if the writer has accumulated an error. If this is the case,
        the caller should acknowledge the error by calling the error method or closing
        the writer.
        """
        if self.__stream.received():
            return False

        frame = self.__adapter.adapt(channels_or_data, series)
        self.__check_keys(frame)
        self.__prep_data_types(frame)

        err = self.__stream.send(
            _Request(command=_Command.WRITE, frame=frame.to_payload())
        )
        if err is not None:
            raise err
        return True

    def set_authority(self, value: dict[ChannelKey, Authority]) -> bool:
        err = self.__stream.send(
            _Request(
                command=_Command.SET_AUTHORITY,
                config=_Config(
                    keys=list(value.keys()),
                    authorities=list(value.values()),
                ),
            )
        )
        if err is not None:
            raise err
        while True:
            res, err = self.__stream.receive()
            if err is not None:
                raise err
            if res.command == _Command.SET_AUTHORITY:
                return res.ack

    def set_mode(self, value: WriterMode) -> bool:
        err = self.__stream.send(
            _Request(
                command=_Command.SET_MODE,
                config=_Config(mode=value),
            )
        )
        if err is not None:
            raise err
        while True:
            res, err = self.__stream.receive()
            if err is not None:
                raise err
            if res.command == _Command.SET_MODE:
                return res.ack

    def commit(self) -> tuple[TimeStamp, bool]:
        """Commits the written frames to the database. Commit is synchronous, meaning
        that it will not return until all frames have been committed to the database.

        :returns: False if the commit failed due to an error. In this case, the caller
        should acknowledge the error by calling the error method or closing the writer.
        After the error is acknowledged, the caller can attempt to commit again.
        """
        if self.__stream.received():
            return TimeStamp.ZERO, False
        err = self.__stream.send(_Request(command=_Command.COMMIT))
        if err is not None:
            raise err

        while True:
            res, err = self.__stream.receive()
            if err is not None:
                raise err
            if res.command == _Command.COMMIT:
                return res.end, res.ack

    def error(self) -> Exception | None:
        """
        :returns: The exception that the writer has accumulated, if any. If the writer
        has not accumulated an error, this method will return None. This method will
        clear the writer's error state, allowing the writer to be used again.
        """
        self.__stream.send(_Request(command=_Command.ERROR))

        while True:
            res, err = self.__stream.receive()
            if err is not None:
                raise err
            assert res is not None
            if res.command == _Command.ERROR:
                return decode_exception(res.error)

    def close(self):
        """Closes the writer, raising any accumulated error encountered during
        operation. A writer MUST be closed after use, and this method should probably
        be placed in a 'finally' block.
        """
        self.__stream.close_send()
        while True:
            res, err = self.__stream.receive()
            if err is None:
                assert res is not None
                err = decode_exception(res.error)

            if err is not None:
                if isinstance(err, EOF):
                    return
                raise err

    def __enter__(self):
        return self

    def __exit__(self, exc_type, exc_value, traceback):
        self.close()

    def __check_keys(self, frame: Frame):
        missing = set(self.__adapter.keys) - set(frame.columns)
        extra = set(frame.columns) - set(self.__adapter.keys)
        if missing and extra:
            raise ValidationError(
                Field(
                    "keys",
                    f"frame is missing keys {missing} and has extra keys {extra}",
                )
            )
        elif extra:
            raise ValidationError(Field("keys", f"frame has extra keys {extra}"))

    def __prep_data_types(self, frame: Frame):
        for i, (col, series) in enumerate(frame.items()):
            ch = self.__adapter.retriever.retrieve(col)[0]  # type: ignore
            if series.data_type != ch.data_type:
                if (
                    not np_can_cast(series.data_type.np, ch.data_type.np)
                    or self.__strict
                ):
                    raise ValidationError(
                        Field(
                            str(col),
                            f"""Column {col} has type {series.data_type} but channel
                            {ch.key} expects type {ch.data_type}""",
                        )
                    )
                elif not self.__suppress_warnings and not (
                    ch.data_type == DataType.TIMESTAMP
                    and series.data_type == DataType.INT64
                ):
                    warn(
                        f"""Series for channel {ch.name} has type {series.data_type} but
                        channel expects type {ch.data_type}. We can safely convert
                        between the two, but this can cause performance degradations
                        and is not recommended. To suppress this warning,
                        set suppress_warnings=True when constructing the writer. To
                        raise an error instead, set strict=True when constructing
                        the writer."""
                    )
                frame.series[i] = series.astype(ch.data_type)


class BufferedWriter(io.DataFrameWriter):
    """BufferedWriter extends the Writer class by buffering
    writes to the underlying stream. This can improve performance by reducing the
    number of round trips to the server.
    """

    size_threshold: int
    time_threshold: TimeSpan
    last_flush: TimeStamp
    _wrapped: Writer
    _buf: DataFrame

    def __init__(
        self,
        wrapped: Writer,
        size_threshold: int = int(1e6),
        time_threshold: TimeSpan = TimeSpan.MAX,
    ) -> None:
        self._wrapped = wrapped
        self._buf = DataFrame()
        self.last_flush = TimeStamp.now()
        self.size_threshold = size_threshold
        self.time_threshold = time_threshold

    def _(self) -> io.DataFrameWriter:
        return self

    def write(self, frame: DataFrame):
        self._buf = pd_concat([self._buf, frame], ignore_index=True)
        if self._exceeds_any:
            self.__flush()

    def close(self):
        self.__flush()
        self._wrapped.close()

    @property
    def _exceeds_any(self) -> bool:
        return (
            len(self._buf) * len(self._buf.columns) >= self.size_threshold
            or TimeSpan.since(self.last_flush) >= self.time_threshold
        )

    def __flush(self):
        self._wrapped.write(self._buf)
        self._wrapped.commit()
        self.last_flush = TimeStamp.now()
        self._buf = DataFrame()<|MERGE_RESOLUTION|>--- conflicted
+++ resolved
@@ -12,7 +12,6 @@
 from warnings import warn
 from typing import overload
 
-<<<<<<< HEAD
 import numpy as np
 from freighter import (
     EOF,
@@ -21,9 +20,6 @@
     StreamClient,
     decode_exception,
 )
-=======
-from freighter import EOF, Payload, Stream, StreamClient, decode_exception
->>>>>>> 47751afa
 from numpy import can_cast as np_can_cast
 from pandas import DataFrame
 from pandas import concat as pd_concat
