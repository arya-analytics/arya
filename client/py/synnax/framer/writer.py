#  Copyright 2023 Synnax Labs, Inc.
#
#  Use of this software is governed by the Business Source License included in the file
#  licenses/BSL.txt.
#
#  As of the Change Date specified in that file, in accordance with the Business Source
#  License, use of this software will be governed by the Apache License, Version 2.0,
#  included in the file licenses/APL.txt.

from enum import Enum
from typing import overload, TypeAlias, Literal
from uuid import uuid4
from warnings import warn

from numpy import can_cast as np_can_cast
from pandas import DataFrame
from pandas import concat as pd_concat

from freighter import (
    EOF,
    Payload,
    Stream,
    StreamClient,
    decode_exception,
)
from synnax import io
from synnax.channel.payload import (
    ChannelKey,
    ChannelKeys,
    ChannelName,
    ChannelNames,
    ChannelPayload,
)
from synnax.exceptions import Field, ValidationError
from synnax.framer.adapter import WriteFrameAdapter
from synnax.framer.frame import Frame, FramePayload, CrudeFrame
from synnax.telem import CrudeSeries, CrudeTimeStamp, DataType, TimeSpan, TimeStamp
from synnax.telem.control import Authority, Subject, CrudeAuthority
from synnax.util.normalize import normalize


class _Command(int, Enum):
    OPEN = 0
    WRITE = 1
    COMMIT = 2
    ERROR = 3
    SET_AUTHORITY = 4
    SET_MODE = 5


class WriterMode(int, Enum):
    PERSIST_STREAM = 1
    PERSIST = 2
    STREAM = 3


CrudeWriterMode: TypeAlias = (
    WriterMode
    | Literal["persist_stream"]
    | Literal["persist"]
    | Literal["stream"]
    | int
)


def parse_writer_mode(mode: CrudeWriterMode) -> WriterMode:
    if mode == "persist_stream":
        return WriterMode.PERSIST_STREAM
    if mode == "persist":
        return WriterMode.PERSIST
    if mode == "stream":
        return WriterMode.STREAM
    if isinstance(mode, WriterMode):
        return mode
    if isinstance(mode, int):
        try:
            return WriterMode(mode)
        except:
            raise ValueError(f"invalid writer mode {mode}")


class _Config(Payload):
    authorities: list[int] = Authority.ABSOLUTE
    control_subject: Subject = Subject(name="", key=str(uuid4()))
    start: TimeStamp | None = None
    keys: ChannelKeys
    mode: WriterMode = WriterMode.PERSIST_STREAM
    err_on_unauthorized: bool = False
    enable_auto_commit: bool = False
    auto_index_persist_interval: TimeSpan = 1 * TimeSpan.SECOND


class _Request(Payload):
    config: _Config | None = None
    command: _Command
    frame: FramePayload | None = None


class _Response(Payload):
    command: _Command
    ack: bool
    error: str | None
    end: TimeStamp | None


ALWAYS_INDEX_PERSIST_ON_AUTO_COMMIT: TimeSpan = TimeSpan(-1)


class Writer:
    """Write is used to write telemetry to a set of channels in time order. It should
    not be constructed directly, and should instead be created using the Synnax client.

    The writer is a streaming protocol that is heavily optimized for performance. This
    comes at the cost of increased complexity, and should only be used directly when
    writing large volumes of data (such as recording telemetry from a sensor or
    ingesting data from a file). Simpler methods (such as the frame writer's write
    method) should be used in most cases.

    The protocol is as follows:

    1. The writer is opened with a starting timestamp and a list of channel keys (or
    names). The writer will fail to open if the starting timestamp overlaps with any
    existing telemetry for any of the channels specified. If the writer is opened
    successfully, the caller is then free to write frames to the writer.

    2. To writer a frame, the caller can use the write method and follow the validation
    rules described in its method's documentation. This process is asynchronous, meaning
    that write will return before the frame has been written to the cluster. This also
    means that the writer can accumulate an error after write is called. If the writer
    accumulates an error, all subsequent write and commit calls will return False. The
    caller can check for errors by calling the error method, which returns the
    accumulated error and resets the writer for future use. The caller can also check
    for errors by closing the writer, which will raise any accumulated error.

    3. To commit the written frames to the database, the caller can call the commit
    method. Unlike write, commit is synchronous, meaning that it will not return until
    all frames have been committed to the database. If the writer has accumulated an
    error, commit will return False. After the caller acknowledges the error, they can
    attempt to commit again. Commit can be called several times throughout a writer's
    lifetime, and will commit all frames written since the last commit.

    4. A writer MUST be closed after use in order to prevent resource leaks. Close
    should typically be called in a 'finally' block. If the writer has accumulated an
    error, close will raise the accumulated error.
    """

    __ENDPOINT = "/frame/write"
    __stream: Stream[_Request, _Response]
    __adapter: WriteFrameAdapter
    __suppress_warnings: bool = False
    __strict: bool = False

    start: CrudeTimeStamp

    def __init__(
        self,
        start: CrudeTimeStamp,
        client: StreamClient,
        adapter: WriteFrameAdapter,
        name: str = "",
        authorities: list[Authority] | Authority = Authority.ABSOLUTE,
        suppress_warnings: bool = False,
        strict: bool = False,
        mode: CrudeWriterMode = WriterMode.PERSIST_STREAM,
        err_on_unauthorized: bool = False,
        enable_auto_commit: bool = False,
        auto_index_persist_interval: TimeSpan = 1 * TimeSpan.SECOND,
    ) -> None:
        self.start = start
        self.__adapter = adapter
        self.__suppress_warnings = suppress_warnings
        self.__strict = strict
        self.__stream = client.stream(self.__ENDPOINT, _Request, _Response)
        config = _Config(
            control_subject=Subject(name=name, key=str(uuid4())),
            keys=self.__adapter.keys,
            start=TimeStamp(self.start),
            authorities=normalize(authorities),
            mode=parse_writer_mode(mode),
            err_on_unauthorized=err_on_unauthorized,
            enable_auto_commit=enable_auto_commit,
            auto_index_persist_interval=auto_index_persist_interval,
        )
        self.__stream.send(_Request(command=_Command.OPEN, config=config))
        _, exc = self.__stream.receive()
        if exc is not None:
            raise exc

    @overload
    def write(self, channels_or_data: ChannelName, series: CrudeSeries):
        ...

    @overload
    def write(
        self, channels_or_data: ChannelKeys | ChannelNames, series: list[CrudeSeries]
    ):
        ...

    @overload
    def write(
        self,
        channels_or_data: CrudeFrame,
    ):
        ...

    def write(
        self,
        channels_or_data: (
            ChannelName | ChannelKey | ChannelKeys | ChannelNames | CrudeFrame
        ),
        series: CrudeSeries | list[CrudeSeries] | None = None,
    ) -> bool:
        """Writes the given data to the database. The formats are listed below. Before
        we get into them, here are some important terms to know.

            1. Channel ID -> the key or name of the channel(s) you're writing to.
            2. Series or CrudeSeries -> the data for that channel, which can be
            represented as a synnax Series type, a numpy array, or a simple Python
            list. You can also provide a single numeric (or, in the case of variable
            length types, a string or JSON) value and Synnax will convert it into a
            Series for you.

        Here are the formats you can use to write data to a Synnax cluster:

            1. Channel ID and a single series: Writes the series for the given channel.
            2. A list of channel ids and their corresponding series: Assumes a
            one to one mapping of ids to series i.e. the channel id at index i
            corresponds to the series at index i.
            3. A Synnax Frame (see the Frame documentation for more).
            4. A dictionary of channel ids to series i.e. write the series for the
            given channel id.
            5. A pandas DataFrame where the columns are the channel ids and the rows
            are the series to write.
            6. A dictionary of channel ids to a single
            numeric value. Synnax will convert this into a series for you.

        There are a few important rules to keep in mind when writing data to a Synnax
        cluster:

            1. Have exactly one array for each key in the list of keys provided to the
            writer's open method.
            2. Have equal length arrays for each key.
            3. When writing to an index (i.e. TimeStamp) channel, the values must be
            monotonically increasing.

        :returns: False if the writer has accumulated an error. If this is the case,
        the caller should acknowledge the error by calling the error method or closing
        the writer.
        """
        if self.__stream.received():
            return False

        frame = self.__adapter.adapt(channels_or_data, series)
        self.__check_keys(frame)
        self.__prep_data_types(frame)

        exc = self.__stream.send(
            _Request(command=_Command.WRITE, frame=frame.to_payload())
        )
        if exc is not None:
            raise exc
        return True

<<<<<<< HEAD
    def set_authority(self, value: dict[ChannelKey, Authority]) -> bool:
        exc = self.__stream.send(
            _Request(
                command=_Command.SET_AUTHORITY,
                config=_Config(
                    keys=list(value.keys()),
                    authorities=list(value.values()),
                ),
            )
        )
        if exc is not None:
            raise exc
=======
    @overload
    def set_authority(self, value: CrudeAuthority) -> bool:
        ...

    @overload
    def set_authority(
        self,
        value: ChannelKey | ChannelName,
        authority: CrudeAuthority,
    ) -> bool:
        ...

    @overload
    def set_authority(
        self,
        value: dict[ChannelKey | ChannelName | ChannelPayload, CrudeAuthority],
    ) -> bool:
        ...

    def set_authority(
        self,
        value: (
            dict[ChannelKey | ChannelName | ChannelPayload, CrudeAuthority]
            | ChannelKey
            | ChannelName
            | CrudeAuthority
        ),
        authority: CrudeAuthority | None = None,
    ) -> bool:
        if isinstance(value, int) and authority is None:
            cfg = _Config(keys=[], authorities=[value])
        else:
            if isinstance(value, (ChannelKey, ChannelName)):
                if authority is None:
                    raise ValueError(
                        "authority must be provided when setting a single channel"
                    )
                value = {value: authority}
            value = self.__adapter.adapt_dict_keys(value)
            cfg = _Config(
                keys=list(value.keys()),
                authorities=list(value.values()),
            )
        err = self.__stream.send(_Request(command=_Command.SET_AUTHORITY, config=cfg))
        if err is not None:
            raise err
>>>>>>> 9fd1a66b
        while True:
            res, exc = self.__stream.receive()
            if exc is not None:
                raise exc
            if res.command == _Command.SET_AUTHORITY:
                return res.ack

    def commit(self) -> tuple[TimeStamp, bool]:
        """Commits the written frames to the database. Commit is synchronous, meaning
        that it will not return until all frames have been committed to the database.

        :returns: False if the commit failed due to an error. In this case, the caller
        should acknowledge the error by calling the error method or closing the writer.
        After the error is acknowledged, the caller can attempt to commit again.
        """
        if self.__stream.received():
            return TimeStamp.ZERO, False
        exc = self.__stream.send(_Request(command=_Command.COMMIT))
        if exc is not None:
            raise exc

        while True:
            res, exc = self.__stream.receive()
            if exc is not None:
                raise exc
            if res.command == _Command.COMMIT:
                return res.end, res.ack

    def error(self) -> Exception | None:
        """
        :returns: The exception that the writer has accumulated, if any. If the writer
        has not accumulated an error, this method will return None. This method will
        clear the writer's error state, allowing the writer to be used again.
        """
        self.__stream.send(_Request(command=_Command.ERROR))

        while True:
            res, exc = self.__stream.receive()
            if exc is not None:
                raise exc
            assert res is not None
            if res.command == _Command.ERROR:
                return decode_exception(res.error)

    def close(self):
        """Closes the writer, raising any accumulated error encountered during
        operation. A writer MUST be closed after use, and this method should probably
        be placed in a 'finally' block.
        """
        self.__stream.close_send()
        while True:
            res, exc = self.__stream.receive()
            if exc is None:
                assert res is not None
                exc = decode_exception(res.error)

            if exc is not None:
                if isinstance(exc, EOF):
                    return
                raise exc

    def __enter__(self):
        return self

    def __exit__(self, exc_type, exc_value, traceback):
        self.close()

    def __check_keys(self, frame: Frame):
        missing = set(self.__adapter.keys) - set(frame.channels)
        extra = set(frame.channels) - set(self.__adapter.keys)
        if missing and extra:
            raise ValidationError(
                Field(
                    "keys",
                    f"frame is missing keys {missing} and has extra keys {extra}",
                )
            )
        elif extra:
            raise ValidationError(Field("keys", f"frame has extra keys {extra}"))

    def __prep_data_types(self, frame: Frame):
        for i, (col, series) in enumerate(frame.items()):
            ch = self.__adapter.retriever.retrieve(col)[0]  # type: ignore
            if series.data_type != ch.data_type:
                if (
                    not np_can_cast(series.data_type.np, ch.data_type.np)
                    or self.__strict
                ):
                    raise ValidationError(
                        Field(
                            str(col),
                            f"""Column {col} has type {series.data_type} but channel
                            {ch.key} expects type {ch.data_type}""",
                        )
                    )
                elif not self.__suppress_warnings and not (
                    ch.data_type == DataType.TIMESTAMP
                    and series.data_type == DataType.INT64
                ):
                    warn(
                        f"""Series for channel {ch.name} has type {series.data_type} but
                        channel expects type {ch.data_type}. We can safely convert
                        between the two, but this can cause performance degradations
                        and is not recommended. To suppress this warning,
                        set suppress_warnings=True when constructing the writer. To
                        raise an error instead, set strict=True when constructing
                        the writer."""
                    )
                frame.series[i] = series.astype(ch.data_type)


class BufferedWriter(io.DataFrameWriter):
    """BufferedWriter extends the Writer class by buffering
    writes to the underlying stream. This can improve performance by reducing the
    number of round trips to the server.
    """

    size_threshold: int
    time_threshold: TimeSpan
    last_flush: TimeStamp
    _wrapped: Writer
    _buf: DataFrame

    def __init__(
        self,
        wrapped: Writer,
        size_threshold: int = int(1e6),
        time_threshold: TimeSpan = TimeSpan.MAX,
    ) -> None:
        self._wrapped = wrapped
        self._buf = DataFrame()
        self.last_flush = TimeStamp.now()
        self.size_threshold = size_threshold
        self.time_threshold = time_threshold

    def _(self) -> io.DataFrameWriter:
        return self

    def write(self, frame: DataFrame):
        self._buf = pd_concat([self._buf, frame], ignore_index=True)
        if self._exceeds_any:
            self.__flush()

    def close(self):
        self.__flush()
        self._wrapped.close()

    @property
    def _exceeds_any(self) -> bool:
        return (
            len(self._buf) * len(self._buf.columns) >= self.size_threshold
            or TimeSpan.since(self.last_flush) >= self.time_threshold
        )

    def __flush(self):
        self._wrapped.write(self._buf)
        self._wrapped.commit()
        self.last_flush = TimeStamp.now()
        self._buf = DataFrame()<|MERGE_RESOLUTION|>--- conflicted
+++ resolved
@@ -261,20 +261,6 @@
             raise exc
         return True
 
-<<<<<<< HEAD
-    def set_authority(self, value: dict[ChannelKey, Authority]) -> bool:
-        exc = self.__stream.send(
-            _Request(
-                command=_Command.SET_AUTHORITY,
-                config=_Config(
-                    keys=list(value.keys()),
-                    authorities=list(value.values()),
-                ),
-            )
-        )
-        if exc is not None:
-            raise exc
-=======
     @overload
     def set_authority(self, value: CrudeAuthority) -> bool:
         ...
@@ -321,7 +307,6 @@
         err = self.__stream.send(_Request(command=_Command.SET_AUTHORITY, config=cfg))
         if err is not None:
             raise err
->>>>>>> 9fd1a66b
         while True:
             res, exc = self.__stream.receive()
             if exc is not None:
