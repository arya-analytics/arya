--- conflicted
+++ resolved
@@ -26,11 +26,7 @@
 from synnax.channel.writer import ChannelWriter
 from synnax.exceptions import NotFoundError, MultipleFoundError, ValidationError
 from synnax.framer.client import Client as FrameClient
-<<<<<<< HEAD
-from synnax.ontology import OntologyID
-=======
 from synnax.ontology.payload import ID
->>>>>>> b40df0b2
 from synnax.telem import (
     CrudeDataType,
     CrudeRate,
@@ -111,16 +107,14 @@
     def read(
         self,
         start_or_range: TimeRange,
-    ) -> Series:
-        ...
+    ) -> Series: ...
 
     @overload
     def read(
         self,
         start_or_range: CrudeTimeStamp,
         end: CrudeTimeStamp,
-    ) -> Series:
-        ...
+    ) -> Series: ...
 
     def read(
         self,
@@ -214,20 +208,17 @@
         is_index: bool = False,
         leaseholder: int = 0,
         retrieve_if_name_exists: bool = False,
-    ) -> Channel:
-        ...
+    ) -> Channel: ...
 
     @overload
     def create(
         self, channels: Channel, *, retrieve_if_name_exists: bool = False
-    ) -> Channel:
-        ...
+    ) -> Channel: ...
 
     @overload
     def create(
         self, channels: list[Channel], *, retrieve_if_name_exists: bool = False
-    ) -> list[Channel]:
-        ...
+    ) -> list[Channel]: ...
 
     def create(
         self,
@@ -301,15 +292,13 @@
         return created if isinstance(channels, list) else created[0]
 
     @overload
-    def retrieve(self, channel: ChannelKey | ChannelName) -> Channel:
-        ...
+    def retrieve(self, channel: ChannelKey | ChannelName) -> Channel: ...
 
     @overload
     def retrieve(
         self,
         channel: ChannelKeys | ChannelNames,
-    ) -> list[Channel]:
-        ...
+    ) -> list[Channel]: ...
 
     def retrieve(self, channel: ChannelParams) -> Channel | list[Channel]:
         """Retrieves a channel or set of channels from the cluster.
