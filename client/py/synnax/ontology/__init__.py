#  Copyright 2023 Synnax Labs, Inc.
#
#  Use of this software is governed by the Business Source License included in the file
#  licenses/BSL.txt.
#
#  As of the Change Date specified in that file, in accordance with the Business Source
#  License, use of this software will be governed by the Apache License, Version 2.0,
#  included in the file licenses/APL.txt.

<<<<<<< HEAD
from synnax.ontology.id import OntologyID
=======
from synnax.ontology.client import Client
from synnax.ontology.payload import Payload, ID, CrudeID, ROOT
>>>>>>> b40df0b2
<|MERGE_RESOLUTION|>--- conflicted
+++ resolved
@@ -5,11 +5,4 @@
 #
 #  As of the Change Date specified in that file, in accordance with the Business Source
 #  License, use of this software will be governed by the Apache License, Version 2.0,
-#  included in the file licenses/APL.txt.
-
-<<<<<<< HEAD
-from synnax.ontology.id import OntologyID
-=======
-from synnax.ontology.client import Client
-from synnax.ontology.payload import Payload, ID, CrudeID, ROOT
->>>>>>> b40df0b2
+#  included in the file licenses/APL.txt.