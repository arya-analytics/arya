#  Copyright 2023 Synnax Labs, Inc.
#
#  Use of this software is governed by the Business Source License included in the file
#  licenses/BSL.txt.
#
#  As of the Change Date specified in that file, in accordance with the Business Source
#  License, use of this software will be governed by the Apache License, Version 2.0,
#  included in the file licenses/APL.txt.

from __future__ import annotations

import uuid

from freighter import Payload
<<<<<<< HEAD
from synnax.ontology import OntologyID
=======
from synnax.ontology.payload import ID
>>>>>>> b40df0b2

ALLOW_ALL = OntologyID(type="allow_all", key="")

class Policy(Payload):
    key: uuid.UUID | None = None
    subjects: list[ID] = None
    objects: list[ID] = None
    actions: list[str] = None

    def __str__(self):
        return (
            f"Policy with subjects {self.subjects}, objects {self.objects},"
            f"actions {self.actions}"
        )

    def __hash__(self) -> int:
        return hash(self.key)<|MERGE_RESOLUTION|>--- conflicted
+++ resolved
@@ -12,13 +12,10 @@
 import uuid
 
 from freighter import Payload
-<<<<<<< HEAD
-from synnax.ontology import OntologyID
-=======
 from synnax.ontology.payload import ID
->>>>>>> b40df0b2
 
-ALLOW_ALL = OntologyID(type="allow_all", key="")
+ALLOW_ALL = ID(type="allow_all", key="")
+
 
 class Policy(Payload):
     key: uuid.UUID | None = None
