--- conflicted
+++ resolved
@@ -269,9 +269,10 @@
         """An alternative constructor for TimeSpan that parses raw numeric values as
         seconds instead of nanoseconds.
         """
-<<<<<<< HEAD
         if isinstance(span, TimeSpan):
             return span
+        if isinstance(span, Rate):
+            return span.period
         if isinstance(span, (float, int)):
             return TimeSpan.SECOND * span
         return TimeSpan(span)
@@ -281,15 +282,6 @@
         if dur is None:
             return None
         return TimeSpan.from_seconds(dur).seconds
-=======
-        if isinstance(timeout, TimeSpan):
-            return timeout
-        if isinstance(timeout, Rate):
-            return timeout.period
-        if isinstance(timeout, (float, int)):
-            return TimeSpan.SECOND * timeout
-        return TimeSpan(timeout)
->>>>>>> 57a81150
 
     @property
     def rate(self) -> Rate:
