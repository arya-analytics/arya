#  Copyright 2023 Synnax Labs, Inc.
#
#  Use of this software is governed by the Business Source License included in the file
#  licenses/BSL.txt.
#
#  As of the Change Date specified in that file, in accordance with the Business Source
#  License, use of this software will be governed by the Apache License, Version 2.0,
#  included in the file licenses/APL.txt.

import uuid

from alamos import NOOP, Instrumentation, trace
from freighter import Payload, UnaryClient

<<<<<<< HEAD
from synnax.ranger.payload import (
    RangePayload,
    RangeKey,
    RangeName
)
=======
from synnax.ranger.payload import RangePayload, RangeKey, RangeName
>>>>>>> 3cdc4452
from synnax.util.normalize import normalize


class _Request(Payload):
    keys: list[uuid.UUID | str] | None = None
    names: list[str] | None = None
    term: str | None = None


class _Response(Payload):
    ranges: list[RangePayload] | None


class RangeRetriever:
    __ENDPOINT = "/range/retrieve"
    __client: UnaryClient
    instrumentation: Instrumentation = NOOP

    def __init__(
        self,
        client: UnaryClient,
        instrumentation: Instrumentation = NOOP,
    ) -> None:
        self.__client = client
        self.instrumentation = instrumentation

    @trace("debug")
    def retrieve(
        self,
        key: RangeKey | None = None,
        name: RangeName | None = None,
        names: list[RangeName] | None = None,
        keys: list[RangeKey] | None = None,
    ) -> list[RangePayload]:
        if key is not None:
            keys = normalize(key)
        if name is not None:
            names = normalize(name)
        return self.__execute(_Request(keys=keys, names=names))

    @trace("debug")
    def search(self, term: str) -> list[RangePayload]:
        return self.__execute(_Request(term=term))

    def __execute(self, req: _Request) -> list[RangePayload]:
        res, exc = self.__client.send(self.__ENDPOINT, req, _Response)
        if exc is not None:
            raise exc
        if res.ranges is None:
            return list()
        return res.ranges<|MERGE_RESOLUTION|>--- conflicted
+++ resolved
@@ -12,15 +12,7 @@
 from alamos import NOOP, Instrumentation, trace
 from freighter import Payload, UnaryClient
 
-<<<<<<< HEAD
-from synnax.ranger.payload import (
-    RangePayload,
-    RangeKey,
-    RangeName
-)
-=======
 from synnax.ranger.payload import RangePayload, RangeKey, RangeName
->>>>>>> 3cdc4452
 from synnax.util.normalize import normalize
 
 
