--- conflicted
+++ resolved
@@ -36,8 +36,4 @@
 RangeNames = tuple[str] | list[str]
 """The type for the names of a Range. A tuple or list of strings."""
 RangeParams = RangeKeys | RangeNames | RangeKey | RangeName
-<<<<<<< HEAD
-"""Parameters that can be used to query a range"""
-=======
-"""Parameters that can be used to query a range"""
->>>>>>> 3cdc4452
+"""Parameters that can be used to query a range"""