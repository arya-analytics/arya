--- conflicted
+++ resolved
@@ -45,17 +45,16 @@
     path = "../../synnax/pkg/api/grpc",
 )
 
-<<<<<<< HEAD
 # Synnax Telemetry Protos.
 
 local_repository(
     name = "telem_protos",
     path = "../../x/go/telem",
-=======
+)
+
 # gTest.
 http_archive(
-  name = "com_google_googletest",
-  urls = ["https://github.com/google/googletest/archive/5ab508a01f9eb089207ee87fd547d290da39d015.zip"],
-  strip_prefix = "googletest-5ab508a01f9eb089207ee87fd547d290da39d015",
->>>>>>> 37d79c9a
+    name = "com_google_googletest",
+    strip_prefix = "googletest-5ab508a01f9eb089207ee87fd547d290da39d015",
+    urls = ["https://github.com/google/googletest/archive/5ab508a01f9eb089207ee87fd547d290da39d015.zip"],
 )