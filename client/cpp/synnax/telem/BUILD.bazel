--- conflicted
+++ resolved
@@ -10,10 +10,7 @@
     deps = [
         "@telem_protos//telempb:telem_grpc",
     ],
-<<<<<<< HEAD
     copts = ["/std:c++17"]
-=======
->>>>>>> d17ac71b
 )
 
 cc_test(
@@ -26,8 +23,5 @@
         "//synnax/telem",
         "@com_google_googletest//:gtest_main",
     ],
-<<<<<<< HEAD
     copts = ["/std:c++17"]
-=======
->>>>>>> d17ac71b
-)+)
