--- conflicted
+++ resolved
@@ -1,8 +1,3 @@
-<<<<<<< HEAD
-export { VisualizationLayoutRenderer } from "./VisualizationLayoutRenderer";
-export * from "./VisualizationToolBar";
-export * from "./WarpMode";
-=======
 // Copyright 2022 Synnax Labs, Inc.
 //
 // Use of this software is governed by the Business Source License included in the file
@@ -13,4 +8,5 @@
 // included in the file licenses/APL.txt.
 
 export { VisualizationLayoutRenderer } from "./VisualizationLayoutRenderer";
->>>>>>> 5de6366c
+export * from "./VisualizationToolBar";
+export * from "./WarpMode";