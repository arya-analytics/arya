--- conflicted
+++ resolved
@@ -1,18 +1,9 @@
 import { Synnax } from "@synnaxlabs/client";
 import {
-<<<<<<< HEAD
-	AutoSize,
-	LinePlot as PlutoLinePlot,
-	PlotData,
-	Theming,
-=======
   AutoSize,
   LinePlot as PlutoLinePlot,
   PlotData,
-  Select,
-  Space,
   Theming,
->>>>>>> 20cfab7d
 } from "@synnaxlabs/pluto";
 import { useEffect, useRef, useState } from "react";
 import { SugaredLinePlotVisualization, Visualization } from "../../types";
@@ -26,29 +17,16 @@
   resizeDebounce: number;
 }
 
-<<<<<<< HEAD
 function usePrevious<V>(value: V) {
-	// The ref object is a generic container whose current property is mutable ...
-	// ... and can hold any value, similar to an instance property on a class
-	const ref = useRef<V>();
-	// Store current value in ref
-	useEffect(() => {
-		ref.current = value;
-	}, [value]); // Only re-run if value changes
-	// Return previous value (happens before update in useEffect above)
-	return ref.current;
-=======
-function usePrevious(value) {
   // The ref object is a generic container whose current property is mutable ...
   // ... and can hold any value, similar to an instance property on a class
-  const ref = useRef();
+  const ref = useRef<V>();
   // Store current value in ref
   useEffect(() => {
     ref.current = value;
   }, [value]); // Only re-run if value changes
   // Return previous value (happens before update in useEffect above)
   return ref.current;
->>>>>>> 20cfab7d
 }
 
 export const LinePlot = ({
@@ -64,56 +42,6 @@
   } = Theming.useContext();
   const prevVisu = usePrevious(visualization);
 
-<<<<<<< HEAD
-	useEffect(() => {
-		if (
-			prevVisu &&
-			prevVisu.channels.length == visualization.channels.length &&
-			prevVisu.ranges.length === visualization.ranges.length
-		)
-			return;
-		const fn = async () => {
-			const nextData: PlotData = {};
-			console.log("HELLO", ranges, channels);
-			for (const range of ranges) {
-				for (const key of channels) {
-					const data = await client.data.read(key, range.start, range.end);
-					console.log(data);
-					nextData[key] = data;
-					if (channels.indexOf(key) === channels.length - 1) {
-						nextData["time"] = Array.from({ length: data?.length || 0 }, (_, i) => i);
-					}
-				}
-			}
-			setData(nextData);
-			onChange({
-				...visualization,
-				ranges: ranges.map((range) => range.key),
-				series: channels.map((ch) => ({
-					label: ch,
-					x: "time",
-					y: ch,
-					color: colors.visualization.palettes.default[channels.indexOf(ch)],
-					axis: "y",
-				})),
-				axes: [
-					{
-						key: "x",
-						location: "bottom",
-						label: "x",
-					},
-					{
-						key: "y",
-						location: "left",
-						label: "y",
-					},
-				],
-				channels,
-			} as Visualization);
-		};
-		fn();
-	}, [client, channels, ranges]);
-=======
   useEffect(() => {
     if (
       prevVisu &&
@@ -123,13 +51,13 @@
       return;
     const fn = async () => {
       const nextData: PlotData = {};
+      console.log("HELLO", ranges, channels);
       for (const range of ranges) {
         for (const key of channels) {
           const data = await client.data.read(key, range.start, range.end);
-          if (!data) continue;
           nextData[key] = data;
           if (channels.indexOf(key) === channels.length - 1) {
-            nextData["time"] = Array.from({ length: data.length }, (_, i) => i);
+            nextData["time"] = Array.from({ length: data?.length || 0 }, (_, i) => i);
           }
         }
       }
@@ -161,7 +89,6 @@
     };
     fn();
   }, [client, channels, ranges]);
->>>>>>> 20cfab7d
 
   return (
     <div className="delta-line-plot__container">
