--- conflicted
+++ resolved
@@ -8,11 +8,7 @@
   },
   "package": {
     "productName": "Synnax",
-<<<<<<< HEAD
-    "version": "0.18.9"
-=======
     "version": "0.19.2"
->>>>>>> 7ec27f63
   },
   "tauri": {
     "allowlist": {
