{
  "$schema": "http://json-schema.org/draft-07/schema#",
  "title": "CapabilityFile",
  "description": "Capability formats accepted in a capability file.",
  "anyOf": [
    {
      "description": "A single capability.",
      "allOf": [
        {
          "$ref": "#/definitions/Capability"
        }
      ]
    },
    {
      "description": "A list of capabilities.",
      "type": "array",
      "items": {
        "$ref": "#/definitions/Capability"
      }
    },
    {
      "description": "A list of capabilities.",
      "type": "object",
      "required": [
        "capabilities"
      ],
      "properties": {
        "capabilities": {
          "description": "The list of capabilities.",
          "type": "array",
          "items": {
            "$ref": "#/definitions/Capability"
          }
        }
      }
    }
  ],
  "definitions": {
    "Capability": {
      "description": "A grouping and boundary mechanism developers can use to isolate access to the IPC layer.\n\nIt controls application windows fine grained access to the Tauri core, application, or plugin commands. If a window is not matching any capability then it has no access to the IPC layer at all.\n\nThis can be done to create groups of windows, based on their required system access, which can reduce impact of frontend vulnerabilities in less privileged windows. Windows can be added to a capability by exact name (e.g. `main-window`) or glob patterns like `*` or `admin-*`. A Window can have none, one, or multiple associated capabilities.\n\n## Example\n\n```json { \"identifier\": \"main-user-files-write\", \"description\": \"This capability allows the `main` window on macOS and Windows access to `filesystem` write related commands and `dialog` commands to enable programatic access to files selected by the user.\", \"windows\": [ \"main\" ], \"permissions\": [ \"core:default\", \"dialog:open\", { \"identifier\": \"fs:allow-write-text-file\", \"allow\": [{ \"path\": \"$HOME/test.txt\" }] }, ], \"platforms\": [\"macOS\",\"windows\"] } ```",
      "type": "object",
      "required": [
        "identifier",
        "permissions"
      ],
      "properties": {
        "identifier": {
          "description": "Identifier of the capability.\n\n## Example\n\n`main-user-files-write`",
          "type": "string"
        },
        "description": {
          "description": "Description of what the capability is intended to allow on associated windows.\n\nIt should contain a description of what the grouped permissions should allow.\n\n## Example\n\nThis capability allows the `main` window access to `filesystem` write related commands and `dialog` commands to enable programatic access to files selected by the user.",
          "default": "",
          "type": "string"
        },
        "remote": {
          "description": "Configure remote URLs that can use the capability permissions.\n\nThis setting is optional and defaults to not being set, as our default use case is that the content is served from our local application.\n\n:::caution Make sure you understand the security implications of providing remote sources with local system access. :::\n\n## Example\n\n```json { \"urls\": [\"https://*.mydomain.dev\"] } ```",
          "anyOf": [
            {
              "$ref": "#/definitions/CapabilityRemote"
            },
            {
              "type": "null"
            }
          ]
        },
        "local": {
          "description": "Whether this capability is enabled for local app URLs or not. Defaults to `true`.",
          "default": true,
          "type": "boolean"
        },
        "windows": {
          "description": "List of windows that are affected by this capability. Can be a glob pattern.\n\nOn multiwebview windows, prefer [`Self::webviews`] for a fine grained access control.\n\n## Example\n\n`[\"main\"]`",
          "type": "array",
          "items": {
            "type": "string"
          }
        },
        "webviews": {
          "description": "List of webviews that are affected by this capability. Can be a glob pattern.\n\nThis is only required when using on multiwebview contexts, by default all child webviews of a window that matches [`Self::windows`] are linked.\n\n## Example\n\n`[\"sub-webview-one\", \"sub-webview-two\"]`",
          "type": "array",
          "items": {
            "type": "string"
          }
        },
        "permissions": {
          "description": "List of permissions attached to this capability.\n\nMust include the plugin name as prefix in the form of `${plugin-name}:${permission-name}`. For commands directly implemented in the application itself only `${permission-name}` is required.\n\n## Example\n\n```json [ \"core:default\", \"shell:allow-open\", \"dialog:open\", { \"identifier\": \"fs:allow-write-text-file\", \"allow\": [{ \"path\": \"$HOME/test.txt\" }] } ] ```",
          "type": "array",
          "items": {
            "$ref": "#/definitions/PermissionEntry"
          },
          "uniqueItems": true
        },
        "platforms": {
          "description": "Limit which target platforms this capability applies to.\n\nBy default all platforms are targeted.\n\n## Example\n\n`[\"macOS\",\"windows\"]`",
          "type": [
            "array",
            "null"
          ],
          "items": {
            "$ref": "#/definitions/Target"
          }
        }
      }
    },
    "CapabilityRemote": {
      "description": "Configuration for remote URLs that are associated with the capability.",
      "type": "object",
      "required": [
        "urls"
      ],
      "properties": {
        "urls": {
          "description": "Remote domains this capability refers to using the [URLPattern standard](https://urlpattern.spec.whatwg.org/).\n\n## Examples\n\n- \"https://*.mydomain.dev\": allows subdomains of mydomain.dev - \"https://mydomain.dev/api/*\": allows any subpath of mydomain.dev/api",
          "type": "array",
          "items": {
            "type": "string"
          }
        }
      }
    },
    "PermissionEntry": {
      "description": "An entry for a permission value in a [`Capability`] can be either a raw permission [`Identifier`] or an object that references a permission and extends its scope.",
      "anyOf": [
        {
          "description": "Reference a permission or permission set by identifier.",
          "allOf": [
            {
              "$ref": "#/definitions/Identifier"
            }
          ]
        },
        {
          "description": "Reference a permission or permission set by identifier and extends its scope.",
          "type": "object",
          "allOf": [
            {
              "if": {
                "properties": {
                  "identifier": {
                    "anyOf": [
                      {
                        "description": "This set of permissions describes the what kind of\nfile system access the `fs` plugin has enabled or denied by default.\n\n#### Granted Permissions\n\nThis default permission set enables read access to the\napplication specific directories (AppConfig, AppData, AppLocalData, AppCache,\nAppLog) and all files and sub directories created in it.\nThe location of these directories depends on the operating system,\nwhere the application is run.\n\nIn general these directories need to be manually created\nby the application at runtime, before accessing files or folders\nin it is possible.\n\nTherefore, it is also allowed to create all of these folders via\nthe `mkdir` command.\n\n#### Denied Permissions\n\nThis default permission set prevents access to critical components\nof the Tauri application by default.\nOn Windows the webview data folder access is denied.\n\n",
                        "type": "string",
                        "const": "fs:default"
                      },
                      {
                        "description": "This allows non-recursive read access to metadata of the application folders, including file listing and statistics.",
                        "type": "string",
                        "const": "fs:allow-app-meta"
                      },
                      {
                        "description": "This allows full recursive read access to metadata of the application folders, including file listing and statistics.",
                        "type": "string",
                        "const": "fs:allow-app-meta-recursive"
                      },
                      {
                        "description": "This allows non-recursive read access to the application folders.",
                        "type": "string",
                        "const": "fs:allow-app-read"
                      },
                      {
                        "description": "This allows full recursive read access to the complete application folders, files and subdirectories.",
                        "type": "string",
                        "const": "fs:allow-app-read-recursive"
                      },
                      {
                        "description": "This allows non-recursive write access to the application folders.",
                        "type": "string",
                        "const": "fs:allow-app-write"
                      },
                      {
                        "description": "This allows full recursive write access to the complete application folders, files and subdirectories.",
                        "type": "string",
                        "const": "fs:allow-app-write-recursive"
                      },
                      {
                        "description": "This allows non-recursive read access to metadata of the `$APPCACHE` folder, including file listing and statistics.",
                        "type": "string",
                        "const": "fs:allow-appcache-meta"
                      },
                      {
                        "description": "This allows full recursive read access to metadata of the `$APPCACHE` folder, including file listing and statistics.",
                        "type": "string",
                        "const": "fs:allow-appcache-meta-recursive"
                      },
                      {
                        "description": "This allows non-recursive read access to the `$APPCACHE` folder.",
                        "type": "string",
                        "const": "fs:allow-appcache-read"
                      },
                      {
                        "description": "This allows full recursive read access to the complete `$APPCACHE` folder, files and subdirectories.",
                        "type": "string",
                        "const": "fs:allow-appcache-read-recursive"
                      },
                      {
                        "description": "This allows non-recursive write access to the `$APPCACHE` folder.",
                        "type": "string",
                        "const": "fs:allow-appcache-write"
                      },
                      {
                        "description": "This allows full recursive write access to the complete `$APPCACHE` folder, files and subdirectories.",
                        "type": "string",
                        "const": "fs:allow-appcache-write-recursive"
                      },
                      {
                        "description": "This allows non-recursive read access to metadata of the `$APPCONFIG` folder, including file listing and statistics.",
                        "type": "string",
                        "const": "fs:allow-appconfig-meta"
                      },
                      {
                        "description": "This allows full recursive read access to metadata of the `$APPCONFIG` folder, including file listing and statistics.",
                        "type": "string",
                        "const": "fs:allow-appconfig-meta-recursive"
                      },
                      {
                        "description": "This allows non-recursive read access to the `$APPCONFIG` folder.",
                        "type": "string",
                        "const": "fs:allow-appconfig-read"
                      },
                      {
                        "description": "This allows full recursive read access to the complete `$APPCONFIG` folder, files and subdirectories.",
                        "type": "string",
                        "const": "fs:allow-appconfig-read-recursive"
                      },
                      {
                        "description": "This allows non-recursive write access to the `$APPCONFIG` folder.",
                        "type": "string",
                        "const": "fs:allow-appconfig-write"
                      },
                      {
                        "description": "This allows full recursive write access to the complete `$APPCONFIG` folder, files and subdirectories.",
                        "type": "string",
                        "const": "fs:allow-appconfig-write-recursive"
                      },
                      {
                        "description": "This allows non-recursive read access to metadata of the `$APPDATA` folder, including file listing and statistics.",
                        "type": "string",
                        "const": "fs:allow-appdata-meta"
                      },
                      {
                        "description": "This allows full recursive read access to metadata of the `$APPDATA` folder, including file listing and statistics.",
                        "type": "string",
                        "const": "fs:allow-appdata-meta-recursive"
                      },
                      {
                        "description": "This allows non-recursive read access to the `$APPDATA` folder.",
                        "type": "string",
                        "const": "fs:allow-appdata-read"
                      },
                      {
                        "description": "This allows full recursive read access to the complete `$APPDATA` folder, files and subdirectories.",
                        "type": "string",
                        "const": "fs:allow-appdata-read-recursive"
                      },
                      {
                        "description": "This allows non-recursive write access to the `$APPDATA` folder.",
                        "type": "string",
                        "const": "fs:allow-appdata-write"
                      },
                      {
                        "description": "This allows full recursive write access to the complete `$APPDATA` folder, files and subdirectories.",
                        "type": "string",
                        "const": "fs:allow-appdata-write-recursive"
                      },
                      {
                        "description": "This allows non-recursive read access to metadata of the `$APPLOCALDATA` folder, including file listing and statistics.",
                        "type": "string",
                        "const": "fs:allow-applocaldata-meta"
                      },
                      {
                        "description": "This allows full recursive read access to metadata of the `$APPLOCALDATA` folder, including file listing and statistics.",
                        "type": "string",
                        "const": "fs:allow-applocaldata-meta-recursive"
                      },
                      {
                        "description": "This allows non-recursive read access to the `$APPLOCALDATA` folder.",
                        "type": "string",
                        "const": "fs:allow-applocaldata-read"
                      },
                      {
                        "description": "This allows full recursive read access to the complete `$APPLOCALDATA` folder, files and subdirectories.",
                        "type": "string",
                        "const": "fs:allow-applocaldata-read-recursive"
                      },
                      {
                        "description": "This allows non-recursive write access to the `$APPLOCALDATA` folder.",
                        "type": "string",
                        "const": "fs:allow-applocaldata-write"
                      },
                      {
                        "description": "This allows full recursive write access to the complete `$APPLOCALDATA` folder, files and subdirectories.",
                        "type": "string",
                        "const": "fs:allow-applocaldata-write-recursive"
                      },
                      {
                        "description": "This allows non-recursive read access to metadata of the `$APPLOG` folder, including file listing and statistics.",
                        "type": "string",
                        "const": "fs:allow-applog-meta"
                      },
                      {
                        "description": "This allows full recursive read access to metadata of the `$APPLOG` folder, including file listing and statistics.",
                        "type": "string",
                        "const": "fs:allow-applog-meta-recursive"
                      },
                      {
                        "description": "This allows non-recursive read access to the `$APPLOG` folder.",
                        "type": "string",
                        "const": "fs:allow-applog-read"
                      },
                      {
                        "description": "This allows full recursive read access to the complete `$APPLOG` folder, files and subdirectories.",
                        "type": "string",
                        "const": "fs:allow-applog-read-recursive"
                      },
                      {
                        "description": "This allows non-recursive write access to the `$APPLOG` folder.",
                        "type": "string",
                        "const": "fs:allow-applog-write"
                      },
                      {
                        "description": "This allows full recursive write access to the complete `$APPLOG` folder, files and subdirectories.",
                        "type": "string",
                        "const": "fs:allow-applog-write-recursive"
                      },
                      {
                        "description": "This allows non-recursive read access to metadata of the `$AUDIO` folder, including file listing and statistics.",
                        "type": "string",
                        "const": "fs:allow-audio-meta"
                      },
                      {
                        "description": "This allows full recursive read access to metadata of the `$AUDIO` folder, including file listing and statistics.",
                        "type": "string",
                        "const": "fs:allow-audio-meta-recursive"
                      },
                      {
                        "description": "This allows non-recursive read access to the `$AUDIO` folder.",
                        "type": "string",
                        "const": "fs:allow-audio-read"
                      },
                      {
                        "description": "This allows full recursive read access to the complete `$AUDIO` folder, files and subdirectories.",
                        "type": "string",
                        "const": "fs:allow-audio-read-recursive"
                      },
                      {
                        "description": "This allows non-recursive write access to the `$AUDIO` folder.",
                        "type": "string",
                        "const": "fs:allow-audio-write"
                      },
                      {
                        "description": "This allows full recursive write access to the complete `$AUDIO` folder, files and subdirectories.",
                        "type": "string",
                        "const": "fs:allow-audio-write-recursive"
                      },
                      {
                        "description": "This allows non-recursive read access to metadata of the `$CACHE` folder, including file listing and statistics.",
                        "type": "string",
                        "const": "fs:allow-cache-meta"
                      },
                      {
                        "description": "This allows full recursive read access to metadata of the `$CACHE` folder, including file listing and statistics.",
                        "type": "string",
                        "const": "fs:allow-cache-meta-recursive"
                      },
                      {
                        "description": "This allows non-recursive read access to the `$CACHE` folder.",
                        "type": "string",
                        "const": "fs:allow-cache-read"
                      },
                      {
                        "description": "This allows full recursive read access to the complete `$CACHE` folder, files and subdirectories.",
                        "type": "string",
                        "const": "fs:allow-cache-read-recursive"
                      },
                      {
                        "description": "This allows non-recursive write access to the `$CACHE` folder.",
                        "type": "string",
                        "const": "fs:allow-cache-write"
                      },
                      {
                        "description": "This allows full recursive write access to the complete `$CACHE` folder, files and subdirectories.",
                        "type": "string",
                        "const": "fs:allow-cache-write-recursive"
                      },
                      {
                        "description": "This allows non-recursive read access to metadata of the `$CONFIG` folder, including file listing and statistics.",
                        "type": "string",
                        "const": "fs:allow-config-meta"
                      },
                      {
                        "description": "This allows full recursive read access to metadata of the `$CONFIG` folder, including file listing and statistics.",
                        "type": "string",
                        "const": "fs:allow-config-meta-recursive"
                      },
                      {
                        "description": "This allows non-recursive read access to the `$CONFIG` folder.",
                        "type": "string",
                        "const": "fs:allow-config-read"
                      },
                      {
                        "description": "This allows full recursive read access to the complete `$CONFIG` folder, files and subdirectories.",
                        "type": "string",
                        "const": "fs:allow-config-read-recursive"
                      },
                      {
                        "description": "This allows non-recursive write access to the `$CONFIG` folder.",
                        "type": "string",
                        "const": "fs:allow-config-write"
                      },
                      {
                        "description": "This allows full recursive write access to the complete `$CONFIG` folder, files and subdirectories.",
                        "type": "string",
                        "const": "fs:allow-config-write-recursive"
                      },
                      {
                        "description": "This allows non-recursive read access to metadata of the `$DATA` folder, including file listing and statistics.",
                        "type": "string",
                        "const": "fs:allow-data-meta"
                      },
                      {
                        "description": "This allows full recursive read access to metadata of the `$DATA` folder, including file listing and statistics.",
                        "type": "string",
                        "const": "fs:allow-data-meta-recursive"
                      },
                      {
                        "description": "This allows non-recursive read access to the `$DATA` folder.",
                        "type": "string",
                        "const": "fs:allow-data-read"
                      },
                      {
                        "description": "This allows full recursive read access to the complete `$DATA` folder, files and subdirectories.",
                        "type": "string",
                        "const": "fs:allow-data-read-recursive"
                      },
                      {
                        "description": "This allows non-recursive write access to the `$DATA` folder.",
                        "type": "string",
                        "const": "fs:allow-data-write"
                      },
                      {
                        "description": "This allows full recursive write access to the complete `$DATA` folder, files and subdirectories.",
                        "type": "string",
                        "const": "fs:allow-data-write-recursive"
                      },
                      {
                        "description": "This allows non-recursive read access to metadata of the `$DESKTOP` folder, including file listing and statistics.",
                        "type": "string",
                        "const": "fs:allow-desktop-meta"
                      },
                      {
                        "description": "This allows full recursive read access to metadata of the `$DESKTOP` folder, including file listing and statistics.",
                        "type": "string",
                        "const": "fs:allow-desktop-meta-recursive"
                      },
                      {
                        "description": "This allows non-recursive read access to the `$DESKTOP` folder.",
                        "type": "string",
                        "const": "fs:allow-desktop-read"
                      },
                      {
                        "description": "This allows full recursive read access to the complete `$DESKTOP` folder, files and subdirectories.",
                        "type": "string",
                        "const": "fs:allow-desktop-read-recursive"
                      },
                      {
                        "description": "This allows non-recursive write access to the `$DESKTOP` folder.",
                        "type": "string",
                        "const": "fs:allow-desktop-write"
                      },
                      {
                        "description": "This allows full recursive write access to the complete `$DESKTOP` folder, files and subdirectories.",
                        "type": "string",
                        "const": "fs:allow-desktop-write-recursive"
                      },
                      {
                        "description": "This allows non-recursive read access to metadata of the `$DOCUMENT` folder, including file listing and statistics.",
                        "type": "string",
                        "const": "fs:allow-document-meta"
                      },
                      {
                        "description": "This allows full recursive read access to metadata of the `$DOCUMENT` folder, including file listing and statistics.",
                        "type": "string",
                        "const": "fs:allow-document-meta-recursive"
                      },
                      {
                        "description": "This allows non-recursive read access to the `$DOCUMENT` folder.",
                        "type": "string",
                        "const": "fs:allow-document-read"
                      },
                      {
                        "description": "This allows full recursive read access to the complete `$DOCUMENT` folder, files and subdirectories.",
                        "type": "string",
                        "const": "fs:allow-document-read-recursive"
                      },
                      {
                        "description": "This allows non-recursive write access to the `$DOCUMENT` folder.",
                        "type": "string",
                        "const": "fs:allow-document-write"
                      },
                      {
                        "description": "This allows full recursive write access to the complete `$DOCUMENT` folder, files and subdirectories.",
                        "type": "string",
                        "const": "fs:allow-document-write-recursive"
                      },
                      {
                        "description": "This allows non-recursive read access to metadata of the `$DOWNLOAD` folder, including file listing and statistics.",
                        "type": "string",
                        "const": "fs:allow-download-meta"
                      },
                      {
                        "description": "This allows full recursive read access to metadata of the `$DOWNLOAD` folder, including file listing and statistics.",
                        "type": "string",
                        "const": "fs:allow-download-meta-recursive"
                      },
                      {
                        "description": "This allows non-recursive read access to the `$DOWNLOAD` folder.",
                        "type": "string",
                        "const": "fs:allow-download-read"
                      },
                      {
                        "description": "This allows full recursive read access to the complete `$DOWNLOAD` folder, files and subdirectories.",
                        "type": "string",
                        "const": "fs:allow-download-read-recursive"
                      },
                      {
                        "description": "This allows non-recursive write access to the `$DOWNLOAD` folder.",
                        "type": "string",
                        "const": "fs:allow-download-write"
                      },
                      {
                        "description": "This allows full recursive write access to the complete `$DOWNLOAD` folder, files and subdirectories.",
                        "type": "string",
                        "const": "fs:allow-download-write-recursive"
                      },
                      {
                        "description": "This allows non-recursive read access to metadata of the `$EXE` folder, including file listing and statistics.",
                        "type": "string",
                        "const": "fs:allow-exe-meta"
                      },
                      {
                        "description": "This allows full recursive read access to metadata of the `$EXE` folder, including file listing and statistics.",
                        "type": "string",
                        "const": "fs:allow-exe-meta-recursive"
                      },
                      {
                        "description": "This allows non-recursive read access to the `$EXE` folder.",
                        "type": "string",
                        "const": "fs:allow-exe-read"
                      },
                      {
                        "description": "This allows full recursive read access to the complete `$EXE` folder, files and subdirectories.",
                        "type": "string",
                        "const": "fs:allow-exe-read-recursive"
                      },
                      {
                        "description": "This allows non-recursive write access to the `$EXE` folder.",
                        "type": "string",
                        "const": "fs:allow-exe-write"
                      },
                      {
                        "description": "This allows full recursive write access to the complete `$EXE` folder, files and subdirectories.",
                        "type": "string",
                        "const": "fs:allow-exe-write-recursive"
                      },
                      {
                        "description": "This allows non-recursive read access to metadata of the `$FONT` folder, including file listing and statistics.",
                        "type": "string",
                        "const": "fs:allow-font-meta"
                      },
                      {
                        "description": "This allows full recursive read access to metadata of the `$FONT` folder, including file listing and statistics.",
                        "type": "string",
                        "const": "fs:allow-font-meta-recursive"
                      },
                      {
                        "description": "This allows non-recursive read access to the `$FONT` folder.",
                        "type": "string",
                        "const": "fs:allow-font-read"
                      },
                      {
                        "description": "This allows full recursive read access to the complete `$FONT` folder, files and subdirectories.",
                        "type": "string",
                        "const": "fs:allow-font-read-recursive"
                      },
                      {
                        "description": "This allows non-recursive write access to the `$FONT` folder.",
                        "type": "string",
                        "const": "fs:allow-font-write"
                      },
                      {
                        "description": "This allows full recursive write access to the complete `$FONT` folder, files and subdirectories.",
                        "type": "string",
                        "const": "fs:allow-font-write-recursive"
                      },
                      {
                        "description": "This allows non-recursive read access to metadata of the `$HOME` folder, including file listing and statistics.",
                        "type": "string",
                        "const": "fs:allow-home-meta"
                      },
                      {
                        "description": "This allows full recursive read access to metadata of the `$HOME` folder, including file listing and statistics.",
                        "type": "string",
                        "const": "fs:allow-home-meta-recursive"
                      },
                      {
                        "description": "This allows non-recursive read access to the `$HOME` folder.",
                        "type": "string",
                        "const": "fs:allow-home-read"
                      },
                      {
                        "description": "This allows full recursive read access to the complete `$HOME` folder, files and subdirectories.",
                        "type": "string",
                        "const": "fs:allow-home-read-recursive"
                      },
                      {
                        "description": "This allows non-recursive write access to the `$HOME` folder.",
                        "type": "string",
                        "const": "fs:allow-home-write"
                      },
                      {
                        "description": "This allows full recursive write access to the complete `$HOME` folder, files and subdirectories.",
                        "type": "string",
                        "const": "fs:allow-home-write-recursive"
                      },
                      {
                        "description": "This allows non-recursive read access to metadata of the `$LOCALDATA` folder, including file listing and statistics.",
                        "type": "string",
                        "const": "fs:allow-localdata-meta"
                      },
                      {
                        "description": "This allows full recursive read access to metadata of the `$LOCALDATA` folder, including file listing and statistics.",
                        "type": "string",
                        "const": "fs:allow-localdata-meta-recursive"
                      },
                      {
                        "description": "This allows non-recursive read access to the `$LOCALDATA` folder.",
                        "type": "string",
                        "const": "fs:allow-localdata-read"
                      },
                      {
                        "description": "This allows full recursive read access to the complete `$LOCALDATA` folder, files and subdirectories.",
                        "type": "string",
                        "const": "fs:allow-localdata-read-recursive"
                      },
                      {
                        "description": "This allows non-recursive write access to the `$LOCALDATA` folder.",
                        "type": "string",
                        "const": "fs:allow-localdata-write"
                      },
                      {
                        "description": "This allows full recursive write access to the complete `$LOCALDATA` folder, files and subdirectories.",
                        "type": "string",
                        "const": "fs:allow-localdata-write-recursive"
                      },
                      {
                        "description": "This allows non-recursive read access to metadata of the `$LOG` folder, including file listing and statistics.",
                        "type": "string",
                        "const": "fs:allow-log-meta"
                      },
                      {
                        "description": "This allows full recursive read access to metadata of the `$LOG` folder, including file listing and statistics.",
                        "type": "string",
                        "const": "fs:allow-log-meta-recursive"
                      },
                      {
                        "description": "This allows non-recursive read access to the `$LOG` folder.",
                        "type": "string",
                        "const": "fs:allow-log-read"
                      },
                      {
                        "description": "This allows full recursive read access to the complete `$LOG` folder, files and subdirectories.",
                        "type": "string",
                        "const": "fs:allow-log-read-recursive"
                      },
                      {
                        "description": "This allows non-recursive write access to the `$LOG` folder.",
                        "type": "string",
                        "const": "fs:allow-log-write"
                      },
                      {
                        "description": "This allows full recursive write access to the complete `$LOG` folder, files and subdirectories.",
                        "type": "string",
                        "const": "fs:allow-log-write-recursive"
                      },
                      {
                        "description": "This allows non-recursive read access to metadata of the `$PICTURE` folder, including file listing and statistics.",
                        "type": "string",
                        "const": "fs:allow-picture-meta"
                      },
                      {
                        "description": "This allows full recursive read access to metadata of the `$PICTURE` folder, including file listing and statistics.",
                        "type": "string",
                        "const": "fs:allow-picture-meta-recursive"
                      },
                      {
                        "description": "This allows non-recursive read access to the `$PICTURE` folder.",
                        "type": "string",
                        "const": "fs:allow-picture-read"
                      },
                      {
                        "description": "This allows full recursive read access to the complete `$PICTURE` folder, files and subdirectories.",
                        "type": "string",
                        "const": "fs:allow-picture-read-recursive"
                      },
                      {
                        "description": "This allows non-recursive write access to the `$PICTURE` folder.",
                        "type": "string",
                        "const": "fs:allow-picture-write"
                      },
                      {
                        "description": "This allows full recursive write access to the complete `$PICTURE` folder, files and subdirectories.",
                        "type": "string",
                        "const": "fs:allow-picture-write-recursive"
                      },
                      {
                        "description": "This allows non-recursive read access to metadata of the `$PUBLIC` folder, including file listing and statistics.",
                        "type": "string",
                        "const": "fs:allow-public-meta"
                      },
                      {
                        "description": "This allows full recursive read access to metadata of the `$PUBLIC` folder, including file listing and statistics.",
                        "type": "string",
                        "const": "fs:allow-public-meta-recursive"
                      },
                      {
                        "description": "This allows non-recursive read access to the `$PUBLIC` folder.",
                        "type": "string",
                        "const": "fs:allow-public-read"
                      },
                      {
                        "description": "This allows full recursive read access to the complete `$PUBLIC` folder, files and subdirectories.",
                        "type": "string",
                        "const": "fs:allow-public-read-recursive"
                      },
                      {
                        "description": "This allows non-recursive write access to the `$PUBLIC` folder.",
                        "type": "string",
                        "const": "fs:allow-public-write"
                      },
                      {
                        "description": "This allows full recursive write access to the complete `$PUBLIC` folder, files and subdirectories.",
                        "type": "string",
                        "const": "fs:allow-public-write-recursive"
                      },
                      {
                        "description": "This allows non-recursive read access to metadata of the `$RESOURCE` folder, including file listing and statistics.",
                        "type": "string",
                        "const": "fs:allow-resource-meta"
                      },
                      {
                        "description": "This allows full recursive read access to metadata of the `$RESOURCE` folder, including file listing and statistics.",
                        "type": "string",
                        "const": "fs:allow-resource-meta-recursive"
                      },
                      {
                        "description": "This allows non-recursive read access to the `$RESOURCE` folder.",
                        "type": "string",
                        "const": "fs:allow-resource-read"
                      },
                      {
                        "description": "This allows full recursive read access to the complete `$RESOURCE` folder, files and subdirectories.",
                        "type": "string",
                        "const": "fs:allow-resource-read-recursive"
                      },
                      {
                        "description": "This allows non-recursive write access to the `$RESOURCE` folder.",
                        "type": "string",
                        "const": "fs:allow-resource-write"
                      },
                      {
                        "description": "This allows full recursive write access to the complete `$RESOURCE` folder, files and subdirectories.",
                        "type": "string",
                        "const": "fs:allow-resource-write-recursive"
                      },
                      {
                        "description": "This allows non-recursive read access to metadata of the `$RUNTIME` folder, including file listing and statistics.",
                        "type": "string",
                        "const": "fs:allow-runtime-meta"
                      },
                      {
                        "description": "This allows full recursive read access to metadata of the `$RUNTIME` folder, including file listing and statistics.",
                        "type": "string",
                        "const": "fs:allow-runtime-meta-recursive"
                      },
                      {
                        "description": "This allows non-recursive read access to the `$RUNTIME` folder.",
                        "type": "string",
                        "const": "fs:allow-runtime-read"
                      },
                      {
                        "description": "This allows full recursive read access to the complete `$RUNTIME` folder, files and subdirectories.",
                        "type": "string",
                        "const": "fs:allow-runtime-read-recursive"
                      },
                      {
                        "description": "This allows non-recursive write access to the `$RUNTIME` folder.",
                        "type": "string",
                        "const": "fs:allow-runtime-write"
                      },
                      {
                        "description": "This allows full recursive write access to the complete `$RUNTIME` folder, files and subdirectories.",
                        "type": "string",
                        "const": "fs:allow-runtime-write-recursive"
                      },
                      {
                        "description": "This allows non-recursive read access to metadata of the `$TEMP` folder, including file listing and statistics.",
                        "type": "string",
                        "const": "fs:allow-temp-meta"
                      },
                      {
                        "description": "This allows full recursive read access to metadata of the `$TEMP` folder, including file listing and statistics.",
                        "type": "string",
                        "const": "fs:allow-temp-meta-recursive"
                      },
                      {
                        "description": "This allows non-recursive read access to the `$TEMP` folder.",
                        "type": "string",
                        "const": "fs:allow-temp-read"
                      },
                      {
                        "description": "This allows full recursive read access to the complete `$TEMP` folder, files and subdirectories.",
                        "type": "string",
                        "const": "fs:allow-temp-read-recursive"
                      },
                      {
                        "description": "This allows non-recursive write access to the `$TEMP` folder.",
                        "type": "string",
                        "const": "fs:allow-temp-write"
                      },
                      {
                        "description": "This allows full recursive write access to the complete `$TEMP` folder, files and subdirectories.",
                        "type": "string",
                        "const": "fs:allow-temp-write-recursive"
                      },
                      {
                        "description": "This allows non-recursive read access to metadata of the `$TEMPLATE` folder, including file listing and statistics.",
                        "type": "string",
                        "const": "fs:allow-template-meta"
                      },
                      {
                        "description": "This allows full recursive read access to metadata of the `$TEMPLATE` folder, including file listing and statistics.",
                        "type": "string",
                        "const": "fs:allow-template-meta-recursive"
                      },
                      {
                        "description": "This allows non-recursive read access to the `$TEMPLATE` folder.",
                        "type": "string",
                        "const": "fs:allow-template-read"
                      },
                      {
                        "description": "This allows full recursive read access to the complete `$TEMPLATE` folder, files and subdirectories.",
                        "type": "string",
                        "const": "fs:allow-template-read-recursive"
                      },
                      {
                        "description": "This allows non-recursive write access to the `$TEMPLATE` folder.",
                        "type": "string",
                        "const": "fs:allow-template-write"
                      },
                      {
                        "description": "This allows full recursive write access to the complete `$TEMPLATE` folder, files and subdirectories.",
                        "type": "string",
                        "const": "fs:allow-template-write-recursive"
                      },
                      {
                        "description": "This allows non-recursive read access to metadata of the `$VIDEO` folder, including file listing and statistics.",
                        "type": "string",
                        "const": "fs:allow-video-meta"
                      },
                      {
                        "description": "This allows full recursive read access to metadata of the `$VIDEO` folder, including file listing and statistics.",
                        "type": "string",
                        "const": "fs:allow-video-meta-recursive"
                      },
                      {
                        "description": "This allows non-recursive read access to the `$VIDEO` folder.",
                        "type": "string",
                        "const": "fs:allow-video-read"
                      },
                      {
                        "description": "This allows full recursive read access to the complete `$VIDEO` folder, files and subdirectories.",
                        "type": "string",
                        "const": "fs:allow-video-read-recursive"
                      },
                      {
                        "description": "This allows non-recursive write access to the `$VIDEO` folder.",
                        "type": "string",
                        "const": "fs:allow-video-write"
                      },
                      {
                        "description": "This allows full recursive write access to the complete `$VIDEO` folder, files and subdirectories.",
                        "type": "string",
                        "const": "fs:allow-video-write-recursive"
                      },
                      {
                        "description": "This denies access to dangerous Tauri relevant files and folders by default.",
                        "type": "string",
                        "const": "fs:deny-default"
                      },
                      {
                        "description": "Enables the copy_file command without any pre-configured scope.",
                        "type": "string",
                        "const": "fs:allow-copy-file"
                      },
                      {
                        "description": "Enables the create command without any pre-configured scope.",
                        "type": "string",
                        "const": "fs:allow-create"
                      },
                      {
                        "description": "Enables the exists command without any pre-configured scope.",
                        "type": "string",
                        "const": "fs:allow-exists"
                      },
                      {
                        "description": "Enables the fstat command without any pre-configured scope.",
                        "type": "string",
                        "const": "fs:allow-fstat"
                      },
                      {
                        "description": "Enables the ftruncate command without any pre-configured scope.",
                        "type": "string",
                        "const": "fs:allow-ftruncate"
                      },
                      {
                        "description": "Enables the lstat command without any pre-configured scope.",
                        "type": "string",
                        "const": "fs:allow-lstat"
                      },
                      {
                        "description": "Enables the mkdir command without any pre-configured scope.",
                        "type": "string",
                        "const": "fs:allow-mkdir"
                      },
                      {
                        "description": "Enables the open command without any pre-configured scope.",
                        "type": "string",
                        "const": "fs:allow-open"
                      },
                      {
                        "description": "Enables the read command without any pre-configured scope.",
                        "type": "string",
                        "const": "fs:allow-read"
                      },
                      {
                        "description": "Enables the read_dir command without any pre-configured scope.",
                        "type": "string",
                        "const": "fs:allow-read-dir"
                      },
                      {
                        "description": "Enables the read_file command without any pre-configured scope.",
                        "type": "string",
                        "const": "fs:allow-read-file"
                      },
                      {
                        "description": "Enables the read_text_file command without any pre-configured scope.",
                        "type": "string",
                        "const": "fs:allow-read-text-file"
                      },
                      {
                        "description": "Enables the read_text_file_lines command without any pre-configured scope.",
                        "type": "string",
                        "const": "fs:allow-read-text-file-lines"
                      },
                      {
                        "description": "Enables the read_text_file_lines_next command without any pre-configured scope.",
                        "type": "string",
                        "const": "fs:allow-read-text-file-lines-next"
                      },
                      {
                        "description": "Enables the remove command without any pre-configured scope.",
                        "type": "string",
                        "const": "fs:allow-remove"
                      },
                      {
                        "description": "Enables the rename command without any pre-configured scope.",
                        "type": "string",
                        "const": "fs:allow-rename"
                      },
                      {
                        "description": "Enables the seek command without any pre-configured scope.",
                        "type": "string",
                        "const": "fs:allow-seek"
                      },
                      {
                        "description": "Enables the stat command without any pre-configured scope.",
                        "type": "string",
                        "const": "fs:allow-stat"
                      },
                      {
                        "description": "Enables the truncate command without any pre-configured scope.",
                        "type": "string",
                        "const": "fs:allow-truncate"
                      },
                      {
                        "description": "Enables the unwatch command without any pre-configured scope.",
                        "type": "string",
                        "const": "fs:allow-unwatch"
                      },
                      {
                        "description": "Enables the watch command without any pre-configured scope.",
                        "type": "string",
                        "const": "fs:allow-watch"
                      },
                      {
                        "description": "Enables the write command without any pre-configured scope.",
                        "type": "string",
                        "const": "fs:allow-write"
                      },
                      {
                        "description": "Enables the write_file command without any pre-configured scope.",
                        "type": "string",
                        "const": "fs:allow-write-file"
                      },
                      {
                        "description": "Enables the write_text_file command without any pre-configured scope.",
                        "type": "string",
                        "const": "fs:allow-write-text-file"
                      },
                      {
                        "description": "This permissions allows to create the application specific directories.\n",
                        "type": "string",
                        "const": "fs:create-app-specific-dirs"
                      },
                      {
                        "description": "Denies the copy_file command without any pre-configured scope.",
                        "type": "string",
                        "const": "fs:deny-copy-file"
                      },
                      {
                        "description": "Denies the create command without any pre-configured scope.",
                        "type": "string",
                        "const": "fs:deny-create"
                      },
                      {
                        "description": "Denies the exists command without any pre-configured scope.",
                        "type": "string",
                        "const": "fs:deny-exists"
                      },
                      {
                        "description": "Denies the fstat command without any pre-configured scope.",
                        "type": "string",
                        "const": "fs:deny-fstat"
                      },
                      {
                        "description": "Denies the ftruncate command without any pre-configured scope.",
                        "type": "string",
                        "const": "fs:deny-ftruncate"
                      },
                      {
                        "description": "Denies the lstat command without any pre-configured scope.",
                        "type": "string",
                        "const": "fs:deny-lstat"
                      },
                      {
                        "description": "Denies the mkdir command without any pre-configured scope.",
                        "type": "string",
                        "const": "fs:deny-mkdir"
                      },
                      {
                        "description": "Denies the open command without any pre-configured scope.",
                        "type": "string",
                        "const": "fs:deny-open"
                      },
                      {
                        "description": "Denies the read command without any pre-configured scope.",
                        "type": "string",
                        "const": "fs:deny-read"
                      },
                      {
                        "description": "Denies the read_dir command without any pre-configured scope.",
                        "type": "string",
                        "const": "fs:deny-read-dir"
                      },
                      {
                        "description": "Denies the read_file command without any pre-configured scope.",
                        "type": "string",
                        "const": "fs:deny-read-file"
                      },
                      {
                        "description": "Denies the read_text_file command without any pre-configured scope.",
                        "type": "string",
                        "const": "fs:deny-read-text-file"
                      },
                      {
                        "description": "Denies the read_text_file_lines command without any pre-configured scope.",
                        "type": "string",
                        "const": "fs:deny-read-text-file-lines"
                      },
                      {
                        "description": "Denies the read_text_file_lines_next command without any pre-configured scope.",
                        "type": "string",
                        "const": "fs:deny-read-text-file-lines-next"
                      },
                      {
                        "description": "Denies the remove command without any pre-configured scope.",
                        "type": "string",
                        "const": "fs:deny-remove"
                      },
                      {
                        "description": "Denies the rename command without any pre-configured scope.",
                        "type": "string",
                        "const": "fs:deny-rename"
                      },
                      {
                        "description": "Denies the seek command without any pre-configured scope.",
                        "type": "string",
                        "const": "fs:deny-seek"
                      },
                      {
                        "description": "Denies the stat command without any pre-configured scope.",
                        "type": "string",
                        "const": "fs:deny-stat"
                      },
                      {
                        "description": "Denies the truncate command without any pre-configured scope.",
                        "type": "string",
                        "const": "fs:deny-truncate"
                      },
                      {
                        "description": "Denies the unwatch command without any pre-configured scope.",
                        "type": "string",
                        "const": "fs:deny-unwatch"
                      },
                      {
                        "description": "Denies the watch command without any pre-configured scope.",
                        "type": "string",
                        "const": "fs:deny-watch"
                      },
                      {
                        "description": "This denies read access to the\n`$APPLOCALDATA` folder on linux as the webview data and configuration values are stored here.\nAllowing access can lead to sensitive information disclosure and should be well considered.",
                        "type": "string",
                        "const": "fs:deny-webview-data-linux"
                      },
                      {
                        "description": "This denies read access to the\n`$APPLOCALDATA/EBWebView` folder on windows as the webview data and configuration values are stored here.\nAllowing access can lead to sensitive information disclosure and should be well considered.",
                        "type": "string",
                        "const": "fs:deny-webview-data-windows"
                      },
                      {
                        "description": "Denies the write command without any pre-configured scope.",
                        "type": "string",
                        "const": "fs:deny-write"
                      },
                      {
                        "description": "Denies the write_file command without any pre-configured scope.",
                        "type": "string",
                        "const": "fs:deny-write-file"
                      },
                      {
                        "description": "Denies the write_text_file command without any pre-configured scope.",
                        "type": "string",
                        "const": "fs:deny-write-text-file"
                      },
                      {
                        "description": "This enables all read related commands without any pre-configured accessible paths.",
                        "type": "string",
                        "const": "fs:read-all"
                      },
                      {
                        "description": "This permission allows recursive read functionality on the application\nspecific base directories. \n",
                        "type": "string",
                        "const": "fs:read-app-specific-dirs-recursive"
                      },
                      {
                        "description": "This enables directory read and file metadata related commands without any pre-configured accessible paths.",
                        "type": "string",
                        "const": "fs:read-dirs"
                      },
                      {
                        "description": "This enables file read related commands without any pre-configured accessible paths.",
                        "type": "string",
                        "const": "fs:read-files"
                      },
                      {
                        "description": "This enables all index or metadata related commands without any pre-configured accessible paths.",
                        "type": "string",
                        "const": "fs:read-meta"
                      },
                      {
                        "description": "An empty permission you can use to modify the global scope.",
                        "type": "string",
                        "const": "fs:scope"
                      },
                      {
                        "description": "This scope permits access to all files and list content of top level directories in the application folders.",
                        "type": "string",
                        "const": "fs:scope-app"
                      },
                      {
                        "description": "This scope permits to list all files and folders in the application directories.",
                        "type": "string",
                        "const": "fs:scope-app-index"
                      },
                      {
                        "description": "This scope permits recursive access to the complete application folders, including sub directories and files.",
                        "type": "string",
                        "const": "fs:scope-app-recursive"
                      },
                      {
                        "description": "This scope permits access to all files and list content of top level directories in the `$APPCACHE` folder.",
                        "type": "string",
                        "const": "fs:scope-appcache"
                      },
                      {
                        "description": "This scope permits to list all files and folders in the `$APPCACHE`folder.",
                        "type": "string",
                        "const": "fs:scope-appcache-index"
                      },
                      {
                        "description": "This scope permits recursive access to the complete `$APPCACHE` folder, including sub directories and files.",
                        "type": "string",
                        "const": "fs:scope-appcache-recursive"
                      },
                      {
                        "description": "This scope permits access to all files and list content of top level directories in the `$APPCONFIG` folder.",
                        "type": "string",
                        "const": "fs:scope-appconfig"
                      },
                      {
                        "description": "This scope permits to list all files and folders in the `$APPCONFIG`folder.",
                        "type": "string",
                        "const": "fs:scope-appconfig-index"
                      },
                      {
                        "description": "This scope permits recursive access to the complete `$APPCONFIG` folder, including sub directories and files.",
                        "type": "string",
                        "const": "fs:scope-appconfig-recursive"
                      },
                      {
                        "description": "This scope permits access to all files and list content of top level directories in the `$APPDATA` folder.",
                        "type": "string",
                        "const": "fs:scope-appdata"
                      },
                      {
                        "description": "This scope permits to list all files and folders in the `$APPDATA`folder.",
                        "type": "string",
                        "const": "fs:scope-appdata-index"
                      },
                      {
                        "description": "This scope permits recursive access to the complete `$APPDATA` folder, including sub directories and files.",
                        "type": "string",
                        "const": "fs:scope-appdata-recursive"
                      },
                      {
                        "description": "This scope permits access to all files and list content of top level directories in the `$APPLOCALDATA` folder.",
                        "type": "string",
                        "const": "fs:scope-applocaldata"
                      },
                      {
                        "description": "This scope permits to list all files and folders in the `$APPLOCALDATA`folder.",
                        "type": "string",
                        "const": "fs:scope-applocaldata-index"
                      },
                      {
                        "description": "This scope permits recursive access to the complete `$APPLOCALDATA` folder, including sub directories and files.",
                        "type": "string",
                        "const": "fs:scope-applocaldata-recursive"
                      },
                      {
                        "description": "This scope permits access to all files and list content of top level directories in the `$APPLOG` folder.",
                        "type": "string",
                        "const": "fs:scope-applog"
                      },
                      {
                        "description": "This scope permits to list all files and folders in the `$APPLOG`folder.",
                        "type": "string",
                        "const": "fs:scope-applog-index"
                      },
                      {
                        "description": "This scope permits recursive access to the complete `$APPLOG` folder, including sub directories and files.",
                        "type": "string",
                        "const": "fs:scope-applog-recursive"
                      },
                      {
                        "description": "This scope permits access to all files and list content of top level directories in the `$AUDIO` folder.",
                        "type": "string",
                        "const": "fs:scope-audio"
                      },
                      {
                        "description": "This scope permits to list all files and folders in the `$AUDIO`folder.",
                        "type": "string",
                        "const": "fs:scope-audio-index"
                      },
                      {
                        "description": "This scope permits recursive access to the complete `$AUDIO` folder, including sub directories and files.",
                        "type": "string",
                        "const": "fs:scope-audio-recursive"
                      },
                      {
                        "description": "This scope permits access to all files and list content of top level directories in the `$CACHE` folder.",
                        "type": "string",
                        "const": "fs:scope-cache"
                      },
                      {
                        "description": "This scope permits to list all files and folders in the `$CACHE`folder.",
                        "type": "string",
                        "const": "fs:scope-cache-index"
                      },
                      {
                        "description": "This scope permits recursive access to the complete `$CACHE` folder, including sub directories and files.",
                        "type": "string",
                        "const": "fs:scope-cache-recursive"
                      },
                      {
                        "description": "This scope permits access to all files and list content of top level directories in the `$CONFIG` folder.",
                        "type": "string",
                        "const": "fs:scope-config"
                      },
                      {
                        "description": "This scope permits to list all files and folders in the `$CONFIG`folder.",
                        "type": "string",
                        "const": "fs:scope-config-index"
                      },
                      {
                        "description": "This scope permits recursive access to the complete `$CONFIG` folder, including sub directories and files.",
                        "type": "string",
                        "const": "fs:scope-config-recursive"
                      },
                      {
                        "description": "This scope permits access to all files and list content of top level directories in the `$DATA` folder.",
                        "type": "string",
                        "const": "fs:scope-data"
                      },
                      {
                        "description": "This scope permits to list all files and folders in the `$DATA`folder.",
                        "type": "string",
                        "const": "fs:scope-data-index"
                      },
                      {
                        "description": "This scope permits recursive access to the complete `$DATA` folder, including sub directories and files.",
                        "type": "string",
                        "const": "fs:scope-data-recursive"
                      },
                      {
                        "description": "This scope permits access to all files and list content of top level directories in the `$DESKTOP` folder.",
                        "type": "string",
                        "const": "fs:scope-desktop"
                      },
                      {
                        "description": "This scope permits to list all files and folders in the `$DESKTOP`folder.",
                        "type": "string",
                        "const": "fs:scope-desktop-index"
                      },
                      {
                        "description": "This scope permits recursive access to the complete `$DESKTOP` folder, including sub directories and files.",
                        "type": "string",
                        "const": "fs:scope-desktop-recursive"
                      },
                      {
                        "description": "This scope permits access to all files and list content of top level directories in the `$DOCUMENT` folder.",
                        "type": "string",
                        "const": "fs:scope-document"
                      },
                      {
                        "description": "This scope permits to list all files and folders in the `$DOCUMENT`folder.",
                        "type": "string",
                        "const": "fs:scope-document-index"
                      },
                      {
                        "description": "This scope permits recursive access to the complete `$DOCUMENT` folder, including sub directories and files.",
                        "type": "string",
                        "const": "fs:scope-document-recursive"
                      },
                      {
                        "description": "This scope permits access to all files and list content of top level directories in the `$DOWNLOAD` folder.",
                        "type": "string",
                        "const": "fs:scope-download"
                      },
                      {
                        "description": "This scope permits to list all files and folders in the `$DOWNLOAD`folder.",
                        "type": "string",
                        "const": "fs:scope-download-index"
                      },
                      {
                        "description": "This scope permits recursive access to the complete `$DOWNLOAD` folder, including sub directories and files.",
                        "type": "string",
                        "const": "fs:scope-download-recursive"
                      },
                      {
                        "description": "This scope permits access to all files and list content of top level directories in the `$EXE` folder.",
                        "type": "string",
                        "const": "fs:scope-exe"
                      },
                      {
                        "description": "This scope permits to list all files and folders in the `$EXE`folder.",
                        "type": "string",
                        "const": "fs:scope-exe-index"
                      },
                      {
                        "description": "This scope permits recursive access to the complete `$EXE` folder, including sub directories and files.",
                        "type": "string",
                        "const": "fs:scope-exe-recursive"
                      },
                      {
                        "description": "This scope permits access to all files and list content of top level directories in the `$FONT` folder.",
                        "type": "string",
                        "const": "fs:scope-font"
                      },
                      {
                        "description": "This scope permits to list all files and folders in the `$FONT`folder.",
                        "type": "string",
                        "const": "fs:scope-font-index"
                      },
                      {
                        "description": "This scope permits recursive access to the complete `$FONT` folder, including sub directories and files.",
                        "type": "string",
                        "const": "fs:scope-font-recursive"
                      },
                      {
                        "description": "This scope permits access to all files and list content of top level directories in the `$HOME` folder.",
                        "type": "string",
                        "const": "fs:scope-home"
                      },
                      {
                        "description": "This scope permits to list all files and folders in the `$HOME`folder.",
                        "type": "string",
                        "const": "fs:scope-home-index"
                      },
                      {
                        "description": "This scope permits recursive access to the complete `$HOME` folder, including sub directories and files.",
                        "type": "string",
                        "const": "fs:scope-home-recursive"
                      },
                      {
                        "description": "This scope permits access to all files and list content of top level directories in the `$LOCALDATA` folder.",
                        "type": "string",
                        "const": "fs:scope-localdata"
                      },
                      {
                        "description": "This scope permits to list all files and folders in the `$LOCALDATA`folder.",
                        "type": "string",
                        "const": "fs:scope-localdata-index"
                      },
                      {
                        "description": "This scope permits recursive access to the complete `$LOCALDATA` folder, including sub directories and files.",
                        "type": "string",
                        "const": "fs:scope-localdata-recursive"
                      },
                      {
                        "description": "This scope permits access to all files and list content of top level directories in the `$LOG` folder.",
                        "type": "string",
                        "const": "fs:scope-log"
                      },
                      {
                        "description": "This scope permits to list all files and folders in the `$LOG`folder.",
                        "type": "string",
                        "const": "fs:scope-log-index"
                      },
                      {
                        "description": "This scope permits recursive access to the complete `$LOG` folder, including sub directories and files.",
                        "type": "string",
                        "const": "fs:scope-log-recursive"
                      },
                      {
                        "description": "This scope permits access to all files and list content of top level directories in the `$PICTURE` folder.",
                        "type": "string",
                        "const": "fs:scope-picture"
                      },
                      {
                        "description": "This scope permits to list all files and folders in the `$PICTURE`folder.",
                        "type": "string",
                        "const": "fs:scope-picture-index"
                      },
                      {
                        "description": "This scope permits recursive access to the complete `$PICTURE` folder, including sub directories and files.",
                        "type": "string",
                        "const": "fs:scope-picture-recursive"
                      },
                      {
                        "description": "This scope permits access to all files and list content of top level directories in the `$PUBLIC` folder.",
                        "type": "string",
                        "const": "fs:scope-public"
                      },
                      {
                        "description": "This scope permits to list all files and folders in the `$PUBLIC`folder.",
                        "type": "string",
                        "const": "fs:scope-public-index"
                      },
                      {
                        "description": "This scope permits recursive access to the complete `$PUBLIC` folder, including sub directories and files.",
                        "type": "string",
                        "const": "fs:scope-public-recursive"
                      },
                      {
                        "description": "This scope permits access to all files and list content of top level directories in the `$RESOURCE` folder.",
                        "type": "string",
                        "const": "fs:scope-resource"
                      },
                      {
                        "description": "This scope permits to list all files and folders in the `$RESOURCE`folder.",
                        "type": "string",
                        "const": "fs:scope-resource-index"
                      },
                      {
                        "description": "This scope permits recursive access to the complete `$RESOURCE` folder, including sub directories and files.",
                        "type": "string",
                        "const": "fs:scope-resource-recursive"
                      },
                      {
                        "description": "This scope permits access to all files and list content of top level directories in the `$RUNTIME` folder.",
                        "type": "string",
                        "const": "fs:scope-runtime"
                      },
                      {
                        "description": "This scope permits to list all files and folders in the `$RUNTIME`folder.",
                        "type": "string",
                        "const": "fs:scope-runtime-index"
                      },
                      {
                        "description": "This scope permits recursive access to the complete `$RUNTIME` folder, including sub directories and files.",
                        "type": "string",
                        "const": "fs:scope-runtime-recursive"
                      },
                      {
                        "description": "This scope permits access to all files and list content of top level directories in the `$TEMP` folder.",
                        "type": "string",
                        "const": "fs:scope-temp"
                      },
                      {
                        "description": "This scope permits to list all files and folders in the `$TEMP`folder.",
                        "type": "string",
                        "const": "fs:scope-temp-index"
                      },
                      {
                        "description": "This scope permits recursive access to the complete `$TEMP` folder, including sub directories and files.",
                        "type": "string",
                        "const": "fs:scope-temp-recursive"
                      },
                      {
                        "description": "This scope permits access to all files and list content of top level directories in the `$TEMPLATE` folder.",
                        "type": "string",
                        "const": "fs:scope-template"
                      },
                      {
                        "description": "This scope permits to list all files and folders in the `$TEMPLATE`folder.",
                        "type": "string",
                        "const": "fs:scope-template-index"
                      },
                      {
                        "description": "This scope permits recursive access to the complete `$TEMPLATE` folder, including sub directories and files.",
                        "type": "string",
                        "const": "fs:scope-template-recursive"
                      },
                      {
                        "description": "This scope permits access to all files and list content of top level directories in the `$VIDEO` folder.",
                        "type": "string",
                        "const": "fs:scope-video"
                      },
                      {
                        "description": "This scope permits to list all files and folders in the `$VIDEO`folder.",
                        "type": "string",
                        "const": "fs:scope-video-index"
                      },
                      {
                        "description": "This scope permits recursive access to the complete `$VIDEO` folder, including sub directories and files.",
                        "type": "string",
                        "const": "fs:scope-video-recursive"
                      },
                      {
                        "description": "This enables all write related commands without any pre-configured accessible paths.",
                        "type": "string",
                        "const": "fs:write-all"
                      },
                      {
                        "description": "This enables all file write related commands without any pre-configured accessible paths.",
                        "type": "string",
                        "const": "fs:write-files"
                      }
                    ]
                  }
                }
              },
              "then": {
                "properties": {
                  "allow": {
                    "items": {
                      "title": "FsScopeEntry",
                      "description": "FS scope entry.",
                      "anyOf": [
                        {
                          "description": "FS scope path.",
                          "type": "string"
                        },
                        {
                          "type": "object",
                          "required": [
                            "path"
                          ],
                          "properties": {
                            "path": {
                              "description": "FS scope path.",
                              "type": "string"
                            }
                          }
                        }
                      ]
                    }
                  },
                  "deny": {
                    "items": {
                      "title": "FsScopeEntry",
                      "description": "FS scope entry.",
                      "anyOf": [
                        {
                          "description": "FS scope path.",
                          "type": "string"
                        },
                        {
                          "type": "object",
                          "required": [
                            "path"
                          ],
                          "properties": {
                            "path": {
                              "description": "FS scope path.",
                              "type": "string"
                            }
                          }
                        }
                      ]
                    }
                  }
                }
              },
              "properties": {
                "identifier": {
                  "description": "Identifier of the permission or permission set.",
                  "allOf": [
                    {
                      "$ref": "#/definitions/Identifier"
                    }
                  ]
                }
              }
            },
            {
              "if": {
                "properties": {
                  "identifier": {
                    "anyOf": [
                      {
                        "description": "This permission set configures which\nshell functionality is exposed by default.\n\n#### Granted Permissions\n\nIt allows to use the `open` functionality without any specific\nscope pre-configured. It will allow opening `http(s)://`,\n`tel:` and `mailto:` links.\n",
                        "type": "string",
                        "const": "shell:default"
                      },
                      {
                        "description": "Enables the execute command without any pre-configured scope.",
                        "type": "string",
                        "const": "shell:allow-execute"
                      },
                      {
                        "description": "Enables the kill command without any pre-configured scope.",
                        "type": "string",
                        "const": "shell:allow-kill"
                      },
                      {
                        "description": "Enables the open command without any pre-configured scope.",
                        "type": "string",
                        "const": "shell:allow-open"
                      },
                      {
                        "description": "Enables the spawn command without any pre-configured scope.",
                        "type": "string",
                        "const": "shell:allow-spawn"
                      },
                      {
                        "description": "Enables the stdin_write command without any pre-configured scope.",
                        "type": "string",
                        "const": "shell:allow-stdin-write"
                      },
                      {
                        "description": "Denies the execute command without any pre-configured scope.",
                        "type": "string",
                        "const": "shell:deny-execute"
                      },
                      {
                        "description": "Denies the kill command without any pre-configured scope.",
                        "type": "string",
                        "const": "shell:deny-kill"
                      },
                      {
                        "description": "Denies the open command without any pre-configured scope.",
                        "type": "string",
                        "const": "shell:deny-open"
                      },
                      {
                        "description": "Denies the spawn command without any pre-configured scope.",
                        "type": "string",
                        "const": "shell:deny-spawn"
                      },
                      {
                        "description": "Denies the stdin_write command without any pre-configured scope.",
                        "type": "string",
                        "const": "shell:deny-stdin-write"
                      }
                    ]
                  }
                }
              },
              "then": {
                "properties": {
                  "allow": {
                    "items": {
                      "title": "ShellScopeEntry",
                      "description": "Shell scope entry.",
                      "anyOf": [
                        {
                          "type": "object",
                          "required": [
                            "cmd",
                            "name"
                          ],
                          "properties": {
                            "args": {
                              "description": "The allowed arguments for the command execution.",
                              "allOf": [
                                {
                                  "$ref": "#/definitions/ShellScopeEntryAllowedArgs"
                                }
                              ]
                            },
                            "cmd": {
                              "description": "The command name. It can start with a variable that resolves to a system base directory. The variables are: `$AUDIO`, `$CACHE`, `$CONFIG`, `$DATA`, `$LOCALDATA`, `$DESKTOP`, `$DOCUMENT`, `$DOWNLOAD`, `$EXE`, `$FONT`, `$HOME`, `$PICTURE`, `$PUBLIC`, `$RUNTIME`, `$TEMPLATE`, `$VIDEO`, `$RESOURCE`, `$LOG`, `$TEMP`, `$APPCONFIG`, `$APPDATA`, `$APPLOCALDATA`, `$APPCACHE`, `$APPLOG`.",
                              "type": "string"
                            },
                            "name": {
                              "description": "The name for this allowed shell command configuration.\n\nThis name will be used inside of the webview API to call this command along with any specified arguments.",
                              "type": "string"
                            }
                          },
                          "additionalProperties": false
                        },
                        {
                          "type": "object",
                          "required": [
                            "name",
                            "sidecar"
                          ],
                          "properties": {
                            "args": {
                              "description": "The allowed arguments for the command execution.",
                              "allOf": [
                                {
                                  "$ref": "#/definitions/ShellScopeEntryAllowedArgs"
                                }
                              ]
                            },
                            "name": {
                              "description": "The name for this allowed shell command configuration.\n\nThis name will be used inside of the webview API to call this command along with any specified arguments.",
                              "type": "string"
                            },
                            "sidecar": {
                              "description": "If this command is a sidecar command.",
                              "type": "boolean"
                            }
                          },
                          "additionalProperties": false
                        }
                      ]
                    }
                  },
                  "deny": {
                    "items": {
                      "title": "ShellScopeEntry",
                      "description": "Shell scope entry.",
                      "anyOf": [
                        {
                          "type": "object",
                          "required": [
                            "cmd",
                            "name"
                          ],
                          "properties": {
                            "args": {
                              "description": "The allowed arguments for the command execution.",
                              "allOf": [
                                {
                                  "$ref": "#/definitions/ShellScopeEntryAllowedArgs"
                                }
                              ]
                            },
                            "cmd": {
                              "description": "The command name. It can start with a variable that resolves to a system base directory. The variables are: `$AUDIO`, `$CACHE`, `$CONFIG`, `$DATA`, `$LOCALDATA`, `$DESKTOP`, `$DOCUMENT`, `$DOWNLOAD`, `$EXE`, `$FONT`, `$HOME`, `$PICTURE`, `$PUBLIC`, `$RUNTIME`, `$TEMPLATE`, `$VIDEO`, `$RESOURCE`, `$LOG`, `$TEMP`, `$APPCONFIG`, `$APPDATA`, `$APPLOCALDATA`, `$APPCACHE`, `$APPLOG`.",
                              "type": "string"
                            },
                            "name": {
                              "description": "The name for this allowed shell command configuration.\n\nThis name will be used inside of the webview API to call this command along with any specified arguments.",
                              "type": "string"
                            }
                          },
                          "additionalProperties": false
                        },
                        {
                          "type": "object",
                          "required": [
                            "name",
                            "sidecar"
                          ],
                          "properties": {
                            "args": {
                              "description": "The allowed arguments for the command execution.",
                              "allOf": [
                                {
                                  "$ref": "#/definitions/ShellScopeEntryAllowedArgs"
                                }
                              ]
                            },
                            "name": {
                              "description": "The name for this allowed shell command configuration.\n\nThis name will be used inside of the webview API to call this command along with any specified arguments.",
                              "type": "string"
                            },
                            "sidecar": {
                              "description": "If this command is a sidecar command.",
                              "type": "boolean"
                            }
                          },
                          "additionalProperties": false
                        }
                      ]
                    }
                  }
                }
              },
              "properties": {
                "identifier": {
                  "description": "Identifier of the permission or permission set.",
                  "allOf": [
                    {
                      "$ref": "#/definitions/Identifier"
                    }
                  ]
                }
              }
            },
            {
              "properties": {
                "identifier": {
                  "description": "Identifier of the permission or permission set.",
                  "allOf": [
                    {
                      "$ref": "#/definitions/Identifier"
                    }
                  ]
                },
                "allow": {
                  "description": "Data that defines what is allowed by the scope.",
                  "type": [
                    "array",
                    "null"
                  ],
                  "items": {
                    "$ref": "#/definitions/Value"
                  }
                },
                "deny": {
                  "description": "Data that defines what is denied by the scope. This should be prioritized by validation logic.",
                  "type": [
                    "array",
                    "null"
                  ],
                  "items": {
                    "$ref": "#/definitions/Value"
                  }
                }
              }
            }
          ],
          "required": [
            "identifier"
          ]
        }
      ]
    },
    "Identifier": {
      "description": "Permission identifier",
      "oneOf": [
        {
          "description": "Default core plugins set which includes:\n- 'core:path:default'\n- 'core:event:default'\n- 'core:window:default'\n- 'core:webview:default'\n- 'core:app:default'\n- 'core:image:default'\n- 'core:resources:default'\n- 'core:menu:default'\n- 'core:tray:default'\n",
          "type": "string",
          "const": "core:default"
        },
        {
          "description": "Default permissions for the plugin.",
          "type": "string",
          "const": "core:app:default"
        },
        {
          "description": "Enables the app_hide command without any pre-configured scope.",
          "type": "string",
          "const": "core:app:allow-app-hide"
        },
        {
          "description": "Enables the app_show command without any pre-configured scope.",
          "type": "string",
          "const": "core:app:allow-app-show"
        },
        {
          "description": "Enables the default_window_icon command without any pre-configured scope.",
          "type": "string",
          "const": "core:app:allow-default-window-icon"
        },
        {
          "description": "Enables the name command without any pre-configured scope.",
          "type": "string",
          "const": "core:app:allow-name"
        },
        {
          "description": "Enables the set_app_theme command without any pre-configured scope.",
          "type": "string",
          "const": "core:app:allow-set-app-theme"
        },
        {
          "description": "Enables the tauri_version command without any pre-configured scope.",
          "type": "string",
          "const": "core:app:allow-tauri-version"
        },
        {
          "description": "Enables the version command without any pre-configured scope.",
          "type": "string",
          "const": "core:app:allow-version"
        },
        {
          "description": "Denies the app_hide command without any pre-configured scope.",
          "type": "string",
          "const": "core:app:deny-app-hide"
        },
        {
          "description": "Denies the app_show command without any pre-configured scope.",
          "type": "string",
          "const": "core:app:deny-app-show"
        },
        {
          "description": "Denies the default_window_icon command without any pre-configured scope.",
          "type": "string",
          "const": "core:app:deny-default-window-icon"
        },
        {
          "description": "Denies the name command without any pre-configured scope.",
          "type": "string",
          "const": "core:app:deny-name"
        },
        {
          "description": "Denies the set_app_theme command without any pre-configured scope.",
          "type": "string",
          "const": "core:app:deny-set-app-theme"
        },
        {
          "description": "Denies the tauri_version command without any pre-configured scope.",
          "type": "string",
          "const": "core:app:deny-tauri-version"
        },
        {
          "description": "Denies the version command without any pre-configured scope.",
<<<<<<< HEAD
          "type": "string",
          "const": "core:app:deny-version"
        },
        {
          "description": "Default permissions for the plugin.",
          "type": "string",
          "const": "core:event:default"
        },
        {
          "description": "Enables the emit command without any pre-configured scope.",
          "type": "string",
          "const": "core:event:allow-emit"
        },
        {
          "description": "Enables the emit_to command without any pre-configured scope.",
          "type": "string",
          "const": "core:event:allow-emit-to"
        },
        {
          "description": "Enables the listen command without any pre-configured scope.",
          "type": "string",
          "const": "core:event:allow-listen"
        },
        {
          "description": "Enables the unlisten command without any pre-configured scope.",
          "type": "string",
          "const": "core:event:allow-unlisten"
        },
        {
          "description": "Denies the emit command without any pre-configured scope.",
          "type": "string",
          "const": "core:event:deny-emit"
        },
        {
          "description": "Denies the emit_to command without any pre-configured scope.",
          "type": "string",
          "const": "core:event:deny-emit-to"
        },
        {
          "description": "Denies the listen command without any pre-configured scope.",
          "type": "string",
          "const": "core:event:deny-listen"
        },
        {
          "description": "Denies the unlisten command without any pre-configured scope.",
          "type": "string",
          "const": "core:event:deny-unlisten"
        },
        {
          "description": "Default permissions for the plugin.",
          "type": "string",
          "const": "core:image:default"
        },
        {
          "description": "Enables the from_bytes command without any pre-configured scope.",
          "type": "string",
          "const": "core:image:allow-from-bytes"
        },
        {
          "description": "Enables the from_path command without any pre-configured scope.",
          "type": "string",
          "const": "core:image:allow-from-path"
        },
        {
          "description": "Enables the new command without any pre-configured scope.",
          "type": "string",
          "const": "core:image:allow-new"
        },
        {
          "description": "Enables the rgba command without any pre-configured scope.",
          "type": "string",
          "const": "core:image:allow-rgba"
        },
        {
          "description": "Enables the size command without any pre-configured scope.",
          "type": "string",
          "const": "core:image:allow-size"
        },
        {
          "description": "Denies the from_bytes command without any pre-configured scope.",
          "type": "string",
          "const": "core:image:deny-from-bytes"
        },
        {
          "description": "Denies the from_path command without any pre-configured scope.",
          "type": "string",
          "const": "core:image:deny-from-path"
        },
        {
          "description": "Denies the new command without any pre-configured scope.",
          "type": "string",
          "const": "core:image:deny-new"
        },
        {
          "description": "Denies the rgba command without any pre-configured scope.",
          "type": "string",
          "const": "core:image:deny-rgba"
        },
        {
          "description": "Denies the size command without any pre-configured scope.",
          "type": "string",
          "const": "core:image:deny-size"
        },
        {
          "description": "Default permissions for the plugin.",
          "type": "string",
          "const": "core:menu:default"
        },
        {
          "description": "Enables the append command without any pre-configured scope.",
          "type": "string",
          "const": "core:menu:allow-append"
        },
        {
          "description": "Enables the create_default command without any pre-configured scope.",
          "type": "string",
          "const": "core:menu:allow-create-default"
        },
        {
          "description": "Enables the get command without any pre-configured scope.",
          "type": "string",
          "const": "core:menu:allow-get"
        },
        {
          "description": "Enables the insert command without any pre-configured scope.",
          "type": "string",
          "const": "core:menu:allow-insert"
        },
        {
          "description": "Enables the is_checked command without any pre-configured scope.",
          "type": "string",
          "const": "core:menu:allow-is-checked"
        },
        {
          "description": "Enables the is_enabled command without any pre-configured scope.",
          "type": "string",
          "const": "core:menu:allow-is-enabled"
        },
        {
          "description": "Enables the items command without any pre-configured scope.",
          "type": "string",
          "const": "core:menu:allow-items"
        },
        {
          "description": "Enables the new command without any pre-configured scope.",
          "type": "string",
          "const": "core:menu:allow-new"
        },
        {
          "description": "Enables the popup command without any pre-configured scope.",
          "type": "string",
          "const": "core:menu:allow-popup"
        },
        {
          "description": "Enables the prepend command without any pre-configured scope.",
          "type": "string",
          "const": "core:menu:allow-prepend"
        },
        {
          "description": "Enables the remove command without any pre-configured scope.",
          "type": "string",
          "const": "core:menu:allow-remove"
        },
        {
          "description": "Enables the remove_at command without any pre-configured scope.",
          "type": "string",
          "const": "core:menu:allow-remove-at"
        },
        {
          "description": "Enables the set_accelerator command without any pre-configured scope.",
          "type": "string",
          "const": "core:menu:allow-set-accelerator"
        },
        {
          "description": "Enables the set_as_app_menu command without any pre-configured scope.",
          "type": "string",
          "const": "core:menu:allow-set-as-app-menu"
        },
        {
          "description": "Enables the set_as_help_menu_for_nsapp command without any pre-configured scope.",
          "type": "string",
          "const": "core:menu:allow-set-as-help-menu-for-nsapp"
        },
        {
          "description": "Enables the set_as_window_menu command without any pre-configured scope.",
          "type": "string",
          "const": "core:menu:allow-set-as-window-menu"
        },
        {
          "description": "Enables the set_as_windows_menu_for_nsapp command without any pre-configured scope.",
          "type": "string",
          "const": "core:menu:allow-set-as-windows-menu-for-nsapp"
        },
        {
          "description": "Enables the set_checked command without any pre-configured scope.",
          "type": "string",
          "const": "core:menu:allow-set-checked"
        },
        {
          "description": "Enables the set_enabled command without any pre-configured scope.",
          "type": "string",
          "const": "core:menu:allow-set-enabled"
        },
        {
          "description": "Enables the set_icon command without any pre-configured scope.",
          "type": "string",
          "const": "core:menu:allow-set-icon"
        },
        {
          "description": "Enables the set_text command without any pre-configured scope.",
          "type": "string",
          "const": "core:menu:allow-set-text"
        },
        {
          "description": "Enables the text command without any pre-configured scope.",
          "type": "string",
          "const": "core:menu:allow-text"
        },
        {
          "description": "Denies the append command without any pre-configured scope.",
          "type": "string",
          "const": "core:menu:deny-append"
        },
        {
          "description": "Denies the create_default command without any pre-configured scope.",
          "type": "string",
          "const": "core:menu:deny-create-default"
        },
        {
          "description": "Denies the get command without any pre-configured scope.",
          "type": "string",
          "const": "core:menu:deny-get"
        },
        {
          "description": "Denies the insert command without any pre-configured scope.",
          "type": "string",
          "const": "core:menu:deny-insert"
        },
        {
          "description": "Denies the is_checked command without any pre-configured scope.",
          "type": "string",
          "const": "core:menu:deny-is-checked"
        },
        {
          "description": "Denies the is_enabled command without any pre-configured scope.",
          "type": "string",
          "const": "core:menu:deny-is-enabled"
        },
        {
          "description": "Denies the items command without any pre-configured scope.",
          "type": "string",
          "const": "core:menu:deny-items"
        },
        {
          "description": "Denies the new command without any pre-configured scope.",
          "type": "string",
          "const": "core:menu:deny-new"
        },
        {
          "description": "Denies the popup command without any pre-configured scope.",
          "type": "string",
          "const": "core:menu:deny-popup"
        },
        {
          "description": "Denies the prepend command without any pre-configured scope.",
          "type": "string",
          "const": "core:menu:deny-prepend"
        },
        {
          "description": "Denies the remove command without any pre-configured scope.",
          "type": "string",
          "const": "core:menu:deny-remove"
        },
        {
          "description": "Denies the remove_at command without any pre-configured scope.",
          "type": "string",
          "const": "core:menu:deny-remove-at"
        },
        {
          "description": "Denies the set_accelerator command without any pre-configured scope.",
          "type": "string",
          "const": "core:menu:deny-set-accelerator"
        },
        {
          "description": "Denies the set_as_app_menu command without any pre-configured scope.",
          "type": "string",
          "const": "core:menu:deny-set-as-app-menu"
        },
        {
          "description": "Denies the set_as_help_menu_for_nsapp command without any pre-configured scope.",
          "type": "string",
          "const": "core:menu:deny-set-as-help-menu-for-nsapp"
        },
        {
          "description": "Denies the set_as_window_menu command without any pre-configured scope.",
          "type": "string",
          "const": "core:menu:deny-set-as-window-menu"
        },
        {
          "description": "Denies the set_as_windows_menu_for_nsapp command without any pre-configured scope.",
          "type": "string",
          "const": "core:menu:deny-set-as-windows-menu-for-nsapp"
        },
        {
          "description": "Denies the set_checked command without any pre-configured scope.",
          "type": "string",
          "const": "core:menu:deny-set-checked"
        },
        {
          "description": "Denies the set_enabled command without any pre-configured scope.",
          "type": "string",
          "const": "core:menu:deny-set-enabled"
        },
        {
          "description": "Denies the set_icon command without any pre-configured scope.",
          "type": "string",
          "const": "core:menu:deny-set-icon"
        },
        {
          "description": "Denies the set_text command without any pre-configured scope.",
          "type": "string",
          "const": "core:menu:deny-set-text"
        },
        {
          "description": "Denies the text command without any pre-configured scope.",
          "type": "string",
          "const": "core:menu:deny-text"
        },
        {
          "description": "Default permissions for the plugin.",
          "type": "string",
          "const": "core:path:default"
        },
        {
          "description": "Enables the basename command without any pre-configured scope.",
          "type": "string",
          "const": "core:path:allow-basename"
        },
        {
          "description": "Enables the dirname command without any pre-configured scope.",
          "type": "string",
          "const": "core:path:allow-dirname"
        },
        {
          "description": "Enables the extname command without any pre-configured scope.",
          "type": "string",
          "const": "core:path:allow-extname"
        },
        {
          "description": "Enables the is_absolute command without any pre-configured scope.",
          "type": "string",
          "const": "core:path:allow-is-absolute"
        },
        {
          "description": "Enables the join command without any pre-configured scope.",
          "type": "string",
          "const": "core:path:allow-join"
        },
        {
          "description": "Enables the normalize command without any pre-configured scope.",
          "type": "string",
          "const": "core:path:allow-normalize"
        },
        {
          "description": "Enables the resolve command without any pre-configured scope.",
          "type": "string",
          "const": "core:path:allow-resolve"
        },
        {
          "description": "Enables the resolve_directory command without any pre-configured scope.",
          "type": "string",
          "const": "core:path:allow-resolve-directory"
        },
        {
          "description": "Denies the basename command without any pre-configured scope.",
          "type": "string",
          "const": "core:path:deny-basename"
        },
        {
          "description": "Denies the dirname command without any pre-configured scope.",
          "type": "string",
          "const": "core:path:deny-dirname"
        },
        {
          "description": "Denies the extname command without any pre-configured scope.",
          "type": "string",
          "const": "core:path:deny-extname"
        },
        {
          "description": "Denies the is_absolute command without any pre-configured scope.",
          "type": "string",
          "const": "core:path:deny-is-absolute"
        },
        {
          "description": "Denies the join command without any pre-configured scope.",
          "type": "string",
          "const": "core:path:deny-join"
        },
        {
          "description": "Denies the normalize command without any pre-configured scope.",
          "type": "string",
          "const": "core:path:deny-normalize"
        },
        {
          "description": "Denies the resolve command without any pre-configured scope.",
          "type": "string",
          "const": "core:path:deny-resolve"
        },
        {
          "description": "Denies the resolve_directory command without any pre-configured scope.",
          "type": "string",
          "const": "core:path:deny-resolve-directory"
        },
        {
          "description": "Default permissions for the plugin.",
          "type": "string",
          "const": "core:resources:default"
        },
        {
          "description": "Enables the close command without any pre-configured scope.",
          "type": "string",
          "const": "core:resources:allow-close"
        },
        {
          "description": "Denies the close command without any pre-configured scope.",
          "type": "string",
          "const": "core:resources:deny-close"
        },
        {
          "description": "Default permissions for the plugin.",
          "type": "string",
          "const": "core:tray:default"
        },
        {
          "description": "Enables the get_by_id command without any pre-configured scope.",
          "type": "string",
          "const": "core:tray:allow-get-by-id"
        },
        {
          "description": "Enables the new command without any pre-configured scope.",
          "type": "string",
          "const": "core:tray:allow-new"
        },
        {
          "description": "Enables the remove_by_id command without any pre-configured scope.",
          "type": "string",
          "const": "core:tray:allow-remove-by-id"
        },
        {
          "description": "Enables the set_icon command without any pre-configured scope.",
          "type": "string",
          "const": "core:tray:allow-set-icon"
        },
        {
          "description": "Enables the set_icon_as_template command without any pre-configured scope.",
          "type": "string",
          "const": "core:tray:allow-set-icon-as-template"
        },
        {
          "description": "Enables the set_menu command without any pre-configured scope.",
          "type": "string",
          "const": "core:tray:allow-set-menu"
        },
        {
          "description": "Enables the set_show_menu_on_left_click command without any pre-configured scope.",
          "type": "string",
          "const": "core:tray:allow-set-show-menu-on-left-click"
        },
        {
          "description": "Enables the set_temp_dir_path command without any pre-configured scope.",
          "type": "string",
          "const": "core:tray:allow-set-temp-dir-path"
        },
        {
          "description": "Enables the set_title command without any pre-configured scope.",
          "type": "string",
          "const": "core:tray:allow-set-title"
        },
        {
          "description": "Enables the set_tooltip command without any pre-configured scope.",
          "type": "string",
          "const": "core:tray:allow-set-tooltip"
        },
        {
          "description": "Enables the set_visible command without any pre-configured scope.",
          "type": "string",
          "const": "core:tray:allow-set-visible"
        },
        {
          "description": "Denies the get_by_id command without any pre-configured scope.",
          "type": "string",
          "const": "core:tray:deny-get-by-id"
        },
        {
          "description": "Denies the new command without any pre-configured scope.",
          "type": "string",
          "const": "core:tray:deny-new"
        },
        {
          "description": "Denies the remove_by_id command without any pre-configured scope.",
          "type": "string",
          "const": "core:tray:deny-remove-by-id"
        },
        {
          "description": "Denies the set_icon command without any pre-configured scope.",
          "type": "string",
          "const": "core:tray:deny-set-icon"
        },
        {
          "description": "Denies the set_icon_as_template command without any pre-configured scope.",
          "type": "string",
          "const": "core:tray:deny-set-icon-as-template"
        },
        {
          "description": "Denies the set_menu command without any pre-configured scope.",
          "type": "string",
          "const": "core:tray:deny-set-menu"
        },
        {
          "description": "Denies the set_show_menu_on_left_click command without any pre-configured scope.",
          "type": "string",
          "const": "core:tray:deny-set-show-menu-on-left-click"
        },
        {
          "description": "Denies the set_temp_dir_path command without any pre-configured scope.",
          "type": "string",
          "const": "core:tray:deny-set-temp-dir-path"
        },
        {
          "description": "Denies the set_title command without any pre-configured scope.",
          "type": "string",
          "const": "core:tray:deny-set-title"
        },
        {
          "description": "Denies the set_tooltip command without any pre-configured scope.",
          "type": "string",
          "const": "core:tray:deny-set-tooltip"
        },
        {
          "description": "Denies the set_visible command without any pre-configured scope.",
          "type": "string",
          "const": "core:tray:deny-set-visible"
        },
        {
          "description": "Default permissions for the plugin.",
          "type": "string",
          "const": "core:webview:default"
        },
        {
          "description": "Enables the clear_all_browsing_data command without any pre-configured scope.",
          "type": "string",
          "const": "core:webview:allow-clear-all-browsing-data"
        },
        {
          "description": "Enables the create_webview command without any pre-configured scope.",
          "type": "string",
          "const": "core:webview:allow-create-webview"
        },
        {
          "description": "Enables the create_webview_window command without any pre-configured scope.",
          "type": "string",
          "const": "core:webview:allow-create-webview-window"
        },
        {
          "description": "Enables the get_all_webviews command without any pre-configured scope.",
          "type": "string",
          "const": "core:webview:allow-get-all-webviews"
        },
        {
          "description": "Enables the internal_toggle_devtools command without any pre-configured scope.",
          "type": "string",
          "const": "core:webview:allow-internal-toggle-devtools"
        },
        {
          "description": "Enables the print command without any pre-configured scope.",
          "type": "string",
          "const": "core:webview:allow-print"
        },
        {
          "description": "Enables the reparent command without any pre-configured scope.",
          "type": "string",
          "const": "core:webview:allow-reparent"
        },
        {
          "description": "Enables the set_webview_focus command without any pre-configured scope.",
          "type": "string",
          "const": "core:webview:allow-set-webview-focus"
        },
        {
          "description": "Enables the set_webview_position command without any pre-configured scope.",
          "type": "string",
          "const": "core:webview:allow-set-webview-position"
        },
        {
          "description": "Enables the set_webview_size command without any pre-configured scope.",
          "type": "string",
          "const": "core:webview:allow-set-webview-size"
        },
        {
          "description": "Enables the set_webview_zoom command without any pre-configured scope.",
          "type": "string",
          "const": "core:webview:allow-set-webview-zoom"
        },
        {
          "description": "Enables the webview_close command without any pre-configured scope.",
          "type": "string",
          "const": "core:webview:allow-webview-close"
        },
        {
          "description": "Enables the webview_hide command without any pre-configured scope.",
          "type": "string",
          "const": "core:webview:allow-webview-hide"
        },
        {
          "description": "Enables the webview_position command without any pre-configured scope.",
          "type": "string",
          "const": "core:webview:allow-webview-position"
        },
        {
          "description": "Enables the webview_show command without any pre-configured scope.",
          "type": "string",
          "const": "core:webview:allow-webview-show"
        },
        {
          "description": "Enables the webview_size command without any pre-configured scope.",
          "type": "string",
          "const": "core:webview:allow-webview-size"
        },
        {
          "description": "Denies the clear_all_browsing_data command without any pre-configured scope.",
          "type": "string",
          "const": "core:webview:deny-clear-all-browsing-data"
        },
        {
          "description": "Denies the create_webview command without any pre-configured scope.",
          "type": "string",
          "const": "core:webview:deny-create-webview"
        },
        {
          "description": "Denies the create_webview_window command without any pre-configured scope.",
          "type": "string",
          "const": "core:webview:deny-create-webview-window"
        },
        {
          "description": "Denies the get_all_webviews command without any pre-configured scope.",
          "type": "string",
          "const": "core:webview:deny-get-all-webviews"
        },
        {
          "description": "Denies the internal_toggle_devtools command without any pre-configured scope.",
          "type": "string",
          "const": "core:webview:deny-internal-toggle-devtools"
        },
        {
          "description": "Denies the print command without any pre-configured scope.",
          "type": "string",
          "const": "core:webview:deny-print"
        },
        {
          "description": "Denies the reparent command without any pre-configured scope.",
          "type": "string",
          "const": "core:webview:deny-reparent"
        },
        {
          "description": "Denies the set_webview_focus command without any pre-configured scope.",
          "type": "string",
          "const": "core:webview:deny-set-webview-focus"
        },
        {
          "description": "Denies the set_webview_position command without any pre-configured scope.",
          "type": "string",
          "const": "core:webview:deny-set-webview-position"
        },
        {
          "description": "Denies the set_webview_size command without any pre-configured scope.",
          "type": "string",
          "const": "core:webview:deny-set-webview-size"
        },
        {
          "description": "Denies the set_webview_zoom command without any pre-configured scope.",
          "type": "string",
          "const": "core:webview:deny-set-webview-zoom"
        },
        {
          "description": "Denies the webview_close command without any pre-configured scope.",
          "type": "string",
          "const": "core:webview:deny-webview-close"
        },
        {
          "description": "Denies the webview_hide command without any pre-configured scope.",
          "type": "string",
          "const": "core:webview:deny-webview-hide"
        },
        {
          "description": "Denies the webview_position command without any pre-configured scope.",
          "type": "string",
          "const": "core:webview:deny-webview-position"
        },
        {
          "description": "Denies the webview_show command without any pre-configured scope.",
          "type": "string",
          "const": "core:webview:deny-webview-show"
        },
        {
          "description": "Denies the webview_size command without any pre-configured scope.",
          "type": "string",
          "const": "core:webview:deny-webview-size"
        },
        {
          "description": "Default permissions for the plugin.",
          "type": "string",
          "const": "core:window:default"
        },
        {
          "description": "Enables the available_monitors command without any pre-configured scope.",
          "type": "string",
          "const": "core:window:allow-available-monitors"
        },
        {
          "description": "Enables the center command without any pre-configured scope.",
          "type": "string",
          "const": "core:window:allow-center"
        },
        {
          "description": "Enables the close command without any pre-configured scope.",
          "type": "string",
          "const": "core:window:allow-close"
        },
        {
          "description": "Enables the create command without any pre-configured scope.",
          "type": "string",
          "const": "core:window:allow-create"
        },
        {
          "description": "Enables the current_monitor command without any pre-configured scope.",
          "type": "string",
          "const": "core:window:allow-current-monitor"
        },
        {
          "description": "Enables the cursor_position command without any pre-configured scope.",
          "type": "string",
          "const": "core:window:allow-cursor-position"
        },
        {
          "description": "Enables the destroy command without any pre-configured scope.",
          "type": "string",
          "const": "core:window:allow-destroy"
        },
        {
          "description": "Enables the get_all_windows command without any pre-configured scope.",
          "type": "string",
          "const": "core:window:allow-get-all-windows"
        },
        {
          "description": "Enables the hide command without any pre-configured scope.",
          "type": "string",
          "const": "core:window:allow-hide"
        },
        {
          "description": "Enables the inner_position command without any pre-configured scope.",
          "type": "string",
          "const": "core:window:allow-inner-position"
        },
        {
          "description": "Enables the inner_size command without any pre-configured scope.",
          "type": "string",
          "const": "core:window:allow-inner-size"
        },
        {
          "description": "Enables the internal_toggle_maximize command without any pre-configured scope.",
          "type": "string",
          "const": "core:window:allow-internal-toggle-maximize"
        },
        {
          "description": "Enables the is_closable command without any pre-configured scope.",
          "type": "string",
          "const": "core:window:allow-is-closable"
        },
        {
          "description": "Enables the is_decorated command without any pre-configured scope.",
          "type": "string",
          "const": "core:window:allow-is-decorated"
        },
        {
          "description": "Enables the is_enabled command without any pre-configured scope.",
          "type": "string",
          "const": "core:window:allow-is-enabled"
        },
        {
          "description": "Enables the is_focused command without any pre-configured scope.",
          "type": "string",
          "const": "core:window:allow-is-focused"
        },
        {
          "description": "Enables the is_fullscreen command without any pre-configured scope.",
          "type": "string",
          "const": "core:window:allow-is-fullscreen"
        },
        {
          "description": "Enables the is_maximizable command without any pre-configured scope.",
          "type": "string",
          "const": "core:window:allow-is-maximizable"
        },
        {
          "description": "Enables the is_maximized command without any pre-configured scope.",
          "type": "string",
          "const": "core:window:allow-is-maximized"
        },
        {
          "description": "Enables the is_minimizable command without any pre-configured scope.",
          "type": "string",
          "const": "core:window:allow-is-minimizable"
        },
        {
          "description": "Enables the is_minimized command without any pre-configured scope.",
          "type": "string",
          "const": "core:window:allow-is-minimized"
        },
        {
          "description": "Enables the is_resizable command without any pre-configured scope.",
          "type": "string",
          "const": "core:window:allow-is-resizable"
        },
        {
          "description": "Enables the is_visible command without any pre-configured scope.",
          "type": "string",
          "const": "core:window:allow-is-visible"
        },
        {
          "description": "Enables the maximize command without any pre-configured scope.",
          "type": "string",
          "const": "core:window:allow-maximize"
        },
        {
          "description": "Enables the minimize command without any pre-configured scope.",
          "type": "string",
          "const": "core:window:allow-minimize"
        },
        {
          "description": "Enables the monitor_from_point command without any pre-configured scope.",
          "type": "string",
          "const": "core:window:allow-monitor-from-point"
        },
        {
          "description": "Enables the outer_position command without any pre-configured scope.",
          "type": "string",
          "const": "core:window:allow-outer-position"
        },
        {
          "description": "Enables the outer_size command without any pre-configured scope.",
          "type": "string",
          "const": "core:window:allow-outer-size"
        },
        {
          "description": "Enables the primary_monitor command without any pre-configured scope.",
          "type": "string",
          "const": "core:window:allow-primary-monitor"
        },
        {
          "description": "Enables the request_user_attention command without any pre-configured scope.",
          "type": "string",
          "const": "core:window:allow-request-user-attention"
        },
        {
          "description": "Enables the scale_factor command without any pre-configured scope.",
          "type": "string",
          "const": "core:window:allow-scale-factor"
        },
        {
          "description": "Enables the set_always_on_bottom command without any pre-configured scope.",
          "type": "string",
          "const": "core:window:allow-set-always-on-bottom"
        },
        {
          "description": "Enables the set_always_on_top command without any pre-configured scope.",
          "type": "string",
          "const": "core:window:allow-set-always-on-top"
        },
        {
          "description": "Enables the set_closable command without any pre-configured scope.",
          "type": "string",
          "const": "core:window:allow-set-closable"
        },
        {
          "description": "Enables the set_content_protected command without any pre-configured scope.",
          "type": "string",
          "const": "core:window:allow-set-content-protected"
        },
        {
          "description": "Enables the set_cursor_grab command without any pre-configured scope.",
          "type": "string",
          "const": "core:window:allow-set-cursor-grab"
        },
        {
          "description": "Enables the set_cursor_icon command without any pre-configured scope.",
          "type": "string",
          "const": "core:window:allow-set-cursor-icon"
        },
        {
          "description": "Enables the set_cursor_position command without any pre-configured scope.",
          "type": "string",
          "const": "core:window:allow-set-cursor-position"
        },
        {
          "description": "Enables the set_cursor_visible command without any pre-configured scope.",
          "type": "string",
          "const": "core:window:allow-set-cursor-visible"
        },
        {
          "description": "Enables the set_decorations command without any pre-configured scope.",
          "type": "string",
          "const": "core:window:allow-set-decorations"
        },
        {
          "description": "Enables the set_effects command without any pre-configured scope.",
          "type": "string",
          "const": "core:window:allow-set-effects"
        },
        {
          "description": "Enables the set_enabled command without any pre-configured scope.",
          "type": "string",
          "const": "core:window:allow-set-enabled"
        },
        {
          "description": "Enables the set_focus command without any pre-configured scope.",
          "type": "string",
          "const": "core:window:allow-set-focus"
        },
        {
          "description": "Enables the set_fullscreen command without any pre-configured scope.",
          "type": "string",
          "const": "core:window:allow-set-fullscreen"
        },
        {
          "description": "Enables the set_icon command without any pre-configured scope.",
          "type": "string",
          "const": "core:window:allow-set-icon"
        },
        {
          "description": "Enables the set_ignore_cursor_events command without any pre-configured scope.",
          "type": "string",
          "const": "core:window:allow-set-ignore-cursor-events"
        },
        {
          "description": "Enables the set_max_size command without any pre-configured scope.",
          "type": "string",
          "const": "core:window:allow-set-max-size"
        },
        {
          "description": "Enables the set_maximizable command without any pre-configured scope.",
          "type": "string",
          "const": "core:window:allow-set-maximizable"
        },
        {
          "description": "Enables the set_min_size command without any pre-configured scope.",
          "type": "string",
          "const": "core:window:allow-set-min-size"
        },
        {
          "description": "Enables the set_minimizable command without any pre-configured scope.",
          "type": "string",
          "const": "core:window:allow-set-minimizable"
        },
        {
          "description": "Enables the set_position command without any pre-configured scope.",
          "type": "string",
          "const": "core:window:allow-set-position"
        },
        {
          "description": "Enables the set_progress_bar command without any pre-configured scope.",
          "type": "string",
          "const": "core:window:allow-set-progress-bar"
        },
        {
          "description": "Enables the set_resizable command without any pre-configured scope.",
          "type": "string",
          "const": "core:window:allow-set-resizable"
        },
        {
          "description": "Enables the set_shadow command without any pre-configured scope.",
          "type": "string",
          "const": "core:window:allow-set-shadow"
        },
        {
          "description": "Enables the set_size command without any pre-configured scope.",
          "type": "string",
          "const": "core:window:allow-set-size"
        },
        {
          "description": "Enables the set_size_constraints command without any pre-configured scope.",
          "type": "string",
          "const": "core:window:allow-set-size-constraints"
        },
        {
          "description": "Enables the set_skip_taskbar command without any pre-configured scope.",
          "type": "string",
          "const": "core:window:allow-set-skip-taskbar"
        },
        {
          "description": "Enables the set_theme command without any pre-configured scope.",
          "type": "string",
          "const": "core:window:allow-set-theme"
        },
        {
          "description": "Enables the set_title command without any pre-configured scope.",
          "type": "string",
          "const": "core:window:allow-set-title"
        },
        {
          "description": "Enables the set_title_bar_style command without any pre-configured scope.",
          "type": "string",
          "const": "core:window:allow-set-title-bar-style"
        },
        {
          "description": "Enables the set_visible_on_all_workspaces command without any pre-configured scope.",
          "type": "string",
          "const": "core:window:allow-set-visible-on-all-workspaces"
        },
        {
          "description": "Enables the show command without any pre-configured scope.",
          "type": "string",
          "const": "core:window:allow-show"
        },
        {
          "description": "Enables the start_dragging command without any pre-configured scope.",
          "type": "string",
          "const": "core:window:allow-start-dragging"
        },
        {
          "description": "Enables the start_resize_dragging command without any pre-configured scope.",
          "type": "string",
          "const": "core:window:allow-start-resize-dragging"
        },
        {
          "description": "Enables the theme command without any pre-configured scope.",
          "type": "string",
          "const": "core:window:allow-theme"
        },
        {
          "description": "Enables the title command without any pre-configured scope.",
          "type": "string",
          "const": "core:window:allow-title"
        },
        {
          "description": "Enables the toggle_maximize command without any pre-configured scope.",
          "type": "string",
          "const": "core:window:allow-toggle-maximize"
        },
        {
          "description": "Enables the unmaximize command without any pre-configured scope.",
          "type": "string",
          "const": "core:window:allow-unmaximize"
        },
        {
          "description": "Enables the unminimize command without any pre-configured scope.",
          "type": "string",
          "const": "core:window:allow-unminimize"
        },
        {
          "description": "Denies the available_monitors command without any pre-configured scope.",
          "type": "string",
          "const": "core:window:deny-available-monitors"
        },
        {
          "description": "Denies the center command without any pre-configured scope.",
          "type": "string",
          "const": "core:window:deny-center"
        },
        {
          "description": "Denies the close command without any pre-configured scope.",
          "type": "string",
          "const": "core:window:deny-close"
        },
        {
          "description": "Denies the create command without any pre-configured scope.",
          "type": "string",
          "const": "core:window:deny-create"
        },
        {
          "description": "Denies the current_monitor command without any pre-configured scope.",
          "type": "string",
          "const": "core:window:deny-current-monitor"
        },
        {
          "description": "Denies the cursor_position command without any pre-configured scope.",
          "type": "string",
          "const": "core:window:deny-cursor-position"
        },
        {
          "description": "Denies the destroy command without any pre-configured scope.",
          "type": "string",
          "const": "core:window:deny-destroy"
        },
        {
          "description": "Denies the get_all_windows command without any pre-configured scope.",
          "type": "string",
          "const": "core:window:deny-get-all-windows"
        },
        {
          "description": "Denies the hide command without any pre-configured scope.",
          "type": "string",
          "const": "core:window:deny-hide"
        },
        {
          "description": "Denies the inner_position command without any pre-configured scope.",
          "type": "string",
          "const": "core:window:deny-inner-position"
        },
        {
          "description": "Denies the inner_size command without any pre-configured scope.",
          "type": "string",
          "const": "core:window:deny-inner-size"
        },
        {
          "description": "Denies the internal_toggle_maximize command without any pre-configured scope.",
          "type": "string",
          "const": "core:window:deny-internal-toggle-maximize"
        },
        {
          "description": "Denies the is_closable command without any pre-configured scope.",
          "type": "string",
          "const": "core:window:deny-is-closable"
        },
        {
          "description": "Denies the is_decorated command without any pre-configured scope.",
          "type": "string",
          "const": "core:window:deny-is-decorated"
        },
        {
          "description": "Denies the is_enabled command without any pre-configured scope.",
          "type": "string",
          "const": "core:window:deny-is-enabled"
        },
        {
          "description": "Denies the is_focused command without any pre-configured scope.",
          "type": "string",
          "const": "core:window:deny-is-focused"
        },
        {
          "description": "Denies the is_fullscreen command without any pre-configured scope.",
          "type": "string",
          "const": "core:window:deny-is-fullscreen"
        },
        {
          "description": "Denies the is_maximizable command without any pre-configured scope.",
          "type": "string",
          "const": "core:window:deny-is-maximizable"
        },
        {
          "description": "Denies the is_maximized command without any pre-configured scope.",
          "type": "string",
          "const": "core:window:deny-is-maximized"
        },
        {
          "description": "Denies the is_minimizable command without any pre-configured scope.",
          "type": "string",
          "const": "core:window:deny-is-minimizable"
        },
        {
          "description": "Denies the is_minimized command without any pre-configured scope.",
          "type": "string",
          "const": "core:window:deny-is-minimized"
        },
        {
          "description": "Denies the is_resizable command without any pre-configured scope.",
          "type": "string",
          "const": "core:window:deny-is-resizable"
        },
        {
          "description": "Denies the is_visible command without any pre-configured scope.",
          "type": "string",
          "const": "core:window:deny-is-visible"
        },
        {
          "description": "Denies the maximize command without any pre-configured scope.",
          "type": "string",
          "const": "core:window:deny-maximize"
        },
        {
          "description": "Denies the minimize command without any pre-configured scope.",
          "type": "string",
          "const": "core:window:deny-minimize"
        },
        {
          "description": "Denies the monitor_from_point command without any pre-configured scope.",
          "type": "string",
          "const": "core:window:deny-monitor-from-point"
        },
        {
          "description": "Denies the outer_position command without any pre-configured scope.",
          "type": "string",
          "const": "core:window:deny-outer-position"
        },
        {
          "description": "Denies the outer_size command without any pre-configured scope.",
          "type": "string",
          "const": "core:window:deny-outer-size"
        },
        {
          "description": "Denies the primary_monitor command without any pre-configured scope.",
          "type": "string",
          "const": "core:window:deny-primary-monitor"
        },
        {
          "description": "Denies the request_user_attention command without any pre-configured scope.",
          "type": "string",
          "const": "core:window:deny-request-user-attention"
        },
        {
          "description": "Denies the scale_factor command without any pre-configured scope.",
          "type": "string",
          "const": "core:window:deny-scale-factor"
        },
        {
          "description": "Denies the set_always_on_bottom command without any pre-configured scope.",
          "type": "string",
          "const": "core:window:deny-set-always-on-bottom"
        },
        {
          "description": "Denies the set_always_on_top command without any pre-configured scope.",
          "type": "string",
          "const": "core:window:deny-set-always-on-top"
        },
        {
          "description": "Denies the set_closable command without any pre-configured scope.",
          "type": "string",
          "const": "core:window:deny-set-closable"
        },
        {
          "description": "Denies the set_content_protected command without any pre-configured scope.",
          "type": "string",
          "const": "core:window:deny-set-content-protected"
        },
        {
          "description": "Denies the set_cursor_grab command without any pre-configured scope.",
          "type": "string",
          "const": "core:window:deny-set-cursor-grab"
        },
        {
          "description": "Denies the set_cursor_icon command without any pre-configured scope.",
          "type": "string",
          "const": "core:window:deny-set-cursor-icon"
        },
        {
          "description": "Denies the set_cursor_position command without any pre-configured scope.",
          "type": "string",
          "const": "core:window:deny-set-cursor-position"
        },
        {
          "description": "Denies the set_cursor_visible command without any pre-configured scope.",
          "type": "string",
          "const": "core:window:deny-set-cursor-visible"
        },
        {
          "description": "Denies the set_decorations command without any pre-configured scope.",
          "type": "string",
          "const": "core:window:deny-set-decorations"
        },
        {
          "description": "Denies the set_effects command without any pre-configured scope.",
          "type": "string",
          "const": "core:window:deny-set-effects"
        },
        {
          "description": "Denies the set_enabled command without any pre-configured scope.",
          "type": "string",
          "const": "core:window:deny-set-enabled"
        },
        {
          "description": "Denies the set_focus command without any pre-configured scope.",
          "type": "string",
          "const": "core:window:deny-set-focus"
        },
        {
          "description": "Denies the set_fullscreen command without any pre-configured scope.",
          "type": "string",
          "const": "core:window:deny-set-fullscreen"
        },
        {
          "description": "Denies the set_icon command without any pre-configured scope.",
          "type": "string",
          "const": "core:window:deny-set-icon"
        },
        {
          "description": "Denies the set_ignore_cursor_events command without any pre-configured scope.",
          "type": "string",
          "const": "core:window:deny-set-ignore-cursor-events"
        },
        {
          "description": "Denies the set_max_size command without any pre-configured scope.",
          "type": "string",
          "const": "core:window:deny-set-max-size"
        },
        {
          "description": "Denies the set_maximizable command without any pre-configured scope.",
          "type": "string",
          "const": "core:window:deny-set-maximizable"
        },
        {
          "description": "Denies the set_min_size command without any pre-configured scope.",
          "type": "string",
          "const": "core:window:deny-set-min-size"
        },
        {
          "description": "Denies the set_minimizable command without any pre-configured scope.",
          "type": "string",
          "const": "core:window:deny-set-minimizable"
        },
        {
          "description": "Denies the set_position command without any pre-configured scope.",
          "type": "string",
          "const": "core:window:deny-set-position"
        },
        {
          "description": "Denies the set_progress_bar command without any pre-configured scope.",
          "type": "string",
          "const": "core:window:deny-set-progress-bar"
        },
        {
          "description": "Denies the set_resizable command without any pre-configured scope.",
          "type": "string",
          "const": "core:window:deny-set-resizable"
        },
        {
          "description": "Denies the set_shadow command without any pre-configured scope.",
          "type": "string",
          "const": "core:window:deny-set-shadow"
        },
        {
          "description": "Denies the set_size command without any pre-configured scope.",
          "type": "string",
          "const": "core:window:deny-set-size"
        },
        {
          "description": "Denies the set_size_constraints command without any pre-configured scope.",
          "type": "string",
          "const": "core:window:deny-set-size-constraints"
        },
        {
          "description": "Denies the set_skip_taskbar command without any pre-configured scope.",
          "type": "string",
          "const": "core:window:deny-set-skip-taskbar"
        },
        {
          "description": "Denies the set_theme command without any pre-configured scope.",
          "type": "string",
          "const": "core:window:deny-set-theme"
        },
        {
          "description": "Denies the set_title command without any pre-configured scope.",
          "type": "string",
          "const": "core:window:deny-set-title"
        },
        {
          "description": "Denies the set_title_bar_style command without any pre-configured scope.",
          "type": "string",
          "const": "core:window:deny-set-title-bar-style"
        },
        {
          "description": "Denies the set_visible_on_all_workspaces command without any pre-configured scope.",
          "type": "string",
          "const": "core:window:deny-set-visible-on-all-workspaces"
        },
        {
          "description": "Denies the show command without any pre-configured scope.",
          "type": "string",
          "const": "core:window:deny-show"
        },
        {
          "description": "Denies the start_dragging command without any pre-configured scope.",
          "type": "string",
          "const": "core:window:deny-start-dragging"
        },
        {
          "description": "Denies the start_resize_dragging command without any pre-configured scope.",
          "type": "string",
          "const": "core:window:deny-start-resize-dragging"
        },
        {
          "description": "Denies the theme command without any pre-configured scope.",
          "type": "string",
          "const": "core:window:deny-theme"
        },
        {
          "description": "Denies the title command without any pre-configured scope.",
          "type": "string",
          "const": "core:window:deny-title"
        },
        {
          "description": "Denies the toggle_maximize command without any pre-configured scope.",
          "type": "string",
          "const": "core:window:deny-toggle-maximize"
        },
        {
          "description": "Denies the unmaximize command without any pre-configured scope.",
          "type": "string",
          "const": "core:window:deny-unmaximize"
        },
        {
          "description": "Denies the unminimize command without any pre-configured scope.",
          "type": "string",
          "const": "core:window:deny-unminimize"
        },
        {
          "description": "Allows reading the opened deep link via the get_current command",
          "type": "string",
          "const": "deep-link:default"
        },
        {
          "description": "Enables the get_current command without any pre-configured scope.",
          "type": "string",
          "const": "deep-link:allow-get-current"
        },
        {
          "description": "Enables the is_registered command without any pre-configured scope.",
          "type": "string",
          "const": "deep-link:allow-is-registered"
        },
        {
          "description": "Enables the register command without any pre-configured scope.",
          "type": "string",
          "const": "deep-link:allow-register"
        },
        {
          "description": "Enables the unregister command without any pre-configured scope.",
          "type": "string",
          "const": "deep-link:allow-unregister"
        },
        {
          "description": "Denies the get_current command without any pre-configured scope.",
          "type": "string",
          "const": "deep-link:deny-get-current"
        },
        {
          "description": "Denies the is_registered command without any pre-configured scope.",
          "type": "string",
          "const": "deep-link:deny-is-registered"
        },
        {
          "description": "Denies the register command without any pre-configured scope.",
          "type": "string",
          "const": "deep-link:deny-register"
        },
        {
          "description": "Denies the unregister command without any pre-configured scope.",
          "type": "string",
          "const": "deep-link:deny-unregister"
        },
        {
          "description": "This permission set configures the types of dialogs\navailable from the dialog plugin.\n\n#### Granted Permissions\n\nAll dialog types are enabled.\n\n\n",
          "type": "string",
          "const": "dialog:default"
        },
        {
          "description": "Enables the ask command without any pre-configured scope.",
          "type": "string",
          "const": "dialog:allow-ask"
        },
        {
          "description": "Enables the confirm command without any pre-configured scope.",
          "type": "string",
          "const": "dialog:allow-confirm"
        },
        {
          "description": "Enables the message command without any pre-configured scope.",
          "type": "string",
          "const": "dialog:allow-message"
        },
        {
          "description": "Enables the open command without any pre-configured scope.",
          "type": "string",
          "const": "dialog:allow-open"
        },
        {
          "description": "Enables the save command without any pre-configured scope.",
          "type": "string",
          "const": "dialog:allow-save"
        },
        {
          "description": "Denies the ask command without any pre-configured scope.",
          "type": "string",
          "const": "dialog:deny-ask"
        },
        {
          "description": "Denies the confirm command without any pre-configured scope.",
          "type": "string",
          "const": "dialog:deny-confirm"
        },
        {
          "description": "Denies the message command without any pre-configured scope.",
          "type": "string",
          "const": "dialog:deny-message"
        },
        {
          "description": "Denies the open command without any pre-configured scope.",
          "type": "string",
          "const": "dialog:deny-open"
        },
        {
          "description": "Denies the save command without any pre-configured scope.",
          "type": "string",
          "const": "dialog:deny-save"
        },
        {
          "description": "This set of permissions describes the what kind of\nfile system access the `fs` plugin has enabled or denied by default.\n\n#### Granted Permissions\n\nThis default permission set enables read access to the\napplication specific directories (AppConfig, AppData, AppLocalData, AppCache,\nAppLog) and all files and sub directories created in it.\nThe location of these directories depends on the operating system,\nwhere the application is run.\n\nIn general these directories need to be manually created\nby the application at runtime, before accessing files or folders\nin it is possible.\n\nTherefore, it is also allowed to create all of these folders via\nthe `mkdir` command.\n\n#### Denied Permissions\n\nThis default permission set prevents access to critical components\nof the Tauri application by default.\nOn Windows the webview data folder access is denied.\n\n",
          "type": "string",
          "const": "fs:default"
        },
        {
          "description": "This allows non-recursive read access to metadata of the application folders, including file listing and statistics.",
          "type": "string",
          "const": "fs:allow-app-meta"
        },
        {
          "description": "This allows full recursive read access to metadata of the application folders, including file listing and statistics.",
          "type": "string",
          "const": "fs:allow-app-meta-recursive"
        },
        {
          "description": "This allows non-recursive read access to the application folders.",
          "type": "string",
          "const": "fs:allow-app-read"
        },
        {
          "description": "This allows full recursive read access to the complete application folders, files and subdirectories.",
          "type": "string",
          "const": "fs:allow-app-read-recursive"
        },
        {
          "description": "This allows non-recursive write access to the application folders.",
          "type": "string",
          "const": "fs:allow-app-write"
        },
        {
          "description": "This allows full recursive write access to the complete application folders, files and subdirectories.",
          "type": "string",
          "const": "fs:allow-app-write-recursive"
        },
        {
          "description": "This allows non-recursive read access to metadata of the `$APPCACHE` folder, including file listing and statistics.",
          "type": "string",
          "const": "fs:allow-appcache-meta"
        },
        {
          "description": "This allows full recursive read access to metadata of the `$APPCACHE` folder, including file listing and statistics.",
          "type": "string",
          "const": "fs:allow-appcache-meta-recursive"
        },
        {
          "description": "This allows non-recursive read access to the `$APPCACHE` folder.",
          "type": "string",
          "const": "fs:allow-appcache-read"
        },
        {
          "description": "This allows full recursive read access to the complete `$APPCACHE` folder, files and subdirectories.",
          "type": "string",
          "const": "fs:allow-appcache-read-recursive"
        },
        {
          "description": "This allows non-recursive write access to the `$APPCACHE` folder.",
          "type": "string",
          "const": "fs:allow-appcache-write"
        },
        {
          "description": "This allows full recursive write access to the complete `$APPCACHE` folder, files and subdirectories.",
          "type": "string",
          "const": "fs:allow-appcache-write-recursive"
        },
        {
          "description": "This allows non-recursive read access to metadata of the `$APPCONFIG` folder, including file listing and statistics.",
          "type": "string",
          "const": "fs:allow-appconfig-meta"
        },
        {
          "description": "This allows full recursive read access to metadata of the `$APPCONFIG` folder, including file listing and statistics.",
          "type": "string",
          "const": "fs:allow-appconfig-meta-recursive"
        },
        {
          "description": "This allows non-recursive read access to the `$APPCONFIG` folder.",
          "type": "string",
          "const": "fs:allow-appconfig-read"
        },
        {
          "description": "This allows full recursive read access to the complete `$APPCONFIG` folder, files and subdirectories.",
          "type": "string",
          "const": "fs:allow-appconfig-read-recursive"
        },
        {
          "description": "This allows non-recursive write access to the `$APPCONFIG` folder.",
          "type": "string",
          "const": "fs:allow-appconfig-write"
        },
        {
          "description": "This allows full recursive write access to the complete `$APPCONFIG` folder, files and subdirectories.",
          "type": "string",
          "const": "fs:allow-appconfig-write-recursive"
        },
        {
          "description": "This allows non-recursive read access to metadata of the `$APPDATA` folder, including file listing and statistics.",
          "type": "string",
          "const": "fs:allow-appdata-meta"
        },
        {
          "description": "This allows full recursive read access to metadata of the `$APPDATA` folder, including file listing and statistics.",
          "type": "string",
          "const": "fs:allow-appdata-meta-recursive"
        },
        {
          "description": "This allows non-recursive read access to the `$APPDATA` folder.",
          "type": "string",
          "const": "fs:allow-appdata-read"
        },
        {
          "description": "This allows full recursive read access to the complete `$APPDATA` folder, files and subdirectories.",
          "type": "string",
          "const": "fs:allow-appdata-read-recursive"
        },
        {
          "description": "This allows non-recursive write access to the `$APPDATA` folder.",
          "type": "string",
          "const": "fs:allow-appdata-write"
        },
        {
          "description": "This allows full recursive write access to the complete `$APPDATA` folder, files and subdirectories.",
          "type": "string",
          "const": "fs:allow-appdata-write-recursive"
        },
        {
          "description": "This allows non-recursive read access to metadata of the `$APPLOCALDATA` folder, including file listing and statistics.",
          "type": "string",
          "const": "fs:allow-applocaldata-meta"
        },
        {
          "description": "This allows full recursive read access to metadata of the `$APPLOCALDATA` folder, including file listing and statistics.",
          "type": "string",
          "const": "fs:allow-applocaldata-meta-recursive"
        },
        {
          "description": "This allows non-recursive read access to the `$APPLOCALDATA` folder.",
          "type": "string",
          "const": "fs:allow-applocaldata-read"
        },
        {
          "description": "This allows full recursive read access to the complete `$APPLOCALDATA` folder, files and subdirectories.",
          "type": "string",
          "const": "fs:allow-applocaldata-read-recursive"
        },
        {
          "description": "This allows non-recursive write access to the `$APPLOCALDATA` folder.",
          "type": "string",
          "const": "fs:allow-applocaldata-write"
        },
        {
          "description": "This allows full recursive write access to the complete `$APPLOCALDATA` folder, files and subdirectories.",
          "type": "string",
          "const": "fs:allow-applocaldata-write-recursive"
        },
        {
          "description": "This allows non-recursive read access to metadata of the `$APPLOG` folder, including file listing and statistics.",
          "type": "string",
          "const": "fs:allow-applog-meta"
        },
        {
          "description": "This allows full recursive read access to metadata of the `$APPLOG` folder, including file listing and statistics.",
          "type": "string",
          "const": "fs:allow-applog-meta-recursive"
        },
        {
          "description": "This allows non-recursive read access to the `$APPLOG` folder.",
          "type": "string",
          "const": "fs:allow-applog-read"
        },
        {
          "description": "This allows full recursive read access to the complete `$APPLOG` folder, files and subdirectories.",
          "type": "string",
          "const": "fs:allow-applog-read-recursive"
        },
        {
          "description": "This allows non-recursive write access to the `$APPLOG` folder.",
          "type": "string",
          "const": "fs:allow-applog-write"
        },
        {
          "description": "This allows full recursive write access to the complete `$APPLOG` folder, files and subdirectories.",
          "type": "string",
          "const": "fs:allow-applog-write-recursive"
        },
        {
          "description": "This allows non-recursive read access to metadata of the `$AUDIO` folder, including file listing and statistics.",
          "type": "string",
          "const": "fs:allow-audio-meta"
        },
        {
          "description": "This allows full recursive read access to metadata of the `$AUDIO` folder, including file listing and statistics.",
          "type": "string",
          "const": "fs:allow-audio-meta-recursive"
        },
        {
          "description": "This allows non-recursive read access to the `$AUDIO` folder.",
          "type": "string",
          "const": "fs:allow-audio-read"
        },
        {
          "description": "This allows full recursive read access to the complete `$AUDIO` folder, files and subdirectories.",
          "type": "string",
          "const": "fs:allow-audio-read-recursive"
        },
        {
          "description": "This allows non-recursive write access to the `$AUDIO` folder.",
          "type": "string",
          "const": "fs:allow-audio-write"
        },
        {
          "description": "This allows full recursive write access to the complete `$AUDIO` folder, files and subdirectories.",
          "type": "string",
          "const": "fs:allow-audio-write-recursive"
        },
        {
          "description": "This allows non-recursive read access to metadata of the `$CACHE` folder, including file listing and statistics.",
          "type": "string",
          "const": "fs:allow-cache-meta"
        },
        {
          "description": "This allows full recursive read access to metadata of the `$CACHE` folder, including file listing and statistics.",
          "type": "string",
          "const": "fs:allow-cache-meta-recursive"
        },
        {
          "description": "This allows non-recursive read access to the `$CACHE` folder.",
          "type": "string",
          "const": "fs:allow-cache-read"
        },
        {
          "description": "This allows full recursive read access to the complete `$CACHE` folder, files and subdirectories.",
          "type": "string",
          "const": "fs:allow-cache-read-recursive"
        },
        {
          "description": "This allows non-recursive write access to the `$CACHE` folder.",
          "type": "string",
          "const": "fs:allow-cache-write"
        },
        {
          "description": "This allows full recursive write access to the complete `$CACHE` folder, files and subdirectories.",
          "type": "string",
          "const": "fs:allow-cache-write-recursive"
        },
        {
          "description": "This allows non-recursive read access to metadata of the `$CONFIG` folder, including file listing and statistics.",
          "type": "string",
          "const": "fs:allow-config-meta"
        },
        {
          "description": "This allows full recursive read access to metadata of the `$CONFIG` folder, including file listing and statistics.",
          "type": "string",
          "const": "fs:allow-config-meta-recursive"
        },
        {
          "description": "This allows non-recursive read access to the `$CONFIG` folder.",
          "type": "string",
          "const": "fs:allow-config-read"
        },
        {
          "description": "This allows full recursive read access to the complete `$CONFIG` folder, files and subdirectories.",
          "type": "string",
          "const": "fs:allow-config-read-recursive"
        },
        {
          "description": "This allows non-recursive write access to the `$CONFIG` folder.",
          "type": "string",
          "const": "fs:allow-config-write"
        },
        {
          "description": "This allows full recursive write access to the complete `$CONFIG` folder, files and subdirectories.",
          "type": "string",
          "const": "fs:allow-config-write-recursive"
        },
        {
          "description": "This allows non-recursive read access to metadata of the `$DATA` folder, including file listing and statistics.",
          "type": "string",
          "const": "fs:allow-data-meta"
        },
        {
          "description": "This allows full recursive read access to metadata of the `$DATA` folder, including file listing and statistics.",
          "type": "string",
          "const": "fs:allow-data-meta-recursive"
        },
        {
          "description": "This allows non-recursive read access to the `$DATA` folder.",
          "type": "string",
          "const": "fs:allow-data-read"
        },
        {
          "description": "This allows full recursive read access to the complete `$DATA` folder, files and subdirectories.",
          "type": "string",
          "const": "fs:allow-data-read-recursive"
        },
        {
          "description": "This allows non-recursive write access to the `$DATA` folder.",
          "type": "string",
          "const": "fs:allow-data-write"
        },
        {
          "description": "This allows full recursive write access to the complete `$DATA` folder, files and subdirectories.",
          "type": "string",
          "const": "fs:allow-data-write-recursive"
        },
        {
          "description": "This allows non-recursive read access to metadata of the `$DESKTOP` folder, including file listing and statistics.",
          "type": "string",
          "const": "fs:allow-desktop-meta"
        },
        {
          "description": "This allows full recursive read access to metadata of the `$DESKTOP` folder, including file listing and statistics.",
          "type": "string",
          "const": "fs:allow-desktop-meta-recursive"
        },
        {
          "description": "This allows non-recursive read access to the `$DESKTOP` folder.",
          "type": "string",
          "const": "fs:allow-desktop-read"
        },
        {
          "description": "This allows full recursive read access to the complete `$DESKTOP` folder, files and subdirectories.",
          "type": "string",
          "const": "fs:allow-desktop-read-recursive"
        },
        {
          "description": "This allows non-recursive write access to the `$DESKTOP` folder.",
          "type": "string",
          "const": "fs:allow-desktop-write"
        },
        {
          "description": "This allows full recursive write access to the complete `$DESKTOP` folder, files and subdirectories.",
          "type": "string",
          "const": "fs:allow-desktop-write-recursive"
        },
        {
          "description": "This allows non-recursive read access to metadata of the `$DOCUMENT` folder, including file listing and statistics.",
          "type": "string",
          "const": "fs:allow-document-meta"
        },
        {
          "description": "This allows full recursive read access to metadata of the `$DOCUMENT` folder, including file listing and statistics.",
          "type": "string",
          "const": "fs:allow-document-meta-recursive"
        },
        {
          "description": "This allows non-recursive read access to the `$DOCUMENT` folder.",
          "type": "string",
          "const": "fs:allow-document-read"
        },
        {
          "description": "This allows full recursive read access to the complete `$DOCUMENT` folder, files and subdirectories.",
          "type": "string",
          "const": "fs:allow-document-read-recursive"
        },
        {
          "description": "This allows non-recursive write access to the `$DOCUMENT` folder.",
          "type": "string",
          "const": "fs:allow-document-write"
        },
        {
          "description": "This allows full recursive write access to the complete `$DOCUMENT` folder, files and subdirectories.",
          "type": "string",
          "const": "fs:allow-document-write-recursive"
        },
        {
          "description": "This allows non-recursive read access to metadata of the `$DOWNLOAD` folder, including file listing and statistics.",
          "type": "string",
          "const": "fs:allow-download-meta"
        },
        {
          "description": "This allows full recursive read access to metadata of the `$DOWNLOAD` folder, including file listing and statistics.",
          "type": "string",
          "const": "fs:allow-download-meta-recursive"
        },
        {
          "description": "This allows non-recursive read access to the `$DOWNLOAD` folder.",
          "type": "string",
          "const": "fs:allow-download-read"
        },
        {
          "description": "This allows full recursive read access to the complete `$DOWNLOAD` folder, files and subdirectories.",
          "type": "string",
          "const": "fs:allow-download-read-recursive"
        },
        {
          "description": "This allows non-recursive write access to the `$DOWNLOAD` folder.",
          "type": "string",
          "const": "fs:allow-download-write"
        },
        {
          "description": "This allows full recursive write access to the complete `$DOWNLOAD` folder, files and subdirectories.",
          "type": "string",
          "const": "fs:allow-download-write-recursive"
        },
        {
          "description": "This allows non-recursive read access to metadata of the `$EXE` folder, including file listing and statistics.",
          "type": "string",
          "const": "fs:allow-exe-meta"
        },
        {
          "description": "This allows full recursive read access to metadata of the `$EXE` folder, including file listing and statistics.",
          "type": "string",
          "const": "fs:allow-exe-meta-recursive"
        },
        {
          "description": "This allows non-recursive read access to the `$EXE` folder.",
          "type": "string",
          "const": "fs:allow-exe-read"
        },
        {
          "description": "This allows full recursive read access to the complete `$EXE` folder, files and subdirectories.",
          "type": "string",
          "const": "fs:allow-exe-read-recursive"
        },
        {
          "description": "This allows non-recursive write access to the `$EXE` folder.",
          "type": "string",
          "const": "fs:allow-exe-write"
        },
        {
          "description": "This allows full recursive write access to the complete `$EXE` folder, files and subdirectories.",
          "type": "string",
          "const": "fs:allow-exe-write-recursive"
        },
        {
          "description": "This allows non-recursive read access to metadata of the `$FONT` folder, including file listing and statistics.",
          "type": "string",
          "const": "fs:allow-font-meta"
        },
        {
          "description": "This allows full recursive read access to metadata of the `$FONT` folder, including file listing and statistics.",
          "type": "string",
          "const": "fs:allow-font-meta-recursive"
        },
        {
          "description": "This allows non-recursive read access to the `$FONT` folder.",
          "type": "string",
          "const": "fs:allow-font-read"
        },
        {
          "description": "This allows full recursive read access to the complete `$FONT` folder, files and subdirectories.",
          "type": "string",
          "const": "fs:allow-font-read-recursive"
        },
        {
          "description": "This allows non-recursive write access to the `$FONT` folder.",
          "type": "string",
          "const": "fs:allow-font-write"
        },
        {
          "description": "This allows full recursive write access to the complete `$FONT` folder, files and subdirectories.",
          "type": "string",
          "const": "fs:allow-font-write-recursive"
        },
        {
          "description": "This allows non-recursive read access to metadata of the `$HOME` folder, including file listing and statistics.",
          "type": "string",
          "const": "fs:allow-home-meta"
        },
        {
          "description": "This allows full recursive read access to metadata of the `$HOME` folder, including file listing and statistics.",
          "type": "string",
          "const": "fs:allow-home-meta-recursive"
        },
        {
          "description": "This allows non-recursive read access to the `$HOME` folder.",
          "type": "string",
          "const": "fs:allow-home-read"
        },
        {
          "description": "This allows full recursive read access to the complete `$HOME` folder, files and subdirectories.",
          "type": "string",
          "const": "fs:allow-home-read-recursive"
        },
        {
          "description": "This allows non-recursive write access to the `$HOME` folder.",
          "type": "string",
          "const": "fs:allow-home-write"
        },
        {
          "description": "This allows full recursive write access to the complete `$HOME` folder, files and subdirectories.",
          "type": "string",
          "const": "fs:allow-home-write-recursive"
        },
        {
          "description": "This allows non-recursive read access to metadata of the `$LOCALDATA` folder, including file listing and statistics.",
          "type": "string",
          "const": "fs:allow-localdata-meta"
        },
        {
          "description": "This allows full recursive read access to metadata of the `$LOCALDATA` folder, including file listing and statistics.",
          "type": "string",
          "const": "fs:allow-localdata-meta-recursive"
        },
        {
          "description": "This allows non-recursive read access to the `$LOCALDATA` folder.",
          "type": "string",
          "const": "fs:allow-localdata-read"
        },
        {
          "description": "This allows full recursive read access to the complete `$LOCALDATA` folder, files and subdirectories.",
          "type": "string",
          "const": "fs:allow-localdata-read-recursive"
        },
        {
          "description": "This allows non-recursive write access to the `$LOCALDATA` folder.",
          "type": "string",
          "const": "fs:allow-localdata-write"
        },
        {
          "description": "This allows full recursive write access to the complete `$LOCALDATA` folder, files and subdirectories.",
          "type": "string",
          "const": "fs:allow-localdata-write-recursive"
        },
        {
          "description": "This allows non-recursive read access to metadata of the `$LOG` folder, including file listing and statistics.",
          "type": "string",
          "const": "fs:allow-log-meta"
        },
        {
          "description": "This allows full recursive read access to metadata of the `$LOG` folder, including file listing and statistics.",
          "type": "string",
          "const": "fs:allow-log-meta-recursive"
        },
        {
          "description": "This allows non-recursive read access to the `$LOG` folder.",
          "type": "string",
          "const": "fs:allow-log-read"
        },
        {
          "description": "This allows full recursive read access to the complete `$LOG` folder, files and subdirectories.",
          "type": "string",
          "const": "fs:allow-log-read-recursive"
        },
        {
          "description": "This allows non-recursive write access to the `$LOG` folder.",
          "type": "string",
          "const": "fs:allow-log-write"
        },
        {
          "description": "This allows full recursive write access to the complete `$LOG` folder, files and subdirectories.",
          "type": "string",
          "const": "fs:allow-log-write-recursive"
        },
        {
          "description": "This allows non-recursive read access to metadata of the `$PICTURE` folder, including file listing and statistics.",
          "type": "string",
          "const": "fs:allow-picture-meta"
        },
        {
          "description": "This allows full recursive read access to metadata of the `$PICTURE` folder, including file listing and statistics.",
          "type": "string",
          "const": "fs:allow-picture-meta-recursive"
        },
        {
          "description": "This allows non-recursive read access to the `$PICTURE` folder.",
          "type": "string",
          "const": "fs:allow-picture-read"
        },
        {
          "description": "This allows full recursive read access to the complete `$PICTURE` folder, files and subdirectories.",
          "type": "string",
          "const": "fs:allow-picture-read-recursive"
        },
        {
          "description": "This allows non-recursive write access to the `$PICTURE` folder.",
          "type": "string",
          "const": "fs:allow-picture-write"
        },
        {
          "description": "This allows full recursive write access to the complete `$PICTURE` folder, files and subdirectories.",
          "type": "string",
          "const": "fs:allow-picture-write-recursive"
        },
        {
          "description": "This allows non-recursive read access to metadata of the `$PUBLIC` folder, including file listing and statistics.",
          "type": "string",
          "const": "fs:allow-public-meta"
        },
        {
          "description": "This allows full recursive read access to metadata of the `$PUBLIC` folder, including file listing and statistics.",
          "type": "string",
          "const": "fs:allow-public-meta-recursive"
        },
        {
          "description": "This allows non-recursive read access to the `$PUBLIC` folder.",
          "type": "string",
          "const": "fs:allow-public-read"
        },
        {
          "description": "This allows full recursive read access to the complete `$PUBLIC` folder, files and subdirectories.",
          "type": "string",
          "const": "fs:allow-public-read-recursive"
        },
        {
          "description": "This allows non-recursive write access to the `$PUBLIC` folder.",
          "type": "string",
          "const": "fs:allow-public-write"
        },
        {
          "description": "This allows full recursive write access to the complete `$PUBLIC` folder, files and subdirectories.",
          "type": "string",
          "const": "fs:allow-public-write-recursive"
        },
        {
          "description": "This allows non-recursive read access to metadata of the `$RESOURCE` folder, including file listing and statistics.",
          "type": "string",
          "const": "fs:allow-resource-meta"
        },
        {
          "description": "This allows full recursive read access to metadata of the `$RESOURCE` folder, including file listing and statistics.",
          "type": "string",
          "const": "fs:allow-resource-meta-recursive"
        },
        {
          "description": "This allows non-recursive read access to the `$RESOURCE` folder.",
          "type": "string",
          "const": "fs:allow-resource-read"
        },
        {
          "description": "This allows full recursive read access to the complete `$RESOURCE` folder, files and subdirectories.",
          "type": "string",
          "const": "fs:allow-resource-read-recursive"
        },
        {
          "description": "This allows non-recursive write access to the `$RESOURCE` folder.",
          "type": "string",
          "const": "fs:allow-resource-write"
        },
        {
          "description": "This allows full recursive write access to the complete `$RESOURCE` folder, files and subdirectories.",
          "type": "string",
          "const": "fs:allow-resource-write-recursive"
        },
        {
          "description": "This allows non-recursive read access to metadata of the `$RUNTIME` folder, including file listing and statistics.",
          "type": "string",
          "const": "fs:allow-runtime-meta"
        },
        {
          "description": "This allows full recursive read access to metadata of the `$RUNTIME` folder, including file listing and statistics.",
          "type": "string",
          "const": "fs:allow-runtime-meta-recursive"
        },
        {
          "description": "This allows non-recursive read access to the `$RUNTIME` folder.",
          "type": "string",
          "const": "fs:allow-runtime-read"
        },
        {
          "description": "This allows full recursive read access to the complete `$RUNTIME` folder, files and subdirectories.",
          "type": "string",
          "const": "fs:allow-runtime-read-recursive"
        },
        {
          "description": "This allows non-recursive write access to the `$RUNTIME` folder.",
          "type": "string",
          "const": "fs:allow-runtime-write"
        },
        {
          "description": "This allows full recursive write access to the complete `$RUNTIME` folder, files and subdirectories.",
          "type": "string",
          "const": "fs:allow-runtime-write-recursive"
        },
        {
          "description": "This allows non-recursive read access to metadata of the `$TEMP` folder, including file listing and statistics.",
          "type": "string",
          "const": "fs:allow-temp-meta"
        },
        {
          "description": "This allows full recursive read access to metadata of the `$TEMP` folder, including file listing and statistics.",
          "type": "string",
          "const": "fs:allow-temp-meta-recursive"
        },
        {
          "description": "This allows non-recursive read access to the `$TEMP` folder.",
          "type": "string",
          "const": "fs:allow-temp-read"
        },
        {
          "description": "This allows full recursive read access to the complete `$TEMP` folder, files and subdirectories.",
          "type": "string",
          "const": "fs:allow-temp-read-recursive"
        },
        {
          "description": "This allows non-recursive write access to the `$TEMP` folder.",
          "type": "string",
          "const": "fs:allow-temp-write"
        },
        {
          "description": "This allows full recursive write access to the complete `$TEMP` folder, files and subdirectories.",
          "type": "string",
          "const": "fs:allow-temp-write-recursive"
        },
        {
          "description": "This allows non-recursive read access to metadata of the `$TEMPLATE` folder, including file listing and statistics.",
          "type": "string",
          "const": "fs:allow-template-meta"
        },
        {
          "description": "This allows full recursive read access to metadata of the `$TEMPLATE` folder, including file listing and statistics.",
          "type": "string",
          "const": "fs:allow-template-meta-recursive"
        },
        {
          "description": "This allows non-recursive read access to the `$TEMPLATE` folder.",
          "type": "string",
          "const": "fs:allow-template-read"
        },
        {
          "description": "This allows full recursive read access to the complete `$TEMPLATE` folder, files and subdirectories.",
          "type": "string",
          "const": "fs:allow-template-read-recursive"
        },
        {
          "description": "This allows non-recursive write access to the `$TEMPLATE` folder.",
          "type": "string",
          "const": "fs:allow-template-write"
        },
        {
          "description": "This allows full recursive write access to the complete `$TEMPLATE` folder, files and subdirectories.",
          "type": "string",
          "const": "fs:allow-template-write-recursive"
        },
        {
          "description": "This allows non-recursive read access to metadata of the `$VIDEO` folder, including file listing and statistics.",
          "type": "string",
          "const": "fs:allow-video-meta"
        },
        {
          "description": "This allows full recursive read access to metadata of the `$VIDEO` folder, including file listing and statistics.",
          "type": "string",
          "const": "fs:allow-video-meta-recursive"
        },
        {
          "description": "This allows non-recursive read access to the `$VIDEO` folder.",
          "type": "string",
          "const": "fs:allow-video-read"
        },
        {
          "description": "This allows full recursive read access to the complete `$VIDEO` folder, files and subdirectories.",
          "type": "string",
          "const": "fs:allow-video-read-recursive"
        },
        {
          "description": "This allows non-recursive write access to the `$VIDEO` folder.",
          "type": "string",
          "const": "fs:allow-video-write"
        },
        {
          "description": "This allows full recursive write access to the complete `$VIDEO` folder, files and subdirectories.",
          "type": "string",
          "const": "fs:allow-video-write-recursive"
        },
        {
          "description": "This denies access to dangerous Tauri relevant files and folders by default.",
          "type": "string",
          "const": "fs:deny-default"
        },
        {
          "description": "Enables the copy_file command without any pre-configured scope.",
          "type": "string",
          "const": "fs:allow-copy-file"
        },
        {
          "description": "Enables the create command without any pre-configured scope.",
          "type": "string",
          "const": "fs:allow-create"
        },
        {
          "description": "Enables the exists command without any pre-configured scope.",
          "type": "string",
          "const": "fs:allow-exists"
        },
        {
          "description": "Enables the fstat command without any pre-configured scope.",
          "type": "string",
          "const": "fs:allow-fstat"
        },
        {
          "description": "Enables the ftruncate command without any pre-configured scope.",
          "type": "string",
          "const": "fs:allow-ftruncate"
        },
        {
          "description": "Enables the lstat command without any pre-configured scope.",
          "type": "string",
          "const": "fs:allow-lstat"
        },
        {
          "description": "Enables the mkdir command without any pre-configured scope.",
          "type": "string",
          "const": "fs:allow-mkdir"
        },
        {
          "description": "Enables the open command without any pre-configured scope.",
          "type": "string",
          "const": "fs:allow-open"
        },
        {
          "description": "Enables the read command without any pre-configured scope.",
          "type": "string",
          "const": "fs:allow-read"
        },
        {
          "description": "Enables the read_dir command without any pre-configured scope.",
          "type": "string",
          "const": "fs:allow-read-dir"
        },
        {
          "description": "Enables the read_file command without any pre-configured scope.",
          "type": "string",
          "const": "fs:allow-read-file"
        },
        {
          "description": "Enables the read_text_file command without any pre-configured scope.",
          "type": "string",
          "const": "fs:allow-read-text-file"
        },
        {
          "description": "Enables the read_text_file_lines command without any pre-configured scope.",
          "type": "string",
          "const": "fs:allow-read-text-file-lines"
        },
        {
          "description": "Enables the read_text_file_lines_next command without any pre-configured scope.",
          "type": "string",
          "const": "fs:allow-read-text-file-lines-next"
        },
        {
          "description": "Enables the remove command without any pre-configured scope.",
          "type": "string",
          "const": "fs:allow-remove"
        },
        {
          "description": "Enables the rename command without any pre-configured scope.",
          "type": "string",
          "const": "fs:allow-rename"
        },
        {
          "description": "Enables the seek command without any pre-configured scope.",
          "type": "string",
          "const": "fs:allow-seek"
        },
        {
          "description": "Enables the stat command without any pre-configured scope.",
          "type": "string",
          "const": "fs:allow-stat"
        },
        {
          "description": "Enables the truncate command without any pre-configured scope.",
          "type": "string",
          "const": "fs:allow-truncate"
        },
        {
          "description": "Enables the unwatch command without any pre-configured scope.",
          "type": "string",
          "const": "fs:allow-unwatch"
        },
        {
          "description": "Enables the watch command without any pre-configured scope.",
          "type": "string",
          "const": "fs:allow-watch"
        },
        {
          "description": "Enables the write command without any pre-configured scope.",
          "type": "string",
          "const": "fs:allow-write"
        },
        {
          "description": "Enables the write_file command without any pre-configured scope.",
          "type": "string",
          "const": "fs:allow-write-file"
        },
        {
          "description": "Enables the write_text_file command without any pre-configured scope.",
          "type": "string",
          "const": "fs:allow-write-text-file"
        },
        {
          "description": "This permissions allows to create the application specific directories.\n",
          "type": "string",
          "const": "fs:create-app-specific-dirs"
        },
        {
          "description": "Denies the copy_file command without any pre-configured scope.",
          "type": "string",
          "const": "fs:deny-copy-file"
        },
        {
          "description": "Denies the create command without any pre-configured scope.",
          "type": "string",
          "const": "fs:deny-create"
        },
        {
          "description": "Denies the exists command without any pre-configured scope.",
          "type": "string",
          "const": "fs:deny-exists"
        },
        {
          "description": "Denies the fstat command without any pre-configured scope.",
          "type": "string",
          "const": "fs:deny-fstat"
        },
        {
          "description": "Denies the ftruncate command without any pre-configured scope.",
          "type": "string",
          "const": "fs:deny-ftruncate"
        },
        {
          "description": "Denies the lstat command without any pre-configured scope.",
          "type": "string",
          "const": "fs:deny-lstat"
        },
        {
          "description": "Denies the mkdir command without any pre-configured scope.",
          "type": "string",
          "const": "fs:deny-mkdir"
        },
        {
          "description": "Denies the open command without any pre-configured scope.",
          "type": "string",
          "const": "fs:deny-open"
        },
        {
          "description": "Denies the read command without any pre-configured scope.",
          "type": "string",
          "const": "fs:deny-read"
        },
        {
          "description": "Denies the read_dir command without any pre-configured scope.",
          "type": "string",
          "const": "fs:deny-read-dir"
        },
        {
          "description": "Denies the read_file command without any pre-configured scope.",
          "type": "string",
          "const": "fs:deny-read-file"
        },
        {
          "description": "Denies the read_text_file command without any pre-configured scope.",
          "type": "string",
          "const": "fs:deny-read-text-file"
        },
        {
          "description": "Denies the read_text_file_lines command without any pre-configured scope.",
          "type": "string",
          "const": "fs:deny-read-text-file-lines"
        },
        {
          "description": "Denies the read_text_file_lines_next command without any pre-configured scope.",
          "type": "string",
          "const": "fs:deny-read-text-file-lines-next"
        },
        {
          "description": "Denies the remove command without any pre-configured scope.",
          "type": "string",
          "const": "fs:deny-remove"
        },
        {
          "description": "Denies the rename command without any pre-configured scope.",
          "type": "string",
          "const": "fs:deny-rename"
        },
        {
          "description": "Denies the seek command without any pre-configured scope.",
          "type": "string",
          "const": "fs:deny-seek"
        },
        {
          "description": "Denies the stat command without any pre-configured scope.",
          "type": "string",
          "const": "fs:deny-stat"
        },
        {
          "description": "Denies the truncate command without any pre-configured scope.",
          "type": "string",
          "const": "fs:deny-truncate"
        },
        {
          "description": "Denies the unwatch command without any pre-configured scope.",
          "type": "string",
          "const": "fs:deny-unwatch"
        },
        {
          "description": "Denies the watch command without any pre-configured scope.",
          "type": "string",
          "const": "fs:deny-watch"
        },
        {
          "description": "This denies read access to the\n`$APPLOCALDATA` folder on linux as the webview data and configuration values are stored here.\nAllowing access can lead to sensitive information disclosure and should be well considered.",
          "type": "string",
          "const": "fs:deny-webview-data-linux"
        },
        {
          "description": "This denies read access to the\n`$APPLOCALDATA/EBWebView` folder on windows as the webview data and configuration values are stored here.\nAllowing access can lead to sensitive information disclosure and should be well considered.",
          "type": "string",
          "const": "fs:deny-webview-data-windows"
        },
        {
          "description": "Denies the write command without any pre-configured scope.",
          "type": "string",
          "const": "fs:deny-write"
        },
        {
          "description": "Denies the write_file command without any pre-configured scope.",
          "type": "string",
          "const": "fs:deny-write-file"
        },
        {
          "description": "Denies the write_text_file command without any pre-configured scope.",
          "type": "string",
          "const": "fs:deny-write-text-file"
        },
        {
          "description": "This enables all read related commands without any pre-configured accessible paths.",
          "type": "string",
          "const": "fs:read-all"
        },
        {
          "description": "This permission allows recursive read functionality on the application\nspecific base directories. \n",
          "type": "string",
          "const": "fs:read-app-specific-dirs-recursive"
        },
        {
          "description": "This enables directory read and file metadata related commands without any pre-configured accessible paths.",
          "type": "string",
          "const": "fs:read-dirs"
        },
        {
          "description": "This enables file read related commands without any pre-configured accessible paths.",
          "type": "string",
          "const": "fs:read-files"
        },
        {
          "description": "This enables all index or metadata related commands without any pre-configured accessible paths.",
          "type": "string",
          "const": "fs:read-meta"
        },
        {
          "description": "An empty permission you can use to modify the global scope.",
          "type": "string",
          "const": "fs:scope"
        },
        {
          "description": "This scope permits access to all files and list content of top level directories in the application folders.",
          "type": "string",
          "const": "fs:scope-app"
        },
        {
          "description": "This scope permits to list all files and folders in the application directories.",
          "type": "string",
          "const": "fs:scope-app-index"
        },
        {
          "description": "This scope permits recursive access to the complete application folders, including sub directories and files.",
          "type": "string",
          "const": "fs:scope-app-recursive"
        },
        {
          "description": "This scope permits access to all files and list content of top level directories in the `$APPCACHE` folder.",
          "type": "string",
          "const": "fs:scope-appcache"
        },
        {
          "description": "This scope permits to list all files and folders in the `$APPCACHE`folder.",
          "type": "string",
          "const": "fs:scope-appcache-index"
        },
        {
          "description": "This scope permits recursive access to the complete `$APPCACHE` folder, including sub directories and files.",
          "type": "string",
          "const": "fs:scope-appcache-recursive"
        },
        {
          "description": "This scope permits access to all files and list content of top level directories in the `$APPCONFIG` folder.",
          "type": "string",
          "const": "fs:scope-appconfig"
        },
        {
          "description": "This scope permits to list all files and folders in the `$APPCONFIG`folder.",
          "type": "string",
          "const": "fs:scope-appconfig-index"
        },
        {
          "description": "This scope permits recursive access to the complete `$APPCONFIG` folder, including sub directories and files.",
          "type": "string",
          "const": "fs:scope-appconfig-recursive"
        },
        {
          "description": "This scope permits access to all files and list content of top level directories in the `$APPDATA` folder.",
          "type": "string",
          "const": "fs:scope-appdata"
        },
        {
          "description": "This scope permits to list all files and folders in the `$APPDATA`folder.",
          "type": "string",
          "const": "fs:scope-appdata-index"
        },
        {
          "description": "This scope permits recursive access to the complete `$APPDATA` folder, including sub directories and files.",
          "type": "string",
          "const": "fs:scope-appdata-recursive"
        },
        {
          "description": "This scope permits access to all files and list content of top level directories in the `$APPLOCALDATA` folder.",
          "type": "string",
          "const": "fs:scope-applocaldata"
        },
        {
          "description": "This scope permits to list all files and folders in the `$APPLOCALDATA`folder.",
          "type": "string",
          "const": "fs:scope-applocaldata-index"
        },
        {
          "description": "This scope permits recursive access to the complete `$APPLOCALDATA` folder, including sub directories and files.",
          "type": "string",
          "const": "fs:scope-applocaldata-recursive"
        },
        {
          "description": "This scope permits access to all files and list content of top level directories in the `$APPLOG` folder.",
          "type": "string",
          "const": "fs:scope-applog"
        },
        {
          "description": "This scope permits to list all files and folders in the `$APPLOG`folder.",
          "type": "string",
          "const": "fs:scope-applog-index"
        },
        {
          "description": "This scope permits recursive access to the complete `$APPLOG` folder, including sub directories and files.",
          "type": "string",
          "const": "fs:scope-applog-recursive"
        },
        {
          "description": "This scope permits access to all files and list content of top level directories in the `$AUDIO` folder.",
          "type": "string",
          "const": "fs:scope-audio"
        },
        {
          "description": "This scope permits to list all files and folders in the `$AUDIO`folder.",
          "type": "string",
          "const": "fs:scope-audio-index"
        },
        {
          "description": "This scope permits recursive access to the complete `$AUDIO` folder, including sub directories and files.",
          "type": "string",
          "const": "fs:scope-audio-recursive"
        },
        {
          "description": "This scope permits access to all files and list content of top level directories in the `$CACHE` folder.",
          "type": "string",
          "const": "fs:scope-cache"
        },
        {
          "description": "This scope permits to list all files and folders in the `$CACHE`folder.",
          "type": "string",
          "const": "fs:scope-cache-index"
        },
        {
          "description": "This scope permits recursive access to the complete `$CACHE` folder, including sub directories and files.",
          "type": "string",
          "const": "fs:scope-cache-recursive"
        },
        {
          "description": "This scope permits access to all files and list content of top level directories in the `$CONFIG` folder.",
          "type": "string",
          "const": "fs:scope-config"
        },
        {
          "description": "This scope permits to list all files and folders in the `$CONFIG`folder.",
          "type": "string",
          "const": "fs:scope-config-index"
        },
        {
          "description": "This scope permits recursive access to the complete `$CONFIG` folder, including sub directories and files.",
          "type": "string",
          "const": "fs:scope-config-recursive"
        },
        {
          "description": "This scope permits access to all files and list content of top level directories in the `$DATA` folder.",
          "type": "string",
          "const": "fs:scope-data"
        },
        {
          "description": "This scope permits to list all files and folders in the `$DATA`folder.",
          "type": "string",
          "const": "fs:scope-data-index"
        },
        {
          "description": "This scope permits recursive access to the complete `$DATA` folder, including sub directories and files.",
          "type": "string",
          "const": "fs:scope-data-recursive"
        },
        {
          "description": "This scope permits access to all files and list content of top level directories in the `$DESKTOP` folder.",
          "type": "string",
          "const": "fs:scope-desktop"
        },
        {
          "description": "This scope permits to list all files and folders in the `$DESKTOP`folder.",
          "type": "string",
          "const": "fs:scope-desktop-index"
        },
        {
          "description": "This scope permits recursive access to the complete `$DESKTOP` folder, including sub directories and files.",
          "type": "string",
          "const": "fs:scope-desktop-recursive"
        },
        {
          "description": "This scope permits access to all files and list content of top level directories in the `$DOCUMENT` folder.",
          "type": "string",
          "const": "fs:scope-document"
        },
        {
          "description": "This scope permits to list all files and folders in the `$DOCUMENT`folder.",
          "type": "string",
          "const": "fs:scope-document-index"
        },
        {
          "description": "This scope permits recursive access to the complete `$DOCUMENT` folder, including sub directories and files.",
          "type": "string",
          "const": "fs:scope-document-recursive"
        },
        {
          "description": "This scope permits access to all files and list content of top level directories in the `$DOWNLOAD` folder.",
          "type": "string",
          "const": "fs:scope-download"
        },
        {
          "description": "This scope permits to list all files and folders in the `$DOWNLOAD`folder.",
          "type": "string",
          "const": "fs:scope-download-index"
        },
        {
          "description": "This scope permits recursive access to the complete `$DOWNLOAD` folder, including sub directories and files.",
          "type": "string",
          "const": "fs:scope-download-recursive"
        },
        {
          "description": "This scope permits access to all files and list content of top level directories in the `$EXE` folder.",
          "type": "string",
          "const": "fs:scope-exe"
        },
        {
          "description": "This scope permits to list all files and folders in the `$EXE`folder.",
          "type": "string",
          "const": "fs:scope-exe-index"
        },
        {
          "description": "This scope permits recursive access to the complete `$EXE` folder, including sub directories and files.",
          "type": "string",
          "const": "fs:scope-exe-recursive"
        },
        {
          "description": "This scope permits access to all files and list content of top level directories in the `$FONT` folder.",
          "type": "string",
          "const": "fs:scope-font"
        },
        {
          "description": "This scope permits to list all files and folders in the `$FONT`folder.",
          "type": "string",
          "const": "fs:scope-font-index"
        },
        {
          "description": "This scope permits recursive access to the complete `$FONT` folder, including sub directories and files.",
          "type": "string",
          "const": "fs:scope-font-recursive"
        },
        {
          "description": "This scope permits access to all files and list content of top level directories in the `$HOME` folder.",
          "type": "string",
          "const": "fs:scope-home"
        },
        {
          "description": "This scope permits to list all files and folders in the `$HOME`folder.",
          "type": "string",
          "const": "fs:scope-home-index"
        },
        {
          "description": "This scope permits recursive access to the complete `$HOME` folder, including sub directories and files.",
          "type": "string",
          "const": "fs:scope-home-recursive"
        },
        {
          "description": "This scope permits access to all files and list content of top level directories in the `$LOCALDATA` folder.",
          "type": "string",
          "const": "fs:scope-localdata"
        },
        {
          "description": "This scope permits to list all files and folders in the `$LOCALDATA`folder.",
          "type": "string",
          "const": "fs:scope-localdata-index"
        },
        {
          "description": "This scope permits recursive access to the complete `$LOCALDATA` folder, including sub directories and files.",
          "type": "string",
          "const": "fs:scope-localdata-recursive"
        },
        {
          "description": "This scope permits access to all files and list content of top level directories in the `$LOG` folder.",
          "type": "string",
          "const": "fs:scope-log"
        },
        {
          "description": "This scope permits to list all files and folders in the `$LOG`folder.",
          "type": "string",
          "const": "fs:scope-log-index"
        },
        {
          "description": "This scope permits recursive access to the complete `$LOG` folder, including sub directories and files.",
          "type": "string",
          "const": "fs:scope-log-recursive"
        },
        {
          "description": "This scope permits access to all files and list content of top level directories in the `$PICTURE` folder.",
          "type": "string",
          "const": "fs:scope-picture"
        },
        {
          "description": "This scope permits to list all files and folders in the `$PICTURE`folder.",
          "type": "string",
          "const": "fs:scope-picture-index"
        },
        {
          "description": "This scope permits recursive access to the complete `$PICTURE` folder, including sub directories and files.",
          "type": "string",
          "const": "fs:scope-picture-recursive"
        },
        {
          "description": "This scope permits access to all files and list content of top level directories in the `$PUBLIC` folder.",
          "type": "string",
          "const": "fs:scope-public"
        },
        {
          "description": "This scope permits to list all files and folders in the `$PUBLIC`folder.",
          "type": "string",
          "const": "fs:scope-public-index"
        },
        {
          "description": "This scope permits recursive access to the complete `$PUBLIC` folder, including sub directories and files.",
          "type": "string",
          "const": "fs:scope-public-recursive"
        },
        {
          "description": "This scope permits access to all files and list content of top level directories in the `$RESOURCE` folder.",
          "type": "string",
          "const": "fs:scope-resource"
        },
        {
          "description": "This scope permits to list all files and folders in the `$RESOURCE`folder.",
          "type": "string",
          "const": "fs:scope-resource-index"
        },
        {
          "description": "This scope permits recursive access to the complete `$RESOURCE` folder, including sub directories and files.",
          "type": "string",
          "const": "fs:scope-resource-recursive"
        },
        {
          "description": "This scope permits access to all files and list content of top level directories in the `$RUNTIME` folder.",
          "type": "string",
          "const": "fs:scope-runtime"
        },
        {
          "description": "This scope permits to list all files and folders in the `$RUNTIME`folder.",
          "type": "string",
          "const": "fs:scope-runtime-index"
        },
        {
          "description": "This scope permits recursive access to the complete `$RUNTIME` folder, including sub directories and files.",
          "type": "string",
          "const": "fs:scope-runtime-recursive"
        },
        {
          "description": "This scope permits access to all files and list content of top level directories in the `$TEMP` folder.",
          "type": "string",
          "const": "fs:scope-temp"
        },
        {
          "description": "This scope permits to list all files and folders in the `$TEMP`folder.",
          "type": "string",
          "const": "fs:scope-temp-index"
        },
        {
          "description": "This scope permits recursive access to the complete `$TEMP` folder, including sub directories and files.",
          "type": "string",
          "const": "fs:scope-temp-recursive"
        },
        {
          "description": "This scope permits access to all files and list content of top level directories in the `$TEMPLATE` folder.",
          "type": "string",
          "const": "fs:scope-template"
        },
        {
          "description": "This scope permits to list all files and folders in the `$TEMPLATE`folder.",
          "type": "string",
          "const": "fs:scope-template-index"
        },
        {
          "description": "This scope permits recursive access to the complete `$TEMPLATE` folder, including sub directories and files.",
          "type": "string",
          "const": "fs:scope-template-recursive"
        },
        {
          "description": "This scope permits access to all files and list content of top level directories in the `$VIDEO` folder.",
          "type": "string",
          "const": "fs:scope-video"
        },
        {
          "description": "This scope permits to list all files and folders in the `$VIDEO`folder.",
          "type": "string",
          "const": "fs:scope-video-index"
        },
        {
          "description": "This scope permits recursive access to the complete `$VIDEO` folder, including sub directories and files.",
          "type": "string",
          "const": "fs:scope-video-recursive"
        },
        {
          "description": "This enables all write related commands without any pre-configured accessible paths.",
          "type": "string",
          "const": "fs:write-all"
        },
        {
          "description": "This enables all file write related commands without any pre-configured accessible paths.",
          "type": "string",
          "const": "fs:write-files"
        },
        {
          "description": "This permission set configures which\nprocess feeatures are by default exposed.\n\n#### Granted Permissions\n\nThis enables to quit via `allow-exit` and restart via `allow-restart`\nthe application.\n",
          "type": "string",
          "const": "process:default"
        },
        {
          "description": "Enables the exit command without any pre-configured scope.",
          "type": "string",
          "const": "process:allow-exit"
        },
        {
          "description": "Enables the restart command without any pre-configured scope.",
          "type": "string",
          "const": "process:allow-restart"
        },
        {
          "description": "Denies the exit command without any pre-configured scope.",
          "type": "string",
          "const": "process:deny-exit"
        },
        {
          "description": "Denies the restart command without any pre-configured scope.",
          "type": "string",
          "const": "process:deny-restart"
        },
        {
          "description": "This permission set configures which\nshell functionality is exposed by default.\n\n#### Granted Permissions\n\nIt allows to use the `open` functionality without any specific\nscope pre-configured. It will allow opening `http(s)://`,\n`tel:` and `mailto:` links.\n",
          "type": "string",
          "const": "shell:default"
        },
        {
          "description": "Enables the execute command without any pre-configured scope.",
          "type": "string",
          "const": "shell:allow-execute"
        },
        {
          "description": "Enables the kill command without any pre-configured scope.",
          "type": "string",
          "const": "shell:allow-kill"
        },
        {
          "description": "Enables the open command without any pre-configured scope.",
          "type": "string",
          "const": "shell:allow-open"
        },
        {
          "description": "Enables the spawn command without any pre-configured scope.",
          "type": "string",
          "const": "shell:allow-spawn"
        },
        {
          "description": "Enables the stdin_write command without any pre-configured scope.",
          "type": "string",
          "const": "shell:allow-stdin-write"
        },
        {
          "description": "Denies the execute command without any pre-configured scope.",
          "type": "string",
          "const": "shell:deny-execute"
        },
        {
          "description": "Denies the kill command without any pre-configured scope.",
          "type": "string",
          "const": "shell:deny-kill"
        },
        {
          "description": "Denies the open command without any pre-configured scope.",
          "type": "string",
          "const": "shell:deny-open"
        },
        {
          "description": "Denies the spawn command without any pre-configured scope.",
          "type": "string",
          "const": "shell:deny-spawn"
        },
        {
          "description": "Denies the stdin_write command without any pre-configured scope.",
          "type": "string",
          "const": "shell:deny-stdin-write"
        },
        {
          "description": "This permission set configures what kind of\noperations are available from the store plugin.\n\n#### Granted Permissions\n\nAll operations are enabled by default.\n\n",
          "type": "string",
          "const": "store:default"
        },
        {
          "description": "Enables the clear command without any pre-configured scope.",
          "type": "string",
          "const": "store:allow-clear"
        },
        {
          "description": "Enables the create_store command without any pre-configured scope.",
          "type": "string",
          "const": "store:allow-create-store"
        },
        {
          "description": "Enables the delete command without any pre-configured scope.",
          "type": "string",
          "const": "store:allow-delete"
        },
        {
          "description": "Enables the entries command without any pre-configured scope.",
          "type": "string",
          "const": "store:allow-entries"
        },
        {
          "description": "Enables the get command without any pre-configured scope.",
          "type": "string",
          "const": "store:allow-get"
        },
        {
          "description": "Enables the has command without any pre-configured scope.",
          "type": "string",
          "const": "store:allow-has"
        },
        {
          "description": "Enables the keys command without any pre-configured scope.",
          "type": "string",
          "const": "store:allow-keys"
        },
        {
          "description": "Enables the length command without any pre-configured scope.",
          "type": "string",
          "const": "store:allow-length"
        },
        {
          "description": "Enables the load command without any pre-configured scope.",
          "type": "string",
          "const": "store:allow-load"
        },
        {
          "description": "Enables the reset command without any pre-configured scope.",
          "type": "string",
          "const": "store:allow-reset"
        },
        {
          "description": "Enables the save command without any pre-configured scope.",
          "type": "string",
          "const": "store:allow-save"
        },
        {
          "description": "Enables the set command without any pre-configured scope.",
          "type": "string",
          "const": "store:allow-set"
        },
        {
          "description": "Enables the values command without any pre-configured scope.",
          "type": "string",
          "const": "store:allow-values"
        },
        {
          "description": "Denies the clear command without any pre-configured scope.",
          "type": "string",
          "const": "store:deny-clear"
        },
        {
          "description": "Denies the create_store command without any pre-configured scope.",
          "type": "string",
          "const": "store:deny-create-store"
        },
        {
          "description": "Denies the delete command without any pre-configured scope.",
          "type": "string",
          "const": "store:deny-delete"
        },
        {
          "description": "Denies the entries command without any pre-configured scope.",
          "type": "string",
          "const": "store:deny-entries"
        },
        {
          "description": "Denies the get command without any pre-configured scope.",
          "type": "string",
          "const": "store:deny-get"
        },
        {
          "description": "Denies the has command without any pre-configured scope.",
          "type": "string",
          "const": "store:deny-has"
        },
        {
          "description": "Denies the keys command without any pre-configured scope.",
          "type": "string",
          "const": "store:deny-keys"
        },
        {
          "description": "Denies the length command without any pre-configured scope.",
          "type": "string",
          "const": "store:deny-length"
        },
        {
          "description": "Denies the load command without any pre-configured scope.",
          "type": "string",
          "const": "store:deny-load"
=======
          "type": "string",
          "const": "core:app:deny-version"
        },
        {
          "description": "Default permissions for the plugin.",
          "type": "string",
          "const": "core:event:default"
        },
        {
          "description": "Enables the emit command without any pre-configured scope.",
          "type": "string",
          "const": "core:event:allow-emit"
        },
        {
          "description": "Enables the emit_to command without any pre-configured scope.",
          "type": "string",
          "const": "core:event:allow-emit-to"
        },
        {
          "description": "Enables the listen command without any pre-configured scope.",
          "type": "string",
          "const": "core:event:allow-listen"
        },
        {
          "description": "Enables the unlisten command without any pre-configured scope.",
          "type": "string",
          "const": "core:event:allow-unlisten"
        },
        {
          "description": "Denies the emit command without any pre-configured scope.",
          "type": "string",
          "const": "core:event:deny-emit"
        },
        {
          "description": "Denies the emit_to command without any pre-configured scope.",
          "type": "string",
          "const": "core:event:deny-emit-to"
        },
        {
          "description": "Denies the listen command without any pre-configured scope.",
          "type": "string",
          "const": "core:event:deny-listen"
        },
        {
          "description": "Denies the unlisten command without any pre-configured scope.",
          "type": "string",
          "const": "core:event:deny-unlisten"
        },
        {
          "description": "Default permissions for the plugin.",
          "type": "string",
          "const": "core:image:default"
        },
        {
          "description": "Enables the from_bytes command without any pre-configured scope.",
          "type": "string",
          "const": "core:image:allow-from-bytes"
        },
        {
          "description": "Enables the from_path command without any pre-configured scope.",
          "type": "string",
          "const": "core:image:allow-from-path"
        },
        {
          "description": "Enables the new command without any pre-configured scope.",
          "type": "string",
          "const": "core:image:allow-new"
        },
        {
          "description": "Enables the rgba command without any pre-configured scope.",
          "type": "string",
          "const": "core:image:allow-rgba"
        },
        {
          "description": "Enables the size command without any pre-configured scope.",
          "type": "string",
          "const": "core:image:allow-size"
        },
        {
          "description": "Denies the from_bytes command without any pre-configured scope.",
          "type": "string",
          "const": "core:image:deny-from-bytes"
        },
        {
          "description": "Denies the from_path command without any pre-configured scope.",
          "type": "string",
          "const": "core:image:deny-from-path"
        },
        {
          "description": "Denies the new command without any pre-configured scope.",
          "type": "string",
          "const": "core:image:deny-new"
        },
        {
          "description": "Denies the rgba command without any pre-configured scope.",
          "type": "string",
          "const": "core:image:deny-rgba"
        },
        {
          "description": "Denies the size command without any pre-configured scope.",
          "type": "string",
          "const": "core:image:deny-size"
        },
        {
          "description": "Default permissions for the plugin.",
          "type": "string",
          "const": "core:menu:default"
        },
        {
          "description": "Enables the append command without any pre-configured scope.",
          "type": "string",
          "const": "core:menu:allow-append"
        },
        {
          "description": "Enables the create_default command without any pre-configured scope.",
          "type": "string",
          "const": "core:menu:allow-create-default"
        },
        {
          "description": "Enables the get command without any pre-configured scope.",
          "type": "string",
          "const": "core:menu:allow-get"
        },
        {
          "description": "Enables the insert command without any pre-configured scope.",
          "type": "string",
          "const": "core:menu:allow-insert"
        },
        {
          "description": "Enables the is_checked command without any pre-configured scope.",
          "type": "string",
          "const": "core:menu:allow-is-checked"
        },
        {
          "description": "Enables the is_enabled command without any pre-configured scope.",
          "type": "string",
          "const": "core:menu:allow-is-enabled"
        },
        {
          "description": "Enables the items command without any pre-configured scope.",
          "type": "string",
          "const": "core:menu:allow-items"
        },
        {
          "description": "Enables the new command without any pre-configured scope.",
          "type": "string",
          "const": "core:menu:allow-new"
        },
        {
          "description": "Enables the popup command without any pre-configured scope.",
          "type": "string",
          "const": "core:menu:allow-popup"
        },
        {
          "description": "Enables the prepend command without any pre-configured scope.",
          "type": "string",
          "const": "core:menu:allow-prepend"
        },
        {
          "description": "Enables the remove command without any pre-configured scope.",
          "type": "string",
          "const": "core:menu:allow-remove"
        },
        {
          "description": "Enables the remove_at command without any pre-configured scope.",
          "type": "string",
          "const": "core:menu:allow-remove-at"
        },
        {
          "description": "Enables the set_accelerator command without any pre-configured scope.",
          "type": "string",
          "const": "core:menu:allow-set-accelerator"
        },
        {
          "description": "Enables the set_as_app_menu command without any pre-configured scope.",
          "type": "string",
          "const": "core:menu:allow-set-as-app-menu"
        },
        {
          "description": "Enables the set_as_help_menu_for_nsapp command without any pre-configured scope.",
          "type": "string",
          "const": "core:menu:allow-set-as-help-menu-for-nsapp"
        },
        {
          "description": "Enables the set_as_window_menu command without any pre-configured scope.",
          "type": "string",
          "const": "core:menu:allow-set-as-window-menu"
        },
        {
          "description": "Enables the set_as_windows_menu_for_nsapp command without any pre-configured scope.",
          "type": "string",
          "const": "core:menu:allow-set-as-windows-menu-for-nsapp"
        },
        {
          "description": "Enables the set_checked command without any pre-configured scope.",
          "type": "string",
          "const": "core:menu:allow-set-checked"
        },
        {
          "description": "Enables the set_enabled command without any pre-configured scope.",
          "type": "string",
          "const": "core:menu:allow-set-enabled"
        },
        {
          "description": "Enables the set_icon command without any pre-configured scope.",
          "type": "string",
          "const": "core:menu:allow-set-icon"
        },
        {
          "description": "Enables the set_text command without any pre-configured scope.",
          "type": "string",
          "const": "core:menu:allow-set-text"
        },
        {
          "description": "Enables the text command without any pre-configured scope.",
          "type": "string",
          "const": "core:menu:allow-text"
        },
        {
          "description": "Denies the append command without any pre-configured scope.",
          "type": "string",
          "const": "core:menu:deny-append"
        },
        {
          "description": "Denies the create_default command without any pre-configured scope.",
          "type": "string",
          "const": "core:menu:deny-create-default"
        },
        {
          "description": "Denies the get command without any pre-configured scope.",
          "type": "string",
          "const": "core:menu:deny-get"
        },
        {
          "description": "Denies the insert command without any pre-configured scope.",
          "type": "string",
          "const": "core:menu:deny-insert"
        },
        {
          "description": "Denies the is_checked command without any pre-configured scope.",
          "type": "string",
          "const": "core:menu:deny-is-checked"
        },
        {
          "description": "Denies the is_enabled command without any pre-configured scope.",
          "type": "string",
          "const": "core:menu:deny-is-enabled"
        },
        {
          "description": "Denies the items command without any pre-configured scope.",
          "type": "string",
          "const": "core:menu:deny-items"
        },
        {
          "description": "Denies the new command without any pre-configured scope.",
          "type": "string",
          "const": "core:menu:deny-new"
        },
        {
          "description": "Denies the popup command without any pre-configured scope.",
          "type": "string",
          "const": "core:menu:deny-popup"
        },
        {
          "description": "Denies the prepend command without any pre-configured scope.",
          "type": "string",
          "const": "core:menu:deny-prepend"
        },
        {
          "description": "Denies the remove command without any pre-configured scope.",
          "type": "string",
          "const": "core:menu:deny-remove"
        },
        {
          "description": "Denies the remove_at command without any pre-configured scope.",
          "type": "string",
          "const": "core:menu:deny-remove-at"
        },
        {
          "description": "Denies the set_accelerator command without any pre-configured scope.",
          "type": "string",
          "const": "core:menu:deny-set-accelerator"
        },
        {
          "description": "Denies the set_as_app_menu command without any pre-configured scope.",
          "type": "string",
          "const": "core:menu:deny-set-as-app-menu"
        },
        {
          "description": "Denies the set_as_help_menu_for_nsapp command without any pre-configured scope.",
          "type": "string",
          "const": "core:menu:deny-set-as-help-menu-for-nsapp"
        },
        {
          "description": "Denies the set_as_window_menu command without any pre-configured scope.",
          "type": "string",
          "const": "core:menu:deny-set-as-window-menu"
        },
        {
          "description": "Denies the set_as_windows_menu_for_nsapp command without any pre-configured scope.",
          "type": "string",
          "const": "core:menu:deny-set-as-windows-menu-for-nsapp"
        },
        {
          "description": "Denies the set_checked command without any pre-configured scope.",
          "type": "string",
          "const": "core:menu:deny-set-checked"
        },
        {
          "description": "Denies the set_enabled command without any pre-configured scope.",
          "type": "string",
          "const": "core:menu:deny-set-enabled"
        },
        {
          "description": "Denies the set_icon command without any pre-configured scope.",
          "type": "string",
          "const": "core:menu:deny-set-icon"
        },
        {
          "description": "Denies the set_text command without any pre-configured scope.",
          "type": "string",
          "const": "core:menu:deny-set-text"
        },
        {
          "description": "Denies the text command without any pre-configured scope.",
          "type": "string",
          "const": "core:menu:deny-text"
        },
        {
          "description": "Default permissions for the plugin.",
          "type": "string",
          "const": "core:path:default"
        },
        {
          "description": "Enables the basename command without any pre-configured scope.",
          "type": "string",
          "const": "core:path:allow-basename"
        },
        {
          "description": "Enables the dirname command without any pre-configured scope.",
          "type": "string",
          "const": "core:path:allow-dirname"
        },
        {
          "description": "Enables the extname command without any pre-configured scope.",
          "type": "string",
          "const": "core:path:allow-extname"
        },
        {
          "description": "Enables the is_absolute command without any pre-configured scope.",
          "type": "string",
          "const": "core:path:allow-is-absolute"
        },
        {
          "description": "Enables the join command without any pre-configured scope.",
          "type": "string",
          "const": "core:path:allow-join"
        },
        {
          "description": "Enables the normalize command without any pre-configured scope.",
          "type": "string",
          "const": "core:path:allow-normalize"
        },
        {
          "description": "Enables the resolve command without any pre-configured scope.",
          "type": "string",
          "const": "core:path:allow-resolve"
        },
        {
          "description": "Enables the resolve_directory command without any pre-configured scope.",
          "type": "string",
          "const": "core:path:allow-resolve-directory"
        },
        {
          "description": "Denies the basename command without any pre-configured scope.",
          "type": "string",
          "const": "core:path:deny-basename"
        },
        {
          "description": "Denies the dirname command without any pre-configured scope.",
          "type": "string",
          "const": "core:path:deny-dirname"
        },
        {
          "description": "Denies the extname command without any pre-configured scope.",
          "type": "string",
          "const": "core:path:deny-extname"
        },
        {
          "description": "Denies the is_absolute command without any pre-configured scope.",
          "type": "string",
          "const": "core:path:deny-is-absolute"
        },
        {
          "description": "Denies the join command without any pre-configured scope.",
          "type": "string",
          "const": "core:path:deny-join"
        },
        {
          "description": "Denies the normalize command without any pre-configured scope.",
          "type": "string",
          "const": "core:path:deny-normalize"
        },
        {
          "description": "Denies the resolve command without any pre-configured scope.",
          "type": "string",
          "const": "core:path:deny-resolve"
        },
        {
          "description": "Denies the resolve_directory command without any pre-configured scope.",
          "type": "string",
          "const": "core:path:deny-resolve-directory"
        },
        {
          "description": "Default permissions for the plugin.",
          "type": "string",
          "const": "core:resources:default"
        },
        {
          "description": "Enables the close command without any pre-configured scope.",
          "type": "string",
          "const": "core:resources:allow-close"
        },
        {
          "description": "Denies the close command without any pre-configured scope.",
          "type": "string",
          "const": "core:resources:deny-close"
        },
        {
          "description": "Default permissions for the plugin.",
          "type": "string",
          "const": "core:tray:default"
        },
        {
          "description": "Enables the get_by_id command without any pre-configured scope.",
          "type": "string",
          "const": "core:tray:allow-get-by-id"
        },
        {
          "description": "Enables the new command without any pre-configured scope.",
          "type": "string",
          "const": "core:tray:allow-new"
        },
        {
          "description": "Enables the remove_by_id command without any pre-configured scope.",
          "type": "string",
          "const": "core:tray:allow-remove-by-id"
        },
        {
          "description": "Enables the set_icon command without any pre-configured scope.",
          "type": "string",
          "const": "core:tray:allow-set-icon"
        },
        {
          "description": "Enables the set_icon_as_template command without any pre-configured scope.",
          "type": "string",
          "const": "core:tray:allow-set-icon-as-template"
        },
        {
          "description": "Enables the set_menu command without any pre-configured scope.",
          "type": "string",
          "const": "core:tray:allow-set-menu"
        },
        {
          "description": "Enables the set_show_menu_on_left_click command without any pre-configured scope.",
          "type": "string",
          "const": "core:tray:allow-set-show-menu-on-left-click"
        },
        {
          "description": "Enables the set_temp_dir_path command without any pre-configured scope.",
          "type": "string",
          "const": "core:tray:allow-set-temp-dir-path"
        },
        {
          "description": "Enables the set_title command without any pre-configured scope.",
          "type": "string",
          "const": "core:tray:allow-set-title"
        },
        {
          "description": "Enables the set_tooltip command without any pre-configured scope.",
          "type": "string",
          "const": "core:tray:allow-set-tooltip"
        },
        {
          "description": "Enables the set_visible command without any pre-configured scope.",
          "type": "string",
          "const": "core:tray:allow-set-visible"
        },
        {
          "description": "Denies the get_by_id command without any pre-configured scope.",
          "type": "string",
          "const": "core:tray:deny-get-by-id"
        },
        {
          "description": "Denies the new command without any pre-configured scope.",
          "type": "string",
          "const": "core:tray:deny-new"
        },
        {
          "description": "Denies the remove_by_id command without any pre-configured scope.",
          "type": "string",
          "const": "core:tray:deny-remove-by-id"
        },
        {
          "description": "Denies the set_icon command without any pre-configured scope.",
          "type": "string",
          "const": "core:tray:deny-set-icon"
        },
        {
          "description": "Denies the set_icon_as_template command without any pre-configured scope.",
          "type": "string",
          "const": "core:tray:deny-set-icon-as-template"
        },
        {
          "description": "Denies the set_menu command without any pre-configured scope.",
          "type": "string",
          "const": "core:tray:deny-set-menu"
        },
        {
          "description": "Denies the set_show_menu_on_left_click command without any pre-configured scope.",
          "type": "string",
          "const": "core:tray:deny-set-show-menu-on-left-click"
        },
        {
          "description": "Denies the set_temp_dir_path command without any pre-configured scope.",
          "type": "string",
          "const": "core:tray:deny-set-temp-dir-path"
        },
        {
          "description": "Denies the set_title command without any pre-configured scope.",
          "type": "string",
          "const": "core:tray:deny-set-title"
        },
        {
          "description": "Denies the set_tooltip command without any pre-configured scope.",
          "type": "string",
          "const": "core:tray:deny-set-tooltip"
        },
        {
          "description": "Denies the set_visible command without any pre-configured scope.",
          "type": "string",
          "const": "core:tray:deny-set-visible"
        },
        {
          "description": "Default permissions for the plugin.",
          "type": "string",
          "const": "core:webview:default"
        },
        {
          "description": "Enables the clear_all_browsing_data command without any pre-configured scope.",
          "type": "string",
          "const": "core:webview:allow-clear-all-browsing-data"
        },
        {
          "description": "Enables the create_webview command without any pre-configured scope.",
          "type": "string",
          "const": "core:webview:allow-create-webview"
        },
        {
          "description": "Enables the create_webview_window command without any pre-configured scope.",
          "type": "string",
          "const": "core:webview:allow-create-webview-window"
        },
        {
          "description": "Enables the get_all_webviews command without any pre-configured scope.",
          "type": "string",
          "const": "core:webview:allow-get-all-webviews"
        },
        {
          "description": "Enables the internal_toggle_devtools command without any pre-configured scope.",
          "type": "string",
          "const": "core:webview:allow-internal-toggle-devtools"
        },
        {
          "description": "Enables the print command without any pre-configured scope.",
          "type": "string",
          "const": "core:webview:allow-print"
        },
        {
          "description": "Enables the reparent command without any pre-configured scope.",
          "type": "string",
          "const": "core:webview:allow-reparent"
        },
        {
          "description": "Enables the set_webview_focus command without any pre-configured scope.",
          "type": "string",
          "const": "core:webview:allow-set-webview-focus"
        },
        {
          "description": "Enables the set_webview_position command without any pre-configured scope.",
          "type": "string",
          "const": "core:webview:allow-set-webview-position"
        },
        {
          "description": "Enables the set_webview_size command without any pre-configured scope.",
          "type": "string",
          "const": "core:webview:allow-set-webview-size"
        },
        {
          "description": "Enables the set_webview_zoom command without any pre-configured scope.",
          "type": "string",
          "const": "core:webview:allow-set-webview-zoom"
        },
        {
          "description": "Enables the webview_close command without any pre-configured scope.",
          "type": "string",
          "const": "core:webview:allow-webview-close"
        },
        {
          "description": "Enables the webview_hide command without any pre-configured scope.",
          "type": "string",
          "const": "core:webview:allow-webview-hide"
        },
        {
          "description": "Enables the webview_position command without any pre-configured scope.",
          "type": "string",
          "const": "core:webview:allow-webview-position"
        },
        {
          "description": "Enables the webview_show command without any pre-configured scope.",
          "type": "string",
          "const": "core:webview:allow-webview-show"
        },
        {
          "description": "Enables the webview_size command without any pre-configured scope.",
          "type": "string",
          "const": "core:webview:allow-webview-size"
        },
        {
          "description": "Denies the clear_all_browsing_data command without any pre-configured scope.",
          "type": "string",
          "const": "core:webview:deny-clear-all-browsing-data"
        },
        {
          "description": "Denies the create_webview command without any pre-configured scope.",
          "type": "string",
          "const": "core:webview:deny-create-webview"
        },
        {
          "description": "Denies the create_webview_window command without any pre-configured scope.",
          "type": "string",
          "const": "core:webview:deny-create-webview-window"
        },
        {
          "description": "Denies the get_all_webviews command without any pre-configured scope.",
          "type": "string",
          "const": "core:webview:deny-get-all-webviews"
        },
        {
          "description": "Denies the internal_toggle_devtools command without any pre-configured scope.",
          "type": "string",
          "const": "core:webview:deny-internal-toggle-devtools"
        },
        {
          "description": "Denies the print command without any pre-configured scope.",
          "type": "string",
          "const": "core:webview:deny-print"
        },
        {
          "description": "Denies the reparent command without any pre-configured scope.",
          "type": "string",
          "const": "core:webview:deny-reparent"
        },
        {
          "description": "Denies the set_webview_focus command without any pre-configured scope.",
          "type": "string",
          "const": "core:webview:deny-set-webview-focus"
        },
        {
          "description": "Denies the set_webview_position command without any pre-configured scope.",
          "type": "string",
          "const": "core:webview:deny-set-webview-position"
        },
        {
          "description": "Denies the set_webview_size command without any pre-configured scope.",
          "type": "string",
          "const": "core:webview:deny-set-webview-size"
        },
        {
          "description": "Denies the set_webview_zoom command without any pre-configured scope.",
          "type": "string",
          "const": "core:webview:deny-set-webview-zoom"
        },
        {
          "description": "Denies the webview_close command without any pre-configured scope.",
          "type": "string",
          "const": "core:webview:deny-webview-close"
        },
        {
          "description": "Denies the webview_hide command without any pre-configured scope.",
          "type": "string",
          "const": "core:webview:deny-webview-hide"
        },
        {
          "description": "Denies the webview_position command without any pre-configured scope.",
          "type": "string",
          "const": "core:webview:deny-webview-position"
        },
        {
          "description": "Denies the webview_show command without any pre-configured scope.",
          "type": "string",
          "const": "core:webview:deny-webview-show"
        },
        {
          "description": "Denies the webview_size command without any pre-configured scope.",
          "type": "string",
          "const": "core:webview:deny-webview-size"
        },
        {
          "description": "Default permissions for the plugin.",
          "type": "string",
          "const": "core:window:default"
        },
        {
          "description": "Enables the available_monitors command without any pre-configured scope.",
          "type": "string",
          "const": "core:window:allow-available-monitors"
        },
        {
          "description": "Enables the center command without any pre-configured scope.",
          "type": "string",
          "const": "core:window:allow-center"
        },
        {
          "description": "Enables the close command without any pre-configured scope.",
          "type": "string",
          "const": "core:window:allow-close"
        },
        {
          "description": "Enables the create command without any pre-configured scope.",
          "type": "string",
          "const": "core:window:allow-create"
        },
        {
          "description": "Enables the current_monitor command without any pre-configured scope.",
          "type": "string",
          "const": "core:window:allow-current-monitor"
        },
        {
          "description": "Enables the cursor_position command without any pre-configured scope.",
          "type": "string",
          "const": "core:window:allow-cursor-position"
        },
        {
          "description": "Enables the destroy command without any pre-configured scope.",
          "type": "string",
          "const": "core:window:allow-destroy"
        },
        {
          "description": "Enables the get_all_windows command without any pre-configured scope.",
          "type": "string",
          "const": "core:window:allow-get-all-windows"
        },
        {
          "description": "Enables the hide command without any pre-configured scope.",
          "type": "string",
          "const": "core:window:allow-hide"
        },
        {
          "description": "Enables the inner_position command without any pre-configured scope.",
          "type": "string",
          "const": "core:window:allow-inner-position"
        },
        {
          "description": "Enables the inner_size command without any pre-configured scope.",
          "type": "string",
          "const": "core:window:allow-inner-size"
        },
        {
          "description": "Enables the internal_toggle_maximize command without any pre-configured scope.",
          "type": "string",
          "const": "core:window:allow-internal-toggle-maximize"
        },
        {
          "description": "Enables the is_closable command without any pre-configured scope.",
          "type": "string",
          "const": "core:window:allow-is-closable"
        },
        {
          "description": "Enables the is_decorated command without any pre-configured scope.",
          "type": "string",
          "const": "core:window:allow-is-decorated"
        },
        {
          "description": "Enables the is_enabled command without any pre-configured scope.",
          "type": "string",
          "const": "core:window:allow-is-enabled"
        },
        {
          "description": "Enables the is_focused command without any pre-configured scope.",
          "type": "string",
          "const": "core:window:allow-is-focused"
        },
        {
          "description": "Enables the is_fullscreen command without any pre-configured scope.",
          "type": "string",
          "const": "core:window:allow-is-fullscreen"
        },
        {
          "description": "Enables the is_maximizable command without any pre-configured scope.",
          "type": "string",
          "const": "core:window:allow-is-maximizable"
        },
        {
          "description": "Enables the is_maximized command without any pre-configured scope.",
          "type": "string",
          "const": "core:window:allow-is-maximized"
        },
        {
          "description": "Enables the is_minimizable command without any pre-configured scope.",
          "type": "string",
          "const": "core:window:allow-is-minimizable"
        },
        {
          "description": "Enables the is_minimized command without any pre-configured scope.",
          "type": "string",
          "const": "core:window:allow-is-minimized"
        },
        {
          "description": "Enables the is_resizable command without any pre-configured scope.",
          "type": "string",
          "const": "core:window:allow-is-resizable"
        },
        {
          "description": "Enables the is_visible command without any pre-configured scope.",
          "type": "string",
          "const": "core:window:allow-is-visible"
        },
        {
          "description": "Enables the maximize command without any pre-configured scope.",
          "type": "string",
          "const": "core:window:allow-maximize"
        },
        {
          "description": "Enables the minimize command without any pre-configured scope.",
          "type": "string",
          "const": "core:window:allow-minimize"
        },
        {
          "description": "Enables the monitor_from_point command without any pre-configured scope.",
          "type": "string",
          "const": "core:window:allow-monitor-from-point"
        },
        {
          "description": "Enables the outer_position command without any pre-configured scope.",
          "type": "string",
          "const": "core:window:allow-outer-position"
        },
        {
          "description": "Enables the outer_size command without any pre-configured scope.",
          "type": "string",
          "const": "core:window:allow-outer-size"
        },
        {
          "description": "Enables the primary_monitor command without any pre-configured scope.",
          "type": "string",
          "const": "core:window:allow-primary-monitor"
        },
        {
          "description": "Enables the request_user_attention command without any pre-configured scope.",
          "type": "string",
          "const": "core:window:allow-request-user-attention"
        },
        {
          "description": "Enables the scale_factor command without any pre-configured scope.",
          "type": "string",
          "const": "core:window:allow-scale-factor"
        },
        {
          "description": "Enables the set_always_on_bottom command without any pre-configured scope.",
          "type": "string",
          "const": "core:window:allow-set-always-on-bottom"
        },
        {
          "description": "Enables the set_always_on_top command without any pre-configured scope.",
          "type": "string",
          "const": "core:window:allow-set-always-on-top"
        },
        {
          "description": "Enables the set_closable command without any pre-configured scope.",
          "type": "string",
          "const": "core:window:allow-set-closable"
        },
        {
          "description": "Enables the set_content_protected command without any pre-configured scope.",
          "type": "string",
          "const": "core:window:allow-set-content-protected"
        },
        {
          "description": "Enables the set_cursor_grab command without any pre-configured scope.",
          "type": "string",
          "const": "core:window:allow-set-cursor-grab"
        },
        {
          "description": "Enables the set_cursor_icon command without any pre-configured scope.",
          "type": "string",
          "const": "core:window:allow-set-cursor-icon"
        },
        {
          "description": "Enables the set_cursor_position command without any pre-configured scope.",
          "type": "string",
          "const": "core:window:allow-set-cursor-position"
        },
        {
          "description": "Enables the set_cursor_visible command without any pre-configured scope.",
          "type": "string",
          "const": "core:window:allow-set-cursor-visible"
        },
        {
          "description": "Enables the set_decorations command without any pre-configured scope.",
          "type": "string",
          "const": "core:window:allow-set-decorations"
        },
        {
          "description": "Enables the set_effects command without any pre-configured scope.",
          "type": "string",
          "const": "core:window:allow-set-effects"
        },
        {
          "description": "Enables the set_enabled command without any pre-configured scope.",
          "type": "string",
          "const": "core:window:allow-set-enabled"
        },
        {
          "description": "Enables the set_focus command without any pre-configured scope.",
          "type": "string",
          "const": "core:window:allow-set-focus"
        },
        {
          "description": "Enables the set_fullscreen command without any pre-configured scope.",
          "type": "string",
          "const": "core:window:allow-set-fullscreen"
        },
        {
          "description": "Enables the set_icon command without any pre-configured scope.",
          "type": "string",
          "const": "core:window:allow-set-icon"
        },
        {
          "description": "Enables the set_ignore_cursor_events command without any pre-configured scope.",
          "type": "string",
          "const": "core:window:allow-set-ignore-cursor-events"
        },
        {
          "description": "Enables the set_max_size command without any pre-configured scope.",
          "type": "string",
          "const": "core:window:allow-set-max-size"
        },
        {
          "description": "Enables the set_maximizable command without any pre-configured scope.",
          "type": "string",
          "const": "core:window:allow-set-maximizable"
        },
        {
          "description": "Enables the set_min_size command without any pre-configured scope.",
          "type": "string",
          "const": "core:window:allow-set-min-size"
        },
        {
          "description": "Enables the set_minimizable command without any pre-configured scope.",
          "type": "string",
          "const": "core:window:allow-set-minimizable"
        },
        {
          "description": "Enables the set_position command without any pre-configured scope.",
          "type": "string",
          "const": "core:window:allow-set-position"
        },
        {
          "description": "Enables the set_progress_bar command without any pre-configured scope.",
          "type": "string",
          "const": "core:window:allow-set-progress-bar"
        },
        {
          "description": "Enables the set_resizable command without any pre-configured scope.",
          "type": "string",
          "const": "core:window:allow-set-resizable"
        },
        {
          "description": "Enables the set_shadow command without any pre-configured scope.",
          "type": "string",
          "const": "core:window:allow-set-shadow"
        },
        {
          "description": "Enables the set_size command without any pre-configured scope.",
          "type": "string",
          "const": "core:window:allow-set-size"
        },
        {
          "description": "Enables the set_size_constraints command without any pre-configured scope.",
          "type": "string",
          "const": "core:window:allow-set-size-constraints"
        },
        {
          "description": "Enables the set_skip_taskbar command without any pre-configured scope.",
          "type": "string",
          "const": "core:window:allow-set-skip-taskbar"
        },
        {
          "description": "Enables the set_theme command without any pre-configured scope.",
          "type": "string",
          "const": "core:window:allow-set-theme"
        },
        {
          "description": "Enables the set_title command without any pre-configured scope.",
          "type": "string",
          "const": "core:window:allow-set-title"
        },
        {
          "description": "Enables the set_title_bar_style command without any pre-configured scope.",
          "type": "string",
          "const": "core:window:allow-set-title-bar-style"
        },
        {
          "description": "Enables the set_visible_on_all_workspaces command without any pre-configured scope.",
          "type": "string",
          "const": "core:window:allow-set-visible-on-all-workspaces"
        },
        {
          "description": "Enables the show command without any pre-configured scope.",
          "type": "string",
          "const": "core:window:allow-show"
        },
        {
          "description": "Enables the start_dragging command without any pre-configured scope.",
          "type": "string",
          "const": "core:window:allow-start-dragging"
        },
        {
          "description": "Enables the start_resize_dragging command without any pre-configured scope.",
          "type": "string",
          "const": "core:window:allow-start-resize-dragging"
        },
        {
          "description": "Enables the theme command without any pre-configured scope.",
          "type": "string",
          "const": "core:window:allow-theme"
        },
        {
          "description": "Enables the title command without any pre-configured scope.",
          "type": "string",
          "const": "core:window:allow-title"
        },
        {
          "description": "Enables the toggle_maximize command without any pre-configured scope.",
          "type": "string",
          "const": "core:window:allow-toggle-maximize"
        },
        {
          "description": "Enables the unmaximize command without any pre-configured scope.",
          "type": "string",
          "const": "core:window:allow-unmaximize"
        },
        {
          "description": "Enables the unminimize command without any pre-configured scope.",
          "type": "string",
          "const": "core:window:allow-unminimize"
        },
        {
          "description": "Denies the available_monitors command without any pre-configured scope.",
          "type": "string",
          "const": "core:window:deny-available-monitors"
        },
        {
          "description": "Denies the center command without any pre-configured scope.",
          "type": "string",
          "const": "core:window:deny-center"
        },
        {
          "description": "Denies the close command without any pre-configured scope.",
          "type": "string",
          "const": "core:window:deny-close"
        },
        {
          "description": "Denies the create command without any pre-configured scope.",
          "type": "string",
          "const": "core:window:deny-create"
        },
        {
          "description": "Denies the current_monitor command without any pre-configured scope.",
          "type": "string",
          "const": "core:window:deny-current-monitor"
        },
        {
          "description": "Denies the cursor_position command without any pre-configured scope.",
          "type": "string",
          "const": "core:window:deny-cursor-position"
        },
        {
          "description": "Denies the destroy command without any pre-configured scope.",
          "type": "string",
          "const": "core:window:deny-destroy"
        },
        {
          "description": "Denies the get_all_windows command without any pre-configured scope.",
          "type": "string",
          "const": "core:window:deny-get-all-windows"
        },
        {
          "description": "Denies the hide command without any pre-configured scope.",
          "type": "string",
          "const": "core:window:deny-hide"
        },
        {
          "description": "Denies the inner_position command without any pre-configured scope.",
          "type": "string",
          "const": "core:window:deny-inner-position"
        },
        {
          "description": "Denies the inner_size command without any pre-configured scope.",
          "type": "string",
          "const": "core:window:deny-inner-size"
        },
        {
          "description": "Denies the internal_toggle_maximize command without any pre-configured scope.",
          "type": "string",
          "const": "core:window:deny-internal-toggle-maximize"
        },
        {
          "description": "Denies the is_closable command without any pre-configured scope.",
          "type": "string",
          "const": "core:window:deny-is-closable"
        },
        {
          "description": "Denies the is_decorated command without any pre-configured scope.",
          "type": "string",
          "const": "core:window:deny-is-decorated"
        },
        {
          "description": "Denies the is_enabled command without any pre-configured scope.",
          "type": "string",
          "const": "core:window:deny-is-enabled"
        },
        {
          "description": "Denies the is_focused command without any pre-configured scope.",
          "type": "string",
          "const": "core:window:deny-is-focused"
        },
        {
          "description": "Denies the is_fullscreen command without any pre-configured scope.",
          "type": "string",
          "const": "core:window:deny-is-fullscreen"
        },
        {
          "description": "Denies the is_maximizable command without any pre-configured scope.",
          "type": "string",
          "const": "core:window:deny-is-maximizable"
        },
        {
          "description": "Denies the is_maximized command without any pre-configured scope.",
          "type": "string",
          "const": "core:window:deny-is-maximized"
        },
        {
          "description": "Denies the is_minimizable command without any pre-configured scope.",
          "type": "string",
          "const": "core:window:deny-is-minimizable"
        },
        {
          "description": "Denies the is_minimized command without any pre-configured scope.",
          "type": "string",
          "const": "core:window:deny-is-minimized"
        },
        {
          "description": "Denies the is_resizable command without any pre-configured scope.",
          "type": "string",
          "const": "core:window:deny-is-resizable"
        },
        {
          "description": "Denies the is_visible command without any pre-configured scope.",
          "type": "string",
          "const": "core:window:deny-is-visible"
        },
        {
          "description": "Denies the maximize command without any pre-configured scope.",
          "type": "string",
          "const": "core:window:deny-maximize"
        },
        {
          "description": "Denies the minimize command without any pre-configured scope.",
          "type": "string",
          "const": "core:window:deny-minimize"
        },
        {
          "description": "Denies the monitor_from_point command without any pre-configured scope.",
          "type": "string",
          "const": "core:window:deny-monitor-from-point"
        },
        {
          "description": "Denies the outer_position command without any pre-configured scope.",
          "type": "string",
          "const": "core:window:deny-outer-position"
        },
        {
          "description": "Denies the outer_size command without any pre-configured scope.",
          "type": "string",
          "const": "core:window:deny-outer-size"
        },
        {
          "description": "Denies the primary_monitor command without any pre-configured scope.",
          "type": "string",
          "const": "core:window:deny-primary-monitor"
        },
        {
          "description": "Denies the request_user_attention command without any pre-configured scope.",
          "type": "string",
          "const": "core:window:deny-request-user-attention"
        },
        {
          "description": "Denies the scale_factor command without any pre-configured scope.",
          "type": "string",
          "const": "core:window:deny-scale-factor"
        },
        {
          "description": "Denies the set_always_on_bottom command without any pre-configured scope.",
          "type": "string",
          "const": "core:window:deny-set-always-on-bottom"
        },
        {
          "description": "Denies the set_always_on_top command without any pre-configured scope.",
          "type": "string",
          "const": "core:window:deny-set-always-on-top"
        },
        {
          "description": "Denies the set_closable command without any pre-configured scope.",
          "type": "string",
          "const": "core:window:deny-set-closable"
        },
        {
          "description": "Denies the set_content_protected command without any pre-configured scope.",
          "type": "string",
          "const": "core:window:deny-set-content-protected"
        },
        {
          "description": "Denies the set_cursor_grab command without any pre-configured scope.",
          "type": "string",
          "const": "core:window:deny-set-cursor-grab"
        },
        {
          "description": "Denies the set_cursor_icon command without any pre-configured scope.",
          "type": "string",
          "const": "core:window:deny-set-cursor-icon"
        },
        {
          "description": "Denies the set_cursor_position command without any pre-configured scope.",
          "type": "string",
          "const": "core:window:deny-set-cursor-position"
        },
        {
          "description": "Denies the set_cursor_visible command without any pre-configured scope.",
          "type": "string",
          "const": "core:window:deny-set-cursor-visible"
        },
        {
          "description": "Denies the set_decorations command without any pre-configured scope.",
          "type": "string",
          "const": "core:window:deny-set-decorations"
        },
        {
          "description": "Denies the set_effects command without any pre-configured scope.",
          "type": "string",
          "const": "core:window:deny-set-effects"
        },
        {
          "description": "Denies the set_enabled command without any pre-configured scope.",
          "type": "string",
          "const": "core:window:deny-set-enabled"
        },
        {
          "description": "Denies the set_focus command without any pre-configured scope.",
          "type": "string",
          "const": "core:window:deny-set-focus"
        },
        {
          "description": "Denies the set_fullscreen command without any pre-configured scope.",
          "type": "string",
          "const": "core:window:deny-set-fullscreen"
        },
        {
          "description": "Denies the set_icon command without any pre-configured scope.",
          "type": "string",
          "const": "core:window:deny-set-icon"
        },
        {
          "description": "Denies the set_ignore_cursor_events command without any pre-configured scope.",
          "type": "string",
          "const": "core:window:deny-set-ignore-cursor-events"
        },
        {
          "description": "Denies the set_max_size command without any pre-configured scope.",
          "type": "string",
          "const": "core:window:deny-set-max-size"
        },
        {
          "description": "Denies the set_maximizable command without any pre-configured scope.",
          "type": "string",
          "const": "core:window:deny-set-maximizable"
        },
        {
          "description": "Denies the set_min_size command without any pre-configured scope.",
          "type": "string",
          "const": "core:window:deny-set-min-size"
        },
        {
          "description": "Denies the set_minimizable command without any pre-configured scope.",
          "type": "string",
          "const": "core:window:deny-set-minimizable"
        },
        {
          "description": "Denies the set_position command without any pre-configured scope.",
          "type": "string",
          "const": "core:window:deny-set-position"
        },
        {
          "description": "Denies the set_progress_bar command without any pre-configured scope.",
          "type": "string",
          "const": "core:window:deny-set-progress-bar"
        },
        {
          "description": "Denies the set_resizable command without any pre-configured scope.",
          "type": "string",
          "const": "core:window:deny-set-resizable"
        },
        {
          "description": "Denies the set_shadow command without any pre-configured scope.",
          "type": "string",
          "const": "core:window:deny-set-shadow"
        },
        {
          "description": "Denies the set_size command without any pre-configured scope.",
          "type": "string",
          "const": "core:window:deny-set-size"
        },
        {
          "description": "Denies the set_size_constraints command without any pre-configured scope.",
          "type": "string",
          "const": "core:window:deny-set-size-constraints"
        },
        {
          "description": "Denies the set_skip_taskbar command without any pre-configured scope.",
          "type": "string",
          "const": "core:window:deny-set-skip-taskbar"
        },
        {
          "description": "Denies the set_theme command without any pre-configured scope.",
          "type": "string",
          "const": "core:window:deny-set-theme"
        },
        {
          "description": "Denies the set_title command without any pre-configured scope.",
          "type": "string",
          "const": "core:window:deny-set-title"
        },
        {
          "description": "Denies the set_title_bar_style command without any pre-configured scope.",
          "type": "string",
          "const": "core:window:deny-set-title-bar-style"
        },
        {
          "description": "Denies the set_visible_on_all_workspaces command without any pre-configured scope.",
          "type": "string",
          "const": "core:window:deny-set-visible-on-all-workspaces"
        },
        {
          "description": "Denies the show command without any pre-configured scope.",
          "type": "string",
          "const": "core:window:deny-show"
        },
        {
          "description": "Denies the start_dragging command without any pre-configured scope.",
          "type": "string",
          "const": "core:window:deny-start-dragging"
        },
        {
          "description": "Denies the start_resize_dragging command without any pre-configured scope.",
          "type": "string",
          "const": "core:window:deny-start-resize-dragging"
        },
        {
          "description": "Denies the theme command without any pre-configured scope.",
          "type": "string",
          "const": "core:window:deny-theme"
        },
        {
          "description": "Denies the title command without any pre-configured scope.",
          "type": "string",
          "const": "core:window:deny-title"
        },
        {
          "description": "Denies the toggle_maximize command without any pre-configured scope.",
          "type": "string",
          "const": "core:window:deny-toggle-maximize"
        },
        {
          "description": "Denies the unmaximize command without any pre-configured scope.",
          "type": "string",
          "const": "core:window:deny-unmaximize"
        },
        {
          "description": "Denies the unminimize command without any pre-configured scope.",
          "type": "string",
          "const": "core:window:deny-unminimize"
        },
        {
          "description": "Allows reading the opened deep link via the get_current command",
          "type": "string",
          "const": "deep-link:default"
        },
        {
          "description": "Enables the get_current command without any pre-configured scope.",
          "type": "string",
          "const": "deep-link:allow-get-current"
        },
        {
          "description": "Enables the is_registered command without any pre-configured scope.",
          "type": "string",
          "const": "deep-link:allow-is-registered"
        },
        {
          "description": "Enables the register command without any pre-configured scope.",
          "type": "string",
          "const": "deep-link:allow-register"
        },
        {
          "description": "Enables the unregister command without any pre-configured scope.",
          "type": "string",
          "const": "deep-link:allow-unregister"
        },
        {
          "description": "Denies the get_current command without any pre-configured scope.",
          "type": "string",
          "const": "deep-link:deny-get-current"
        },
        {
          "description": "Denies the is_registered command without any pre-configured scope.",
          "type": "string",
          "const": "deep-link:deny-is-registered"
        },
        {
          "description": "Denies the register command without any pre-configured scope.",
          "type": "string",
          "const": "deep-link:deny-register"
        },
        {
          "description": "Denies the unregister command without any pre-configured scope.",
          "type": "string",
          "const": "deep-link:deny-unregister"
        },
        {
          "description": "This permission set configures the types of dialogs\navailable from the dialog plugin.\n\n#### Granted Permissions\n\nAll dialog types are enabled.\n\n\n",
          "type": "string",
          "const": "dialog:default"
        },
        {
          "description": "Enables the ask command without any pre-configured scope.",
          "type": "string",
          "const": "dialog:allow-ask"
        },
        {
          "description": "Enables the confirm command without any pre-configured scope.",
          "type": "string",
          "const": "dialog:allow-confirm"
        },
        {
          "description": "Enables the message command without any pre-configured scope.",
          "type": "string",
          "const": "dialog:allow-message"
        },
        {
          "description": "Enables the open command without any pre-configured scope.",
          "type": "string",
          "const": "dialog:allow-open"
        },
        {
          "description": "Enables the save command without any pre-configured scope.",
          "type": "string",
          "const": "dialog:allow-save"
        },
        {
          "description": "Denies the ask command without any pre-configured scope.",
          "type": "string",
          "const": "dialog:deny-ask"
        },
        {
          "description": "Denies the confirm command without any pre-configured scope.",
          "type": "string",
          "const": "dialog:deny-confirm"
        },
        {
          "description": "Denies the message command without any pre-configured scope.",
          "type": "string",
          "const": "dialog:deny-message"
        },
        {
          "description": "Denies the open command without any pre-configured scope.",
          "type": "string",
          "const": "dialog:deny-open"
        },
        {
          "description": "Denies the save command without any pre-configured scope.",
          "type": "string",
          "const": "dialog:deny-save"
        },
        {
          "description": "This set of permissions describes the what kind of\nfile system access the `fs` plugin has enabled or denied by default.\n\n#### Granted Permissions\n\nThis default permission set enables read access to the\napplication specific directories (AppConfig, AppData, AppLocalData, AppCache,\nAppLog) and all files and sub directories created in it.\nThe location of these directories depends on the operating system,\nwhere the application is run.\n\nIn general these directories need to be manually created\nby the application at runtime, before accessing files or folders\nin it is possible.\n\nTherefore, it is also allowed to create all of these folders via\nthe `mkdir` command.\n\n#### Denied Permissions\n\nThis default permission set prevents access to critical components\nof the Tauri application by default.\nOn Windows the webview data folder access is denied.\n\n",
          "type": "string",
          "const": "fs:default"
        },
        {
          "description": "This allows non-recursive read access to metadata of the application folders, including file listing and statistics.",
          "type": "string",
          "const": "fs:allow-app-meta"
        },
        {
          "description": "This allows full recursive read access to metadata of the application folders, including file listing and statistics.",
          "type": "string",
          "const": "fs:allow-app-meta-recursive"
        },
        {
          "description": "This allows non-recursive read access to the application folders.",
          "type": "string",
          "const": "fs:allow-app-read"
        },
        {
          "description": "This allows full recursive read access to the complete application folders, files and subdirectories.",
          "type": "string",
          "const": "fs:allow-app-read-recursive"
        },
        {
          "description": "This allows non-recursive write access to the application folders.",
          "type": "string",
          "const": "fs:allow-app-write"
        },
        {
          "description": "This allows full recursive write access to the complete application folders, files and subdirectories.",
          "type": "string",
          "const": "fs:allow-app-write-recursive"
        },
        {
          "description": "This allows non-recursive read access to metadata of the `$APPCACHE` folder, including file listing and statistics.",
          "type": "string",
          "const": "fs:allow-appcache-meta"
        },
        {
          "description": "This allows full recursive read access to metadata of the `$APPCACHE` folder, including file listing and statistics.",
          "type": "string",
          "const": "fs:allow-appcache-meta-recursive"
        },
        {
          "description": "This allows non-recursive read access to the `$APPCACHE` folder.",
          "type": "string",
          "const": "fs:allow-appcache-read"
        },
        {
          "description": "This allows full recursive read access to the complete `$APPCACHE` folder, files and subdirectories.",
          "type": "string",
          "const": "fs:allow-appcache-read-recursive"
        },
        {
          "description": "This allows non-recursive write access to the `$APPCACHE` folder.",
          "type": "string",
          "const": "fs:allow-appcache-write"
        },
        {
          "description": "This allows full recursive write access to the complete `$APPCACHE` folder, files and subdirectories.",
          "type": "string",
          "const": "fs:allow-appcache-write-recursive"
        },
        {
          "description": "This allows non-recursive read access to metadata of the `$APPCONFIG` folder, including file listing and statistics.",
          "type": "string",
          "const": "fs:allow-appconfig-meta"
        },
        {
          "description": "This allows full recursive read access to metadata of the `$APPCONFIG` folder, including file listing and statistics.",
          "type": "string",
          "const": "fs:allow-appconfig-meta-recursive"
        },
        {
          "description": "This allows non-recursive read access to the `$APPCONFIG` folder.",
          "type": "string",
          "const": "fs:allow-appconfig-read"
        },
        {
          "description": "This allows full recursive read access to the complete `$APPCONFIG` folder, files and subdirectories.",
          "type": "string",
          "const": "fs:allow-appconfig-read-recursive"
        },
        {
          "description": "This allows non-recursive write access to the `$APPCONFIG` folder.",
          "type": "string",
          "const": "fs:allow-appconfig-write"
        },
        {
          "description": "This allows full recursive write access to the complete `$APPCONFIG` folder, files and subdirectories.",
          "type": "string",
          "const": "fs:allow-appconfig-write-recursive"
        },
        {
          "description": "This allows non-recursive read access to metadata of the `$APPDATA` folder, including file listing and statistics.",
          "type": "string",
          "const": "fs:allow-appdata-meta"
        },
        {
          "description": "This allows full recursive read access to metadata of the `$APPDATA` folder, including file listing and statistics.",
          "type": "string",
          "const": "fs:allow-appdata-meta-recursive"
        },
        {
          "description": "This allows non-recursive read access to the `$APPDATA` folder.",
          "type": "string",
          "const": "fs:allow-appdata-read"
        },
        {
          "description": "This allows full recursive read access to the complete `$APPDATA` folder, files and subdirectories.",
          "type": "string",
          "const": "fs:allow-appdata-read-recursive"
        },
        {
          "description": "This allows non-recursive write access to the `$APPDATA` folder.",
          "type": "string",
          "const": "fs:allow-appdata-write"
        },
        {
          "description": "This allows full recursive write access to the complete `$APPDATA` folder, files and subdirectories.",
          "type": "string",
          "const": "fs:allow-appdata-write-recursive"
        },
        {
          "description": "This allows non-recursive read access to metadata of the `$APPLOCALDATA` folder, including file listing and statistics.",
          "type": "string",
          "const": "fs:allow-applocaldata-meta"
        },
        {
          "description": "This allows full recursive read access to metadata of the `$APPLOCALDATA` folder, including file listing and statistics.",
          "type": "string",
          "const": "fs:allow-applocaldata-meta-recursive"
        },
        {
          "description": "This allows non-recursive read access to the `$APPLOCALDATA` folder.",
          "type": "string",
          "const": "fs:allow-applocaldata-read"
        },
        {
          "description": "This allows full recursive read access to the complete `$APPLOCALDATA` folder, files and subdirectories.",
          "type": "string",
          "const": "fs:allow-applocaldata-read-recursive"
        },
        {
          "description": "This allows non-recursive write access to the `$APPLOCALDATA` folder.",
          "type": "string",
          "const": "fs:allow-applocaldata-write"
        },
        {
          "description": "This allows full recursive write access to the complete `$APPLOCALDATA` folder, files and subdirectories.",
          "type": "string",
          "const": "fs:allow-applocaldata-write-recursive"
        },
        {
          "description": "This allows non-recursive read access to metadata of the `$APPLOG` folder, including file listing and statistics.",
          "type": "string",
          "const": "fs:allow-applog-meta"
        },
        {
          "description": "This allows full recursive read access to metadata of the `$APPLOG` folder, including file listing and statistics.",
          "type": "string",
          "const": "fs:allow-applog-meta-recursive"
        },
        {
          "description": "This allows non-recursive read access to the `$APPLOG` folder.",
          "type": "string",
          "const": "fs:allow-applog-read"
        },
        {
          "description": "This allows full recursive read access to the complete `$APPLOG` folder, files and subdirectories.",
          "type": "string",
          "const": "fs:allow-applog-read-recursive"
        },
        {
          "description": "This allows non-recursive write access to the `$APPLOG` folder.",
          "type": "string",
          "const": "fs:allow-applog-write"
        },
        {
          "description": "This allows full recursive write access to the complete `$APPLOG` folder, files and subdirectories.",
          "type": "string",
          "const": "fs:allow-applog-write-recursive"
        },
        {
          "description": "This allows non-recursive read access to metadata of the `$AUDIO` folder, including file listing and statistics.",
          "type": "string",
          "const": "fs:allow-audio-meta"
        },
        {
          "description": "This allows full recursive read access to metadata of the `$AUDIO` folder, including file listing and statistics.",
          "type": "string",
          "const": "fs:allow-audio-meta-recursive"
        },
        {
          "description": "This allows non-recursive read access to the `$AUDIO` folder.",
          "type": "string",
          "const": "fs:allow-audio-read"
        },
        {
          "description": "This allows full recursive read access to the complete `$AUDIO` folder, files and subdirectories.",
          "type": "string",
          "const": "fs:allow-audio-read-recursive"
        },
        {
          "description": "This allows non-recursive write access to the `$AUDIO` folder.",
          "type": "string",
          "const": "fs:allow-audio-write"
        },
        {
          "description": "This allows full recursive write access to the complete `$AUDIO` folder, files and subdirectories.",
          "type": "string",
          "const": "fs:allow-audio-write-recursive"
        },
        {
          "description": "This allows non-recursive read access to metadata of the `$CACHE` folder, including file listing and statistics.",
          "type": "string",
          "const": "fs:allow-cache-meta"
        },
        {
          "description": "This allows full recursive read access to metadata of the `$CACHE` folder, including file listing and statistics.",
          "type": "string",
          "const": "fs:allow-cache-meta-recursive"
        },
        {
          "description": "This allows non-recursive read access to the `$CACHE` folder.",
          "type": "string",
          "const": "fs:allow-cache-read"
        },
        {
          "description": "This allows full recursive read access to the complete `$CACHE` folder, files and subdirectories.",
          "type": "string",
          "const": "fs:allow-cache-read-recursive"
        },
        {
          "description": "This allows non-recursive write access to the `$CACHE` folder.",
          "type": "string",
          "const": "fs:allow-cache-write"
        },
        {
          "description": "This allows full recursive write access to the complete `$CACHE` folder, files and subdirectories.",
          "type": "string",
          "const": "fs:allow-cache-write-recursive"
        },
        {
          "description": "This allows non-recursive read access to metadata of the `$CONFIG` folder, including file listing and statistics.",
          "type": "string",
          "const": "fs:allow-config-meta"
        },
        {
          "description": "This allows full recursive read access to metadata of the `$CONFIG` folder, including file listing and statistics.",
          "type": "string",
          "const": "fs:allow-config-meta-recursive"
        },
        {
          "description": "This allows non-recursive read access to the `$CONFIG` folder.",
          "type": "string",
          "const": "fs:allow-config-read"
        },
        {
          "description": "This allows full recursive read access to the complete `$CONFIG` folder, files and subdirectories.",
          "type": "string",
          "const": "fs:allow-config-read-recursive"
        },
        {
          "description": "This allows non-recursive write access to the `$CONFIG` folder.",
          "type": "string",
          "const": "fs:allow-config-write"
        },
        {
          "description": "This allows full recursive write access to the complete `$CONFIG` folder, files and subdirectories.",
          "type": "string",
          "const": "fs:allow-config-write-recursive"
        },
        {
          "description": "This allows non-recursive read access to metadata of the `$DATA` folder, including file listing and statistics.",
          "type": "string",
          "const": "fs:allow-data-meta"
        },
        {
          "description": "This allows full recursive read access to metadata of the `$DATA` folder, including file listing and statistics.",
          "type": "string",
          "const": "fs:allow-data-meta-recursive"
        },
        {
          "description": "This allows non-recursive read access to the `$DATA` folder.",
          "type": "string",
          "const": "fs:allow-data-read"
        },
        {
          "description": "This allows full recursive read access to the complete `$DATA` folder, files and subdirectories.",
          "type": "string",
          "const": "fs:allow-data-read-recursive"
        },
        {
          "description": "This allows non-recursive write access to the `$DATA` folder.",
          "type": "string",
          "const": "fs:allow-data-write"
        },
        {
          "description": "This allows full recursive write access to the complete `$DATA` folder, files and subdirectories.",
          "type": "string",
          "const": "fs:allow-data-write-recursive"
        },
        {
          "description": "This allows non-recursive read access to metadata of the `$DESKTOP` folder, including file listing and statistics.",
          "type": "string",
          "const": "fs:allow-desktop-meta"
        },
        {
          "description": "This allows full recursive read access to metadata of the `$DESKTOP` folder, including file listing and statistics.",
          "type": "string",
          "const": "fs:allow-desktop-meta-recursive"
        },
        {
          "description": "This allows non-recursive read access to the `$DESKTOP` folder.",
          "type": "string",
          "const": "fs:allow-desktop-read"
        },
        {
          "description": "This allows full recursive read access to the complete `$DESKTOP` folder, files and subdirectories.",
          "type": "string",
          "const": "fs:allow-desktop-read-recursive"
        },
        {
          "description": "This allows non-recursive write access to the `$DESKTOP` folder.",
          "type": "string",
          "const": "fs:allow-desktop-write"
        },
        {
          "description": "This allows full recursive write access to the complete `$DESKTOP` folder, files and subdirectories.",
          "type": "string",
          "const": "fs:allow-desktop-write-recursive"
        },
        {
          "description": "This allows non-recursive read access to metadata of the `$DOCUMENT` folder, including file listing and statistics.",
          "type": "string",
          "const": "fs:allow-document-meta"
        },
        {
          "description": "This allows full recursive read access to metadata of the `$DOCUMENT` folder, including file listing and statistics.",
          "type": "string",
          "const": "fs:allow-document-meta-recursive"
        },
        {
          "description": "This allows non-recursive read access to the `$DOCUMENT` folder.",
          "type": "string",
          "const": "fs:allow-document-read"
        },
        {
          "description": "This allows full recursive read access to the complete `$DOCUMENT` folder, files and subdirectories.",
          "type": "string",
          "const": "fs:allow-document-read-recursive"
        },
        {
          "description": "This allows non-recursive write access to the `$DOCUMENT` folder.",
          "type": "string",
          "const": "fs:allow-document-write"
        },
        {
          "description": "This allows full recursive write access to the complete `$DOCUMENT` folder, files and subdirectories.",
          "type": "string",
          "const": "fs:allow-document-write-recursive"
        },
        {
          "description": "This allows non-recursive read access to metadata of the `$DOWNLOAD` folder, including file listing and statistics.",
          "type": "string",
          "const": "fs:allow-download-meta"
        },
        {
          "description": "This allows full recursive read access to metadata of the `$DOWNLOAD` folder, including file listing and statistics.",
          "type": "string",
          "const": "fs:allow-download-meta-recursive"
        },
        {
          "description": "This allows non-recursive read access to the `$DOWNLOAD` folder.",
          "type": "string",
          "const": "fs:allow-download-read"
        },
        {
          "description": "This allows full recursive read access to the complete `$DOWNLOAD` folder, files and subdirectories.",
          "type": "string",
          "const": "fs:allow-download-read-recursive"
        },
        {
          "description": "This allows non-recursive write access to the `$DOWNLOAD` folder.",
          "type": "string",
          "const": "fs:allow-download-write"
        },
        {
          "description": "This allows full recursive write access to the complete `$DOWNLOAD` folder, files and subdirectories.",
          "type": "string",
          "const": "fs:allow-download-write-recursive"
        },
        {
          "description": "This allows non-recursive read access to metadata of the `$EXE` folder, including file listing and statistics.",
          "type": "string",
          "const": "fs:allow-exe-meta"
        },
        {
          "description": "This allows full recursive read access to metadata of the `$EXE` folder, including file listing and statistics.",
          "type": "string",
          "const": "fs:allow-exe-meta-recursive"
        },
        {
          "description": "This allows non-recursive read access to the `$EXE` folder.",
          "type": "string",
          "const": "fs:allow-exe-read"
        },
        {
          "description": "This allows full recursive read access to the complete `$EXE` folder, files and subdirectories.",
          "type": "string",
          "const": "fs:allow-exe-read-recursive"
        },
        {
          "description": "This allows non-recursive write access to the `$EXE` folder.",
          "type": "string",
          "const": "fs:allow-exe-write"
        },
        {
          "description": "This allows full recursive write access to the complete `$EXE` folder, files and subdirectories.",
          "type": "string",
          "const": "fs:allow-exe-write-recursive"
        },
        {
          "description": "This allows non-recursive read access to metadata of the `$FONT` folder, including file listing and statistics.",
          "type": "string",
          "const": "fs:allow-font-meta"
        },
        {
          "description": "This allows full recursive read access to metadata of the `$FONT` folder, including file listing and statistics.",
          "type": "string",
          "const": "fs:allow-font-meta-recursive"
        },
        {
          "description": "This allows non-recursive read access to the `$FONT` folder.",
          "type": "string",
          "const": "fs:allow-font-read"
        },
        {
          "description": "This allows full recursive read access to the complete `$FONT` folder, files and subdirectories.",
          "type": "string",
          "const": "fs:allow-font-read-recursive"
        },
        {
          "description": "This allows non-recursive write access to the `$FONT` folder.",
          "type": "string",
          "const": "fs:allow-font-write"
        },
        {
          "description": "This allows full recursive write access to the complete `$FONT` folder, files and subdirectories.",
          "type": "string",
          "const": "fs:allow-font-write-recursive"
        },
        {
          "description": "This allows non-recursive read access to metadata of the `$HOME` folder, including file listing and statistics.",
          "type": "string",
          "const": "fs:allow-home-meta"
        },
        {
          "description": "This allows full recursive read access to metadata of the `$HOME` folder, including file listing and statistics.",
          "type": "string",
          "const": "fs:allow-home-meta-recursive"
        },
        {
          "description": "This allows non-recursive read access to the `$HOME` folder.",
          "type": "string",
          "const": "fs:allow-home-read"
        },
        {
          "description": "This allows full recursive read access to the complete `$HOME` folder, files and subdirectories.",
          "type": "string",
          "const": "fs:allow-home-read-recursive"
        },
        {
          "description": "This allows non-recursive write access to the `$HOME` folder.",
          "type": "string",
          "const": "fs:allow-home-write"
        },
        {
          "description": "This allows full recursive write access to the complete `$HOME` folder, files and subdirectories.",
          "type": "string",
          "const": "fs:allow-home-write-recursive"
        },
        {
          "description": "This allows non-recursive read access to metadata of the `$LOCALDATA` folder, including file listing and statistics.",
          "type": "string",
          "const": "fs:allow-localdata-meta"
        },
        {
          "description": "This allows full recursive read access to metadata of the `$LOCALDATA` folder, including file listing and statistics.",
          "type": "string",
          "const": "fs:allow-localdata-meta-recursive"
        },
        {
          "description": "This allows non-recursive read access to the `$LOCALDATA` folder.",
          "type": "string",
          "const": "fs:allow-localdata-read"
        },
        {
          "description": "This allows full recursive read access to the complete `$LOCALDATA` folder, files and subdirectories.",
          "type": "string",
          "const": "fs:allow-localdata-read-recursive"
        },
        {
          "description": "This allows non-recursive write access to the `$LOCALDATA` folder.",
          "type": "string",
          "const": "fs:allow-localdata-write"
        },
        {
          "description": "This allows full recursive write access to the complete `$LOCALDATA` folder, files and subdirectories.",
          "type": "string",
          "const": "fs:allow-localdata-write-recursive"
        },
        {
          "description": "This allows non-recursive read access to metadata of the `$LOG` folder, including file listing and statistics.",
          "type": "string",
          "const": "fs:allow-log-meta"
        },
        {
          "description": "This allows full recursive read access to metadata of the `$LOG` folder, including file listing and statistics.",
          "type": "string",
          "const": "fs:allow-log-meta-recursive"
        },
        {
          "description": "This allows non-recursive read access to the `$LOG` folder.",
          "type": "string",
          "const": "fs:allow-log-read"
        },
        {
          "description": "This allows full recursive read access to the complete `$LOG` folder, files and subdirectories.",
          "type": "string",
          "const": "fs:allow-log-read-recursive"
        },
        {
          "description": "This allows non-recursive write access to the `$LOG` folder.",
          "type": "string",
          "const": "fs:allow-log-write"
        },
        {
          "description": "This allows full recursive write access to the complete `$LOG` folder, files and subdirectories.",
          "type": "string",
          "const": "fs:allow-log-write-recursive"
        },
        {
          "description": "This allows non-recursive read access to metadata of the `$PICTURE` folder, including file listing and statistics.",
          "type": "string",
          "const": "fs:allow-picture-meta"
        },
        {
          "description": "This allows full recursive read access to metadata of the `$PICTURE` folder, including file listing and statistics.",
          "type": "string",
          "const": "fs:allow-picture-meta-recursive"
        },
        {
          "description": "This allows non-recursive read access to the `$PICTURE` folder.",
          "type": "string",
          "const": "fs:allow-picture-read"
        },
        {
          "description": "This allows full recursive read access to the complete `$PICTURE` folder, files and subdirectories.",
          "type": "string",
          "const": "fs:allow-picture-read-recursive"
        },
        {
          "description": "This allows non-recursive write access to the `$PICTURE` folder.",
          "type": "string",
          "const": "fs:allow-picture-write"
        },
        {
          "description": "This allows full recursive write access to the complete `$PICTURE` folder, files and subdirectories.",
          "type": "string",
          "const": "fs:allow-picture-write-recursive"
        },
        {
          "description": "This allows non-recursive read access to metadata of the `$PUBLIC` folder, including file listing and statistics.",
          "type": "string",
          "const": "fs:allow-public-meta"
        },
        {
          "description": "This allows full recursive read access to metadata of the `$PUBLIC` folder, including file listing and statistics.",
          "type": "string",
          "const": "fs:allow-public-meta-recursive"
        },
        {
          "description": "This allows non-recursive read access to the `$PUBLIC` folder.",
          "type": "string",
          "const": "fs:allow-public-read"
        },
        {
          "description": "This allows full recursive read access to the complete `$PUBLIC` folder, files and subdirectories.",
          "type": "string",
          "const": "fs:allow-public-read-recursive"
        },
        {
          "description": "This allows non-recursive write access to the `$PUBLIC` folder.",
          "type": "string",
          "const": "fs:allow-public-write"
        },
        {
          "description": "This allows full recursive write access to the complete `$PUBLIC` folder, files and subdirectories.",
          "type": "string",
          "const": "fs:allow-public-write-recursive"
        },
        {
          "description": "This allows non-recursive read access to metadata of the `$RESOURCE` folder, including file listing and statistics.",
          "type": "string",
          "const": "fs:allow-resource-meta"
        },
        {
          "description": "This allows full recursive read access to metadata of the `$RESOURCE` folder, including file listing and statistics.",
          "type": "string",
          "const": "fs:allow-resource-meta-recursive"
        },
        {
          "description": "This allows non-recursive read access to the `$RESOURCE` folder.",
          "type": "string",
          "const": "fs:allow-resource-read"
        },
        {
          "description": "This allows full recursive read access to the complete `$RESOURCE` folder, files and subdirectories.",
          "type": "string",
          "const": "fs:allow-resource-read-recursive"
        },
        {
          "description": "This allows non-recursive write access to the `$RESOURCE` folder.",
          "type": "string",
          "const": "fs:allow-resource-write"
        },
        {
          "description": "This allows full recursive write access to the complete `$RESOURCE` folder, files and subdirectories.",
          "type": "string",
          "const": "fs:allow-resource-write-recursive"
        },
        {
          "description": "This allows non-recursive read access to metadata of the `$RUNTIME` folder, including file listing and statistics.",
          "type": "string",
          "const": "fs:allow-runtime-meta"
        },
        {
          "description": "This allows full recursive read access to metadata of the `$RUNTIME` folder, including file listing and statistics.",
          "type": "string",
          "const": "fs:allow-runtime-meta-recursive"
        },
        {
          "description": "This allows non-recursive read access to the `$RUNTIME` folder.",
          "type": "string",
          "const": "fs:allow-runtime-read"
        },
        {
          "description": "This allows full recursive read access to the complete `$RUNTIME` folder, files and subdirectories.",
          "type": "string",
          "const": "fs:allow-runtime-read-recursive"
        },
        {
          "description": "This allows non-recursive write access to the `$RUNTIME` folder.",
          "type": "string",
          "const": "fs:allow-runtime-write"
        },
        {
          "description": "This allows full recursive write access to the complete `$RUNTIME` folder, files and subdirectories.",
          "type": "string",
          "const": "fs:allow-runtime-write-recursive"
        },
        {
          "description": "This allows non-recursive read access to metadata of the `$TEMP` folder, including file listing and statistics.",
          "type": "string",
          "const": "fs:allow-temp-meta"
        },
        {
          "description": "This allows full recursive read access to metadata of the `$TEMP` folder, including file listing and statistics.",
          "type": "string",
          "const": "fs:allow-temp-meta-recursive"
        },
        {
          "description": "This allows non-recursive read access to the `$TEMP` folder.",
          "type": "string",
          "const": "fs:allow-temp-read"
        },
        {
          "description": "This allows full recursive read access to the complete `$TEMP` folder, files and subdirectories.",
          "type": "string",
          "const": "fs:allow-temp-read-recursive"
        },
        {
          "description": "This allows non-recursive write access to the `$TEMP` folder.",
          "type": "string",
          "const": "fs:allow-temp-write"
        },
        {
          "description": "This allows full recursive write access to the complete `$TEMP` folder, files and subdirectories.",
          "type": "string",
          "const": "fs:allow-temp-write-recursive"
        },
        {
          "description": "This allows non-recursive read access to metadata of the `$TEMPLATE` folder, including file listing and statistics.",
          "type": "string",
          "const": "fs:allow-template-meta"
        },
        {
          "description": "This allows full recursive read access to metadata of the `$TEMPLATE` folder, including file listing and statistics.",
          "type": "string",
          "const": "fs:allow-template-meta-recursive"
        },
        {
          "description": "This allows non-recursive read access to the `$TEMPLATE` folder.",
          "type": "string",
          "const": "fs:allow-template-read"
        },
        {
          "description": "This allows full recursive read access to the complete `$TEMPLATE` folder, files and subdirectories.",
          "type": "string",
          "const": "fs:allow-template-read-recursive"
        },
        {
          "description": "This allows non-recursive write access to the `$TEMPLATE` folder.",
          "type": "string",
          "const": "fs:allow-template-write"
        },
        {
          "description": "This allows full recursive write access to the complete `$TEMPLATE` folder, files and subdirectories.",
          "type": "string",
          "const": "fs:allow-template-write-recursive"
        },
        {
          "description": "This allows non-recursive read access to metadata of the `$VIDEO` folder, including file listing and statistics.",
          "type": "string",
          "const": "fs:allow-video-meta"
        },
        {
          "description": "This allows full recursive read access to metadata of the `$VIDEO` folder, including file listing and statistics.",
          "type": "string",
          "const": "fs:allow-video-meta-recursive"
        },
        {
          "description": "This allows non-recursive read access to the `$VIDEO` folder.",
          "type": "string",
          "const": "fs:allow-video-read"
        },
        {
          "description": "This allows full recursive read access to the complete `$VIDEO` folder, files and subdirectories.",
          "type": "string",
          "const": "fs:allow-video-read-recursive"
        },
        {
          "description": "This allows non-recursive write access to the `$VIDEO` folder.",
          "type": "string",
          "const": "fs:allow-video-write"
        },
        {
          "description": "This allows full recursive write access to the complete `$VIDEO` folder, files and subdirectories.",
          "type": "string",
          "const": "fs:allow-video-write-recursive"
        },
        {
          "description": "This denies access to dangerous Tauri relevant files and folders by default.",
          "type": "string",
          "const": "fs:deny-default"
        },
        {
          "description": "Enables the copy_file command without any pre-configured scope.",
          "type": "string",
          "const": "fs:allow-copy-file"
        },
        {
          "description": "Enables the create command without any pre-configured scope.",
          "type": "string",
          "const": "fs:allow-create"
        },
        {
          "description": "Enables the exists command without any pre-configured scope.",
          "type": "string",
          "const": "fs:allow-exists"
        },
        {
          "description": "Enables the fstat command without any pre-configured scope.",
          "type": "string",
          "const": "fs:allow-fstat"
        },
        {
          "description": "Enables the ftruncate command without any pre-configured scope.",
          "type": "string",
          "const": "fs:allow-ftruncate"
        },
        {
          "description": "Enables the lstat command without any pre-configured scope.",
          "type": "string",
          "const": "fs:allow-lstat"
        },
        {
          "description": "Enables the mkdir command without any pre-configured scope.",
          "type": "string",
          "const": "fs:allow-mkdir"
        },
        {
          "description": "Enables the open command without any pre-configured scope.",
          "type": "string",
          "const": "fs:allow-open"
        },
        {
          "description": "Enables the read command without any pre-configured scope.",
          "type": "string",
          "const": "fs:allow-read"
        },
        {
          "description": "Enables the read_dir command without any pre-configured scope.",
          "type": "string",
          "const": "fs:allow-read-dir"
        },
        {
          "description": "Enables the read_file command without any pre-configured scope.",
          "type": "string",
          "const": "fs:allow-read-file"
        },
        {
          "description": "Enables the read_text_file command without any pre-configured scope.",
          "type": "string",
          "const": "fs:allow-read-text-file"
        },
        {
          "description": "Enables the read_text_file_lines command without any pre-configured scope.",
          "type": "string",
          "const": "fs:allow-read-text-file-lines"
        },
        {
          "description": "Enables the read_text_file_lines_next command without any pre-configured scope.",
          "type": "string",
          "const": "fs:allow-read-text-file-lines-next"
        },
        {
          "description": "Enables the remove command without any pre-configured scope.",
          "type": "string",
          "const": "fs:allow-remove"
        },
        {
          "description": "Enables the rename command without any pre-configured scope.",
          "type": "string",
          "const": "fs:allow-rename"
        },
        {
          "description": "Enables the seek command without any pre-configured scope.",
          "type": "string",
          "const": "fs:allow-seek"
        },
        {
          "description": "Enables the stat command without any pre-configured scope.",
          "type": "string",
          "const": "fs:allow-stat"
        },
        {
          "description": "Enables the truncate command without any pre-configured scope.",
          "type": "string",
          "const": "fs:allow-truncate"
        },
        {
          "description": "Enables the unwatch command without any pre-configured scope.",
          "type": "string",
          "const": "fs:allow-unwatch"
        },
        {
          "description": "Enables the watch command without any pre-configured scope.",
          "type": "string",
          "const": "fs:allow-watch"
        },
        {
          "description": "Enables the write command without any pre-configured scope.",
          "type": "string",
          "const": "fs:allow-write"
        },
        {
          "description": "Enables the write_file command without any pre-configured scope.",
          "type": "string",
          "const": "fs:allow-write-file"
        },
        {
          "description": "Enables the write_text_file command without any pre-configured scope.",
          "type": "string",
          "const": "fs:allow-write-text-file"
        },
        {
          "description": "This permissions allows to create the application specific directories.\n",
          "type": "string",
          "const": "fs:create-app-specific-dirs"
        },
        {
          "description": "Denies the copy_file command without any pre-configured scope.",
          "type": "string",
          "const": "fs:deny-copy-file"
        },
        {
          "description": "Denies the create command without any pre-configured scope.",
          "type": "string",
          "const": "fs:deny-create"
        },
        {
          "description": "Denies the exists command without any pre-configured scope.",
          "type": "string",
          "const": "fs:deny-exists"
        },
        {
          "description": "Denies the fstat command without any pre-configured scope.",
          "type": "string",
          "const": "fs:deny-fstat"
        },
        {
          "description": "Denies the ftruncate command without any pre-configured scope.",
          "type": "string",
          "const": "fs:deny-ftruncate"
        },
        {
          "description": "Denies the lstat command without any pre-configured scope.",
          "type": "string",
          "const": "fs:deny-lstat"
        },
        {
          "description": "Denies the mkdir command without any pre-configured scope.",
          "type": "string",
          "const": "fs:deny-mkdir"
        },
        {
          "description": "Denies the open command without any pre-configured scope.",
          "type": "string",
          "const": "fs:deny-open"
        },
        {
          "description": "Denies the read command without any pre-configured scope.",
          "type": "string",
          "const": "fs:deny-read"
        },
        {
          "description": "Denies the read_dir command without any pre-configured scope.",
          "type": "string",
          "const": "fs:deny-read-dir"
        },
        {
          "description": "Denies the read_file command without any pre-configured scope.",
          "type": "string",
          "const": "fs:deny-read-file"
        },
        {
          "description": "Denies the read_text_file command without any pre-configured scope.",
          "type": "string",
          "const": "fs:deny-read-text-file"
        },
        {
          "description": "Denies the read_text_file_lines command without any pre-configured scope.",
          "type": "string",
          "const": "fs:deny-read-text-file-lines"
        },
        {
          "description": "Denies the read_text_file_lines_next command without any pre-configured scope.",
          "type": "string",
          "const": "fs:deny-read-text-file-lines-next"
        },
        {
          "description": "Denies the remove command without any pre-configured scope.",
          "type": "string",
          "const": "fs:deny-remove"
        },
        {
          "description": "Denies the rename command without any pre-configured scope.",
          "type": "string",
          "const": "fs:deny-rename"
        },
        {
          "description": "Denies the seek command without any pre-configured scope.",
          "type": "string",
          "const": "fs:deny-seek"
        },
        {
          "description": "Denies the stat command without any pre-configured scope.",
          "type": "string",
          "const": "fs:deny-stat"
        },
        {
          "description": "Denies the truncate command without any pre-configured scope.",
          "type": "string",
          "const": "fs:deny-truncate"
        },
        {
          "description": "Denies the unwatch command without any pre-configured scope.",
          "type": "string",
          "const": "fs:deny-unwatch"
        },
        {
          "description": "Denies the watch command without any pre-configured scope.",
          "type": "string",
          "const": "fs:deny-watch"
        },
        {
          "description": "This denies read access to the\n`$APPLOCALDATA` folder on linux as the webview data and configuration values are stored here.\nAllowing access can lead to sensitive information disclosure and should be well considered.",
          "type": "string",
          "const": "fs:deny-webview-data-linux"
        },
        {
          "description": "This denies read access to the\n`$APPLOCALDATA/EBWebView` folder on windows as the webview data and configuration values are stored here.\nAllowing access can lead to sensitive information disclosure and should be well considered.",
          "type": "string",
          "const": "fs:deny-webview-data-windows"
        },
        {
          "description": "Denies the write command without any pre-configured scope.",
          "type": "string",
          "const": "fs:deny-write"
        },
        {
          "description": "Denies the write_file command without any pre-configured scope.",
          "type": "string",
          "const": "fs:deny-write-file"
        },
        {
          "description": "Denies the write_text_file command without any pre-configured scope.",
          "type": "string",
          "const": "fs:deny-write-text-file"
        },
        {
          "description": "This enables all read related commands without any pre-configured accessible paths.",
          "type": "string",
          "const": "fs:read-all"
        },
        {
          "description": "This permission allows recursive read functionality on the application\nspecific base directories. \n",
          "type": "string",
          "const": "fs:read-app-specific-dirs-recursive"
        },
        {
          "description": "This enables directory read and file metadata related commands without any pre-configured accessible paths.",
          "type": "string",
          "const": "fs:read-dirs"
        },
        {
          "description": "This enables file read related commands without any pre-configured accessible paths.",
          "type": "string",
          "const": "fs:read-files"
        },
        {
          "description": "This enables all index or metadata related commands without any pre-configured accessible paths.",
          "type": "string",
          "const": "fs:read-meta"
        },
        {
          "description": "An empty permission you can use to modify the global scope.",
          "type": "string",
          "const": "fs:scope"
        },
        {
          "description": "This scope permits access to all files and list content of top level directories in the application folders.",
          "type": "string",
          "const": "fs:scope-app"
        },
        {
          "description": "This scope permits to list all files and folders in the application directories.",
          "type": "string",
          "const": "fs:scope-app-index"
        },
        {
          "description": "This scope permits recursive access to the complete application folders, including sub directories and files.",
          "type": "string",
          "const": "fs:scope-app-recursive"
        },
        {
          "description": "This scope permits access to all files and list content of top level directories in the `$APPCACHE` folder.",
          "type": "string",
          "const": "fs:scope-appcache"
        },
        {
          "description": "This scope permits to list all files and folders in the `$APPCACHE`folder.",
          "type": "string",
          "const": "fs:scope-appcache-index"
        },
        {
          "description": "This scope permits recursive access to the complete `$APPCACHE` folder, including sub directories and files.",
          "type": "string",
          "const": "fs:scope-appcache-recursive"
        },
        {
          "description": "This scope permits access to all files and list content of top level directories in the `$APPCONFIG` folder.",
          "type": "string",
          "const": "fs:scope-appconfig"
        },
        {
          "description": "This scope permits to list all files and folders in the `$APPCONFIG`folder.",
          "type": "string",
          "const": "fs:scope-appconfig-index"
        },
        {
          "description": "This scope permits recursive access to the complete `$APPCONFIG` folder, including sub directories and files.",
          "type": "string",
          "const": "fs:scope-appconfig-recursive"
        },
        {
          "description": "This scope permits access to all files and list content of top level directories in the `$APPDATA` folder.",
          "type": "string",
          "const": "fs:scope-appdata"
        },
        {
          "description": "This scope permits to list all files and folders in the `$APPDATA`folder.",
          "type": "string",
          "const": "fs:scope-appdata-index"
        },
        {
          "description": "This scope permits recursive access to the complete `$APPDATA` folder, including sub directories and files.",
          "type": "string",
          "const": "fs:scope-appdata-recursive"
        },
        {
          "description": "This scope permits access to all files and list content of top level directories in the `$APPLOCALDATA` folder.",
          "type": "string",
          "const": "fs:scope-applocaldata"
        },
        {
          "description": "This scope permits to list all files and folders in the `$APPLOCALDATA`folder.",
          "type": "string",
          "const": "fs:scope-applocaldata-index"
        },
        {
          "description": "This scope permits recursive access to the complete `$APPLOCALDATA` folder, including sub directories and files.",
          "type": "string",
          "const": "fs:scope-applocaldata-recursive"
        },
        {
          "description": "This scope permits access to all files and list content of top level directories in the `$APPLOG` folder.",
          "type": "string",
          "const": "fs:scope-applog"
        },
        {
          "description": "This scope permits to list all files and folders in the `$APPLOG`folder.",
          "type": "string",
          "const": "fs:scope-applog-index"
        },
        {
          "description": "This scope permits recursive access to the complete `$APPLOG` folder, including sub directories and files.",
          "type": "string",
          "const": "fs:scope-applog-recursive"
        },
        {
          "description": "This scope permits access to all files and list content of top level directories in the `$AUDIO` folder.",
          "type": "string",
          "const": "fs:scope-audio"
        },
        {
          "description": "This scope permits to list all files and folders in the `$AUDIO`folder.",
          "type": "string",
          "const": "fs:scope-audio-index"
        },
        {
          "description": "This scope permits recursive access to the complete `$AUDIO` folder, including sub directories and files.",
          "type": "string",
          "const": "fs:scope-audio-recursive"
        },
        {
          "description": "This scope permits access to all files and list content of top level directories in the `$CACHE` folder.",
          "type": "string",
          "const": "fs:scope-cache"
        },
        {
          "description": "This scope permits to list all files and folders in the `$CACHE`folder.",
          "type": "string",
          "const": "fs:scope-cache-index"
        },
        {
          "description": "This scope permits recursive access to the complete `$CACHE` folder, including sub directories and files.",
          "type": "string",
          "const": "fs:scope-cache-recursive"
        },
        {
          "description": "This scope permits access to all files and list content of top level directories in the `$CONFIG` folder.",
          "type": "string",
          "const": "fs:scope-config"
        },
        {
          "description": "This scope permits to list all files and folders in the `$CONFIG`folder.",
          "type": "string",
          "const": "fs:scope-config-index"
        },
        {
          "description": "This scope permits recursive access to the complete `$CONFIG` folder, including sub directories and files.",
          "type": "string",
          "const": "fs:scope-config-recursive"
        },
        {
          "description": "This scope permits access to all files and list content of top level directories in the `$DATA` folder.",
          "type": "string",
          "const": "fs:scope-data"
        },
        {
          "description": "This scope permits to list all files and folders in the `$DATA`folder.",
          "type": "string",
          "const": "fs:scope-data-index"
        },
        {
          "description": "This scope permits recursive access to the complete `$DATA` folder, including sub directories and files.",
          "type": "string",
          "const": "fs:scope-data-recursive"
        },
        {
          "description": "This scope permits access to all files and list content of top level directories in the `$DESKTOP` folder.",
          "type": "string",
          "const": "fs:scope-desktop"
        },
        {
          "description": "This scope permits to list all files and folders in the `$DESKTOP`folder.",
          "type": "string",
          "const": "fs:scope-desktop-index"
        },
        {
          "description": "This scope permits recursive access to the complete `$DESKTOP` folder, including sub directories and files.",
          "type": "string",
          "const": "fs:scope-desktop-recursive"
        },
        {
          "description": "This scope permits access to all files and list content of top level directories in the `$DOCUMENT` folder.",
          "type": "string",
          "const": "fs:scope-document"
        },
        {
          "description": "This scope permits to list all files and folders in the `$DOCUMENT`folder.",
          "type": "string",
          "const": "fs:scope-document-index"
        },
        {
          "description": "This scope permits recursive access to the complete `$DOCUMENT` folder, including sub directories and files.",
          "type": "string",
          "const": "fs:scope-document-recursive"
        },
        {
          "description": "This scope permits access to all files and list content of top level directories in the `$DOWNLOAD` folder.",
          "type": "string",
          "const": "fs:scope-download"
        },
        {
          "description": "This scope permits to list all files and folders in the `$DOWNLOAD`folder.",
          "type": "string",
          "const": "fs:scope-download-index"
        },
        {
          "description": "This scope permits recursive access to the complete `$DOWNLOAD` folder, including sub directories and files.",
          "type": "string",
          "const": "fs:scope-download-recursive"
        },
        {
          "description": "This scope permits access to all files and list content of top level directories in the `$EXE` folder.",
          "type": "string",
          "const": "fs:scope-exe"
        },
        {
          "description": "This scope permits to list all files and folders in the `$EXE`folder.",
          "type": "string",
          "const": "fs:scope-exe-index"
        },
        {
          "description": "This scope permits recursive access to the complete `$EXE` folder, including sub directories and files.",
          "type": "string",
          "const": "fs:scope-exe-recursive"
        },
        {
          "description": "This scope permits access to all files and list content of top level directories in the `$FONT` folder.",
          "type": "string",
          "const": "fs:scope-font"
        },
        {
          "description": "This scope permits to list all files and folders in the `$FONT`folder.",
          "type": "string",
          "const": "fs:scope-font-index"
        },
        {
          "description": "This scope permits recursive access to the complete `$FONT` folder, including sub directories and files.",
          "type": "string",
          "const": "fs:scope-font-recursive"
        },
        {
          "description": "This scope permits access to all files and list content of top level directories in the `$HOME` folder.",
          "type": "string",
          "const": "fs:scope-home"
        },
        {
          "description": "This scope permits to list all files and folders in the `$HOME`folder.",
          "type": "string",
          "const": "fs:scope-home-index"
        },
        {
          "description": "This scope permits recursive access to the complete `$HOME` folder, including sub directories and files.",
          "type": "string",
          "const": "fs:scope-home-recursive"
        },
        {
          "description": "This scope permits access to all files and list content of top level directories in the `$LOCALDATA` folder.",
          "type": "string",
          "const": "fs:scope-localdata"
        },
        {
          "description": "This scope permits to list all files and folders in the `$LOCALDATA`folder.",
          "type": "string",
          "const": "fs:scope-localdata-index"
        },
        {
          "description": "This scope permits recursive access to the complete `$LOCALDATA` folder, including sub directories and files.",
          "type": "string",
          "const": "fs:scope-localdata-recursive"
        },
        {
          "description": "This scope permits access to all files and list content of top level directories in the `$LOG` folder.",
          "type": "string",
          "const": "fs:scope-log"
        },
        {
          "description": "This scope permits to list all files and folders in the `$LOG`folder.",
          "type": "string",
          "const": "fs:scope-log-index"
        },
        {
          "description": "This scope permits recursive access to the complete `$LOG` folder, including sub directories and files.",
          "type": "string",
          "const": "fs:scope-log-recursive"
        },
        {
          "description": "This scope permits access to all files and list content of top level directories in the `$PICTURE` folder.",
          "type": "string",
          "const": "fs:scope-picture"
        },
        {
          "description": "This scope permits to list all files and folders in the `$PICTURE`folder.",
          "type": "string",
          "const": "fs:scope-picture-index"
        },
        {
          "description": "This scope permits recursive access to the complete `$PICTURE` folder, including sub directories and files.",
          "type": "string",
          "const": "fs:scope-picture-recursive"
        },
        {
          "description": "This scope permits access to all files and list content of top level directories in the `$PUBLIC` folder.",
          "type": "string",
          "const": "fs:scope-public"
        },
        {
          "description": "This scope permits to list all files and folders in the `$PUBLIC`folder.",
          "type": "string",
          "const": "fs:scope-public-index"
        },
        {
          "description": "This scope permits recursive access to the complete `$PUBLIC` folder, including sub directories and files.",
          "type": "string",
          "const": "fs:scope-public-recursive"
        },
        {
          "description": "This scope permits access to all files and list content of top level directories in the `$RESOURCE` folder.",
          "type": "string",
          "const": "fs:scope-resource"
        },
        {
          "description": "This scope permits to list all files and folders in the `$RESOURCE`folder.",
          "type": "string",
          "const": "fs:scope-resource-index"
        },
        {
          "description": "This scope permits recursive access to the complete `$RESOURCE` folder, including sub directories and files.",
          "type": "string",
          "const": "fs:scope-resource-recursive"
        },
        {
          "description": "This scope permits access to all files and list content of top level directories in the `$RUNTIME` folder.",
          "type": "string",
          "const": "fs:scope-runtime"
        },
        {
          "description": "This scope permits to list all files and folders in the `$RUNTIME`folder.",
          "type": "string",
          "const": "fs:scope-runtime-index"
        },
        {
          "description": "This scope permits recursive access to the complete `$RUNTIME` folder, including sub directories and files.",
          "type": "string",
          "const": "fs:scope-runtime-recursive"
        },
        {
          "description": "This scope permits access to all files and list content of top level directories in the `$TEMP` folder.",
          "type": "string",
          "const": "fs:scope-temp"
        },
        {
          "description": "This scope permits to list all files and folders in the `$TEMP`folder.",
          "type": "string",
          "const": "fs:scope-temp-index"
        },
        {
          "description": "This scope permits recursive access to the complete `$TEMP` folder, including sub directories and files.",
          "type": "string",
          "const": "fs:scope-temp-recursive"
        },
        {
          "description": "This scope permits access to all files and list content of top level directories in the `$TEMPLATE` folder.",
          "type": "string",
          "const": "fs:scope-template"
        },
        {
          "description": "This scope permits to list all files and folders in the `$TEMPLATE`folder.",
          "type": "string",
          "const": "fs:scope-template-index"
        },
        {
          "description": "This scope permits recursive access to the complete `$TEMPLATE` folder, including sub directories and files.",
          "type": "string",
          "const": "fs:scope-template-recursive"
        },
        {
          "description": "This scope permits access to all files and list content of top level directories in the `$VIDEO` folder.",
          "type": "string",
          "const": "fs:scope-video"
        },
        {
          "description": "This scope permits to list all files and folders in the `$VIDEO`folder.",
          "type": "string",
          "const": "fs:scope-video-index"
        },
        {
          "description": "This scope permits recursive access to the complete `$VIDEO` folder, including sub directories and files.",
          "type": "string",
          "const": "fs:scope-video-recursive"
        },
        {
          "description": "This enables all write related commands without any pre-configured accessible paths.",
          "type": "string",
          "const": "fs:write-all"
        },
        {
          "description": "This enables all file write related commands without any pre-configured accessible paths.",
          "type": "string",
          "const": "fs:write-files"
        },
        {
          "description": "This permission set configures which\nprocess feeatures are by default exposed.\n\n#### Granted Permissions\n\nThis enables to quit via `allow-exit` and restart via `allow-restart`\nthe application.\n",
          "type": "string",
          "const": "process:default"
        },
        {
          "description": "Enables the exit command without any pre-configured scope.",
          "type": "string",
          "const": "process:allow-exit"
        },
        {
          "description": "Enables the restart command without any pre-configured scope.",
          "type": "string",
          "const": "process:allow-restart"
        },
        {
          "description": "Denies the exit command without any pre-configured scope.",
          "type": "string",
          "const": "process:deny-exit"
        },
        {
          "description": "Denies the restart command without any pre-configured scope.",
          "type": "string",
          "const": "process:deny-restart"
        },
        {
          "description": "This permission set configures which\nshell functionality is exposed by default.\n\n#### Granted Permissions\n\nIt allows to use the `open` functionality without any specific\nscope pre-configured. It will allow opening `http(s)://`,\n`tel:` and `mailto:` links.\n",
          "type": "string",
          "const": "shell:default"
        },
        {
          "description": "Enables the execute command without any pre-configured scope.",
          "type": "string",
          "const": "shell:allow-execute"
        },
        {
          "description": "Enables the kill command without any pre-configured scope.",
          "type": "string",
          "const": "shell:allow-kill"
        },
        {
          "description": "Enables the open command without any pre-configured scope.",
          "type": "string",
          "const": "shell:allow-open"
        },
        {
          "description": "Enables the spawn command without any pre-configured scope.",
          "type": "string",
          "const": "shell:allow-spawn"
        },
        {
          "description": "Enables the stdin_write command without any pre-configured scope.",
          "type": "string",
          "const": "shell:allow-stdin-write"
        },
        {
          "description": "Denies the execute command without any pre-configured scope.",
          "type": "string",
          "const": "shell:deny-execute"
        },
        {
          "description": "Denies the kill command without any pre-configured scope.",
          "type": "string",
          "const": "shell:deny-kill"
        },
        {
          "description": "Denies the open command without any pre-configured scope.",
          "type": "string",
          "const": "shell:deny-open"
        },
        {
          "description": "Denies the spawn command without any pre-configured scope.",
          "type": "string",
          "const": "shell:deny-spawn"
        },
        {
          "description": "Denies the stdin_write command without any pre-configured scope.",
          "type": "string",
          "const": "shell:deny-stdin-write"
        },
        {
          "description": "This permission set configures what kind of\noperations are available from the store plugin.\n\n#### Granted Permissions\n\nAll operations are enabled by default.\n\n",
          "type": "string",
          "const": "store:default"
        },
        {
          "description": "Enables the clear command without any pre-configured scope.",
          "type": "string",
          "const": "store:allow-clear"
        },
        {
          "description": "Enables the delete command without any pre-configured scope.",
          "type": "string",
          "const": "store:allow-delete"
        },
        {
          "description": "Enables the entries command without any pre-configured scope.",
          "type": "string",
          "const": "store:allow-entries"
        },
        {
          "description": "Enables the get command without any pre-configured scope.",
          "type": "string",
          "const": "store:allow-get"
        },
        {
          "description": "Enables the get_store command without any pre-configured scope.",
          "type": "string",
          "const": "store:allow-get-store"
        },
        {
          "description": "Enables the has command without any pre-configured scope.",
          "type": "string",
          "const": "store:allow-has"
        },
        {
          "description": "Enables the keys command without any pre-configured scope.",
          "type": "string",
          "const": "store:allow-keys"
        },
        {
          "description": "Enables the length command without any pre-configured scope.",
          "type": "string",
          "const": "store:allow-length"
        },
        {
          "description": "Enables the load command without any pre-configured scope.",
          "type": "string",
          "const": "store:allow-load"
        },
        {
          "description": "Enables the reload command without any pre-configured scope.",
          "type": "string",
          "const": "store:allow-reload"
        },
        {
          "description": "Enables the reset command without any pre-configured scope.",
          "type": "string",
          "const": "store:allow-reset"
        },
        {
          "description": "Enables the save command without any pre-configured scope.",
          "type": "string",
          "const": "store:allow-save"
        },
        {
          "description": "Enables the set command without any pre-configured scope.",
          "type": "string",
          "const": "store:allow-set"
        },
        {
          "description": "Enables the values command without any pre-configured scope.",
          "type": "string",
          "const": "store:allow-values"
        },
        {
          "description": "Denies the clear command without any pre-configured scope.",
          "type": "string",
          "const": "store:deny-clear"
        },
        {
          "description": "Denies the delete command without any pre-configured scope.",
          "type": "string",
          "const": "store:deny-delete"
        },
        {
          "description": "Denies the entries command without any pre-configured scope.",
          "type": "string",
          "const": "store:deny-entries"
        },
        {
          "description": "Denies the get command without any pre-configured scope.",
          "type": "string",
          "const": "store:deny-get"
        },
        {
          "description": "Denies the get_store command without any pre-configured scope.",
          "type": "string",
          "const": "store:deny-get-store"
        },
        {
          "description": "Denies the has command without any pre-configured scope.",
          "type": "string",
          "const": "store:deny-has"
        },
        {
          "description": "Denies the keys command without any pre-configured scope.",
          "type": "string",
          "const": "store:deny-keys"
        },
        {
          "description": "Denies the length command without any pre-configured scope.",
          "type": "string",
          "const": "store:deny-length"
        },
        {
          "description": "Denies the load command without any pre-configured scope.",
          "type": "string",
          "const": "store:deny-load"
        },
        {
          "description": "Denies the reload command without any pre-configured scope.",
          "type": "string",
          "const": "store:deny-reload"
>>>>>>> 7d3e364b
        },
        {
          "description": "Denies the reset command without any pre-configured scope.",
          "type": "string",
          "const": "store:deny-reset"
        },
        {
          "description": "Denies the save command without any pre-configured scope.",
          "type": "string",
          "const": "store:deny-save"
        },
        {
          "description": "Denies the set command without any pre-configured scope.",
          "type": "string",
          "const": "store:deny-set"
        },
        {
          "description": "Denies the values command without any pre-configured scope.",
          "type": "string",
          "const": "store:deny-values"
        },
        {
          "description": "This permission set configures which kind of\nupdater functions are exposed to the frontend.\n\n#### Granted Permissions\n\nThe full workflow from checking for updates to installing them\nis enabled.\n\n",
          "type": "string",
          "const": "updater:default"
        },
        {
          "description": "Enables the check command without any pre-configured scope.",
          "type": "string",
          "const": "updater:allow-check"
        },
        {
          "description": "Enables the download command without any pre-configured scope.",
          "type": "string",
          "const": "updater:allow-download"
        },
        {
          "description": "Enables the download_and_install command without any pre-configured scope.",
          "type": "string",
          "const": "updater:allow-download-and-install"
        },
        {
          "description": "Enables the install command without any pre-configured scope.",
          "type": "string",
          "const": "updater:allow-install"
        },
        {
          "description": "Denies the check command without any pre-configured scope.",
          "type": "string",
          "const": "updater:deny-check"
        },
        {
          "description": "Denies the download command without any pre-configured scope.",
          "type": "string",
          "const": "updater:deny-download"
        },
        {
          "description": "Denies the download_and_install command without any pre-configured scope.",
          "type": "string",
          "const": "updater:deny-download-and-install"
        },
        {
          "description": "Denies the install command without any pre-configured scope.",
          "type": "string",
          "const": "updater:deny-install"
        }
      ]
    },
    "Value": {
      "description": "All supported ACL values.",
      "anyOf": [
        {
          "description": "Represents a null JSON value.",
          "type": "null"
        },
        {
          "description": "Represents a [`bool`].",
          "type": "boolean"
        },
        {
          "description": "Represents a valid ACL [`Number`].",
          "allOf": [
            {
              "$ref": "#/definitions/Number"
            }
          ]
        },
        {
          "description": "Represents a [`String`].",
          "type": "string"
        },
        {
          "description": "Represents a list of other [`Value`]s.",
          "type": "array",
          "items": {
            "$ref": "#/definitions/Value"
          }
        },
        {
          "description": "Represents a map of [`String`] keys to [`Value`]s.",
          "type": "object",
          "additionalProperties": {
            "$ref": "#/definitions/Value"
          }
        }
      ]
    },
    "Number": {
      "description": "A valid ACL number.",
      "anyOf": [
        {
          "description": "Represents an [`i64`].",
          "type": "integer",
          "format": "int64"
        },
        {
          "description": "Represents a [`f64`].",
          "type": "number",
          "format": "double"
        }
      ]
    },
    "Target": {
      "description": "Platform target.",
      "oneOf": [
        {
          "description": "MacOS.",
          "type": "string",
          "enum": [
            "macOS"
          ]
        },
        {
          "description": "Windows.",
          "type": "string",
          "enum": [
            "windows"
          ]
        },
        {
          "description": "Linux.",
          "type": "string",
          "enum": [
            "linux"
          ]
        },
        {
          "description": "Android.",
          "type": "string",
          "enum": [
            "android"
          ]
        },
        {
          "description": "iOS.",
          "type": "string",
          "enum": [
            "iOS"
          ]
        }
      ]
    },
    "ShellScopeEntryAllowedArg": {
      "description": "A command argument allowed to be executed by the webview API.",
      "anyOf": [
        {
          "description": "A non-configurable argument that is passed to the command in the order it was specified.",
          "type": "string"
        },
        {
          "description": "A variable that is set while calling the command from the webview API.",
          "type": "object",
          "required": [
            "validator"
          ],
          "properties": {
            "raw": {
              "description": "Marks the validator as a raw regex, meaning the plugin should not make any modification at runtime.\n\nThis means the regex will not match on the entire string by default, which might be exploited if your regex allow unexpected input to be considered valid. When using this option, make sure your regex is correct.",
              "default": false,
              "type": "boolean"
            },
            "validator": {
              "description": "[regex] validator to require passed values to conform to an expected input.\n\nThis will require the argument value passed to this variable to match the `validator` regex before it will be executed.\n\nThe regex string is by default surrounded by `^...$` to match the full string. For example the `https?://\\w+` regex would be registered as `^https?://\\w+$`.\n\n[regex]: <https://docs.rs/regex/latest/regex/#syntax>",
              "type": "string"
            }
          },
          "additionalProperties": false
        }
      ]
    },
    "ShellScopeEntryAllowedArgs": {
      "description": "A set of command arguments allowed to be executed by the webview API.\n\nA value of `true` will allow any arguments to be passed to the command. `false` will disable all arguments. A list of [`ShellScopeEntryAllowedArg`] will set those arguments as the only valid arguments to be passed to the attached command configuration.",
      "anyOf": [
        {
          "description": "Use a simple boolean to allow all or disable all arguments to this command configuration.",
          "type": "boolean"
        },
        {
          "description": "A specific set of [`ShellScopeEntryAllowedArg`] that are valid to call for the command configuration.",
          "type": "array",
          "items": {
            "$ref": "#/definitions/ShellScopeEntryAllowedArg"
          }
        }
      ]
    }
  }
}<|MERGE_RESOLUTION|>--- conflicted
+++ resolved
@@ -1954,7 +1954,6 @@
         },
         {
           "description": "Denies the version command without any pre-configured scope.",
-<<<<<<< HEAD
           "type": "string",
           "const": "core:app:deny-version"
         },
@@ -4979,11 +4978,6 @@
           "const": "store:allow-clear"
         },
         {
-          "description": "Enables the create_store command without any pre-configured scope.",
-          "type": "string",
-          "const": "store:allow-create-store"
-        },
-        {
           "description": "Enables the delete command without any pre-configured scope.",
           "type": "string",
           "const": "store:allow-delete"
@@ -4999,6 +4993,11 @@
           "const": "store:allow-get"
         },
         {
+          "description": "Enables the get_store command without any pre-configured scope.",
+          "type": "string",
+          "const": "store:allow-get-store"
+        },
+        {
           "description": "Enables the has command without any pre-configured scope.",
           "type": "string",
           "const": "store:allow-has"
@@ -5019,6 +5018,11 @@
           "const": "store:allow-load"
         },
         {
+          "description": "Enables the reload command without any pre-configured scope.",
+          "type": "string",
+          "const": "store:allow-reload"
+        },
+        {
           "description": "Enables the reset command without any pre-configured scope.",
           "type": "string",
           "const": "store:allow-reset"
@@ -5044,11 +5048,6 @@
           "const": "store:deny-clear"
         },
         {
-          "description": "Denies the create_store command without any pre-configured scope.",
-          "type": "string",
-          "const": "store:deny-create-store"
-        },
-        {
           "description": "Denies the delete command without any pre-configured scope.",
           "type": "string",
           "const": "store:deny-delete"
@@ -5064,6 +5063,11 @@
           "const": "store:deny-get"
         },
         {
+          "description": "Denies the get_store command without any pre-configured scope.",
+          "type": "string",
+          "const": "store:deny-get-store"
+        },
+        {
           "description": "Denies the has command without any pre-configured scope.",
           "type": "string",
           "const": "store:deny-has"
@@ -5082,3145 +5086,11 @@
           "description": "Denies the load command without any pre-configured scope.",
           "type": "string",
           "const": "store:deny-load"
-=======
-          "type": "string",
-          "const": "core:app:deny-version"
-        },
-        {
-          "description": "Default permissions for the plugin.",
-          "type": "string",
-          "const": "core:event:default"
-        },
-        {
-          "description": "Enables the emit command without any pre-configured scope.",
-          "type": "string",
-          "const": "core:event:allow-emit"
-        },
-        {
-          "description": "Enables the emit_to command without any pre-configured scope.",
-          "type": "string",
-          "const": "core:event:allow-emit-to"
-        },
-        {
-          "description": "Enables the listen command without any pre-configured scope.",
-          "type": "string",
-          "const": "core:event:allow-listen"
-        },
-        {
-          "description": "Enables the unlisten command without any pre-configured scope.",
-          "type": "string",
-          "const": "core:event:allow-unlisten"
-        },
-        {
-          "description": "Denies the emit command without any pre-configured scope.",
-          "type": "string",
-          "const": "core:event:deny-emit"
-        },
-        {
-          "description": "Denies the emit_to command without any pre-configured scope.",
-          "type": "string",
-          "const": "core:event:deny-emit-to"
-        },
-        {
-          "description": "Denies the listen command without any pre-configured scope.",
-          "type": "string",
-          "const": "core:event:deny-listen"
-        },
-        {
-          "description": "Denies the unlisten command without any pre-configured scope.",
-          "type": "string",
-          "const": "core:event:deny-unlisten"
-        },
-        {
-          "description": "Default permissions for the plugin.",
-          "type": "string",
-          "const": "core:image:default"
-        },
-        {
-          "description": "Enables the from_bytes command without any pre-configured scope.",
-          "type": "string",
-          "const": "core:image:allow-from-bytes"
-        },
-        {
-          "description": "Enables the from_path command without any pre-configured scope.",
-          "type": "string",
-          "const": "core:image:allow-from-path"
-        },
-        {
-          "description": "Enables the new command without any pre-configured scope.",
-          "type": "string",
-          "const": "core:image:allow-new"
-        },
-        {
-          "description": "Enables the rgba command without any pre-configured scope.",
-          "type": "string",
-          "const": "core:image:allow-rgba"
-        },
-        {
-          "description": "Enables the size command without any pre-configured scope.",
-          "type": "string",
-          "const": "core:image:allow-size"
-        },
-        {
-          "description": "Denies the from_bytes command without any pre-configured scope.",
-          "type": "string",
-          "const": "core:image:deny-from-bytes"
-        },
-        {
-          "description": "Denies the from_path command without any pre-configured scope.",
-          "type": "string",
-          "const": "core:image:deny-from-path"
-        },
-        {
-          "description": "Denies the new command without any pre-configured scope.",
-          "type": "string",
-          "const": "core:image:deny-new"
-        },
-        {
-          "description": "Denies the rgba command without any pre-configured scope.",
-          "type": "string",
-          "const": "core:image:deny-rgba"
-        },
-        {
-          "description": "Denies the size command without any pre-configured scope.",
-          "type": "string",
-          "const": "core:image:deny-size"
-        },
-        {
-          "description": "Default permissions for the plugin.",
-          "type": "string",
-          "const": "core:menu:default"
-        },
-        {
-          "description": "Enables the append command without any pre-configured scope.",
-          "type": "string",
-          "const": "core:menu:allow-append"
-        },
-        {
-          "description": "Enables the create_default command without any pre-configured scope.",
-          "type": "string",
-          "const": "core:menu:allow-create-default"
-        },
-        {
-          "description": "Enables the get command without any pre-configured scope.",
-          "type": "string",
-          "const": "core:menu:allow-get"
-        },
-        {
-          "description": "Enables the insert command without any pre-configured scope.",
-          "type": "string",
-          "const": "core:menu:allow-insert"
-        },
-        {
-          "description": "Enables the is_checked command without any pre-configured scope.",
-          "type": "string",
-          "const": "core:menu:allow-is-checked"
-        },
-        {
-          "description": "Enables the is_enabled command without any pre-configured scope.",
-          "type": "string",
-          "const": "core:menu:allow-is-enabled"
-        },
-        {
-          "description": "Enables the items command without any pre-configured scope.",
-          "type": "string",
-          "const": "core:menu:allow-items"
-        },
-        {
-          "description": "Enables the new command without any pre-configured scope.",
-          "type": "string",
-          "const": "core:menu:allow-new"
-        },
-        {
-          "description": "Enables the popup command without any pre-configured scope.",
-          "type": "string",
-          "const": "core:menu:allow-popup"
-        },
-        {
-          "description": "Enables the prepend command without any pre-configured scope.",
-          "type": "string",
-          "const": "core:menu:allow-prepend"
-        },
-        {
-          "description": "Enables the remove command without any pre-configured scope.",
-          "type": "string",
-          "const": "core:menu:allow-remove"
-        },
-        {
-          "description": "Enables the remove_at command without any pre-configured scope.",
-          "type": "string",
-          "const": "core:menu:allow-remove-at"
-        },
-        {
-          "description": "Enables the set_accelerator command without any pre-configured scope.",
-          "type": "string",
-          "const": "core:menu:allow-set-accelerator"
-        },
-        {
-          "description": "Enables the set_as_app_menu command without any pre-configured scope.",
-          "type": "string",
-          "const": "core:menu:allow-set-as-app-menu"
-        },
-        {
-          "description": "Enables the set_as_help_menu_for_nsapp command without any pre-configured scope.",
-          "type": "string",
-          "const": "core:menu:allow-set-as-help-menu-for-nsapp"
-        },
-        {
-          "description": "Enables the set_as_window_menu command without any pre-configured scope.",
-          "type": "string",
-          "const": "core:menu:allow-set-as-window-menu"
-        },
-        {
-          "description": "Enables the set_as_windows_menu_for_nsapp command without any pre-configured scope.",
-          "type": "string",
-          "const": "core:menu:allow-set-as-windows-menu-for-nsapp"
-        },
-        {
-          "description": "Enables the set_checked command without any pre-configured scope.",
-          "type": "string",
-          "const": "core:menu:allow-set-checked"
-        },
-        {
-          "description": "Enables the set_enabled command without any pre-configured scope.",
-          "type": "string",
-          "const": "core:menu:allow-set-enabled"
-        },
-        {
-          "description": "Enables the set_icon command without any pre-configured scope.",
-          "type": "string",
-          "const": "core:menu:allow-set-icon"
-        },
-        {
-          "description": "Enables the set_text command without any pre-configured scope.",
-          "type": "string",
-          "const": "core:menu:allow-set-text"
-        },
-        {
-          "description": "Enables the text command without any pre-configured scope.",
-          "type": "string",
-          "const": "core:menu:allow-text"
-        },
-        {
-          "description": "Denies the append command without any pre-configured scope.",
-          "type": "string",
-          "const": "core:menu:deny-append"
-        },
-        {
-          "description": "Denies the create_default command without any pre-configured scope.",
-          "type": "string",
-          "const": "core:menu:deny-create-default"
-        },
-        {
-          "description": "Denies the get command without any pre-configured scope.",
-          "type": "string",
-          "const": "core:menu:deny-get"
-        },
-        {
-          "description": "Denies the insert command without any pre-configured scope.",
-          "type": "string",
-          "const": "core:menu:deny-insert"
-        },
-        {
-          "description": "Denies the is_checked command without any pre-configured scope.",
-          "type": "string",
-          "const": "core:menu:deny-is-checked"
-        },
-        {
-          "description": "Denies the is_enabled command without any pre-configured scope.",
-          "type": "string",
-          "const": "core:menu:deny-is-enabled"
-        },
-        {
-          "description": "Denies the items command without any pre-configured scope.",
-          "type": "string",
-          "const": "core:menu:deny-items"
-        },
-        {
-          "description": "Denies the new command without any pre-configured scope.",
-          "type": "string",
-          "const": "core:menu:deny-new"
-        },
-        {
-          "description": "Denies the popup command without any pre-configured scope.",
-          "type": "string",
-          "const": "core:menu:deny-popup"
-        },
-        {
-          "description": "Denies the prepend command without any pre-configured scope.",
-          "type": "string",
-          "const": "core:menu:deny-prepend"
-        },
-        {
-          "description": "Denies the remove command without any pre-configured scope.",
-          "type": "string",
-          "const": "core:menu:deny-remove"
-        },
-        {
-          "description": "Denies the remove_at command without any pre-configured scope.",
-          "type": "string",
-          "const": "core:menu:deny-remove-at"
-        },
-        {
-          "description": "Denies the set_accelerator command without any pre-configured scope.",
-          "type": "string",
-          "const": "core:menu:deny-set-accelerator"
-        },
-        {
-          "description": "Denies the set_as_app_menu command without any pre-configured scope.",
-          "type": "string",
-          "const": "core:menu:deny-set-as-app-menu"
-        },
-        {
-          "description": "Denies the set_as_help_menu_for_nsapp command without any pre-configured scope.",
-          "type": "string",
-          "const": "core:menu:deny-set-as-help-menu-for-nsapp"
-        },
-        {
-          "description": "Denies the set_as_window_menu command without any pre-configured scope.",
-          "type": "string",
-          "const": "core:menu:deny-set-as-window-menu"
-        },
-        {
-          "description": "Denies the set_as_windows_menu_for_nsapp command without any pre-configured scope.",
-          "type": "string",
-          "const": "core:menu:deny-set-as-windows-menu-for-nsapp"
-        },
-        {
-          "description": "Denies the set_checked command without any pre-configured scope.",
-          "type": "string",
-          "const": "core:menu:deny-set-checked"
-        },
-        {
-          "description": "Denies the set_enabled command without any pre-configured scope.",
-          "type": "string",
-          "const": "core:menu:deny-set-enabled"
-        },
-        {
-          "description": "Denies the set_icon command without any pre-configured scope.",
-          "type": "string",
-          "const": "core:menu:deny-set-icon"
-        },
-        {
-          "description": "Denies the set_text command without any pre-configured scope.",
-          "type": "string",
-          "const": "core:menu:deny-set-text"
-        },
-        {
-          "description": "Denies the text command without any pre-configured scope.",
-          "type": "string",
-          "const": "core:menu:deny-text"
-        },
-        {
-          "description": "Default permissions for the plugin.",
-          "type": "string",
-          "const": "core:path:default"
-        },
-        {
-          "description": "Enables the basename command without any pre-configured scope.",
-          "type": "string",
-          "const": "core:path:allow-basename"
-        },
-        {
-          "description": "Enables the dirname command without any pre-configured scope.",
-          "type": "string",
-          "const": "core:path:allow-dirname"
-        },
-        {
-          "description": "Enables the extname command without any pre-configured scope.",
-          "type": "string",
-          "const": "core:path:allow-extname"
-        },
-        {
-          "description": "Enables the is_absolute command without any pre-configured scope.",
-          "type": "string",
-          "const": "core:path:allow-is-absolute"
-        },
-        {
-          "description": "Enables the join command without any pre-configured scope.",
-          "type": "string",
-          "const": "core:path:allow-join"
-        },
-        {
-          "description": "Enables the normalize command without any pre-configured scope.",
-          "type": "string",
-          "const": "core:path:allow-normalize"
-        },
-        {
-          "description": "Enables the resolve command without any pre-configured scope.",
-          "type": "string",
-          "const": "core:path:allow-resolve"
-        },
-        {
-          "description": "Enables the resolve_directory command without any pre-configured scope.",
-          "type": "string",
-          "const": "core:path:allow-resolve-directory"
-        },
-        {
-          "description": "Denies the basename command without any pre-configured scope.",
-          "type": "string",
-          "const": "core:path:deny-basename"
-        },
-        {
-          "description": "Denies the dirname command without any pre-configured scope.",
-          "type": "string",
-          "const": "core:path:deny-dirname"
-        },
-        {
-          "description": "Denies the extname command without any pre-configured scope.",
-          "type": "string",
-          "const": "core:path:deny-extname"
-        },
-        {
-          "description": "Denies the is_absolute command without any pre-configured scope.",
-          "type": "string",
-          "const": "core:path:deny-is-absolute"
-        },
-        {
-          "description": "Denies the join command without any pre-configured scope.",
-          "type": "string",
-          "const": "core:path:deny-join"
-        },
-        {
-          "description": "Denies the normalize command without any pre-configured scope.",
-          "type": "string",
-          "const": "core:path:deny-normalize"
-        },
-        {
-          "description": "Denies the resolve command without any pre-configured scope.",
-          "type": "string",
-          "const": "core:path:deny-resolve"
-        },
-        {
-          "description": "Denies the resolve_directory command without any pre-configured scope.",
-          "type": "string",
-          "const": "core:path:deny-resolve-directory"
-        },
-        {
-          "description": "Default permissions for the plugin.",
-          "type": "string",
-          "const": "core:resources:default"
-        },
-        {
-          "description": "Enables the close command without any pre-configured scope.",
-          "type": "string",
-          "const": "core:resources:allow-close"
-        },
-        {
-          "description": "Denies the close command without any pre-configured scope.",
-          "type": "string",
-          "const": "core:resources:deny-close"
-        },
-        {
-          "description": "Default permissions for the plugin.",
-          "type": "string",
-          "const": "core:tray:default"
-        },
-        {
-          "description": "Enables the get_by_id command without any pre-configured scope.",
-          "type": "string",
-          "const": "core:tray:allow-get-by-id"
-        },
-        {
-          "description": "Enables the new command without any pre-configured scope.",
-          "type": "string",
-          "const": "core:tray:allow-new"
-        },
-        {
-          "description": "Enables the remove_by_id command without any pre-configured scope.",
-          "type": "string",
-          "const": "core:tray:allow-remove-by-id"
-        },
-        {
-          "description": "Enables the set_icon command without any pre-configured scope.",
-          "type": "string",
-          "const": "core:tray:allow-set-icon"
-        },
-        {
-          "description": "Enables the set_icon_as_template command without any pre-configured scope.",
-          "type": "string",
-          "const": "core:tray:allow-set-icon-as-template"
-        },
-        {
-          "description": "Enables the set_menu command without any pre-configured scope.",
-          "type": "string",
-          "const": "core:tray:allow-set-menu"
-        },
-        {
-          "description": "Enables the set_show_menu_on_left_click command without any pre-configured scope.",
-          "type": "string",
-          "const": "core:tray:allow-set-show-menu-on-left-click"
-        },
-        {
-          "description": "Enables the set_temp_dir_path command without any pre-configured scope.",
-          "type": "string",
-          "const": "core:tray:allow-set-temp-dir-path"
-        },
-        {
-          "description": "Enables the set_title command without any pre-configured scope.",
-          "type": "string",
-          "const": "core:tray:allow-set-title"
-        },
-        {
-          "description": "Enables the set_tooltip command without any pre-configured scope.",
-          "type": "string",
-          "const": "core:tray:allow-set-tooltip"
-        },
-        {
-          "description": "Enables the set_visible command without any pre-configured scope.",
-          "type": "string",
-          "const": "core:tray:allow-set-visible"
-        },
-        {
-          "description": "Denies the get_by_id command without any pre-configured scope.",
-          "type": "string",
-          "const": "core:tray:deny-get-by-id"
-        },
-        {
-          "description": "Denies the new command without any pre-configured scope.",
-          "type": "string",
-          "const": "core:tray:deny-new"
-        },
-        {
-          "description": "Denies the remove_by_id command without any pre-configured scope.",
-          "type": "string",
-          "const": "core:tray:deny-remove-by-id"
-        },
-        {
-          "description": "Denies the set_icon command without any pre-configured scope.",
-          "type": "string",
-          "const": "core:tray:deny-set-icon"
-        },
-        {
-          "description": "Denies the set_icon_as_template command without any pre-configured scope.",
-          "type": "string",
-          "const": "core:tray:deny-set-icon-as-template"
-        },
-        {
-          "description": "Denies the set_menu command without any pre-configured scope.",
-          "type": "string",
-          "const": "core:tray:deny-set-menu"
-        },
-        {
-          "description": "Denies the set_show_menu_on_left_click command without any pre-configured scope.",
-          "type": "string",
-          "const": "core:tray:deny-set-show-menu-on-left-click"
-        },
-        {
-          "description": "Denies the set_temp_dir_path command without any pre-configured scope.",
-          "type": "string",
-          "const": "core:tray:deny-set-temp-dir-path"
-        },
-        {
-          "description": "Denies the set_title command without any pre-configured scope.",
-          "type": "string",
-          "const": "core:tray:deny-set-title"
-        },
-        {
-          "description": "Denies the set_tooltip command without any pre-configured scope.",
-          "type": "string",
-          "const": "core:tray:deny-set-tooltip"
-        },
-        {
-          "description": "Denies the set_visible command without any pre-configured scope.",
-          "type": "string",
-          "const": "core:tray:deny-set-visible"
-        },
-        {
-          "description": "Default permissions for the plugin.",
-          "type": "string",
-          "const": "core:webview:default"
-        },
-        {
-          "description": "Enables the clear_all_browsing_data command without any pre-configured scope.",
-          "type": "string",
-          "const": "core:webview:allow-clear-all-browsing-data"
-        },
-        {
-          "description": "Enables the create_webview command without any pre-configured scope.",
-          "type": "string",
-          "const": "core:webview:allow-create-webview"
-        },
-        {
-          "description": "Enables the create_webview_window command without any pre-configured scope.",
-          "type": "string",
-          "const": "core:webview:allow-create-webview-window"
-        },
-        {
-          "description": "Enables the get_all_webviews command without any pre-configured scope.",
-          "type": "string",
-          "const": "core:webview:allow-get-all-webviews"
-        },
-        {
-          "description": "Enables the internal_toggle_devtools command without any pre-configured scope.",
-          "type": "string",
-          "const": "core:webview:allow-internal-toggle-devtools"
-        },
-        {
-          "description": "Enables the print command without any pre-configured scope.",
-          "type": "string",
-          "const": "core:webview:allow-print"
-        },
-        {
-          "description": "Enables the reparent command without any pre-configured scope.",
-          "type": "string",
-          "const": "core:webview:allow-reparent"
-        },
-        {
-          "description": "Enables the set_webview_focus command without any pre-configured scope.",
-          "type": "string",
-          "const": "core:webview:allow-set-webview-focus"
-        },
-        {
-          "description": "Enables the set_webview_position command without any pre-configured scope.",
-          "type": "string",
-          "const": "core:webview:allow-set-webview-position"
-        },
-        {
-          "description": "Enables the set_webview_size command without any pre-configured scope.",
-          "type": "string",
-          "const": "core:webview:allow-set-webview-size"
-        },
-        {
-          "description": "Enables the set_webview_zoom command without any pre-configured scope.",
-          "type": "string",
-          "const": "core:webview:allow-set-webview-zoom"
-        },
-        {
-          "description": "Enables the webview_close command without any pre-configured scope.",
-          "type": "string",
-          "const": "core:webview:allow-webview-close"
-        },
-        {
-          "description": "Enables the webview_hide command without any pre-configured scope.",
-          "type": "string",
-          "const": "core:webview:allow-webview-hide"
-        },
-        {
-          "description": "Enables the webview_position command without any pre-configured scope.",
-          "type": "string",
-          "const": "core:webview:allow-webview-position"
-        },
-        {
-          "description": "Enables the webview_show command without any pre-configured scope.",
-          "type": "string",
-          "const": "core:webview:allow-webview-show"
-        },
-        {
-          "description": "Enables the webview_size command without any pre-configured scope.",
-          "type": "string",
-          "const": "core:webview:allow-webview-size"
-        },
-        {
-          "description": "Denies the clear_all_browsing_data command without any pre-configured scope.",
-          "type": "string",
-          "const": "core:webview:deny-clear-all-browsing-data"
-        },
-        {
-          "description": "Denies the create_webview command without any pre-configured scope.",
-          "type": "string",
-          "const": "core:webview:deny-create-webview"
-        },
-        {
-          "description": "Denies the create_webview_window command without any pre-configured scope.",
-          "type": "string",
-          "const": "core:webview:deny-create-webview-window"
-        },
-        {
-          "description": "Denies the get_all_webviews command without any pre-configured scope.",
-          "type": "string",
-          "const": "core:webview:deny-get-all-webviews"
-        },
-        {
-          "description": "Denies the internal_toggle_devtools command without any pre-configured scope.",
-          "type": "string",
-          "const": "core:webview:deny-internal-toggle-devtools"
-        },
-        {
-          "description": "Denies the print command without any pre-configured scope.",
-          "type": "string",
-          "const": "core:webview:deny-print"
-        },
-        {
-          "description": "Denies the reparent command without any pre-configured scope.",
-          "type": "string",
-          "const": "core:webview:deny-reparent"
-        },
-        {
-          "description": "Denies the set_webview_focus command without any pre-configured scope.",
-          "type": "string",
-          "const": "core:webview:deny-set-webview-focus"
-        },
-        {
-          "description": "Denies the set_webview_position command without any pre-configured scope.",
-          "type": "string",
-          "const": "core:webview:deny-set-webview-position"
-        },
-        {
-          "description": "Denies the set_webview_size command without any pre-configured scope.",
-          "type": "string",
-          "const": "core:webview:deny-set-webview-size"
-        },
-        {
-          "description": "Denies the set_webview_zoom command without any pre-configured scope.",
-          "type": "string",
-          "const": "core:webview:deny-set-webview-zoom"
-        },
-        {
-          "description": "Denies the webview_close command without any pre-configured scope.",
-          "type": "string",
-          "const": "core:webview:deny-webview-close"
-        },
-        {
-          "description": "Denies the webview_hide command without any pre-configured scope.",
-          "type": "string",
-          "const": "core:webview:deny-webview-hide"
-        },
-        {
-          "description": "Denies the webview_position command without any pre-configured scope.",
-          "type": "string",
-          "const": "core:webview:deny-webview-position"
-        },
-        {
-          "description": "Denies the webview_show command without any pre-configured scope.",
-          "type": "string",
-          "const": "core:webview:deny-webview-show"
-        },
-        {
-          "description": "Denies the webview_size command without any pre-configured scope.",
-          "type": "string",
-          "const": "core:webview:deny-webview-size"
-        },
-        {
-          "description": "Default permissions for the plugin.",
-          "type": "string",
-          "const": "core:window:default"
-        },
-        {
-          "description": "Enables the available_monitors command without any pre-configured scope.",
-          "type": "string",
-          "const": "core:window:allow-available-monitors"
-        },
-        {
-          "description": "Enables the center command without any pre-configured scope.",
-          "type": "string",
-          "const": "core:window:allow-center"
-        },
-        {
-          "description": "Enables the close command without any pre-configured scope.",
-          "type": "string",
-          "const": "core:window:allow-close"
-        },
-        {
-          "description": "Enables the create command without any pre-configured scope.",
-          "type": "string",
-          "const": "core:window:allow-create"
-        },
-        {
-          "description": "Enables the current_monitor command without any pre-configured scope.",
-          "type": "string",
-          "const": "core:window:allow-current-monitor"
-        },
-        {
-          "description": "Enables the cursor_position command without any pre-configured scope.",
-          "type": "string",
-          "const": "core:window:allow-cursor-position"
-        },
-        {
-          "description": "Enables the destroy command without any pre-configured scope.",
-          "type": "string",
-          "const": "core:window:allow-destroy"
-        },
-        {
-          "description": "Enables the get_all_windows command without any pre-configured scope.",
-          "type": "string",
-          "const": "core:window:allow-get-all-windows"
-        },
-        {
-          "description": "Enables the hide command without any pre-configured scope.",
-          "type": "string",
-          "const": "core:window:allow-hide"
-        },
-        {
-          "description": "Enables the inner_position command without any pre-configured scope.",
-          "type": "string",
-          "const": "core:window:allow-inner-position"
-        },
-        {
-          "description": "Enables the inner_size command without any pre-configured scope.",
-          "type": "string",
-          "const": "core:window:allow-inner-size"
-        },
-        {
-          "description": "Enables the internal_toggle_maximize command without any pre-configured scope.",
-          "type": "string",
-          "const": "core:window:allow-internal-toggle-maximize"
-        },
-        {
-          "description": "Enables the is_closable command without any pre-configured scope.",
-          "type": "string",
-          "const": "core:window:allow-is-closable"
-        },
-        {
-          "description": "Enables the is_decorated command without any pre-configured scope.",
-          "type": "string",
-          "const": "core:window:allow-is-decorated"
-        },
-        {
-          "description": "Enables the is_enabled command without any pre-configured scope.",
-          "type": "string",
-          "const": "core:window:allow-is-enabled"
-        },
-        {
-          "description": "Enables the is_focused command without any pre-configured scope.",
-          "type": "string",
-          "const": "core:window:allow-is-focused"
-        },
-        {
-          "description": "Enables the is_fullscreen command without any pre-configured scope.",
-          "type": "string",
-          "const": "core:window:allow-is-fullscreen"
-        },
-        {
-          "description": "Enables the is_maximizable command without any pre-configured scope.",
-          "type": "string",
-          "const": "core:window:allow-is-maximizable"
-        },
-        {
-          "description": "Enables the is_maximized command without any pre-configured scope.",
-          "type": "string",
-          "const": "core:window:allow-is-maximized"
-        },
-        {
-          "description": "Enables the is_minimizable command without any pre-configured scope.",
-          "type": "string",
-          "const": "core:window:allow-is-minimizable"
-        },
-        {
-          "description": "Enables the is_minimized command without any pre-configured scope.",
-          "type": "string",
-          "const": "core:window:allow-is-minimized"
-        },
-        {
-          "description": "Enables the is_resizable command without any pre-configured scope.",
-          "type": "string",
-          "const": "core:window:allow-is-resizable"
-        },
-        {
-          "description": "Enables the is_visible command without any pre-configured scope.",
-          "type": "string",
-          "const": "core:window:allow-is-visible"
-        },
-        {
-          "description": "Enables the maximize command without any pre-configured scope.",
-          "type": "string",
-          "const": "core:window:allow-maximize"
-        },
-        {
-          "description": "Enables the minimize command without any pre-configured scope.",
-          "type": "string",
-          "const": "core:window:allow-minimize"
-        },
-        {
-          "description": "Enables the monitor_from_point command without any pre-configured scope.",
-          "type": "string",
-          "const": "core:window:allow-monitor-from-point"
-        },
-        {
-          "description": "Enables the outer_position command without any pre-configured scope.",
-          "type": "string",
-          "const": "core:window:allow-outer-position"
-        },
-        {
-          "description": "Enables the outer_size command without any pre-configured scope.",
-          "type": "string",
-          "const": "core:window:allow-outer-size"
-        },
-        {
-          "description": "Enables the primary_monitor command without any pre-configured scope.",
-          "type": "string",
-          "const": "core:window:allow-primary-monitor"
-        },
-        {
-          "description": "Enables the request_user_attention command without any pre-configured scope.",
-          "type": "string",
-          "const": "core:window:allow-request-user-attention"
-        },
-        {
-          "description": "Enables the scale_factor command without any pre-configured scope.",
-          "type": "string",
-          "const": "core:window:allow-scale-factor"
-        },
-        {
-          "description": "Enables the set_always_on_bottom command without any pre-configured scope.",
-          "type": "string",
-          "const": "core:window:allow-set-always-on-bottom"
-        },
-        {
-          "description": "Enables the set_always_on_top command without any pre-configured scope.",
-          "type": "string",
-          "const": "core:window:allow-set-always-on-top"
-        },
-        {
-          "description": "Enables the set_closable command without any pre-configured scope.",
-          "type": "string",
-          "const": "core:window:allow-set-closable"
-        },
-        {
-          "description": "Enables the set_content_protected command without any pre-configured scope.",
-          "type": "string",
-          "const": "core:window:allow-set-content-protected"
-        },
-        {
-          "description": "Enables the set_cursor_grab command without any pre-configured scope.",
-          "type": "string",
-          "const": "core:window:allow-set-cursor-grab"
-        },
-        {
-          "description": "Enables the set_cursor_icon command without any pre-configured scope.",
-          "type": "string",
-          "const": "core:window:allow-set-cursor-icon"
-        },
-        {
-          "description": "Enables the set_cursor_position command without any pre-configured scope.",
-          "type": "string",
-          "const": "core:window:allow-set-cursor-position"
-        },
-        {
-          "description": "Enables the set_cursor_visible command without any pre-configured scope.",
-          "type": "string",
-          "const": "core:window:allow-set-cursor-visible"
-        },
-        {
-          "description": "Enables the set_decorations command without any pre-configured scope.",
-          "type": "string",
-          "const": "core:window:allow-set-decorations"
-        },
-        {
-          "description": "Enables the set_effects command without any pre-configured scope.",
-          "type": "string",
-          "const": "core:window:allow-set-effects"
-        },
-        {
-          "description": "Enables the set_enabled command without any pre-configured scope.",
-          "type": "string",
-          "const": "core:window:allow-set-enabled"
-        },
-        {
-          "description": "Enables the set_focus command without any pre-configured scope.",
-          "type": "string",
-          "const": "core:window:allow-set-focus"
-        },
-        {
-          "description": "Enables the set_fullscreen command without any pre-configured scope.",
-          "type": "string",
-          "const": "core:window:allow-set-fullscreen"
-        },
-        {
-          "description": "Enables the set_icon command without any pre-configured scope.",
-          "type": "string",
-          "const": "core:window:allow-set-icon"
-        },
-        {
-          "description": "Enables the set_ignore_cursor_events command without any pre-configured scope.",
-          "type": "string",
-          "const": "core:window:allow-set-ignore-cursor-events"
-        },
-        {
-          "description": "Enables the set_max_size command without any pre-configured scope.",
-          "type": "string",
-          "const": "core:window:allow-set-max-size"
-        },
-        {
-          "description": "Enables the set_maximizable command without any pre-configured scope.",
-          "type": "string",
-          "const": "core:window:allow-set-maximizable"
-        },
-        {
-          "description": "Enables the set_min_size command without any pre-configured scope.",
-          "type": "string",
-          "const": "core:window:allow-set-min-size"
-        },
-        {
-          "description": "Enables the set_minimizable command without any pre-configured scope.",
-          "type": "string",
-          "const": "core:window:allow-set-minimizable"
-        },
-        {
-          "description": "Enables the set_position command without any pre-configured scope.",
-          "type": "string",
-          "const": "core:window:allow-set-position"
-        },
-        {
-          "description": "Enables the set_progress_bar command without any pre-configured scope.",
-          "type": "string",
-          "const": "core:window:allow-set-progress-bar"
-        },
-        {
-          "description": "Enables the set_resizable command without any pre-configured scope.",
-          "type": "string",
-          "const": "core:window:allow-set-resizable"
-        },
-        {
-          "description": "Enables the set_shadow command without any pre-configured scope.",
-          "type": "string",
-          "const": "core:window:allow-set-shadow"
-        },
-        {
-          "description": "Enables the set_size command without any pre-configured scope.",
-          "type": "string",
-          "const": "core:window:allow-set-size"
-        },
-        {
-          "description": "Enables the set_size_constraints command without any pre-configured scope.",
-          "type": "string",
-          "const": "core:window:allow-set-size-constraints"
-        },
-        {
-          "description": "Enables the set_skip_taskbar command without any pre-configured scope.",
-          "type": "string",
-          "const": "core:window:allow-set-skip-taskbar"
-        },
-        {
-          "description": "Enables the set_theme command without any pre-configured scope.",
-          "type": "string",
-          "const": "core:window:allow-set-theme"
-        },
-        {
-          "description": "Enables the set_title command without any pre-configured scope.",
-          "type": "string",
-          "const": "core:window:allow-set-title"
-        },
-        {
-          "description": "Enables the set_title_bar_style command without any pre-configured scope.",
-          "type": "string",
-          "const": "core:window:allow-set-title-bar-style"
-        },
-        {
-          "description": "Enables the set_visible_on_all_workspaces command without any pre-configured scope.",
-          "type": "string",
-          "const": "core:window:allow-set-visible-on-all-workspaces"
-        },
-        {
-          "description": "Enables the show command without any pre-configured scope.",
-          "type": "string",
-          "const": "core:window:allow-show"
-        },
-        {
-          "description": "Enables the start_dragging command without any pre-configured scope.",
-          "type": "string",
-          "const": "core:window:allow-start-dragging"
-        },
-        {
-          "description": "Enables the start_resize_dragging command without any pre-configured scope.",
-          "type": "string",
-          "const": "core:window:allow-start-resize-dragging"
-        },
-        {
-          "description": "Enables the theme command without any pre-configured scope.",
-          "type": "string",
-          "const": "core:window:allow-theme"
-        },
-        {
-          "description": "Enables the title command without any pre-configured scope.",
-          "type": "string",
-          "const": "core:window:allow-title"
-        },
-        {
-          "description": "Enables the toggle_maximize command without any pre-configured scope.",
-          "type": "string",
-          "const": "core:window:allow-toggle-maximize"
-        },
-        {
-          "description": "Enables the unmaximize command without any pre-configured scope.",
-          "type": "string",
-          "const": "core:window:allow-unmaximize"
-        },
-        {
-          "description": "Enables the unminimize command without any pre-configured scope.",
-          "type": "string",
-          "const": "core:window:allow-unminimize"
-        },
-        {
-          "description": "Denies the available_monitors command without any pre-configured scope.",
-          "type": "string",
-          "const": "core:window:deny-available-monitors"
-        },
-        {
-          "description": "Denies the center command without any pre-configured scope.",
-          "type": "string",
-          "const": "core:window:deny-center"
-        },
-        {
-          "description": "Denies the close command without any pre-configured scope.",
-          "type": "string",
-          "const": "core:window:deny-close"
-        },
-        {
-          "description": "Denies the create command without any pre-configured scope.",
-          "type": "string",
-          "const": "core:window:deny-create"
-        },
-        {
-          "description": "Denies the current_monitor command without any pre-configured scope.",
-          "type": "string",
-          "const": "core:window:deny-current-monitor"
-        },
-        {
-          "description": "Denies the cursor_position command without any pre-configured scope.",
-          "type": "string",
-          "const": "core:window:deny-cursor-position"
-        },
-        {
-          "description": "Denies the destroy command without any pre-configured scope.",
-          "type": "string",
-          "const": "core:window:deny-destroy"
-        },
-        {
-          "description": "Denies the get_all_windows command without any pre-configured scope.",
-          "type": "string",
-          "const": "core:window:deny-get-all-windows"
-        },
-        {
-          "description": "Denies the hide command without any pre-configured scope.",
-          "type": "string",
-          "const": "core:window:deny-hide"
-        },
-        {
-          "description": "Denies the inner_position command without any pre-configured scope.",
-          "type": "string",
-          "const": "core:window:deny-inner-position"
-        },
-        {
-          "description": "Denies the inner_size command without any pre-configured scope.",
-          "type": "string",
-          "const": "core:window:deny-inner-size"
-        },
-        {
-          "description": "Denies the internal_toggle_maximize command without any pre-configured scope.",
-          "type": "string",
-          "const": "core:window:deny-internal-toggle-maximize"
-        },
-        {
-          "description": "Denies the is_closable command without any pre-configured scope.",
-          "type": "string",
-          "const": "core:window:deny-is-closable"
-        },
-        {
-          "description": "Denies the is_decorated command without any pre-configured scope.",
-          "type": "string",
-          "const": "core:window:deny-is-decorated"
-        },
-        {
-          "description": "Denies the is_enabled command without any pre-configured scope.",
-          "type": "string",
-          "const": "core:window:deny-is-enabled"
-        },
-        {
-          "description": "Denies the is_focused command without any pre-configured scope.",
-          "type": "string",
-          "const": "core:window:deny-is-focused"
-        },
-        {
-          "description": "Denies the is_fullscreen command without any pre-configured scope.",
-          "type": "string",
-          "const": "core:window:deny-is-fullscreen"
-        },
-        {
-          "description": "Denies the is_maximizable command without any pre-configured scope.",
-          "type": "string",
-          "const": "core:window:deny-is-maximizable"
-        },
-        {
-          "description": "Denies the is_maximized command without any pre-configured scope.",
-          "type": "string",
-          "const": "core:window:deny-is-maximized"
-        },
-        {
-          "description": "Denies the is_minimizable command without any pre-configured scope.",
-          "type": "string",
-          "const": "core:window:deny-is-minimizable"
-        },
-        {
-          "description": "Denies the is_minimized command without any pre-configured scope.",
-          "type": "string",
-          "const": "core:window:deny-is-minimized"
-        },
-        {
-          "description": "Denies the is_resizable command without any pre-configured scope.",
-          "type": "string",
-          "const": "core:window:deny-is-resizable"
-        },
-        {
-          "description": "Denies the is_visible command without any pre-configured scope.",
-          "type": "string",
-          "const": "core:window:deny-is-visible"
-        },
-        {
-          "description": "Denies the maximize command without any pre-configured scope.",
-          "type": "string",
-          "const": "core:window:deny-maximize"
-        },
-        {
-          "description": "Denies the minimize command without any pre-configured scope.",
-          "type": "string",
-          "const": "core:window:deny-minimize"
-        },
-        {
-          "description": "Denies the monitor_from_point command without any pre-configured scope.",
-          "type": "string",
-          "const": "core:window:deny-monitor-from-point"
-        },
-        {
-          "description": "Denies the outer_position command without any pre-configured scope.",
-          "type": "string",
-          "const": "core:window:deny-outer-position"
-        },
-        {
-          "description": "Denies the outer_size command without any pre-configured scope.",
-          "type": "string",
-          "const": "core:window:deny-outer-size"
-        },
-        {
-          "description": "Denies the primary_monitor command without any pre-configured scope.",
-          "type": "string",
-          "const": "core:window:deny-primary-monitor"
-        },
-        {
-          "description": "Denies the request_user_attention command without any pre-configured scope.",
-          "type": "string",
-          "const": "core:window:deny-request-user-attention"
-        },
-        {
-          "description": "Denies the scale_factor command without any pre-configured scope.",
-          "type": "string",
-          "const": "core:window:deny-scale-factor"
-        },
-        {
-          "description": "Denies the set_always_on_bottom command without any pre-configured scope.",
-          "type": "string",
-          "const": "core:window:deny-set-always-on-bottom"
-        },
-        {
-          "description": "Denies the set_always_on_top command without any pre-configured scope.",
-          "type": "string",
-          "const": "core:window:deny-set-always-on-top"
-        },
-        {
-          "description": "Denies the set_closable command without any pre-configured scope.",
-          "type": "string",
-          "const": "core:window:deny-set-closable"
-        },
-        {
-          "description": "Denies the set_content_protected command without any pre-configured scope.",
-          "type": "string",
-          "const": "core:window:deny-set-content-protected"
-        },
-        {
-          "description": "Denies the set_cursor_grab command without any pre-configured scope.",
-          "type": "string",
-          "const": "core:window:deny-set-cursor-grab"
-        },
-        {
-          "description": "Denies the set_cursor_icon command without any pre-configured scope.",
-          "type": "string",
-          "const": "core:window:deny-set-cursor-icon"
-        },
-        {
-          "description": "Denies the set_cursor_position command without any pre-configured scope.",
-          "type": "string",
-          "const": "core:window:deny-set-cursor-position"
-        },
-        {
-          "description": "Denies the set_cursor_visible command without any pre-configured scope.",
-          "type": "string",
-          "const": "core:window:deny-set-cursor-visible"
-        },
-        {
-          "description": "Denies the set_decorations command without any pre-configured scope.",
-          "type": "string",
-          "const": "core:window:deny-set-decorations"
-        },
-        {
-          "description": "Denies the set_effects command without any pre-configured scope.",
-          "type": "string",
-          "const": "core:window:deny-set-effects"
-        },
-        {
-          "description": "Denies the set_enabled command without any pre-configured scope.",
-          "type": "string",
-          "const": "core:window:deny-set-enabled"
-        },
-        {
-          "description": "Denies the set_focus command without any pre-configured scope.",
-          "type": "string",
-          "const": "core:window:deny-set-focus"
-        },
-        {
-          "description": "Denies the set_fullscreen command without any pre-configured scope.",
-          "type": "string",
-          "const": "core:window:deny-set-fullscreen"
-        },
-        {
-          "description": "Denies the set_icon command without any pre-configured scope.",
-          "type": "string",
-          "const": "core:window:deny-set-icon"
-        },
-        {
-          "description": "Denies the set_ignore_cursor_events command without any pre-configured scope.",
-          "type": "string",
-          "const": "core:window:deny-set-ignore-cursor-events"
-        },
-        {
-          "description": "Denies the set_max_size command without any pre-configured scope.",
-          "type": "string",
-          "const": "core:window:deny-set-max-size"
-        },
-        {
-          "description": "Denies the set_maximizable command without any pre-configured scope.",
-          "type": "string",
-          "const": "core:window:deny-set-maximizable"
-        },
-        {
-          "description": "Denies the set_min_size command without any pre-configured scope.",
-          "type": "string",
-          "const": "core:window:deny-set-min-size"
-        },
-        {
-          "description": "Denies the set_minimizable command without any pre-configured scope.",
-          "type": "string",
-          "const": "core:window:deny-set-minimizable"
-        },
-        {
-          "description": "Denies the set_position command without any pre-configured scope.",
-          "type": "string",
-          "const": "core:window:deny-set-position"
-        },
-        {
-          "description": "Denies the set_progress_bar command without any pre-configured scope.",
-          "type": "string",
-          "const": "core:window:deny-set-progress-bar"
-        },
-        {
-          "description": "Denies the set_resizable command without any pre-configured scope.",
-          "type": "string",
-          "const": "core:window:deny-set-resizable"
-        },
-        {
-          "description": "Denies the set_shadow command without any pre-configured scope.",
-          "type": "string",
-          "const": "core:window:deny-set-shadow"
-        },
-        {
-          "description": "Denies the set_size command without any pre-configured scope.",
-          "type": "string",
-          "const": "core:window:deny-set-size"
-        },
-        {
-          "description": "Denies the set_size_constraints command without any pre-configured scope.",
-          "type": "string",
-          "const": "core:window:deny-set-size-constraints"
-        },
-        {
-          "description": "Denies the set_skip_taskbar command without any pre-configured scope.",
-          "type": "string",
-          "const": "core:window:deny-set-skip-taskbar"
-        },
-        {
-          "description": "Denies the set_theme command without any pre-configured scope.",
-          "type": "string",
-          "const": "core:window:deny-set-theme"
-        },
-        {
-          "description": "Denies the set_title command without any pre-configured scope.",
-          "type": "string",
-          "const": "core:window:deny-set-title"
-        },
-        {
-          "description": "Denies the set_title_bar_style command without any pre-configured scope.",
-          "type": "string",
-          "const": "core:window:deny-set-title-bar-style"
-        },
-        {
-          "description": "Denies the set_visible_on_all_workspaces command without any pre-configured scope.",
-          "type": "string",
-          "const": "core:window:deny-set-visible-on-all-workspaces"
-        },
-        {
-          "description": "Denies the show command without any pre-configured scope.",
-          "type": "string",
-          "const": "core:window:deny-show"
-        },
-        {
-          "description": "Denies the start_dragging command without any pre-configured scope.",
-          "type": "string",
-          "const": "core:window:deny-start-dragging"
-        },
-        {
-          "description": "Denies the start_resize_dragging command without any pre-configured scope.",
-          "type": "string",
-          "const": "core:window:deny-start-resize-dragging"
-        },
-        {
-          "description": "Denies the theme command without any pre-configured scope.",
-          "type": "string",
-          "const": "core:window:deny-theme"
-        },
-        {
-          "description": "Denies the title command without any pre-configured scope.",
-          "type": "string",
-          "const": "core:window:deny-title"
-        },
-        {
-          "description": "Denies the toggle_maximize command without any pre-configured scope.",
-          "type": "string",
-          "const": "core:window:deny-toggle-maximize"
-        },
-        {
-          "description": "Denies the unmaximize command without any pre-configured scope.",
-          "type": "string",
-          "const": "core:window:deny-unmaximize"
-        },
-        {
-          "description": "Denies the unminimize command without any pre-configured scope.",
-          "type": "string",
-          "const": "core:window:deny-unminimize"
-        },
-        {
-          "description": "Allows reading the opened deep link via the get_current command",
-          "type": "string",
-          "const": "deep-link:default"
-        },
-        {
-          "description": "Enables the get_current command without any pre-configured scope.",
-          "type": "string",
-          "const": "deep-link:allow-get-current"
-        },
-        {
-          "description": "Enables the is_registered command without any pre-configured scope.",
-          "type": "string",
-          "const": "deep-link:allow-is-registered"
-        },
-        {
-          "description": "Enables the register command without any pre-configured scope.",
-          "type": "string",
-          "const": "deep-link:allow-register"
-        },
-        {
-          "description": "Enables the unregister command without any pre-configured scope.",
-          "type": "string",
-          "const": "deep-link:allow-unregister"
-        },
-        {
-          "description": "Denies the get_current command without any pre-configured scope.",
-          "type": "string",
-          "const": "deep-link:deny-get-current"
-        },
-        {
-          "description": "Denies the is_registered command without any pre-configured scope.",
-          "type": "string",
-          "const": "deep-link:deny-is-registered"
-        },
-        {
-          "description": "Denies the register command without any pre-configured scope.",
-          "type": "string",
-          "const": "deep-link:deny-register"
-        },
-        {
-          "description": "Denies the unregister command without any pre-configured scope.",
-          "type": "string",
-          "const": "deep-link:deny-unregister"
-        },
-        {
-          "description": "This permission set configures the types of dialogs\navailable from the dialog plugin.\n\n#### Granted Permissions\n\nAll dialog types are enabled.\n\n\n",
-          "type": "string",
-          "const": "dialog:default"
-        },
-        {
-          "description": "Enables the ask command without any pre-configured scope.",
-          "type": "string",
-          "const": "dialog:allow-ask"
-        },
-        {
-          "description": "Enables the confirm command without any pre-configured scope.",
-          "type": "string",
-          "const": "dialog:allow-confirm"
-        },
-        {
-          "description": "Enables the message command without any pre-configured scope.",
-          "type": "string",
-          "const": "dialog:allow-message"
-        },
-        {
-          "description": "Enables the open command without any pre-configured scope.",
-          "type": "string",
-          "const": "dialog:allow-open"
-        },
-        {
-          "description": "Enables the save command without any pre-configured scope.",
-          "type": "string",
-          "const": "dialog:allow-save"
-        },
-        {
-          "description": "Denies the ask command without any pre-configured scope.",
-          "type": "string",
-          "const": "dialog:deny-ask"
-        },
-        {
-          "description": "Denies the confirm command without any pre-configured scope.",
-          "type": "string",
-          "const": "dialog:deny-confirm"
-        },
-        {
-          "description": "Denies the message command without any pre-configured scope.",
-          "type": "string",
-          "const": "dialog:deny-message"
-        },
-        {
-          "description": "Denies the open command without any pre-configured scope.",
-          "type": "string",
-          "const": "dialog:deny-open"
-        },
-        {
-          "description": "Denies the save command without any pre-configured scope.",
-          "type": "string",
-          "const": "dialog:deny-save"
-        },
-        {
-          "description": "This set of permissions describes the what kind of\nfile system access the `fs` plugin has enabled or denied by default.\n\n#### Granted Permissions\n\nThis default permission set enables read access to the\napplication specific directories (AppConfig, AppData, AppLocalData, AppCache,\nAppLog) and all files and sub directories created in it.\nThe location of these directories depends on the operating system,\nwhere the application is run.\n\nIn general these directories need to be manually created\nby the application at runtime, before accessing files or folders\nin it is possible.\n\nTherefore, it is also allowed to create all of these folders via\nthe `mkdir` command.\n\n#### Denied Permissions\n\nThis default permission set prevents access to critical components\nof the Tauri application by default.\nOn Windows the webview data folder access is denied.\n\n",
-          "type": "string",
-          "const": "fs:default"
-        },
-        {
-          "description": "This allows non-recursive read access to metadata of the application folders, including file listing and statistics.",
-          "type": "string",
-          "const": "fs:allow-app-meta"
-        },
-        {
-          "description": "This allows full recursive read access to metadata of the application folders, including file listing and statistics.",
-          "type": "string",
-          "const": "fs:allow-app-meta-recursive"
-        },
-        {
-          "description": "This allows non-recursive read access to the application folders.",
-          "type": "string",
-          "const": "fs:allow-app-read"
-        },
-        {
-          "description": "This allows full recursive read access to the complete application folders, files and subdirectories.",
-          "type": "string",
-          "const": "fs:allow-app-read-recursive"
-        },
-        {
-          "description": "This allows non-recursive write access to the application folders.",
-          "type": "string",
-          "const": "fs:allow-app-write"
-        },
-        {
-          "description": "This allows full recursive write access to the complete application folders, files and subdirectories.",
-          "type": "string",
-          "const": "fs:allow-app-write-recursive"
-        },
-        {
-          "description": "This allows non-recursive read access to metadata of the `$APPCACHE` folder, including file listing and statistics.",
-          "type": "string",
-          "const": "fs:allow-appcache-meta"
-        },
-        {
-          "description": "This allows full recursive read access to metadata of the `$APPCACHE` folder, including file listing and statistics.",
-          "type": "string",
-          "const": "fs:allow-appcache-meta-recursive"
-        },
-        {
-          "description": "This allows non-recursive read access to the `$APPCACHE` folder.",
-          "type": "string",
-          "const": "fs:allow-appcache-read"
-        },
-        {
-          "description": "This allows full recursive read access to the complete `$APPCACHE` folder, files and subdirectories.",
-          "type": "string",
-          "const": "fs:allow-appcache-read-recursive"
-        },
-        {
-          "description": "This allows non-recursive write access to the `$APPCACHE` folder.",
-          "type": "string",
-          "const": "fs:allow-appcache-write"
-        },
-        {
-          "description": "This allows full recursive write access to the complete `$APPCACHE` folder, files and subdirectories.",
-          "type": "string",
-          "const": "fs:allow-appcache-write-recursive"
-        },
-        {
-          "description": "This allows non-recursive read access to metadata of the `$APPCONFIG` folder, including file listing and statistics.",
-          "type": "string",
-          "const": "fs:allow-appconfig-meta"
-        },
-        {
-          "description": "This allows full recursive read access to metadata of the `$APPCONFIG` folder, including file listing and statistics.",
-          "type": "string",
-          "const": "fs:allow-appconfig-meta-recursive"
-        },
-        {
-          "description": "This allows non-recursive read access to the `$APPCONFIG` folder.",
-          "type": "string",
-          "const": "fs:allow-appconfig-read"
-        },
-        {
-          "description": "This allows full recursive read access to the complete `$APPCONFIG` folder, files and subdirectories.",
-          "type": "string",
-          "const": "fs:allow-appconfig-read-recursive"
-        },
-        {
-          "description": "This allows non-recursive write access to the `$APPCONFIG` folder.",
-          "type": "string",
-          "const": "fs:allow-appconfig-write"
-        },
-        {
-          "description": "This allows full recursive write access to the complete `$APPCONFIG` folder, files and subdirectories.",
-          "type": "string",
-          "const": "fs:allow-appconfig-write-recursive"
-        },
-        {
-          "description": "This allows non-recursive read access to metadata of the `$APPDATA` folder, including file listing and statistics.",
-          "type": "string",
-          "const": "fs:allow-appdata-meta"
-        },
-        {
-          "description": "This allows full recursive read access to metadata of the `$APPDATA` folder, including file listing and statistics.",
-          "type": "string",
-          "const": "fs:allow-appdata-meta-recursive"
-        },
-        {
-          "description": "This allows non-recursive read access to the `$APPDATA` folder.",
-          "type": "string",
-          "const": "fs:allow-appdata-read"
-        },
-        {
-          "description": "This allows full recursive read access to the complete `$APPDATA` folder, files and subdirectories.",
-          "type": "string",
-          "const": "fs:allow-appdata-read-recursive"
-        },
-        {
-          "description": "This allows non-recursive write access to the `$APPDATA` folder.",
-          "type": "string",
-          "const": "fs:allow-appdata-write"
-        },
-        {
-          "description": "This allows full recursive write access to the complete `$APPDATA` folder, files and subdirectories.",
-          "type": "string",
-          "const": "fs:allow-appdata-write-recursive"
-        },
-        {
-          "description": "This allows non-recursive read access to metadata of the `$APPLOCALDATA` folder, including file listing and statistics.",
-          "type": "string",
-          "const": "fs:allow-applocaldata-meta"
-        },
-        {
-          "description": "This allows full recursive read access to metadata of the `$APPLOCALDATA` folder, including file listing and statistics.",
-          "type": "string",
-          "const": "fs:allow-applocaldata-meta-recursive"
-        },
-        {
-          "description": "This allows non-recursive read access to the `$APPLOCALDATA` folder.",
-          "type": "string",
-          "const": "fs:allow-applocaldata-read"
-        },
-        {
-          "description": "This allows full recursive read access to the complete `$APPLOCALDATA` folder, files and subdirectories.",
-          "type": "string",
-          "const": "fs:allow-applocaldata-read-recursive"
-        },
-        {
-          "description": "This allows non-recursive write access to the `$APPLOCALDATA` folder.",
-          "type": "string",
-          "const": "fs:allow-applocaldata-write"
-        },
-        {
-          "description": "This allows full recursive write access to the complete `$APPLOCALDATA` folder, files and subdirectories.",
-          "type": "string",
-          "const": "fs:allow-applocaldata-write-recursive"
-        },
-        {
-          "description": "This allows non-recursive read access to metadata of the `$APPLOG` folder, including file listing and statistics.",
-          "type": "string",
-          "const": "fs:allow-applog-meta"
-        },
-        {
-          "description": "This allows full recursive read access to metadata of the `$APPLOG` folder, including file listing and statistics.",
-          "type": "string",
-          "const": "fs:allow-applog-meta-recursive"
-        },
-        {
-          "description": "This allows non-recursive read access to the `$APPLOG` folder.",
-          "type": "string",
-          "const": "fs:allow-applog-read"
-        },
-        {
-          "description": "This allows full recursive read access to the complete `$APPLOG` folder, files and subdirectories.",
-          "type": "string",
-          "const": "fs:allow-applog-read-recursive"
-        },
-        {
-          "description": "This allows non-recursive write access to the `$APPLOG` folder.",
-          "type": "string",
-          "const": "fs:allow-applog-write"
-        },
-        {
-          "description": "This allows full recursive write access to the complete `$APPLOG` folder, files and subdirectories.",
-          "type": "string",
-          "const": "fs:allow-applog-write-recursive"
-        },
-        {
-          "description": "This allows non-recursive read access to metadata of the `$AUDIO` folder, including file listing and statistics.",
-          "type": "string",
-          "const": "fs:allow-audio-meta"
-        },
-        {
-          "description": "This allows full recursive read access to metadata of the `$AUDIO` folder, including file listing and statistics.",
-          "type": "string",
-          "const": "fs:allow-audio-meta-recursive"
-        },
-        {
-          "description": "This allows non-recursive read access to the `$AUDIO` folder.",
-          "type": "string",
-          "const": "fs:allow-audio-read"
-        },
-        {
-          "description": "This allows full recursive read access to the complete `$AUDIO` folder, files and subdirectories.",
-          "type": "string",
-          "const": "fs:allow-audio-read-recursive"
-        },
-        {
-          "description": "This allows non-recursive write access to the `$AUDIO` folder.",
-          "type": "string",
-          "const": "fs:allow-audio-write"
-        },
-        {
-          "description": "This allows full recursive write access to the complete `$AUDIO` folder, files and subdirectories.",
-          "type": "string",
-          "const": "fs:allow-audio-write-recursive"
-        },
-        {
-          "description": "This allows non-recursive read access to metadata of the `$CACHE` folder, including file listing and statistics.",
-          "type": "string",
-          "const": "fs:allow-cache-meta"
-        },
-        {
-          "description": "This allows full recursive read access to metadata of the `$CACHE` folder, including file listing and statistics.",
-          "type": "string",
-          "const": "fs:allow-cache-meta-recursive"
-        },
-        {
-          "description": "This allows non-recursive read access to the `$CACHE` folder.",
-          "type": "string",
-          "const": "fs:allow-cache-read"
-        },
-        {
-          "description": "This allows full recursive read access to the complete `$CACHE` folder, files and subdirectories.",
-          "type": "string",
-          "const": "fs:allow-cache-read-recursive"
-        },
-        {
-          "description": "This allows non-recursive write access to the `$CACHE` folder.",
-          "type": "string",
-          "const": "fs:allow-cache-write"
-        },
-        {
-          "description": "This allows full recursive write access to the complete `$CACHE` folder, files and subdirectories.",
-          "type": "string",
-          "const": "fs:allow-cache-write-recursive"
-        },
-        {
-          "description": "This allows non-recursive read access to metadata of the `$CONFIG` folder, including file listing and statistics.",
-          "type": "string",
-          "const": "fs:allow-config-meta"
-        },
-        {
-          "description": "This allows full recursive read access to metadata of the `$CONFIG` folder, including file listing and statistics.",
-          "type": "string",
-          "const": "fs:allow-config-meta-recursive"
-        },
-        {
-          "description": "This allows non-recursive read access to the `$CONFIG` folder.",
-          "type": "string",
-          "const": "fs:allow-config-read"
-        },
-        {
-          "description": "This allows full recursive read access to the complete `$CONFIG` folder, files and subdirectories.",
-          "type": "string",
-          "const": "fs:allow-config-read-recursive"
-        },
-        {
-          "description": "This allows non-recursive write access to the `$CONFIG` folder.",
-          "type": "string",
-          "const": "fs:allow-config-write"
-        },
-        {
-          "description": "This allows full recursive write access to the complete `$CONFIG` folder, files and subdirectories.",
-          "type": "string",
-          "const": "fs:allow-config-write-recursive"
-        },
-        {
-          "description": "This allows non-recursive read access to metadata of the `$DATA` folder, including file listing and statistics.",
-          "type": "string",
-          "const": "fs:allow-data-meta"
-        },
-        {
-          "description": "This allows full recursive read access to metadata of the `$DATA` folder, including file listing and statistics.",
-          "type": "string",
-          "const": "fs:allow-data-meta-recursive"
-        },
-        {
-          "description": "This allows non-recursive read access to the `$DATA` folder.",
-          "type": "string",
-          "const": "fs:allow-data-read"
-        },
-        {
-          "description": "This allows full recursive read access to the complete `$DATA` folder, files and subdirectories.",
-          "type": "string",
-          "const": "fs:allow-data-read-recursive"
-        },
-        {
-          "description": "This allows non-recursive write access to the `$DATA` folder.",
-          "type": "string",
-          "const": "fs:allow-data-write"
-        },
-        {
-          "description": "This allows full recursive write access to the complete `$DATA` folder, files and subdirectories.",
-          "type": "string",
-          "const": "fs:allow-data-write-recursive"
-        },
-        {
-          "description": "This allows non-recursive read access to metadata of the `$DESKTOP` folder, including file listing and statistics.",
-          "type": "string",
-          "const": "fs:allow-desktop-meta"
-        },
-        {
-          "description": "This allows full recursive read access to metadata of the `$DESKTOP` folder, including file listing and statistics.",
-          "type": "string",
-          "const": "fs:allow-desktop-meta-recursive"
-        },
-        {
-          "description": "This allows non-recursive read access to the `$DESKTOP` folder.",
-          "type": "string",
-          "const": "fs:allow-desktop-read"
-        },
-        {
-          "description": "This allows full recursive read access to the complete `$DESKTOP` folder, files and subdirectories.",
-          "type": "string",
-          "const": "fs:allow-desktop-read-recursive"
-        },
-        {
-          "description": "This allows non-recursive write access to the `$DESKTOP` folder.",
-          "type": "string",
-          "const": "fs:allow-desktop-write"
-        },
-        {
-          "description": "This allows full recursive write access to the complete `$DESKTOP` folder, files and subdirectories.",
-          "type": "string",
-          "const": "fs:allow-desktop-write-recursive"
-        },
-        {
-          "description": "This allows non-recursive read access to metadata of the `$DOCUMENT` folder, including file listing and statistics.",
-          "type": "string",
-          "const": "fs:allow-document-meta"
-        },
-        {
-          "description": "This allows full recursive read access to metadata of the `$DOCUMENT` folder, including file listing and statistics.",
-          "type": "string",
-          "const": "fs:allow-document-meta-recursive"
-        },
-        {
-          "description": "This allows non-recursive read access to the `$DOCUMENT` folder.",
-          "type": "string",
-          "const": "fs:allow-document-read"
-        },
-        {
-          "description": "This allows full recursive read access to the complete `$DOCUMENT` folder, files and subdirectories.",
-          "type": "string",
-          "const": "fs:allow-document-read-recursive"
-        },
-        {
-          "description": "This allows non-recursive write access to the `$DOCUMENT` folder.",
-          "type": "string",
-          "const": "fs:allow-document-write"
-        },
-        {
-          "description": "This allows full recursive write access to the complete `$DOCUMENT` folder, files and subdirectories.",
-          "type": "string",
-          "const": "fs:allow-document-write-recursive"
-        },
-        {
-          "description": "This allows non-recursive read access to metadata of the `$DOWNLOAD` folder, including file listing and statistics.",
-          "type": "string",
-          "const": "fs:allow-download-meta"
-        },
-        {
-          "description": "This allows full recursive read access to metadata of the `$DOWNLOAD` folder, including file listing and statistics.",
-          "type": "string",
-          "const": "fs:allow-download-meta-recursive"
-        },
-        {
-          "description": "This allows non-recursive read access to the `$DOWNLOAD` folder.",
-          "type": "string",
-          "const": "fs:allow-download-read"
-        },
-        {
-          "description": "This allows full recursive read access to the complete `$DOWNLOAD` folder, files and subdirectories.",
-          "type": "string",
-          "const": "fs:allow-download-read-recursive"
-        },
-        {
-          "description": "This allows non-recursive write access to the `$DOWNLOAD` folder.",
-          "type": "string",
-          "const": "fs:allow-download-write"
-        },
-        {
-          "description": "This allows full recursive write access to the complete `$DOWNLOAD` folder, files and subdirectories.",
-          "type": "string",
-          "const": "fs:allow-download-write-recursive"
-        },
-        {
-          "description": "This allows non-recursive read access to metadata of the `$EXE` folder, including file listing and statistics.",
-          "type": "string",
-          "const": "fs:allow-exe-meta"
-        },
-        {
-          "description": "This allows full recursive read access to metadata of the `$EXE` folder, including file listing and statistics.",
-          "type": "string",
-          "const": "fs:allow-exe-meta-recursive"
-        },
-        {
-          "description": "This allows non-recursive read access to the `$EXE` folder.",
-          "type": "string",
-          "const": "fs:allow-exe-read"
-        },
-        {
-          "description": "This allows full recursive read access to the complete `$EXE` folder, files and subdirectories.",
-          "type": "string",
-          "const": "fs:allow-exe-read-recursive"
-        },
-        {
-          "description": "This allows non-recursive write access to the `$EXE` folder.",
-          "type": "string",
-          "const": "fs:allow-exe-write"
-        },
-        {
-          "description": "This allows full recursive write access to the complete `$EXE` folder, files and subdirectories.",
-          "type": "string",
-          "const": "fs:allow-exe-write-recursive"
-        },
-        {
-          "description": "This allows non-recursive read access to metadata of the `$FONT` folder, including file listing and statistics.",
-          "type": "string",
-          "const": "fs:allow-font-meta"
-        },
-        {
-          "description": "This allows full recursive read access to metadata of the `$FONT` folder, including file listing and statistics.",
-          "type": "string",
-          "const": "fs:allow-font-meta-recursive"
-        },
-        {
-          "description": "This allows non-recursive read access to the `$FONT` folder.",
-          "type": "string",
-          "const": "fs:allow-font-read"
-        },
-        {
-          "description": "This allows full recursive read access to the complete `$FONT` folder, files and subdirectories.",
-          "type": "string",
-          "const": "fs:allow-font-read-recursive"
-        },
-        {
-          "description": "This allows non-recursive write access to the `$FONT` folder.",
-          "type": "string",
-          "const": "fs:allow-font-write"
-        },
-        {
-          "description": "This allows full recursive write access to the complete `$FONT` folder, files and subdirectories.",
-          "type": "string",
-          "const": "fs:allow-font-write-recursive"
-        },
-        {
-          "description": "This allows non-recursive read access to metadata of the `$HOME` folder, including file listing and statistics.",
-          "type": "string",
-          "const": "fs:allow-home-meta"
-        },
-        {
-          "description": "This allows full recursive read access to metadata of the `$HOME` folder, including file listing and statistics.",
-          "type": "string",
-          "const": "fs:allow-home-meta-recursive"
-        },
-        {
-          "description": "This allows non-recursive read access to the `$HOME` folder.",
-          "type": "string",
-          "const": "fs:allow-home-read"
-        },
-        {
-          "description": "This allows full recursive read access to the complete `$HOME` folder, files and subdirectories.",
-          "type": "string",
-          "const": "fs:allow-home-read-recursive"
-        },
-        {
-          "description": "This allows non-recursive write access to the `$HOME` folder.",
-          "type": "string",
-          "const": "fs:allow-home-write"
-        },
-        {
-          "description": "This allows full recursive write access to the complete `$HOME` folder, files and subdirectories.",
-          "type": "string",
-          "const": "fs:allow-home-write-recursive"
-        },
-        {
-          "description": "This allows non-recursive read access to metadata of the `$LOCALDATA` folder, including file listing and statistics.",
-          "type": "string",
-          "const": "fs:allow-localdata-meta"
-        },
-        {
-          "description": "This allows full recursive read access to metadata of the `$LOCALDATA` folder, including file listing and statistics.",
-          "type": "string",
-          "const": "fs:allow-localdata-meta-recursive"
-        },
-        {
-          "description": "This allows non-recursive read access to the `$LOCALDATA` folder.",
-          "type": "string",
-          "const": "fs:allow-localdata-read"
-        },
-        {
-          "description": "This allows full recursive read access to the complete `$LOCALDATA` folder, files and subdirectories.",
-          "type": "string",
-          "const": "fs:allow-localdata-read-recursive"
-        },
-        {
-          "description": "This allows non-recursive write access to the `$LOCALDATA` folder.",
-          "type": "string",
-          "const": "fs:allow-localdata-write"
-        },
-        {
-          "description": "This allows full recursive write access to the complete `$LOCALDATA` folder, files and subdirectories.",
-          "type": "string",
-          "const": "fs:allow-localdata-write-recursive"
-        },
-        {
-          "description": "This allows non-recursive read access to metadata of the `$LOG` folder, including file listing and statistics.",
-          "type": "string",
-          "const": "fs:allow-log-meta"
-        },
-        {
-          "description": "This allows full recursive read access to metadata of the `$LOG` folder, including file listing and statistics.",
-          "type": "string",
-          "const": "fs:allow-log-meta-recursive"
-        },
-        {
-          "description": "This allows non-recursive read access to the `$LOG` folder.",
-          "type": "string",
-          "const": "fs:allow-log-read"
-        },
-        {
-          "description": "This allows full recursive read access to the complete `$LOG` folder, files and subdirectories.",
-          "type": "string",
-          "const": "fs:allow-log-read-recursive"
-        },
-        {
-          "description": "This allows non-recursive write access to the `$LOG` folder.",
-          "type": "string",
-          "const": "fs:allow-log-write"
-        },
-        {
-          "description": "This allows full recursive write access to the complete `$LOG` folder, files and subdirectories.",
-          "type": "string",
-          "const": "fs:allow-log-write-recursive"
-        },
-        {
-          "description": "This allows non-recursive read access to metadata of the `$PICTURE` folder, including file listing and statistics.",
-          "type": "string",
-          "const": "fs:allow-picture-meta"
-        },
-        {
-          "description": "This allows full recursive read access to metadata of the `$PICTURE` folder, including file listing and statistics.",
-          "type": "string",
-          "const": "fs:allow-picture-meta-recursive"
-        },
-        {
-          "description": "This allows non-recursive read access to the `$PICTURE` folder.",
-          "type": "string",
-          "const": "fs:allow-picture-read"
-        },
-        {
-          "description": "This allows full recursive read access to the complete `$PICTURE` folder, files and subdirectories.",
-          "type": "string",
-          "const": "fs:allow-picture-read-recursive"
-        },
-        {
-          "description": "This allows non-recursive write access to the `$PICTURE` folder.",
-          "type": "string",
-          "const": "fs:allow-picture-write"
-        },
-        {
-          "description": "This allows full recursive write access to the complete `$PICTURE` folder, files and subdirectories.",
-          "type": "string",
-          "const": "fs:allow-picture-write-recursive"
-        },
-        {
-          "description": "This allows non-recursive read access to metadata of the `$PUBLIC` folder, including file listing and statistics.",
-          "type": "string",
-          "const": "fs:allow-public-meta"
-        },
-        {
-          "description": "This allows full recursive read access to metadata of the `$PUBLIC` folder, including file listing and statistics.",
-          "type": "string",
-          "const": "fs:allow-public-meta-recursive"
-        },
-        {
-          "description": "This allows non-recursive read access to the `$PUBLIC` folder.",
-          "type": "string",
-          "const": "fs:allow-public-read"
-        },
-        {
-          "description": "This allows full recursive read access to the complete `$PUBLIC` folder, files and subdirectories.",
-          "type": "string",
-          "const": "fs:allow-public-read-recursive"
-        },
-        {
-          "description": "This allows non-recursive write access to the `$PUBLIC` folder.",
-          "type": "string",
-          "const": "fs:allow-public-write"
-        },
-        {
-          "description": "This allows full recursive write access to the complete `$PUBLIC` folder, files and subdirectories.",
-          "type": "string",
-          "const": "fs:allow-public-write-recursive"
-        },
-        {
-          "description": "This allows non-recursive read access to metadata of the `$RESOURCE` folder, including file listing and statistics.",
-          "type": "string",
-          "const": "fs:allow-resource-meta"
-        },
-        {
-          "description": "This allows full recursive read access to metadata of the `$RESOURCE` folder, including file listing and statistics.",
-          "type": "string",
-          "const": "fs:allow-resource-meta-recursive"
-        },
-        {
-          "description": "This allows non-recursive read access to the `$RESOURCE` folder.",
-          "type": "string",
-          "const": "fs:allow-resource-read"
-        },
-        {
-          "description": "This allows full recursive read access to the complete `$RESOURCE` folder, files and subdirectories.",
-          "type": "string",
-          "const": "fs:allow-resource-read-recursive"
-        },
-        {
-          "description": "This allows non-recursive write access to the `$RESOURCE` folder.",
-          "type": "string",
-          "const": "fs:allow-resource-write"
-        },
-        {
-          "description": "This allows full recursive write access to the complete `$RESOURCE` folder, files and subdirectories.",
-          "type": "string",
-          "const": "fs:allow-resource-write-recursive"
-        },
-        {
-          "description": "This allows non-recursive read access to metadata of the `$RUNTIME` folder, including file listing and statistics.",
-          "type": "string",
-          "const": "fs:allow-runtime-meta"
-        },
-        {
-          "description": "This allows full recursive read access to metadata of the `$RUNTIME` folder, including file listing and statistics.",
-          "type": "string",
-          "const": "fs:allow-runtime-meta-recursive"
-        },
-        {
-          "description": "This allows non-recursive read access to the `$RUNTIME` folder.",
-          "type": "string",
-          "const": "fs:allow-runtime-read"
-        },
-        {
-          "description": "This allows full recursive read access to the complete `$RUNTIME` folder, files and subdirectories.",
-          "type": "string",
-          "const": "fs:allow-runtime-read-recursive"
-        },
-        {
-          "description": "This allows non-recursive write access to the `$RUNTIME` folder.",
-          "type": "string",
-          "const": "fs:allow-runtime-write"
-        },
-        {
-          "description": "This allows full recursive write access to the complete `$RUNTIME` folder, files and subdirectories.",
-          "type": "string",
-          "const": "fs:allow-runtime-write-recursive"
-        },
-        {
-          "description": "This allows non-recursive read access to metadata of the `$TEMP` folder, including file listing and statistics.",
-          "type": "string",
-          "const": "fs:allow-temp-meta"
-        },
-        {
-          "description": "This allows full recursive read access to metadata of the `$TEMP` folder, including file listing and statistics.",
-          "type": "string",
-          "const": "fs:allow-temp-meta-recursive"
-        },
-        {
-          "description": "This allows non-recursive read access to the `$TEMP` folder.",
-          "type": "string",
-          "const": "fs:allow-temp-read"
-        },
-        {
-          "description": "This allows full recursive read access to the complete `$TEMP` folder, files and subdirectories.",
-          "type": "string",
-          "const": "fs:allow-temp-read-recursive"
-        },
-        {
-          "description": "This allows non-recursive write access to the `$TEMP` folder.",
-          "type": "string",
-          "const": "fs:allow-temp-write"
-        },
-        {
-          "description": "This allows full recursive write access to the complete `$TEMP` folder, files and subdirectories.",
-          "type": "string",
-          "const": "fs:allow-temp-write-recursive"
-        },
-        {
-          "description": "This allows non-recursive read access to metadata of the `$TEMPLATE` folder, including file listing and statistics.",
-          "type": "string",
-          "const": "fs:allow-template-meta"
-        },
-        {
-          "description": "This allows full recursive read access to metadata of the `$TEMPLATE` folder, including file listing and statistics.",
-          "type": "string",
-          "const": "fs:allow-template-meta-recursive"
-        },
-        {
-          "description": "This allows non-recursive read access to the `$TEMPLATE` folder.",
-          "type": "string",
-          "const": "fs:allow-template-read"
-        },
-        {
-          "description": "This allows full recursive read access to the complete `$TEMPLATE` folder, files and subdirectories.",
-          "type": "string",
-          "const": "fs:allow-template-read-recursive"
-        },
-        {
-          "description": "This allows non-recursive write access to the `$TEMPLATE` folder.",
-          "type": "string",
-          "const": "fs:allow-template-write"
-        },
-        {
-          "description": "This allows full recursive write access to the complete `$TEMPLATE` folder, files and subdirectories.",
-          "type": "string",
-          "const": "fs:allow-template-write-recursive"
-        },
-        {
-          "description": "This allows non-recursive read access to metadata of the `$VIDEO` folder, including file listing and statistics.",
-          "type": "string",
-          "const": "fs:allow-video-meta"
-        },
-        {
-          "description": "This allows full recursive read access to metadata of the `$VIDEO` folder, including file listing and statistics.",
-          "type": "string",
-          "const": "fs:allow-video-meta-recursive"
-        },
-        {
-          "description": "This allows non-recursive read access to the `$VIDEO` folder.",
-          "type": "string",
-          "const": "fs:allow-video-read"
-        },
-        {
-          "description": "This allows full recursive read access to the complete `$VIDEO` folder, files and subdirectories.",
-          "type": "string",
-          "const": "fs:allow-video-read-recursive"
-        },
-        {
-          "description": "This allows non-recursive write access to the `$VIDEO` folder.",
-          "type": "string",
-          "const": "fs:allow-video-write"
-        },
-        {
-          "description": "This allows full recursive write access to the complete `$VIDEO` folder, files and subdirectories.",
-          "type": "string",
-          "const": "fs:allow-video-write-recursive"
-        },
-        {
-          "description": "This denies access to dangerous Tauri relevant files and folders by default.",
-          "type": "string",
-          "const": "fs:deny-default"
-        },
-        {
-          "description": "Enables the copy_file command without any pre-configured scope.",
-          "type": "string",
-          "const": "fs:allow-copy-file"
-        },
-        {
-          "description": "Enables the create command without any pre-configured scope.",
-          "type": "string",
-          "const": "fs:allow-create"
-        },
-        {
-          "description": "Enables the exists command without any pre-configured scope.",
-          "type": "string",
-          "const": "fs:allow-exists"
-        },
-        {
-          "description": "Enables the fstat command without any pre-configured scope.",
-          "type": "string",
-          "const": "fs:allow-fstat"
-        },
-        {
-          "description": "Enables the ftruncate command without any pre-configured scope.",
-          "type": "string",
-          "const": "fs:allow-ftruncate"
-        },
-        {
-          "description": "Enables the lstat command without any pre-configured scope.",
-          "type": "string",
-          "const": "fs:allow-lstat"
-        },
-        {
-          "description": "Enables the mkdir command without any pre-configured scope.",
-          "type": "string",
-          "const": "fs:allow-mkdir"
-        },
-        {
-          "description": "Enables the open command without any pre-configured scope.",
-          "type": "string",
-          "const": "fs:allow-open"
-        },
-        {
-          "description": "Enables the read command without any pre-configured scope.",
-          "type": "string",
-          "const": "fs:allow-read"
-        },
-        {
-          "description": "Enables the read_dir command without any pre-configured scope.",
-          "type": "string",
-          "const": "fs:allow-read-dir"
-        },
-        {
-          "description": "Enables the read_file command without any pre-configured scope.",
-          "type": "string",
-          "const": "fs:allow-read-file"
-        },
-        {
-          "description": "Enables the read_text_file command without any pre-configured scope.",
-          "type": "string",
-          "const": "fs:allow-read-text-file"
-        },
-        {
-          "description": "Enables the read_text_file_lines command without any pre-configured scope.",
-          "type": "string",
-          "const": "fs:allow-read-text-file-lines"
-        },
-        {
-          "description": "Enables the read_text_file_lines_next command without any pre-configured scope.",
-          "type": "string",
-          "const": "fs:allow-read-text-file-lines-next"
-        },
-        {
-          "description": "Enables the remove command without any pre-configured scope.",
-          "type": "string",
-          "const": "fs:allow-remove"
-        },
-        {
-          "description": "Enables the rename command without any pre-configured scope.",
-          "type": "string",
-          "const": "fs:allow-rename"
-        },
-        {
-          "description": "Enables the seek command without any pre-configured scope.",
-          "type": "string",
-          "const": "fs:allow-seek"
-        },
-        {
-          "description": "Enables the stat command without any pre-configured scope.",
-          "type": "string",
-          "const": "fs:allow-stat"
-        },
-        {
-          "description": "Enables the truncate command without any pre-configured scope.",
-          "type": "string",
-          "const": "fs:allow-truncate"
-        },
-        {
-          "description": "Enables the unwatch command without any pre-configured scope.",
-          "type": "string",
-          "const": "fs:allow-unwatch"
-        },
-        {
-          "description": "Enables the watch command without any pre-configured scope.",
-          "type": "string",
-          "const": "fs:allow-watch"
-        },
-        {
-          "description": "Enables the write command without any pre-configured scope.",
-          "type": "string",
-          "const": "fs:allow-write"
-        },
-        {
-          "description": "Enables the write_file command without any pre-configured scope.",
-          "type": "string",
-          "const": "fs:allow-write-file"
-        },
-        {
-          "description": "Enables the write_text_file command without any pre-configured scope.",
-          "type": "string",
-          "const": "fs:allow-write-text-file"
-        },
-        {
-          "description": "This permissions allows to create the application specific directories.\n",
-          "type": "string",
-          "const": "fs:create-app-specific-dirs"
-        },
-        {
-          "description": "Denies the copy_file command without any pre-configured scope.",
-          "type": "string",
-          "const": "fs:deny-copy-file"
-        },
-        {
-          "description": "Denies the create command without any pre-configured scope.",
-          "type": "string",
-          "const": "fs:deny-create"
-        },
-        {
-          "description": "Denies the exists command without any pre-configured scope.",
-          "type": "string",
-          "const": "fs:deny-exists"
-        },
-        {
-          "description": "Denies the fstat command without any pre-configured scope.",
-          "type": "string",
-          "const": "fs:deny-fstat"
-        },
-        {
-          "description": "Denies the ftruncate command without any pre-configured scope.",
-          "type": "string",
-          "const": "fs:deny-ftruncate"
-        },
-        {
-          "description": "Denies the lstat command without any pre-configured scope.",
-          "type": "string",
-          "const": "fs:deny-lstat"
-        },
-        {
-          "description": "Denies the mkdir command without any pre-configured scope.",
-          "type": "string",
-          "const": "fs:deny-mkdir"
-        },
-        {
-          "description": "Denies the open command without any pre-configured scope.",
-          "type": "string",
-          "const": "fs:deny-open"
-        },
-        {
-          "description": "Denies the read command without any pre-configured scope.",
-          "type": "string",
-          "const": "fs:deny-read"
-        },
-        {
-          "description": "Denies the read_dir command without any pre-configured scope.",
-          "type": "string",
-          "const": "fs:deny-read-dir"
-        },
-        {
-          "description": "Denies the read_file command without any pre-configured scope.",
-          "type": "string",
-          "const": "fs:deny-read-file"
-        },
-        {
-          "description": "Denies the read_text_file command without any pre-configured scope.",
-          "type": "string",
-          "const": "fs:deny-read-text-file"
-        },
-        {
-          "description": "Denies the read_text_file_lines command without any pre-configured scope.",
-          "type": "string",
-          "const": "fs:deny-read-text-file-lines"
-        },
-        {
-          "description": "Denies the read_text_file_lines_next command without any pre-configured scope.",
-          "type": "string",
-          "const": "fs:deny-read-text-file-lines-next"
-        },
-        {
-          "description": "Denies the remove command without any pre-configured scope.",
-          "type": "string",
-          "const": "fs:deny-remove"
-        },
-        {
-          "description": "Denies the rename command without any pre-configured scope.",
-          "type": "string",
-          "const": "fs:deny-rename"
-        },
-        {
-          "description": "Denies the seek command without any pre-configured scope.",
-          "type": "string",
-          "const": "fs:deny-seek"
-        },
-        {
-          "description": "Denies the stat command without any pre-configured scope.",
-          "type": "string",
-          "const": "fs:deny-stat"
-        },
-        {
-          "description": "Denies the truncate command without any pre-configured scope.",
-          "type": "string",
-          "const": "fs:deny-truncate"
-        },
-        {
-          "description": "Denies the unwatch command without any pre-configured scope.",
-          "type": "string",
-          "const": "fs:deny-unwatch"
-        },
-        {
-          "description": "Denies the watch command without any pre-configured scope.",
-          "type": "string",
-          "const": "fs:deny-watch"
-        },
-        {
-          "description": "This denies read access to the\n`$APPLOCALDATA` folder on linux as the webview data and configuration values are stored here.\nAllowing access can lead to sensitive information disclosure and should be well considered.",
-          "type": "string",
-          "const": "fs:deny-webview-data-linux"
-        },
-        {
-          "description": "This denies read access to the\n`$APPLOCALDATA/EBWebView` folder on windows as the webview data and configuration values are stored here.\nAllowing access can lead to sensitive information disclosure and should be well considered.",
-          "type": "string",
-          "const": "fs:deny-webview-data-windows"
-        },
-        {
-          "description": "Denies the write command without any pre-configured scope.",
-          "type": "string",
-          "const": "fs:deny-write"
-        },
-        {
-          "description": "Denies the write_file command without any pre-configured scope.",
-          "type": "string",
-          "const": "fs:deny-write-file"
-        },
-        {
-          "description": "Denies the write_text_file command without any pre-configured scope.",
-          "type": "string",
-          "const": "fs:deny-write-text-file"
-        },
-        {
-          "description": "This enables all read related commands without any pre-configured accessible paths.",
-          "type": "string",
-          "const": "fs:read-all"
-        },
-        {
-          "description": "This permission allows recursive read functionality on the application\nspecific base directories. \n",
-          "type": "string",
-          "const": "fs:read-app-specific-dirs-recursive"
-        },
-        {
-          "description": "This enables directory read and file metadata related commands without any pre-configured accessible paths.",
-          "type": "string",
-          "const": "fs:read-dirs"
-        },
-        {
-          "description": "This enables file read related commands without any pre-configured accessible paths.",
-          "type": "string",
-          "const": "fs:read-files"
-        },
-        {
-          "description": "This enables all index or metadata related commands without any pre-configured accessible paths.",
-          "type": "string",
-          "const": "fs:read-meta"
-        },
-        {
-          "description": "An empty permission you can use to modify the global scope.",
-          "type": "string",
-          "const": "fs:scope"
-        },
-        {
-          "description": "This scope permits access to all files and list content of top level directories in the application folders.",
-          "type": "string",
-          "const": "fs:scope-app"
-        },
-        {
-          "description": "This scope permits to list all files and folders in the application directories.",
-          "type": "string",
-          "const": "fs:scope-app-index"
-        },
-        {
-          "description": "This scope permits recursive access to the complete application folders, including sub directories and files.",
-          "type": "string",
-          "const": "fs:scope-app-recursive"
-        },
-        {
-          "description": "This scope permits access to all files and list content of top level directories in the `$APPCACHE` folder.",
-          "type": "string",
-          "const": "fs:scope-appcache"
-        },
-        {
-          "description": "This scope permits to list all files and folders in the `$APPCACHE`folder.",
-          "type": "string",
-          "const": "fs:scope-appcache-index"
-        },
-        {
-          "description": "This scope permits recursive access to the complete `$APPCACHE` folder, including sub directories and files.",
-          "type": "string",
-          "const": "fs:scope-appcache-recursive"
-        },
-        {
-          "description": "This scope permits access to all files and list content of top level directories in the `$APPCONFIG` folder.",
-          "type": "string",
-          "const": "fs:scope-appconfig"
-        },
-        {
-          "description": "This scope permits to list all files and folders in the `$APPCONFIG`folder.",
-          "type": "string",
-          "const": "fs:scope-appconfig-index"
-        },
-        {
-          "description": "This scope permits recursive access to the complete `$APPCONFIG` folder, including sub directories and files.",
-          "type": "string",
-          "const": "fs:scope-appconfig-recursive"
-        },
-        {
-          "description": "This scope permits access to all files and list content of top level directories in the `$APPDATA` folder.",
-          "type": "string",
-          "const": "fs:scope-appdata"
-        },
-        {
-          "description": "This scope permits to list all files and folders in the `$APPDATA`folder.",
-          "type": "string",
-          "const": "fs:scope-appdata-index"
-        },
-        {
-          "description": "This scope permits recursive access to the complete `$APPDATA` folder, including sub directories and files.",
-          "type": "string",
-          "const": "fs:scope-appdata-recursive"
-        },
-        {
-          "description": "This scope permits access to all files and list content of top level directories in the `$APPLOCALDATA` folder.",
-          "type": "string",
-          "const": "fs:scope-applocaldata"
-        },
-        {
-          "description": "This scope permits to list all files and folders in the `$APPLOCALDATA`folder.",
-          "type": "string",
-          "const": "fs:scope-applocaldata-index"
-        },
-        {
-          "description": "This scope permits recursive access to the complete `$APPLOCALDATA` folder, including sub directories and files.",
-          "type": "string",
-          "const": "fs:scope-applocaldata-recursive"
-        },
-        {
-          "description": "This scope permits access to all files and list content of top level directories in the `$APPLOG` folder.",
-          "type": "string",
-          "const": "fs:scope-applog"
-        },
-        {
-          "description": "This scope permits to list all files and folders in the `$APPLOG`folder.",
-          "type": "string",
-          "const": "fs:scope-applog-index"
-        },
-        {
-          "description": "This scope permits recursive access to the complete `$APPLOG` folder, including sub directories and files.",
-          "type": "string",
-          "const": "fs:scope-applog-recursive"
-        },
-        {
-          "description": "This scope permits access to all files and list content of top level directories in the `$AUDIO` folder.",
-          "type": "string",
-          "const": "fs:scope-audio"
-        },
-        {
-          "description": "This scope permits to list all files and folders in the `$AUDIO`folder.",
-          "type": "string",
-          "const": "fs:scope-audio-index"
-        },
-        {
-          "description": "This scope permits recursive access to the complete `$AUDIO` folder, including sub directories and files.",
-          "type": "string",
-          "const": "fs:scope-audio-recursive"
-        },
-        {
-          "description": "This scope permits access to all files and list content of top level directories in the `$CACHE` folder.",
-          "type": "string",
-          "const": "fs:scope-cache"
-        },
-        {
-          "description": "This scope permits to list all files and folders in the `$CACHE`folder.",
-          "type": "string",
-          "const": "fs:scope-cache-index"
-        },
-        {
-          "description": "This scope permits recursive access to the complete `$CACHE` folder, including sub directories and files.",
-          "type": "string",
-          "const": "fs:scope-cache-recursive"
-        },
-        {
-          "description": "This scope permits access to all files and list content of top level directories in the `$CONFIG` folder.",
-          "type": "string",
-          "const": "fs:scope-config"
-        },
-        {
-          "description": "This scope permits to list all files and folders in the `$CONFIG`folder.",
-          "type": "string",
-          "const": "fs:scope-config-index"
-        },
-        {
-          "description": "This scope permits recursive access to the complete `$CONFIG` folder, including sub directories and files.",
-          "type": "string",
-          "const": "fs:scope-config-recursive"
-        },
-        {
-          "description": "This scope permits access to all files and list content of top level directories in the `$DATA` folder.",
-          "type": "string",
-          "const": "fs:scope-data"
-        },
-        {
-          "description": "This scope permits to list all files and folders in the `$DATA`folder.",
-          "type": "string",
-          "const": "fs:scope-data-index"
-        },
-        {
-          "description": "This scope permits recursive access to the complete `$DATA` folder, including sub directories and files.",
-          "type": "string",
-          "const": "fs:scope-data-recursive"
-        },
-        {
-          "description": "This scope permits access to all files and list content of top level directories in the `$DESKTOP` folder.",
-          "type": "string",
-          "const": "fs:scope-desktop"
-        },
-        {
-          "description": "This scope permits to list all files and folders in the `$DESKTOP`folder.",
-          "type": "string",
-          "const": "fs:scope-desktop-index"
-        },
-        {
-          "description": "This scope permits recursive access to the complete `$DESKTOP` folder, including sub directories and files.",
-          "type": "string",
-          "const": "fs:scope-desktop-recursive"
-        },
-        {
-          "description": "This scope permits access to all files and list content of top level directories in the `$DOCUMENT` folder.",
-          "type": "string",
-          "const": "fs:scope-document"
-        },
-        {
-          "description": "This scope permits to list all files and folders in the `$DOCUMENT`folder.",
-          "type": "string",
-          "const": "fs:scope-document-index"
-        },
-        {
-          "description": "This scope permits recursive access to the complete `$DOCUMENT` folder, including sub directories and files.",
-          "type": "string",
-          "const": "fs:scope-document-recursive"
-        },
-        {
-          "description": "This scope permits access to all files and list content of top level directories in the `$DOWNLOAD` folder.",
-          "type": "string",
-          "const": "fs:scope-download"
-        },
-        {
-          "description": "This scope permits to list all files and folders in the `$DOWNLOAD`folder.",
-          "type": "string",
-          "const": "fs:scope-download-index"
-        },
-        {
-          "description": "This scope permits recursive access to the complete `$DOWNLOAD` folder, including sub directories and files.",
-          "type": "string",
-          "const": "fs:scope-download-recursive"
-        },
-        {
-          "description": "This scope permits access to all files and list content of top level directories in the `$EXE` folder.",
-          "type": "string",
-          "const": "fs:scope-exe"
-        },
-        {
-          "description": "This scope permits to list all files and folders in the `$EXE`folder.",
-          "type": "string",
-          "const": "fs:scope-exe-index"
-        },
-        {
-          "description": "This scope permits recursive access to the complete `$EXE` folder, including sub directories and files.",
-          "type": "string",
-          "const": "fs:scope-exe-recursive"
-        },
-        {
-          "description": "This scope permits access to all files and list content of top level directories in the `$FONT` folder.",
-          "type": "string",
-          "const": "fs:scope-font"
-        },
-        {
-          "description": "This scope permits to list all files and folders in the `$FONT`folder.",
-          "type": "string",
-          "const": "fs:scope-font-index"
-        },
-        {
-          "description": "This scope permits recursive access to the complete `$FONT` folder, including sub directories and files.",
-          "type": "string",
-          "const": "fs:scope-font-recursive"
-        },
-        {
-          "description": "This scope permits access to all files and list content of top level directories in the `$HOME` folder.",
-          "type": "string",
-          "const": "fs:scope-home"
-        },
-        {
-          "description": "This scope permits to list all files and folders in the `$HOME`folder.",
-          "type": "string",
-          "const": "fs:scope-home-index"
-        },
-        {
-          "description": "This scope permits recursive access to the complete `$HOME` folder, including sub directories and files.",
-          "type": "string",
-          "const": "fs:scope-home-recursive"
-        },
-        {
-          "description": "This scope permits access to all files and list content of top level directories in the `$LOCALDATA` folder.",
-          "type": "string",
-          "const": "fs:scope-localdata"
-        },
-        {
-          "description": "This scope permits to list all files and folders in the `$LOCALDATA`folder.",
-          "type": "string",
-          "const": "fs:scope-localdata-index"
-        },
-        {
-          "description": "This scope permits recursive access to the complete `$LOCALDATA` folder, including sub directories and files.",
-          "type": "string",
-          "const": "fs:scope-localdata-recursive"
-        },
-        {
-          "description": "This scope permits access to all files and list content of top level directories in the `$LOG` folder.",
-          "type": "string",
-          "const": "fs:scope-log"
-        },
-        {
-          "description": "This scope permits to list all files and folders in the `$LOG`folder.",
-          "type": "string",
-          "const": "fs:scope-log-index"
-        },
-        {
-          "description": "This scope permits recursive access to the complete `$LOG` folder, including sub directories and files.",
-          "type": "string",
-          "const": "fs:scope-log-recursive"
-        },
-        {
-          "description": "This scope permits access to all files and list content of top level directories in the `$PICTURE` folder.",
-          "type": "string",
-          "const": "fs:scope-picture"
-        },
-        {
-          "description": "This scope permits to list all files and folders in the `$PICTURE`folder.",
-          "type": "string",
-          "const": "fs:scope-picture-index"
-        },
-        {
-          "description": "This scope permits recursive access to the complete `$PICTURE` folder, including sub directories and files.",
-          "type": "string",
-          "const": "fs:scope-picture-recursive"
-        },
-        {
-          "description": "This scope permits access to all files and list content of top level directories in the `$PUBLIC` folder.",
-          "type": "string",
-          "const": "fs:scope-public"
-        },
-        {
-          "description": "This scope permits to list all files and folders in the `$PUBLIC`folder.",
-          "type": "string",
-          "const": "fs:scope-public-index"
-        },
-        {
-          "description": "This scope permits recursive access to the complete `$PUBLIC` folder, including sub directories and files.",
-          "type": "string",
-          "const": "fs:scope-public-recursive"
-        },
-        {
-          "description": "This scope permits access to all files and list content of top level directories in the `$RESOURCE` folder.",
-          "type": "string",
-          "const": "fs:scope-resource"
-        },
-        {
-          "description": "This scope permits to list all files and folders in the `$RESOURCE`folder.",
-          "type": "string",
-          "const": "fs:scope-resource-index"
-        },
-        {
-          "description": "This scope permits recursive access to the complete `$RESOURCE` folder, including sub directories and files.",
-          "type": "string",
-          "const": "fs:scope-resource-recursive"
-        },
-        {
-          "description": "This scope permits access to all files and list content of top level directories in the `$RUNTIME` folder.",
-          "type": "string",
-          "const": "fs:scope-runtime"
-        },
-        {
-          "description": "This scope permits to list all files and folders in the `$RUNTIME`folder.",
-          "type": "string",
-          "const": "fs:scope-runtime-index"
-        },
-        {
-          "description": "This scope permits recursive access to the complete `$RUNTIME` folder, including sub directories and files.",
-          "type": "string",
-          "const": "fs:scope-runtime-recursive"
-        },
-        {
-          "description": "This scope permits access to all files and list content of top level directories in the `$TEMP` folder.",
-          "type": "string",
-          "const": "fs:scope-temp"
-        },
-        {
-          "description": "This scope permits to list all files and folders in the `$TEMP`folder.",
-          "type": "string",
-          "const": "fs:scope-temp-index"
-        },
-        {
-          "description": "This scope permits recursive access to the complete `$TEMP` folder, including sub directories and files.",
-          "type": "string",
-          "const": "fs:scope-temp-recursive"
-        },
-        {
-          "description": "This scope permits access to all files and list content of top level directories in the `$TEMPLATE` folder.",
-          "type": "string",
-          "const": "fs:scope-template"
-        },
-        {
-          "description": "This scope permits to list all files and folders in the `$TEMPLATE`folder.",
-          "type": "string",
-          "const": "fs:scope-template-index"
-        },
-        {
-          "description": "This scope permits recursive access to the complete `$TEMPLATE` folder, including sub directories and files.",
-          "type": "string",
-          "const": "fs:scope-template-recursive"
-        },
-        {
-          "description": "This scope permits access to all files and list content of top level directories in the `$VIDEO` folder.",
-          "type": "string",
-          "const": "fs:scope-video"
-        },
-        {
-          "description": "This scope permits to list all files and folders in the `$VIDEO`folder.",
-          "type": "string",
-          "const": "fs:scope-video-index"
-        },
-        {
-          "description": "This scope permits recursive access to the complete `$VIDEO` folder, including sub directories and files.",
-          "type": "string",
-          "const": "fs:scope-video-recursive"
-        },
-        {
-          "description": "This enables all write related commands without any pre-configured accessible paths.",
-          "type": "string",
-          "const": "fs:write-all"
-        },
-        {
-          "description": "This enables all file write related commands without any pre-configured accessible paths.",
-          "type": "string",
-          "const": "fs:write-files"
-        },
-        {
-          "description": "This permission set configures which\nprocess feeatures are by default exposed.\n\n#### Granted Permissions\n\nThis enables to quit via `allow-exit` and restart via `allow-restart`\nthe application.\n",
-          "type": "string",
-          "const": "process:default"
-        },
-        {
-          "description": "Enables the exit command without any pre-configured scope.",
-          "type": "string",
-          "const": "process:allow-exit"
-        },
-        {
-          "description": "Enables the restart command without any pre-configured scope.",
-          "type": "string",
-          "const": "process:allow-restart"
-        },
-        {
-          "description": "Denies the exit command without any pre-configured scope.",
-          "type": "string",
-          "const": "process:deny-exit"
-        },
-        {
-          "description": "Denies the restart command without any pre-configured scope.",
-          "type": "string",
-          "const": "process:deny-restart"
-        },
-        {
-          "description": "This permission set configures which\nshell functionality is exposed by default.\n\n#### Granted Permissions\n\nIt allows to use the `open` functionality without any specific\nscope pre-configured. It will allow opening `http(s)://`,\n`tel:` and `mailto:` links.\n",
-          "type": "string",
-          "const": "shell:default"
-        },
-        {
-          "description": "Enables the execute command without any pre-configured scope.",
-          "type": "string",
-          "const": "shell:allow-execute"
-        },
-        {
-          "description": "Enables the kill command without any pre-configured scope.",
-          "type": "string",
-          "const": "shell:allow-kill"
-        },
-        {
-          "description": "Enables the open command without any pre-configured scope.",
-          "type": "string",
-          "const": "shell:allow-open"
-        },
-        {
-          "description": "Enables the spawn command without any pre-configured scope.",
-          "type": "string",
-          "const": "shell:allow-spawn"
-        },
-        {
-          "description": "Enables the stdin_write command without any pre-configured scope.",
-          "type": "string",
-          "const": "shell:allow-stdin-write"
-        },
-        {
-          "description": "Denies the execute command without any pre-configured scope.",
-          "type": "string",
-          "const": "shell:deny-execute"
-        },
-        {
-          "description": "Denies the kill command without any pre-configured scope.",
-          "type": "string",
-          "const": "shell:deny-kill"
-        },
-        {
-          "description": "Denies the open command without any pre-configured scope.",
-          "type": "string",
-          "const": "shell:deny-open"
-        },
-        {
-          "description": "Denies the spawn command without any pre-configured scope.",
-          "type": "string",
-          "const": "shell:deny-spawn"
-        },
-        {
-          "description": "Denies the stdin_write command without any pre-configured scope.",
-          "type": "string",
-          "const": "shell:deny-stdin-write"
-        },
-        {
-          "description": "This permission set configures what kind of\noperations are available from the store plugin.\n\n#### Granted Permissions\n\nAll operations are enabled by default.\n\n",
-          "type": "string",
-          "const": "store:default"
-        },
-        {
-          "description": "Enables the clear command without any pre-configured scope.",
-          "type": "string",
-          "const": "store:allow-clear"
-        },
-        {
-          "description": "Enables the delete command without any pre-configured scope.",
-          "type": "string",
-          "const": "store:allow-delete"
-        },
-        {
-          "description": "Enables the entries command without any pre-configured scope.",
-          "type": "string",
-          "const": "store:allow-entries"
-        },
-        {
-          "description": "Enables the get command without any pre-configured scope.",
-          "type": "string",
-          "const": "store:allow-get"
-        },
-        {
-          "description": "Enables the get_store command without any pre-configured scope.",
-          "type": "string",
-          "const": "store:allow-get-store"
-        },
-        {
-          "description": "Enables the has command without any pre-configured scope.",
-          "type": "string",
-          "const": "store:allow-has"
-        },
-        {
-          "description": "Enables the keys command without any pre-configured scope.",
-          "type": "string",
-          "const": "store:allow-keys"
-        },
-        {
-          "description": "Enables the length command without any pre-configured scope.",
-          "type": "string",
-          "const": "store:allow-length"
-        },
-        {
-          "description": "Enables the load command without any pre-configured scope.",
-          "type": "string",
-          "const": "store:allow-load"
-        },
-        {
-          "description": "Enables the reload command without any pre-configured scope.",
-          "type": "string",
-          "const": "store:allow-reload"
-        },
-        {
-          "description": "Enables the reset command without any pre-configured scope.",
-          "type": "string",
-          "const": "store:allow-reset"
-        },
-        {
-          "description": "Enables the save command without any pre-configured scope.",
-          "type": "string",
-          "const": "store:allow-save"
-        },
-        {
-          "description": "Enables the set command without any pre-configured scope.",
-          "type": "string",
-          "const": "store:allow-set"
-        },
-        {
-          "description": "Enables the values command without any pre-configured scope.",
-          "type": "string",
-          "const": "store:allow-values"
-        },
-        {
-          "description": "Denies the clear command without any pre-configured scope.",
-          "type": "string",
-          "const": "store:deny-clear"
-        },
-        {
-          "description": "Denies the delete command without any pre-configured scope.",
-          "type": "string",
-          "const": "store:deny-delete"
-        },
-        {
-          "description": "Denies the entries command without any pre-configured scope.",
-          "type": "string",
-          "const": "store:deny-entries"
-        },
-        {
-          "description": "Denies the get command without any pre-configured scope.",
-          "type": "string",
-          "const": "store:deny-get"
-        },
-        {
-          "description": "Denies the get_store command without any pre-configured scope.",
-          "type": "string",
-          "const": "store:deny-get-store"
-        },
-        {
-          "description": "Denies the has command without any pre-configured scope.",
-          "type": "string",
-          "const": "store:deny-has"
-        },
-        {
-          "description": "Denies the keys command without any pre-configured scope.",
-          "type": "string",
-          "const": "store:deny-keys"
-        },
-        {
-          "description": "Denies the length command without any pre-configured scope.",
-          "type": "string",
-          "const": "store:deny-length"
-        },
-        {
-          "description": "Denies the load command without any pre-configured scope.",
-          "type": "string",
-          "const": "store:deny-load"
         },
         {
           "description": "Denies the reload command without any pre-configured scope.",
           "type": "string",
           "const": "store:deny-reload"
->>>>>>> 7d3e364b
         },
         {
           "description": "Denies the reset command without any pre-configured scope.",
