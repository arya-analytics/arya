--- conflicted
+++ resolved
@@ -1,20 +1,11 @@
 // Copyright 2024 Synnax Labs, Inc.
 //
-<<<<<<< HEAD
-// Use of this software is governed by the Business Source License included in
-// the file licenses/BSL.txt.
-//
-// As of the Change Date specified in that file, in accordance with the Business
-// Source License, use of this software will be governed by the Apache License,
-// Version 2.0, included in the file licenses/APL.txt.
-=======
 // Use of this software is governed by the Business Source License included in the file
 // licenses/BSL.txt.
 //
 // As of the Change Date specified in that file, in accordance with the Business Source
 // License, use of this software will be governed by the Apache License, Version 2.0,
 // included in the file licenses/APL.txt.
->>>>>>> 0f89c0ae
 
 import { TableCells, Theming } from "@synnaxlabs/pluto";
 import { id, type UnknownRecord, xy } from "@synnaxlabs/x";
@@ -22,30 +13,18 @@
 
 const VERSION = "0.0.0";
 
-<<<<<<< HEAD
 const cellLayoutZ = z.object({ key: z.string() });
-=======
-const cellLayout = z.object({ key: z.string() });
->>>>>>> 0f89c0ae
 
 export const BASE_COL_SIZE = 6 * 12;
 export const BASE_ROW_SIZE = 6 * 6;
 
 export type CellLayout = z.infer<typeof cellLayoutZ>;
 
-<<<<<<< HEAD
 const rowLayoutZ = z.object({ size: z.number(), cells: z.array(cellLayoutZ) });
-=======
-const rowLayout = z.object({ size: z.number(), cells: z.array(cellLayout) });
->>>>>>> 0f89c0ae
 
 export type RowLayout = z.infer<typeof rowLayoutZ>;
 
-<<<<<<< HEAD
 const colLayoutZ = z.object({ size: z.number() });
-=======
-const colLayout = z.object({ size: z.number() });
->>>>>>> 0f89c0ae
 
 const cellStateZ = z.object({
   key: z.string(),
@@ -78,13 +57,8 @@
   version: z.literal(VERSION),
   lastSelected: z.string().nullable(),
   editable: z.boolean(),
-<<<<<<< HEAD
   layout: z.object({ rows: z.array(rowLayoutZ), columns: colLayoutZ.array() }),
   cells: z.record(z.string(), cellStateZ),
-=======
-  layout: z.object({ rows: z.array(rowLayout), columns: colLayout.array() }),
-  cells: z.record(z.string(), cellState),
->>>>>>> 0f89c0ae
   remoteCreated: z.boolean(),
 });
 
