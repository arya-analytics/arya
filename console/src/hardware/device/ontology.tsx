// Copyright 2024 Synnax Labs, Inc.
//
// Use of this software is governed by the Business Source License included in the file
// licenses/BSL.txt.
//
// As of the Change Date specified in that file, in accordance with the Business Source
// License, use of this software will be governed by the Apache License, Version 2.0,
// included in the file licenses/APL.txt.

import { Icon } from "@synnaxlabs/media";
import { Menu as PMenu } from "@synnaxlabs/pluto";

import { Menu } from "@/components/menu";
import { NI } from "@/hardware/ni";
import { OPC } from "@/hardware/opc";
import { Layout } from "@/layout";
import { Link } from "@/link";
import { Ontology } from "@/ontology";

type DeviceLayoutCreator = (
  device: string,
  initial: Partial<Layout.State>,
) => Layout.Creator;

const ZERO_LAYOUT_STATES: Record<string, DeviceLayoutCreator> = {
  [NI.Device.CONFIGURE_LAYOUT_TYPE]: NI.Device.createConfigureLayout,
  [OPC.Device.CONFIGURE_LAYOUT_TYPE]: OPC.Device.createConfigureLayout,
};

export const handleSelect: Ontology.HandleSelect = () => {};

const handleConfigure = ({
  selection,
  client,
  placeLayout,
}: Ontology.TreeContextMenuProps): void => {
  if (selection.nodes.length === 0) return;
  const first = selection.resources[0];
  void (async () => {
    const d = await client.hardware.devices.retrieve(first.id.key);
    const baseLayout = ZERO_LAYOUT_STATES[`configure_${d.make}`];
    if (baseLayout == null) return;
    return placeLayout(baseLayout(d.key, {}));
  })();
};

const handleDelete = ({
  selection,
  addStatus,
  client,
}: Ontology.TreeContextMenuProps): void => {
  if (selection.nodes.length === 0) return;
  void (async () => {
    try {
      await client.hardware.devices.delete(selection.resources.map((r) => r.id.key));
    } catch (e) {
      addStatus({
        key: "delete-device",
        variant: "error",
        message: `Failed to delete devices: ${(e as Error).message}`,
      });
    }
  })();
};

const TreeContextMenu: Ontology.TreeContextMenu = (props) => {
<<<<<<< HEAD
  const { client, selection } = props;
=======
  const clusterKey = Cluster.useSelectActiveKey();
  const { selection } = props;
>>>>>>> 717a829c
  if (selection.nodes.length === 0) return null;
  const singleResource = selection.nodes.length === 1;

  const handleSelect = (itemKey: string): void => {
    switch (itemKey) {
      case "configure":
        handleConfigure(props);
        break;
      case "delete":
        handleDelete(props);
        break;
      case "link": {
        Link.CopyToClipboard({
          clusterKey: client.key,
          addStatus: props.addStatus,
          resource: {
            type: "device",
            key: selection.resources[0].id.key,
          },
          name: selection.resources[0].name,
        });
        break;
      }
    }
  };

  return (
    <PMenu.Menu onChange={handleSelect} level="small" iconSpacing="small">
      {singleResource && (
        <PMenu.Item itemKey="configure" startIcon={<Icon.Hardware />}>
          Configure
        </PMenu.Item>
      )}
      <PMenu.Item itemKey="delete" startIcon={<Icon.Delete />}>
        Delete
      </PMenu.Item>
      {singleResource && <Link.CopyMenuItem />}
      <Menu.HardReloadItem />
    </PMenu.Menu>
  );
};

export const ONTOLOGY_SERVICE: Ontology.Service = {
  type: "device",
  hasChildren: false,
  icon: <Icon.Device />,
  canDrop: () => false,
  onSelect: handleSelect,
  TreeContextMenu,
  haulItems: () => [],
  allowRename: () => false,
  onRename: undefined,
};<|MERGE_RESOLUTION|>--- conflicted
+++ resolved
@@ -10,6 +10,7 @@
 import { Icon } from "@synnaxlabs/media";
 import { Menu as PMenu } from "@synnaxlabs/pluto";
 
+import { Cluster } from "@/cluster";
 import { Menu } from "@/components/menu";
 import { NI } from "@/hardware/ni";
 import { OPC } from "@/hardware/opc";
@@ -64,12 +65,8 @@
 };
 
 const TreeContextMenu: Ontology.TreeContextMenu = (props) => {
-<<<<<<< HEAD
-  const { client, selection } = props;
-=======
   const clusterKey = Cluster.useSelectActiveKey();
   const { selection } = props;
->>>>>>> 717a829c
   if (selection.nodes.length === 0) return null;
   const singleResource = selection.nodes.length === 1;
 
@@ -82,8 +79,9 @@
         handleDelete(props);
         break;
       case "link": {
+        if (clusterKey == null) return;
         Link.CopyToClipboard({
-          clusterKey: client.key,
+          clusterKey,
           addStatus: props.addStatus,
           resource: {
             type: "device",
