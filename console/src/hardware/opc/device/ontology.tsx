--- conflicted
+++ resolved
@@ -16,25 +16,28 @@
 import { Layout } from "@/layout";
 import { Ontology } from "@/ontology";
 
+interface Args {
+  create: boolean;
+  initialValues: {
+    config: {
+      device: string;
+    };
+  };
+}
+
 export const ContextMenuItems = ({
   selection: { resources },
 }: Ontology.TreeContextMenuProps): ReactElement | null => {
   const first = resources[0];
   const isSingle = resources.length === 1;
   const place = Layout.usePlacer();
-<<<<<<< HEAD
-  const createReadTask = () => place(configureReadLayout(true));
-  const createWriteTask = () => place(configureWriteLayout(true));
-=======
-  const createReadTask = () =>
-    place(
-      configureReadLayout({
-        create: true,
-        initialValues: { config: { device: first.id.key } },
-      }),
-    );
+  const initialArgs: Args = {
+    create: true,
+    initialValues: { config: { device: first.id.key } },
+  };
+  const createReadTask = () => place(configureReadLayout(initialArgs));
+  const createWriteTask = () => place(configureWriteLayout(initialArgs));
   if (!isSingle) return null;
->>>>>>> 3cdc4452
   return (
     <>
       <Menu.Divider />
