--- conflicted
+++ resolved
@@ -321,56 +321,6 @@
       <Header.Header level="h3" style={{ borderBottom: "none" }}>
         <Header.Title weight={500}>Channels</Header.Title>
       </Header.Header>
-<<<<<<< HEAD
-      
-        <List.List<string, ChannelConfig> data={channels.value}>
-          <List.Filter>
-            {(p) => (
-              <Input.Text
-                placeholder="Search Channels"
-                selectOnFocus
-                style={{ border: "none", borderBottom: "var(--pluto-border)" }}
-                {...p}
-              />
-            )}
-          </List.Filter>
-          <List.Selector<string, ChannelConfig>
-            value={selectedChannels}
-            allowNone={false}
-            onChange={onSelectChannels}
-            replaceOnSingle
-          >
-            <Menu.ContextMenu
-        menu={({ keys }: Menu.ContextMenuMenuProps): ReactElement => {
-          const handleSelect = (key: string) => {
-            const indices = keys.map((k) =>
-              channels.value.findIndex((c) => c.key === k),
-            );
-            switch (key) {
-              case "remove":
-                channels.remove(indices);
-                break;
-              case "keep":
-                const idxIndex = channels.value.findIndex((c) => c.isIndex === true);
-                console.log(idxIndex, indices, channels.value);
-                channels.keepOnly([idxIndex, ...indices]);
-                break;
-            }
-          };
-          return (
-            <Menu.Menu onChange={handleSelect} level="small">
-              <Menu.Item itemKey="remove" startIcon={<Icon.Close />}>
-                Remove
-              </Menu.Item>
-              <Menu.Item itemKey="keep" startIcon={<Icon.Check />}>
-                Keep Only Selected
-              </Menu.Item>
-            </Menu.Menu>
-          );
-        }}
-        {...menuProps}
-      >
-=======
 
       <List.List<string, ChannelConfig> data={channels.value}>
         <List.Filter>
@@ -420,22 +370,14 @@
             }}
             {...menuProps}
           >
->>>>>>> 1f203d92
             <List.Core<string, ChannelConfig> grow>
               {({ key, ...props }) => (
                 <ChannelListItem key={key} {...props} groupIndex={selectedGroupIndex} />
               )}
             </List.Core>
-<<<<<<< HEAD
-            </Menu.ContextMenu>
-          </List.Selector>
-        </List.List>
-
-=======
           </Menu.ContextMenu>
         </List.Selector>
       </List.List>
->>>>>>> 1f203d92
     </Align.Space>
   );
 };
@@ -520,12 +462,8 @@
         </Align.Space>
         <Align.Space direction="y" empty align="end">
           <Text.Text level="p" shade={7}>
-<<<<<<< HEAD
-            {childValues.dataType} {childValues.isArray ? "[]" : ""}
-=======
             {childValues.dataType}
             {childValues.isArray ? "[]" : ""}
->>>>>>> 1f203d92
           </Text.Text>
           {isIndex && (
             <Text.Text level="p" shade={7} color="var(--pluto-secondary-z)">
