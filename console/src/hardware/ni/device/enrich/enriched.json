{
<<<<<<< HEAD
    "PXIe-7890": {
        "productSpecs": "https://www.ni.com/docs/en-US/bundle/pxie-7890-specs/page/specs.html",
        "productData": {
            "BusTypeFormFactor": "PXI",
            "LightWeightPageVisible": "TRUE",
            "AO_NumberOfChannels": "16"
        },
        "category": "multifunction-io",
        "model": "PXIe-7890",
        "key": "344453",
        "pinouts": []
    },
    "TS-15110": {
        "productSpecs": "https://www.ni.com/docs/en-US/bundle/ts-15110-specs/page/specs.html",
        "productData": {
            "BusTypeFormFactor": "TestScale",
            "LightWeightPageVisible": "TRUE"
        },
        "category": "multifunction-io",
        "pinouts": [
            {
                "title": "Terminal and Pin Assignments",
                "img": "https://docs-be.ni.com/bundle/ts-15110-feature/page/GUID-5F1859BA-A333-4F35-B911-A648E25BD25D-a5.svg?_LANG=enus"
            }
        ],
        "estimatedPinout": {
            "confidence": 101,
            "analogInput": {
                "portCount": 0
            },
            "analogOutput": {
                "portCount": 4
            },
            "thermocouple": {
                "portCount": 0
            },
            "digitalInput": {
                "portCount": 0,
                "lineCounts": []
            },
            "digitalOutput": {
                "portCount": 0,
                "lineCounts": []
            },
            "digitalInputOutput": {
                "portCount": 0,
                "lineCounts": []
            }
        },
        "model": "TS-15110",
        "key": "409651"
    },
    "TS-15010": {
        "productSpecs": "https://www.ni.com/docs/en-US/bundle/ts-15010-specs/page/specs.html",
        "productData": {
            "BusTypeFormFactor": "TestScale",
            "LightWeightPageVisible": "TRUE"
        },
        "category": "multifunction-io",
        "model": "TS-15010",
        "key": "409863",
        "pinouts": []
    },
    "TS-15120": {
        "productSpecs": "https://www.ni.com/docs/en-US/bundle/ts-15120-specs/page/specs.html",
        "productData": {
            "BusTypeFormFactor": "TestScale",
            "LightWeightPageVisible": "TRUE"
        },
        "category": "multifunction-io",
        "pinouts": [
            {
                "title": "Terminal and Pin Assignments",
                "img": "https://docs-be.ni.com/bundle/ts-15120-feature/page/GUID-CDBDE849-A9F8-47B4-B0E5-D1B136959636-a5.svg?_LANG=enus"
            }
        ],
        "estimatedPinout": {
            "confidence": 100,
            "analogInput": {
                "portCount": 0
            },
            "analogOutput": {
                "portCount": 0
            },
            "thermocouple": {
                "portCount": 0
            },
            "digitalInput": {
                "portCount": 0,
                "lineCounts": []
            },
            "digitalOutput": {
                "portCount": 0,
                "lineCounts": []
            },
            "digitalInputOutput": {
                "portCount": 1,
                "lineCounts": [
                    32
                ]
            }
        },
        "model": "TS-15120",
        "key": "409652"
    },
    "TS-15130": {
        "productSpecs": "https://www.ni.com/docs/en-US/bundle/ts-15130-specs/page/specs.html",
        "productData": {
            "BusTypeFormFactor": "TestScale",
            "LightWeightPageVisible": "TRUE"
        },
        "category": "multifunction-io",
        "pinouts": [
            {
                "title": "Terminal and Pin Assignments",
                "img": "https://docs-be.ni.com/bundle/ts-15130-feature/page/GUID-817EFDB8-7E22-40A0-9A31-503F72CEDB72-a5.svg?_LANG=enus"
            }
        ],
        "estimatedPinout": {
            "confidence": 100,
            "analogInput": {
                "portCount": 0
            },
            "analogOutput": {
                "portCount": 0
            },
            "thermocouple": {
                "portCount": 0
            },
            "digitalInput": {
                "portCount": 0,
                "lineCounts": []
            },
            "digitalOutput": {
                "portCount": 1,
                "lineCounts": [
                    32
                ]
            },
            "digitalInputOutput": {
                "portCount": 0,
                "lineCounts": []
            }
        },
        "model": "TS-15130",
        "key": "409653"
    },
    "TS-15050": {
        "productSpecs": "https://www.ni.com/docs/en-US/bundle/ts-15050-specs/page/specs.html",
        "productData": {
            "BusTypeFormFactor": "TestScale",
            "LightWeightPageVisible": "TRUE"
        },
        "category": "multifunction-io",
        "pinouts": [
            {
                "title": "Terminal and Pin Assignments",
                "img": "https://docs-be.ni.com/bundle/ts-15050-feature/page/GUID-F75784D2-458E-4DE1-87DC-5D8956C8E560-a5.svg?_LANG=enus"
            }
        ],
        "estimatedPinout": {
            "confidence": 100,
            "analogInput": {
                "portCount": 0
            },
            "analogOutput": {
                "portCount": 0
            },
            "thermocouple": {
                "portCount": 0
            },
            "digitalInput": {
                "portCount": 0,
                "lineCounts": []
            },
            "digitalOutput": {
                "portCount": 0,
                "lineCounts": []
            },
            "digitalInputOutput": {
                "portCount": 1,
                "lineCounts": [
                    8
                ]
            }
        },
        "model": "TS-15050",
        "key": "445805"
    },
    "TS-15100": {
        "productSpecs": "https://www.ni.com/docs/en-US/bundle/ts-15100-specs/page/specs.html",
        "productData": {
            "BusTypeFormFactor": "TestScale",
            "LightWeightPageVisible": "TRUE"
        },
        "category": "multifunction-io",
        "pinouts": [
            {
                "title": "TS-15100 Terminal and Pin Assignments",
                "img": "https://docs-be.ni.com/bundle/ts-15100-feature/page/GUID-2A16031C-A1E1-4272-B768-0497AD47337D-a5.svg?_LANG=enus"
            }
        ],
        "estimatedPinout": {
            "confidence": 101,
            "analogInput": {
                "portCount": 32
            },
            "analogOutput": {
                "portCount": 0
            },
            "thermocouple": {
                "portCount": 0
            },
            "digitalInput": {
                "portCount": 0,
                "lineCounts": []
            },
            "digitalOutput": {
                "portCount": 0,
                "lineCounts": []
            },
            "digitalInputOutput": {
                "portCount": 0,
                "lineCounts": []
            }
        },
        "model": "TS-15100",
        "key": "409650"
    },
    "PCIe-6374": {
        "productSpecs": "https://www.ni.com/docs/en-US/bundle/pcie-6374-specs/page/specs.html",
        "productData": {
            "AnalogInputChannels": "4",
            "BusTypeFormFactor": "PCI Express",
            "AO_NumberOfChannels": "2",
            "MaximumSamplingRate": "3.57 MS/s/ch"
        },
        "category": "multifunction-io",
        "model": "PCIe-6374",
        "key": "238355",
        "pinouts": []
    },
    "PCI-6289": {
        "productSpecs": "https://www.ni.com/docs/en-US/bundle/pci-pxi-usb-6289-specs/page/specs.html",
        "productData": {
            "AnalogInputChannels": "32",
            "BusTypeFormFactor": "PCI",
            "AO_NumberOfChannels": "4",
            "MaximumSamplingRate": "625 kS/s"
        },
        "category": "multifunction-io",
        "pinouts": [
            {
                "title": "NI PCI/PXI-6289 Pinout",
                "img": "https://docs-be.ni.com/bundle/pci-pxi-usb-6289-specs/page/GUID-6C9E5419-A6DD-4B97-8362-C00E8A1C4BDA-a5.svg?_LANG=enus"
            },
            {
                "title": "NI USB-6289 Mass Termination Pinout",
                "img": "https://docs-be.ni.com/bundle/pci-pxi-usb-6289-specs/page/GUID-5CE08252-B0DB-4940-BF57-C66FAD0A2681-a5.svg?_LANG=enus"
            },
            {
                "title": "NI USB-6289 Screw Terminal Pinout",
                "img": "https://docs-be.ni.com/bundle/pci-pxi-usb-6289-specs/page/GUID-7174102B-58AD-434F-8354-EFD8ADCA6AEA-a5.svg?_LANG=enus"
            }
        ],
        "estimatedPinout": {
            "confidence": 98,
            "analogInput": {
                "portCount": 32
            },
            "analogOutput": {
                "portCount": 4
            },
            "thermocouple": {
                "portCount": 0
            },
            "digitalInput": {
                "portCount": 0,
                "lineCounts": []
            },
            "digitalOutput": {
                "portCount": 0,
                "lineCounts": []
            },
            "digitalInputOutput": {
                "portCount": 3,
                "lineCounts": [
                    32,
                    8,
                    8
                ]
            }
        },
        "model": "PCI-6289",
        "key": "122594"
    },
    "PCI-6281": {
        "productSpecs": "https://www.ni.com/docs/en-US/bundle/pci-pxi-usb-6281-specs/page/specs.html",
        "productData": {
            "AnalogInputChannels": "16",
            "BusTypeFormFactor": "PCI",
            "AO_NumberOfChannels": "2",
            "MaximumSamplingRate": "625 kS/s"
        },
        "category": "multifunction-io",
        "pinouts": [
            {
                "title": "NI PCI/PXI-6281 Pinout",
                "img": "https://docs-be.ni.com/bundle/pci-pxi-usb-6281-specs/page/GUID-20B75668-1A27-4858-83F8-E6FEDE1A0CB9-a5.svg?_LANG=enus"
            },
            {
                "title": "NI USB-6281 Mass Termination Pinout",
                "img": "https://docs-be.ni.com/bundle/pci-pxi-usb-6281-specs/page/GUID-0FA17C0A-ABDD-40D5-AD77-839F34C057B5-a5.svg?_LANG=enus"
            },
            {
                "title": "NI USB-6281 Screw Terminal Pinout",
                "img": "https://docs-be.ni.com/bundle/pci-pxi-usb-6281-specs/page/GUID-6416F34B-95D9-4B0C-936B-F31F30243F33-a5.svg?_LANG=enus"
            }
        ],
        "estimatedPinout": {
            "confidence": 98,
            "analogInput": {
                "portCount": 16
            },
            "analogOutput": {
                "portCount": 2
            },
            "thermocouple": {
                "portCount": 0
            },
            "digitalInput": {
                "portCount": 0,
                "lineCounts": []
            },
            "digitalOutput": {
                "portCount": 0,
                "lineCounts": []
            },
            "digitalInputOutput": {
                "portCount": 3,
                "lineCounts": [
                    8,
                    8,
                    8
                ]
            }
        },
        "model": "PCI-6281",
        "key": "122592"
    },
    "PCI-6255": {
        "productSpecs": "https://www.ni.com/docs/en-US/bundle/pci-pxi-usb-6255-specs/page/specs.html",
        "productData": {
            "AnalogInputChannels": "80",
            "BusTypeFormFactor": "PCI",
            "AO_NumberOfChannels": "2",
            "MaximumSamplingRate": "1.25 MS/s"
        },
        "category": "multifunction-io",
        "pinouts": [
            {
                "title": "NI PCI/PXI-6255 Pinout",
                "img": "https://docs-be.ni.com/bundle/pci-pxi-usb-6255-specs/page/GUID-3ECCC551-4BA2-43DA-AFA6-68CB23EEB78A-a5.svg?_LANG=enus"
            },
            {
                "title": "NI USB-6255 Screw Terminal Pinout",
                "img": "https://docs-be.ni.com/bundle/pci-pxi-usb-6255-specs/page/GUID-5CE3BAB3-73C7-48DE-9BFD-876AF0BAE10A-a5.svg?_LANG=enus"
            },
            {
                "title": "NI USB-6255 Mass Termination Pinout",
                "img": "https://docs-be.ni.com/bundle/pci-pxi-usb-6255-specs/page/GUID-106454D0-4E80-4CCD-8238-F6C7754DE784-a5.svg?_LANG=enus"
            }
        ],
        "estimatedPinout": {
            "confidence": 98,
            "analogInput": {
                "portCount": 80
            },
            "analogOutput": {
                "portCount": 2
            },
            "thermocouple": {
                "portCount": 0
            },
            "digitalInput": {
                "portCount": 0,
                "lineCounts": []
            },
            "digitalOutput": {
                "portCount": 0,
                "lineCounts": []
            },
            "digitalInputOutput": {
                "portCount": 3,
                "lineCounts": [
                    8,
                    8,
                    8
                ]
            }
        },
        "model": "PCI-6255",
        "key": "122589"
    },
    "PCI-6229": {
        "productSpecs": "https://www.ni.com/docs/en-US/bundle/pci-pxi-usb-6229-specs/page/specs.html",
        "productData": {
            "AnalogInputChannels": "32",
            "BusTypeFormFactor": "PCI",
            "AO_NumberOfChannels": "4",
            "MaximumSamplingRate": "250 kS/s"
        },
        "category": "multifunction-io",
        "pinouts": [
            {
                "title": "NI PCI/PXI-6229 Pinout",
                "img": "https://docs-be.ni.com/bundle/pci-pxi-usb-6229-specs/page/GUID-722ED0C2-A02B-4CD9-B626-D6D20FB28397-a5.svg?_LANG=enus"
            },
            {
                "title": "NI USB-6229 Screw Terminal Pinout",
                "img": "https://docs-be.ni.com/bundle/pci-pxi-usb-6229-specs/page/GUID-CFECB76B-B4CD-4330-9C81-DEB9D92A9F54-a5.svg?_LANG=enus"
            },
            {
                "title": "NI USB-6229 BNC Top Panel and Pinout",
                "img": "https://docs-be.ni.com/bundle/pci-pxi-usb-6229-specs/page/GUID-E25F2B22-0D7E-4C7B-BC8C-49C2E56967C0-a5.svg?_LANG=enus"
            }
        ],
        "estimatedPinout": {
            "confidence": 95,
            "analogInput": {
                "portCount": 32
            },
            "analogOutput": {
                "portCount": 4
            },
            "thermocouple": {
                "portCount": 0
            },
            "digitalInput": {
                "portCount": 0,
                "lineCounts": []
            },
            "digitalOutput": {
                "portCount": 0,
                "lineCounts": []
            },
            "digitalInputOutput": {
                "portCount": 3,
                "lineCounts": [
                    32,
                    8,
                    8
                ]
            }
        },
        "model": "PCI-6229",
        "key": "122579"
    },
    "PCI-6225": {
        "productSpecs": "https://www.ni.com/docs/en-US/bundle/pci-pxi-usb-6225-specs/page/specs.html",
        "productData": {
            "AnalogInputChannels": "80",
            "BusTypeFormFactor": "PCI",
            "AO_NumberOfChannels": "2",
            "MaximumSamplingRate": "250 kS/s"
        },
        "category": "multifunction-io",
        "pinouts": [
            {
                "title": "NI PCI/PXI-6225 Pinout",
                "img": "https://docs-be.ni.com/bundle/pci-pxi-usb-6225-specs/page/GUID-87AB10F8-5C3E-4722-8921-D9C3D68332BC-a5.svg?_LANG=enus"
            },
            {
                "title": "NI USB-6225 Screw Terminal Pinout",
                "img": "https://docs-be.ni.com/bundle/pci-pxi-usb-6225-specs/page/GUID-921C277E-E999-464D-8924-6196A8ECBDE9-a5.svg?_LANG=enus"
            },
            {
                "title": "NI USB-6225 Mass Termination Pinout",
                "img": "https://docs-be.ni.com/bundle/pci-pxi-usb-6225-specs/page/GUID-14083CA9-4026-4AD1-84AC-FE340EE7FD69-a5.svg?_LANG=enus"
            }
        ],
        "estimatedPinout": {
            "confidence": 97,
            "analogInput": {
                "portCount": 80
            },
            "analogOutput": {
                "portCount": 2
            },
            "thermocouple": {
                "portCount": 0
            },
            "digitalInput": {
                "portCount": 0,
                "lineCounts": []
            },
            "digitalOutput": {
                "portCount": 0,
                "lineCounts": []
            },
            "digitalInputOutput": {
                "portCount": 3,
                "lineCounts": [
                    8,
                    8,
                    8
                ]
            }
        },
        "model": "PCI-6225",
        "key": "122578"
    },
    "PXI-6225": {
        "productSpecs": "https://www.ni.com/docs/en-US/bundle/pci-pxi-usb-6225-specs/page/specs.html",
        "productData": {
            "AnalogInputChannels": "80",
            "BusTypeFormFactor": "PXI",
            "AO_NumberOfChannels": "2",
            "MaximumSamplingRate": "250 kS/s"
        },
        "category": "multifunction-io",
        "pinouts": [
            {
                "title": "NI PCI/PXI-6225 Pinout",
                "img": "https://docs-be.ni.com/bundle/pci-pxi-usb-6225-specs/page/GUID-87AB10F8-5C3E-4722-8921-D9C3D68332BC-a5.svg?_LANG=enus"
            },
            {
                "title": "NI USB-6225 Screw Terminal Pinout",
                "img": "https://docs-be.ni.com/bundle/pci-pxi-usb-6225-specs/page/GUID-921C277E-E999-464D-8924-6196A8ECBDE9-a5.svg?_LANG=enus"
            },
            {
                "title": "NI USB-6225 Mass Termination Pinout",
                "img": "https://docs-be.ni.com/bundle/pci-pxi-usb-6225-specs/page/GUID-14083CA9-4026-4AD1-84AC-FE340EE7FD69-a5.svg?_LANG=enus"
            }
        ],
        "estimatedPinout": {
            "confidence": 97,
            "analogInput": {
                "portCount": 80
            },
            "analogOutput": {
                "portCount": 2
            },
            "thermocouple": {
                "portCount": 0
            },
            "digitalInput": {
                "portCount": 0,
                "lineCounts": []
            },
            "digitalOutput": {
                "portCount": 0,
                "lineCounts": []
            },
            "digitalInputOutput": {
                "portCount": 3,
                "lineCounts": [
                    8,
                    8,
                    8
                ]
            }
        },
        "model": "PXI-6225",
        "key": "123259"
    },
    "PXI-6224": {
        "productSpecs": "https://www.ni.com/docs/en-US/bundle/pci-pxi-6224-specs/page/specs.html",
        "productData": {
            "AnalogInputChannels": "32",
            "BusTypeFormFactor": "PXI",
            "AO_NumberOfChannels": "0",
            "MaximumSamplingRate": "250 kS/s"
        },
        "category": "multifunction-io",
        "pinouts": [
            {
                "title": "NI PCI/PXI-6224 Pinout",
                "img": "https://docs-be.ni.com/bundle/pci-pxi-6224-specs/page/GUID-CD90876C-70EE-43C4-B6DB-5F873E01C11A-a5.svg?_LANG=enus"
            }
        ],
        "estimatedPinout": {
            "confidence": 98,
            "analogInput": {
                "portCount": 32
            },
            "analogOutput": {
                "portCount": 0
            },
            "thermocouple": {
                "portCount": 0
            },
            "digitalInput": {
                "portCount": 0,
                "lineCounts": []
            },
            "digitalOutput": {
                "portCount": 0,
                "lineCounts": []
            },
            "digitalInputOutput": {
                "portCount": 3,
                "lineCounts": [
                    32,
                    8,
                    8
                ]
            }
        },
        "model": "PXI-6224",
        "key": "123258"
    },
    "PXIe-6259": {
        "productSpecs": "https://www.ni.com/docs/en-US/bundle/pci-pcie-pxi-pxie-usb-6259-specs/page/specs.html",
        "productData": {
            "BusTypeFormFactor": "PXI Express"
        },
        "category": "multifunction-io",
        "pinouts": [
            {
                "title": "NI PCI/PCIe/PXI/PXIe-6259 Pinout",
                "img": "https://docs-be.ni.com/bundle/pci-pcie-pxi-pxie-usb-6259-specs/page/GUID-C33B5100-628F-4644-BBBD-0D71775CA580-a5.svg?_LANG=enus"
            },
            {
                "title": "NI USB-6259 Screw Terminal Pinout",
                "img": "https://docs-be.ni.com/bundle/pci-pcie-pxi-pxie-usb-6259-specs/page/GUID-C802C8B1-99DC-4029-8951-26631BDB3282-a5.svg?_LANG=enus"
            },
            {
                "title": "NI USB-6259 BNC Front Panel and Pinout",
                "img": "https://docs-be.ni.com/bundle/pci-pcie-pxi-pxie-usb-6259-specs/page/GUID-06245B78-475D-4476-A93B-3CAFFF30903A-a5.svg?_LANG=enus"
            },
            {
                "title": "NI USB-6259 Mass Termination Pinout",
                "img": "https://docs-be.ni.com/bundle/pci-pcie-pxi-pxie-usb-6259-specs/page/GUID-AC242B14-BD1C-4DED-9AA3-54AED6368124-a5.svg?_LANG=enus"
            }
        ],
        "estimatedPinout": {
            "confidence": 95,
            "analogInput": {
                "portCount": 32
            },
            "analogOutput": {
                "portCount": 4
            },
            "thermocouple": {
                "portCount": 0
            },
            "digitalInput": {
                "portCount": 0,
                "lineCounts": []
            },
            "digitalOutput": {
                "portCount": 0,
                "lineCounts": []
            },
            "digitalInputOutput": {
                "portCount": 3,
                "lineCounts": [
                    32,
                    8,
                    8
                ]
            }
        },
        "model": "PXIe-6259",
        "key": "123696"
    },
    "PXI-6221": {
        "productSpecs": "https://www.ni.com/docs/en-US/bundle/pci-pxi-usb-6221-specs/page/specs.html",
        "productData": {
            "BusTypeFormFactor": "PXI"
        },
        "category": "multifunction-io",
        "pinouts": [
            {
                "title": "NI PCI/PXI-6221 Pinout",
                "img": "https://docs-be.ni.com/bundle/pci-pxi-usb-6221-specs/page/GUID-A27C0AC6-AEA2-4D99-AA17-028FA1379F20-a5.svg?_LANG=enus"
            },
            {
                "title": "NI USB-6221 Screw Terminal Pinout",
                "img": "https://docs-be.ni.com/bundle/pci-pxi-usb-6221-specs/page/GUID-F6957862-A240-4C0F-995B-FB46D2374EBA-a5.svg?_LANG=enus"
            },
            {
                "title": "NI USB-6221 BNC Top Panel and Pinout",
                "img": "https://docs-be.ni.com/bundle/pci-pxi-usb-6221-specs/page/GUID-25070F00-3ADC-4534-9D14-6B21BA0D8465-a5.svg?_LANG=enus"
            }
        ],
        "estimatedPinout": {
            "confidence": 95,
            "analogInput": {
                "portCount": 16
            },
            "analogOutput": {
                "portCount": 2
            },
            "thermocouple": {
                "portCount": 0
            },
            "digitalInput": {
                "portCount": 0,
                "lineCounts": []
            },
            "digitalOutput": {
                "portCount": 0,
                "lineCounts": []
            },
            "digitalInputOutput": {
                "portCount": 3,
                "lineCounts": [
                    8,
                    8,
                    8
                ]
            }
        },
        "model": "PXI-6221",
        "key": "123257"
    },
    "PXI-6259": {
        "productSpecs": "https://www.ni.com/docs/en-US/bundle/pci-pcie-pxi-pxie-usb-6259-specs/page/specs.html",
        "productData": {
            "BusTypeFormFactor": "PXI"
        },
        "category": "multifunction-io",
        "pinouts": [
            {
                "title": "NI PCI/PCIe/PXI/PXIe-6259 Pinout",
                "img": "https://docs-be.ni.com/bundle/pci-pcie-pxi-pxie-usb-6259-specs/page/GUID-C33B5100-628F-4644-BBBD-0D71775CA580-a5.svg?_LANG=enus"
            },
            {
                "title": "NI USB-6259 Screw Terminal Pinout",
                "img": "https://docs-be.ni.com/bundle/pci-pcie-pxi-pxie-usb-6259-specs/page/GUID-C802C8B1-99DC-4029-8951-26631BDB3282-a5.svg?_LANG=enus"
            },
            {
                "title": "NI USB-6259 BNC Front Panel and Pinout",
                "img": "https://docs-be.ni.com/bundle/pci-pcie-pxi-pxie-usb-6259-specs/page/GUID-06245B78-475D-4476-A93B-3CAFFF30903A-a5.svg?_LANG=enus"
            },
            {
                "title": "NI USB-6259 Mass Termination Pinout",
                "img": "https://docs-be.ni.com/bundle/pci-pcie-pxi-pxie-usb-6259-specs/page/GUID-AC242B14-BD1C-4DED-9AA3-54AED6368124-a5.svg?_LANG=enus"
            }
        ],
        "estimatedPinout": {
            "confidence": 95,
            "analogInput": {
                "portCount": 32
            },
            "analogOutput": {
                "portCount": 4
            },
            "thermocouple": {
                "portCount": 0
            },
            "digitalInput": {
                "portCount": 0,
                "lineCounts": []
            },
            "digitalOutput": {
                "portCount": 0,
                "lineCounts": []
            },
            "digitalInputOutput": {
                "portCount": 3,
                "lineCounts": [
                    32,
                    8,
                    8
                ]
            }
        },
        "model": "PXI-6259",
        "key": "123272"
    },
    "PXI-6255": {
        "productSpecs": "https://www.ni.com/docs/en-US/bundle/pci-pxi-usb-6255-specs/page/specs.html",
        "productData": {
            "BusTypeFormFactor": "PXI"
        },
        "category": "multifunction-io",
        "pinouts": [
            {
                "title": "NI PCI/PXI-6255 Pinout",
                "img": "https://docs-be.ni.com/bundle/pci-pxi-usb-6255-specs/page/GUID-3ECCC551-4BA2-43DA-AFA6-68CB23EEB78A-a5.svg?_LANG=enus"
            },
            {
                "title": "NI USB-6255 Screw Terminal Pinout",
                "img": "https://docs-be.ni.com/bundle/pci-pxi-usb-6255-specs/page/GUID-5CE3BAB3-73C7-48DE-9BFD-876AF0BAE10A-a5.svg?_LANG=enus"
            },
            {
                "title": "NI USB-6255 Mass Termination Pinout",
                "img": "https://docs-be.ni.com/bundle/pci-pxi-usb-6255-specs/page/GUID-106454D0-4E80-4CCD-8238-F6C7754DE784-a5.svg?_LANG=enus"
            }
        ],
        "estimatedPinout": {
            "confidence": 98,
            "analogInput": {
                "portCount": 80
            },
            "analogOutput": {
                "portCount": 2
            },
            "thermocouple": {
                "portCount": 0
            },
            "digitalInput": {
                "portCount": 0,
                "lineCounts": []
            },
            "digitalOutput": {
                "portCount": 0,
                "lineCounts": []
            },
            "digitalInputOutput": {
                "portCount": 3,
                "lineCounts": [
                    8,
                    8,
                    8
                ]
            }
        },
        "model": "PXI-6255",
        "key": "123271"
    },
    "PXI-6254": {
        "productSpecs": "",
        "productData": {
            "BusTypeFormFactor": "PXI"
        },
        "category": "multifunction-io",
        "model": "PXI-6254",
        "key": "123270",
        "pinouts": []
    },
    "PXI-6251": {
        "productSpecs": "https://www.ni.com/docs/en-US/bundle/pci-pcie-pxi-pxie-usb-6251-specs/page/specs.html",
        "productData": {
            "BusTypeFormFactor": "PXI"
        },
        "category": "multifunction-io",
        "pinouts": [
            {
                "title": "NI PCI/PCIe/PXI/PXIe-6251 Pinout",
                "img": "https://docs-be.ni.com/bundle/pci-pcie-pxi-pxie-usb-6251-specs/page/GUID-F9A202CA-6967-4A96-8656-9E8386DD95BF-a5.svg?_LANG=enus"
            },
            {
                "title": "NI USB-6251 Screw Terminal Pinout",
                "img": "https://docs-be.ni.com/bundle/pci-pcie-pxi-pxie-usb-6251-specs/page/GUID-CBC75C72-451B-4726-BC0B-3EFBE61C0E11-a5.svg?_LANG=enus"
            },
            {
                "title": "NI USB-6251 BNC Front Panel and Pinout",
                "img": "https://docs-be.ni.com/bundle/pci-pcie-pxi-pxie-usb-6251-specs/page/GUID-F03BB873-3257-4D02-BBB5-7BB0322A9322-a5.svg?_LANG=enus"
            },
            {
                "title": "NI USB-6251 Mass Termination Pinout",
                "img": "https://docs-be.ni.com/bundle/pci-pcie-pxi-pxie-usb-6251-specs/page/GUID-5662092B-1AC6-4565-94C8-0544C2281161-a5.svg?_LANG=enus"
            }
        ],
        "estimatedPinout": {
            "confidence": 95,
            "analogInput": {
                "portCount": 16
            },
            "analogOutput": {
                "portCount": 2
            },
            "thermocouple": {
                "portCount": 0
            },
            "digitalInput": {
                "portCount": 0,
                "lineCounts": []
            },
            "digitalOutput": {
                "portCount": 0,
                "lineCounts": []
            },
            "digitalInputOutput": {
                "portCount": 3,
                "lineCounts": [
                    8,
                    8,
                    8
                ]
            }
        },
        "model": "PXI-6251",
        "key": "123269"
    },
    "PXI-6220": {
        "productSpecs": "https://www.ni.com/docs/en-US/bundle/pci-pxi-6220-specs/page/specs.html",
        "productData": {
            "BusTypeFormFactor": "PXI"
        },
        "category": "multifunction-io",
        "pinouts": [
            {
                "title": "NI PCI/PXI-6220 Pinout",
                "img": "https://docs-be.ni.com/bundle/pci-pxi-6220-specs/page/GUID-E2F7CFA5-1434-4702-AAA8-E3C749AA0C2E-a5.svg?_LANG=enus"
            }
        ],
        "estimatedPinout": {
            "confidence": 98,
            "analogInput": {
                "portCount": 16
            },
            "analogOutput": {
                "portCount": 0
            },
            "thermocouple": {
                "portCount": 0
            },
            "digitalInput": {
                "portCount": 0,
                "lineCounts": []
            },
            "digitalOutput": {
                "portCount": 0,
                "lineCounts": []
            },
            "digitalInputOutput": {
                "portCount": 3,
                "lineCounts": [
                    8,
                    8,
                    8
                ]
            }
        },
        "model": "PXI-6220",
        "key": "123256"
    },
    "PXIe-6124": {
        "productSpecs": "",
        "productData": {
            "AnalogInputChannels": "4",
            "BusTypeFormFactor": "PXI Express",
            "AO_NumberOfChannels": "2",
            "MaximumSamplingRate": "4 MS/s/ch"
        },
        "category": "multifunction-io",
        "model": "PXIe-6124",
        "key": "123694",
        "pinouts": []
    },
    "PXI-6143": {
        "productSpecs": "https://www.ni.com/docs/en-US/bundle/ni-6143-specs/resource/370835a.pdf",
        "productData": {
            "AnalogInputChannels": "8",
            "BusTypeFormFactor": "PXI",
            "AO_NumberOfChannels": "0",
            "MaximumSamplingRate": "250 kS/s/ch"
        },
        "category": "multifunction-io",
        "model": "PXI-6143",
        "key": "123255",
        "pinouts": []
    },
    "PXI-6133": {
        "productSpecs": "https://www.ni.com/docs/en-US/bundle/ni-6132-6133-specs/resource/371231d.pdf",
        "productData": {
            "AnalogInputChannels": "8",
            "BusTypeFormFactor": "PXI",
            "AO_NumberOfChannels": "0",
            "MaximumSamplingRate": "2.5 MS/s/ch"
        },
        "category": "multifunction-io",
        "model": "PXI-6133",
        "key": "123254",
        "pinouts": []
    },
    "PXI-6132": {
        "productSpecs": "https://www.ni.com/docs/en-US/bundle/ni-6132-6133-specs/resource/371231d.pdf",
        "productData": {
            "AnalogInputChannels": "4",
            "BusTypeFormFactor": "PXI",
            "AO_NumberOfChannels": "0",
            "MaximumSamplingRate": "2.5 MS/s/ch"
        },
        "category": "multifunction-io",
        "model": "PXI-6132",
        "key": "123253",
        "pinouts": []
    },
    "PXI-6123": {
        "productSpecs": "",
        "productData": {
            "AnalogInputChannels": "8",
            "BusTypeFormFactor": "PXI",
            "AO_NumberOfChannels": "0",
            "MaximumSamplingRate": "500 kS/s/ch"
        },
        "category": "multifunction-io",
        "model": "PXI-6123",
        "key": "123252",
        "pinouts": []
    },
    "PXI-6289": {
        "productSpecs": "https://www.ni.com/docs/en-US/bundle/pci-pxi-usb-6289-specs/page/specs.html",
        "productData": {
            "AnalogInputChannels": "32",
            "BusTypeFormFactor": "PXI",
            "AO_NumberOfChannels": "4",
            "MaximumSamplingRate": "625 kS/s"
        },
        "category": "multifunction-io",
        "pinouts": [
            {
                "title": "NI PCI/PXI-6289 Pinout",
                "img": "https://docs-be.ni.com/bundle/pci-pxi-usb-6289-specs/page/GUID-6C9E5419-A6DD-4B97-8362-C00E8A1C4BDA-a5.svg?_LANG=enus"
            },
            {
                "title": "NI USB-6289 Mass Termination Pinout",
                "img": "https://docs-be.ni.com/bundle/pci-pxi-usb-6289-specs/page/GUID-5CE08252-B0DB-4940-BF57-C66FAD0A2681-a5.svg?_LANG=enus"
            },
            {
                "title": "NI USB-6289 Screw Terminal Pinout",
                "img": "https://docs-be.ni.com/bundle/pci-pxi-usb-6289-specs/page/GUID-7174102B-58AD-434F-8354-EFD8ADCA6AEA-a5.svg?_LANG=enus"
            }
        ],
        "estimatedPinout": {
            "confidence": 98,
            "analogInput": {
                "portCount": 32
            },
            "analogOutput": {
                "portCount": 4
            },
            "thermocouple": {
                "portCount": 0
            },
            "digitalInput": {
                "portCount": 0,
                "lineCounts": []
            },
            "digitalOutput": {
                "portCount": 0,
                "lineCounts": []
            },
            "digitalInputOutput": {
                "portCount": 3,
                "lineCounts": [
                    32,
                    8,
                    8
                ]
            }
        },
        "model": "PXI-6289",
        "key": "123277"
    },
    "PXI-6284": {
        "productSpecs": "https://www.ni.com/docs/en-US/bundle/pci-pxi-6284-specs/page/specs.html",
        "productData": {
            "AnalogInputChannels": "32",
            "BusTypeFormFactor": "PXI",
            "AO_NumberOfChannels": "0",
            "MaximumSamplingRate": "625 kS/s"
        },
        "category": "multifunction-io",
        "pinouts": [
            {
                "title": "NI PCI/PXI-6284 Pinout",
                "img": "https://docs-be.ni.com/bundle/pci-pxi-6284-specs/page/GUID-D03DB6C1-E7C3-465B-A80D-541D658B9E0C-a5.svg?_LANG=enus"
            }
        ],
        "estimatedPinout": {
            "confidence": 98,
            "analogInput": {
                "portCount": 32
            },
            "analogOutput": {
                "portCount": 0
            },
            "thermocouple": {
                "portCount": 0
            },
            "digitalInput": {
                "portCount": 0,
                "lineCounts": []
            },
            "digitalOutput": {
                "portCount": 0,
                "lineCounts": []
            },
            "digitalInputOutput": {
                "portCount": 3,
                "lineCounts": [
                    32,
                    8,
                    8
                ]
            }
        },
        "model": "PXI-6284",
        "key": "123276"
    },
    "PXI-6281": {
        "productSpecs": "https://www.ni.com/docs/en-US/bundle/pci-pxi-usb-6281-specs/page/specs.html",
        "productData": {
            "AnalogInputChannels": "16",
            "BusTypeFormFactor": "PXI",
            "AO_NumberOfChannels": "2",
            "MaximumSamplingRate": "625 kS/s"
        },
        "category": "multifunction-io",
        "pinouts": [
            {
                "title": "NI PCI/PXI-6281 Pinout",
                "img": "https://docs-be.ni.com/bundle/pci-pxi-usb-6281-specs/page/GUID-20B75668-1A27-4858-83F8-E6FEDE1A0CB9-a5.svg?_LANG=enus"
            },
            {
                "title": "NI USB-6281 Mass Termination Pinout",
                "img": "https://docs-be.ni.com/bundle/pci-pxi-usb-6281-specs/page/GUID-0FA17C0A-ABDD-40D5-AD77-839F34C057B5-a5.svg?_LANG=enus"
            },
            {
                "title": "NI USB-6281 Screw Terminal Pinout",
                "img": "https://docs-be.ni.com/bundle/pci-pxi-usb-6281-specs/page/GUID-6416F34B-95D9-4B0C-936B-F31F30243F33-a5.svg?_LANG=enus"
            }
        ],
        "estimatedPinout": {
            "confidence": 98,
            "analogInput": {
                "portCount": 16
            },
            "analogOutput": {
                "portCount": 2
            },
            "thermocouple": {
                "portCount": 0
            },
            "digitalInput": {
                "portCount": 0,
                "lineCounts": []
            },
            "digitalOutput": {
                "portCount": 0,
                "lineCounts": []
            },
            "digitalInputOutput": {
                "portCount": 3,
                "lineCounts": [
                    8,
                    8,
                    8
                ]
            }
        },
        "model": "PXI-6281",
        "key": "123275"
    },
    "PXI-6280": {
        "productSpecs": "https://www.ni.com/docs/en-US/bundle/pci-pxi-6280-specs/page/specs.html",
        "productData": {
            "AnalogInputChannels": "16",
            "BusTypeFormFactor": "PXI",
            "AO_NumberOfChannels": "0",
            "MaximumSamplingRate": "625 kS/s"
        },
        "category": "multifunction-io",
        "pinouts": [
            {
                "title": "NI PCI/PXI-6280 Pinout",
                "img": "https://docs-be.ni.com/bundle/pci-pxi-6280-specs/page/GUID-B186CAE6-7F7D-4DD3-882F-A90F2D53C8EA-a5.svg?_LANG=enus"
            }
        ],
        "estimatedPinout": {
            "confidence": 98,
            "analogInput": {
                "portCount": 16
            },
            "analogOutput": {
                "portCount": 0
            },
            "thermocouple": {
                "portCount": 0
            },
            "digitalInput": {
                "portCount": 0,
                "lineCounts": []
            },
            "digitalOutput": {
                "portCount": 0,
                "lineCounts": []
            },
            "digitalInputOutput": {
                "portCount": 3,
                "lineCounts": [
                    8,
                    8,
                    8
                ]
            }
        },
        "model": "PXI-6280",
        "key": "123274"
    },
    "USB-6212": {
        "productSpecs": "https://www.ni.com/docs/en-US/bundle/usb-6212-specs/page/specs.html",
        "productData": {
            "AnalogInputChannels": "16",
            "BusTypeFormFactor": "USB",
            "AO_NumberOfChannels": "2",
            "MaximumSamplingRate": "400 kS/s"
        },
        "category": "multifunction-io",
        "model": "USB-6212",
        "key": "124912",
        "pinouts": []
    },
    "USB-6211": {
        "productSpecs": "https://www.ni.com/docs/en-US/bundle/usb-6211-specs/page/specs.html",
        "productData": {
            "AnalogInputChannels": "16",
            "BusTypeFormFactor": "USB",
            "AO_NumberOfChannels": "2",
            "MaximumSamplingRate": "250 kS/s"
        },
        "category": "multifunction-io",
        "model": "USB-6211",
        "key": "124911",
        "pinouts": []
    },
    "USB-6210": {
        "productSpecs": "https://www.ni.com/docs/en-US/bundle/usb-6210-specs/page/specs.html",
        "productData": {
            "AnalogInputChannels": "16",
            "BusTypeFormFactor": "USB",
            "AO_NumberOfChannels": "0",
            "MaximumSamplingRate": "250 kS/s"
        },
        "category": "multifunction-io",
        "model": "USB-6210",
        "key": "124910",
        "pinouts": []
    },
    "USB-9234": {
        "estimatedPinout": {
            "confidence": 97,
            "analogInput": {
                "portCount": 4
            },
            "analogOutput": {
                "portCount": 0
            },
            "thermocouple": {
                "portCount": 0
            },
            "digitalInput": {
                "portCount": 0,
                "lineCounts": []
            },
            "digitalOutput": {
                "portCount": 0,
                "lineCounts": []
            },
            "digitalInputOutput": {
                "portCount": 0,
                "lineCounts": []
            }
        }
    },
     "USB-9219": {
        "estimatedPinout": {
            "confidence": 97,
            "analogInput": {
                "portCount": 4
            },
            "analogOutput": {
                "portCount": 0
            },
            "thermocouple": {
                "portCount": 0
            },
            "digitalInput": {
                "portCount": 0,
                "lineCounts": []
            },
            "digitalOutput": {
                "portCount": 0,
                "lineCounts": []
            },
            "digitalInputOutput": {
                "portCount": 0,
                "lineCounts": []
            }
        }
    },
    "USB-6366": {
        "productSpecs": "https://www.ni.com/docs/en-US/bundle/pxie-usb-6366-specs/page/specs.html",
        "productData": {
            "AnalogInputChannels": "8",
            "BusTypeFormFactor": "USB",
            "AO_NumberOfChannels": "2",
            "MaximumSamplingRate": "2 MS/s/ch"
        },
        "category": "multifunction-io",
        "pinouts": [
            {
                "title": "Pinout",
                "img": "https://docs-be.ni.com/bundle/pxie-usb-6366-specs/page/GUID-4275F420-BA41-4397-BB2F-67EFB1942BCB-a5.svg?_LANG=enus"
            },
            {
                "title": "Pinout",
                "img": "https://docs-be.ni.com/bundle/pxie-usb-6366-specs/page/GUID-D4DEE55D-9AA5-4082-9B39-85AE1B65E416-a5.svg?_LANG=enus"
            },
            {
                "title": "Pinout",
                "img": "https://docs-be.ni.com/bundle/pxie-usb-6366-specs/page/GUID-0C23DD03-0763-4C57-A8F7-E1D21A0CCAE2-a5.svg?_LANG=enus"
            },
            {
                "title": "Front Panel and Pinout",
                "img": "https://docs-be.ni.com/bundle/pxie-usb-6366-specs/page/GUID-B901BB25-EA97-4022-9DFD-4E37E1CFE4A0-a5.svg?_LANG=enus"
            }
        ],
        "estimatedPinout": {
            "confidence": 97,
            "analogInput": {
                "portCount": 8
            },
            "analogOutput": {
                "portCount": 2
            },
            "thermocouple": {
                "portCount": 0
            },
            "digitalInput": {
                "portCount": 0,
                "lineCounts": []
            },
            "digitalOutput": {
                "portCount": 0,
                "lineCounts": []
            },
            "digitalInputOutput": {
                "portCount": 3,
                "lineCounts": [
                    8,
                    8,
                    8
                ]
            }
        },
        "model": "USB-6366",
        "key": "124941"
    },
    "USB-6363": {
        "productSpecs": "https://www.ni.com/docs/en-US/bundle/usb-6363-specs/page/specs.html",
        "productData": {
            "AnalogInputChannels": "32",
            "BusTypeFormFactor": "USB",
            "AO_NumberOfChannels": "4",
            "MaximumSamplingRate": "2 MS/s"
        },
        "category": "multifunction-io",
        "model": "USB-6363",
        "key": "124940",
        "pinouts": []
    },
    "USB-6003": {
        "productSpecs": "https://www.ni.com/en-us/search.html?sn=catnav:sup.man.spc&fil=AND(pmdmid:124896,NOT(nidocstatus:archived))",
        "productData": {
            "AnalogInputChannels": "8",
            "BusTypeFormFactor": "USB",
            "AO_NumberOfChannels": "2",
            "MaximumSamplingRate": "100 kS/s"
        },
        "category": "multifunction-io",
        "model": "USB-6003",
        "key": "124896",
        "pinouts": []
    },
    "USB-6361": {
        "productSpecs": "https://www.ni.com/docs/en-US/bundle/pcie-pxie-usb-6361-specs/page/specs.html",
        "productData": {
            "AnalogInputChannels": "16",
            "BusTypeFormFactor": "USB",
            "AO_NumberOfChannels": "2",
            "MaximumSamplingRate": "2 MS/s"
        },
        "category": "multifunction-io",
        "pinouts": [
            {
                "title": "NI PCIe/PXIe-6361 Pinout",
                "img": "https://docs-be.ni.com/bundle/pcie-pxie-usb-6361-specs/page/GUID-CE5B76F2-5AD8-4CE9-BE2B-4953154DC1B2-a5.svg?_LANG=enus"
            },
            {
                "title": "NI USB-6361 Mass Termination Pinout",
                "img": "https://docs-be.ni.com/bundle/pcie-pxie-usb-6361-specs/page/GUID-5C884947-AF41-4E2D-BB94-9C25BAF44225-a5.svg?_LANG=enus"
            },
            {
                "title": "NI USB-6361 Screw Terminal Pinout",
                "img": "https://docs-be.ni.com/bundle/pcie-pxie-usb-6361-specs/page/GUID-C2D17792-B6EF-4F98-86F1-8AF406032E98-a5.svg?_LANG=enus"
            },
            {
                "title": "NI USB-6361 BNC Front Panel and Pinout",
                "img": "https://docs-be.ni.com/bundle/pcie-pxie-usb-6361-specs/page/GUID-1BC0696B-7EFD-4DB2-A2D4-E7DE8FB7791F-a5.svg?_LANG=enus"
            }
        ],
        "estimatedPinout": {
            "confidence": 96,
            "analogInput": {
                "portCount": 16
            },
            "analogOutput": {
                "portCount": 2
            },
            "thermocouple": {
                "portCount": 0
            },
            "digitalInput": {
                "portCount": 0,
                "lineCounts": []
            },
            "digitalOutput": {
                "portCount": 0,
                "lineCounts": []
            },
            "digitalInputOutput": {
                "portCount": 3,
                "lineCounts": [
                    8,
                    8,
                    8
                ]
            }
        },
        "model": "USB-6361",
        "key": "124939"
    },
    "USB-6002": {
        "productSpecs": "https://www.ni.com/en-us/search.html?sn=catnav:sup.man.spc&fil=AND(pmdmid:124895,NOT(nidocstatus:archived))",
        "productData": {
            "AnalogInputChannels": "8",
            "BusTypeFormFactor": "USB",
            "AO_NumberOfChannels": "2",
            "MaximumSamplingRate": "50 kS/s"
        },
        "category": "multifunction-io",
        "model": "USB-6002",
        "key": "124895",
        "pinouts": []
    },
    "USB-6356": {
        "productSpecs": "https://www.ni.com/docs/en-US/bundle/pxie-usb-6356-specs/page/specs.html",
        "productData": {
            "AnalogInputChannels": "8",
            "BusTypeFormFactor": "USB",
            "AO_NumberOfChannels": "2",
            "MaximumSamplingRate": "1.25 MS/s/ch"
        },
        "category": "multifunction-io",
        "model": "USB-6356",
        "key": "124938",
        "pinouts": []
    },
    "USB-6001": {
        "productSpecs": "https://www.ni.com/en-us/search.html?sn=catnav:sup.man.spc&fil=AND(pmdmid:124894,NOT(nidocstatus:archived))",
        "productData": {
            "AnalogInputChannels": "8",
            "BusTypeFormFactor": "USB",
            "AO_NumberOfChannels": "2",
            "MaximumSamplingRate": "20 kS/s"
        },
        "category": "multifunction-io",
        "model": "USB-6001",
        "key": "124894",
        "pinouts": []
    },
    "USB-6353": {
        "productSpecs": "https://www.ni.com/docs/en-US/bundle/pcie-usb-6353-specs/page/specs.html",
        "productData": {
            "AnalogInputChannels": "32",
            "BusTypeFormFactor": "USB",
            "AO_NumberOfChannels": "4",
            "MaximumSamplingRate": "1.25 MS/s"
        },
        "category": "multifunction-io",
        "pinouts": [
            {
                "title": "NI PCIe-6353 Pinout",
                "img": "https://docs-be.ni.com/bundle/pcie-usb-6353-specs/page/GUID-C4E88A0B-6D18-4ECF-9C27-26117AEC9267-a5.svg?_LANG=enus"
            },
            {
                "title": "NI USB-6353 Pinout",
                "img": "https://docs-be.ni.com/bundle/pcie-usb-6353-specs/page/GUID-82EC0D8C-1DB9-47B3-936F-663E63900BF1-a5.svg?_LANG=enus"
            }
        ],
        "estimatedPinout": {
            "confidence": 98,
            "analogInput": {
                "portCount": 32
            },
            "analogOutput": {
                "portCount": 4
            },
            "thermocouple": {
                "portCount": 0
            },
            "digitalInput": {
                "portCount": 0,
                "lineCounts": []
            },
            "digitalOutput": {
                "portCount": 0,
                "lineCounts": []
            },
            "digitalInputOutput": {
                "portCount": 3,
                "lineCounts": [
                    32,
                    8,
                    8
                ]
            }
        },
        "model": "USB-6353",
        "key": "124937"
    },
    "USB-6000": {
        "productSpecs": "https://www.ni.com/docs/en-US/bundle/usb-6000-specs/page/specs.html",
        "productData": {
            "AnalogInputChannels": "8",
            "BusTypeFormFactor": "USB",
            "AO_NumberOfChannels": "0",
            "MaximumSamplingRate": "10 kS/s"
        },
        "category": "multifunction-io",
        "model": "USB-6000",
        "key": "124893",
        "pinouts": [],
        "estimatedPinout": {
            "confidence": 98,
            "analogInput": {
                "portCount": 8
            },
            "analogOutput": {
                "portCount": 0
            },
            "thermocouple": {
                "portCount": 0
            },
            "digitalInput": {
                "portCount": 0,
                "lineCounts": []
            },
            "digitalOutput": {
                "portCount": 0,
                "lineCounts": []
            },
            "digitalInputOutput": {
                "portCount": 1,
                "lineCounts": [
                    4
                ]
            }
        }
    },
    "USB-6351": {
        "productSpecs": "https://www.ni.com/docs/en-US/bundle/pcie-usb-6351-specs/page/specs.html",
        "productData": {
            "AnalogInputChannels": "16",
            "BusTypeFormFactor": "USB",
            "AO_NumberOfChannels": "2",
            "MaximumSamplingRate": "1.25 MS/s"
        },
        "category": "multifunction-io",
        "pinouts": [
            {
                "title": "NI PCIe-6351 Pinout",
                "img": "https://docs-be.ni.com/bundle/pcie-usb-6351-specs/page/GUID-C5E832E6-AD36-499B-8B22-E91F8CFE875F-a5.svg?_LANG=enus"
            },
            {
                "title": "NI USB-6351 Pinout",
                "img": "https://docs-be.ni.com/bundle/pcie-usb-6351-specs/page/GUID-DF2BD6F0-530A-44EC-9790-A2AB4E4BA6FC-a5.svg?_LANG=enus"
            }
        ],
        "estimatedPinout": {
            "confidence": 98,
            "analogInput": {
                "portCount": 16
            },
            "analogOutput": {
                "portCount": 2
            },
            "thermocouple": {
                "portCount": 0
            },
            "digitalInput": {
                "portCount": 0,
                "lineCounts": []
            },
            "digitalOutput": {
                "portCount": 0,
                "lineCounts": []
            },
            "digitalInputOutput": {
                "portCount": 3,
                "lineCounts": [
                    8,
                    8,
                    8
                ]
            }
        },
        "model": "USB-6351",
        "key": "124936"
    },
    "USB-6346": {
        "productSpecs": "https://www.ni.com/docs/en-US/bundle/usb-6346-specs/page/specs.html",
        "productData": {
            "AnalogInputChannels": "8",
            "BusTypeFormFactor": "USB",
            "AO_NumberOfChannels": "2",
            "MaximumSamplingRate": "500 kS/s/ch"
        },
        "category": "multifunction-io",
        "model": "USB-6346",
        "key": "124934",
        "pinouts": []
    },
    "PCIe-6363": {
        "productSpecs": "https://www.ni.com/docs/en-US/bundle/pcie-6363-specs/page/specs.html",
        "productData": {
            "AnalogInputChannels": "32",
            "BusTypeFormFactor": "PCI Express",
            "AO_NumberOfChannels": "4",
            "MaximumSamplingRate": "2 MS/s"
        },
        "category": "multifunction-io",
        "model": "PCIe-6363",
        "key": "122780",
        "pinouts": []
    },
    "PCIe-6361": {
        "productSpecs": "https://www.ni.com/docs/en-US/bundle/pcie-pxie-usb-6361-specs/page/specs.html",
        "productData": {
            "AnalogInputChannels": "16",
            "BusTypeFormFactor": "PCI Express",
            "AO_NumberOfChannels": "2",
            "MaximumSamplingRate": "2 MS/s"
        },
        "category": "multifunction-io",
        "pinouts": [
            {
                "title": "NI PCIe/PXIe-6361 Pinout",
                "img": "https://docs-be.ni.com/bundle/pcie-pxie-usb-6361-specs/page/GUID-CE5B76F2-5AD8-4CE9-BE2B-4953154DC1B2-a5.svg?_LANG=enus"
            },
            {
                "title": "NI USB-6361 Mass Termination Pinout",
                "img": "https://docs-be.ni.com/bundle/pcie-pxie-usb-6361-specs/page/GUID-5C884947-AF41-4E2D-BB94-9C25BAF44225-a5.svg?_LANG=enus"
            },
            {
                "title": "NI USB-6361 Screw Terminal Pinout",
                "img": "https://docs-be.ni.com/bundle/pcie-pxie-usb-6361-specs/page/GUID-C2D17792-B6EF-4F98-86F1-8AF406032E98-a5.svg?_LANG=enus"
            },
            {
                "title": "NI USB-6361 BNC Front Panel and Pinout",
                "img": "https://docs-be.ni.com/bundle/pcie-pxie-usb-6361-specs/page/GUID-1BC0696B-7EFD-4DB2-A2D4-E7DE8FB7791F-a5.svg?_LANG=enus"
            }
        ],
        "estimatedPinout": {
            "confidence": 96,
            "analogInput": {
                "portCount": 16
            },
            "analogOutput": {
                "portCount": 2
            },
            "thermocouple": {
                "portCount": 0
            },
            "digitalInput": {
                "portCount": 0,
                "lineCounts": []
            },
            "digitalOutput": {
                "portCount": 0,
                "lineCounts": []
            },
            "digitalInputOutput": {
                "portCount": 3,
                "lineCounts": [
                    8,
                    8,
                    8
                ]
            }
        },
        "model": "PCIe-6361",
        "key": "122779"
    },
    "PCIe-6353": {
        "productSpecs": "https://www.ni.com/docs/en-US/bundle/pcie-usb-6353-specs/page/specs.html",
        "productData": {
            "AnalogInputChannels": "32",
            "BusTypeFormFactor": "PCI Express",
            "AO_NumberOfChannels": "4",
            "MaximumSamplingRate": "1.25 MS/s"
        },
        "category": "multifunction-io",
        "pinouts": [
            {
                "title": "NI PCIe-6353 Pinout",
                "img": "https://docs-be.ni.com/bundle/pcie-usb-6353-specs/page/GUID-C4E88A0B-6D18-4ECF-9C27-26117AEC9267-a5.svg?_LANG=enus"
            },
            {
                "title": "NI USB-6353 Pinout",
                "img": "https://docs-be.ni.com/bundle/pcie-usb-6353-specs/page/GUID-82EC0D8C-1DB9-47B3-936F-663E63900BF1-a5.svg?_LANG=enus"
            }
        ],
        "estimatedPinout": {
            "confidence": 98,
            "analogInput": {
                "portCount": 32
            },
            "analogOutput": {
                "portCount": 4
            },
            "thermocouple": {
                "portCount": 0
            },
            "digitalInput": {
                "portCount": 0,
                "lineCounts": []
            },
            "digitalOutput": {
                "portCount": 0,
                "lineCounts": []
            },
            "digitalInputOutput": {
                "portCount": 3,
                "lineCounts": [
                    32,
                    8,
                    8
                ]
            }
        },
        "model": "PCIe-6353",
        "key": "122778"
    },
    "PCIe-6351": {
        "productSpecs": "https://www.ni.com/docs/en-US/bundle/pcie-usb-6351-specs/page/specs.html",
        "productData": {
            "AnalogInputChannels": "16",
            "BusTypeFormFactor": "PCI Express",
            "AO_NumberOfChannels": "2",
            "MaximumSamplingRate": "1.25 MS/s"
        },
        "category": "multifunction-io",
        "pinouts": [
            {
                "title": "NI PCIe-6351 Pinout",
                "img": "https://docs-be.ni.com/bundle/pcie-usb-6351-specs/page/GUID-C5E832E6-AD36-499B-8B22-E91F8CFE875F-a5.svg?_LANG=enus"
            },
            {
                "title": "NI USB-6351 Pinout",
                "img": "https://docs-be.ni.com/bundle/pcie-usb-6351-specs/page/GUID-DF2BD6F0-530A-44EC-9790-A2AB4E4BA6FC-a5.svg?_LANG=enus"
            }
        ],
        "estimatedPinout": {
            "confidence": 98,
            "analogInput": {
                "portCount": 16
            },
            "analogOutput": {
                "portCount": 2
            },
            "thermocouple": {
                "portCount": 0
            },
            "digitalInput": {
                "portCount": 0,
                "lineCounts": []
            },
            "digitalOutput": {
                "portCount": 0,
                "lineCounts": []
            },
            "digitalInputOutput": {
                "portCount": 3,
                "lineCounts": [
                    8,
                    8,
                    8
                ]
            }
        },
        "model": "PCIe-6351",
        "key": "122777"
    },
    "PCIe-6343": {
        "productSpecs": "https://www.ni.com/docs/en-US/bundle/pcie-6343-specs/page/specs.html",
        "productData": {
            "AnalogInputChannels": "32",
            "BusTypeFormFactor": "PCI Express",
            "AO_NumberOfChannels": "4",
            "MaximumSamplingRate": "500 kS/s"
        },
        "category": "multifunction-io",
        "model": "PCIe-6343",
        "key": "122772",
        "pinouts": []
    },
    "PCIe-6341": {
        "productSpecs": "https://www.ni.com/docs/en-US/bundle/pcie-6341-specs/page/specs.html",
        "productData": {
            "AnalogInputChannels": "16",
            "BusTypeFormFactor": "PCI Express",
            "AO_NumberOfChannels": "2",
            "MaximumSamplingRate": "500 kS/s"
        },
        "category": "multifunction-io",
        "model": "PCIe-6341",
        "key": "122770",
        "pinouts": []
    },
    "PCIe-6323": {
        "productSpecs": "https://www.ni.com/docs/en-US/bundle/pcie-6323-specs/page/specs.html",
        "productData": {
            "AnalogInputChannels": "32",
            "BusTypeFormFactor": "PCI Express",
            "AO_NumberOfChannels": "4",
            "MaximumSamplingRate": "250 kS/s"
        },
        "category": "multifunction-io",
        "pinouts": [
            {
                "title": "NI PCIe-6323 Pinout",
                "img": "https://docs-be.ni.com/bundle/pcie-6323-specs/page/GUID-E401B069-9868-413C-AE5C-E5C66E7F1E1B-a5.svg?_LANG=enus"
            }
        ],
        "estimatedPinout": {
            "confidence": 98,
            "analogInput": {
                "portCount": 32
            },
            "analogOutput": {
                "portCount": 4
            },
            "thermocouple": {
                "portCount": 0
            },
            "digitalInput": {
                "portCount": 0,
                "lineCounts": []
            },
            "digitalOutput": {
                "portCount": 0,
                "lineCounts": []
            },
            "digitalInputOutput": {
                "portCount": 3,
                "lineCounts": [
                    32,
                    8,
                    8
                ]
            }
        },
        "model": "PCIe-6323",
        "key": "122768"
    },
    "PCIe-6321": {
        "productSpecs": "https://www.ni.com/docs/en-US/bundle/pcie-pxie-usb-63xx-features/resource/370784k.pdf",
        "productData": {
            "AnalogInputChannels": "16",
            "BusTypeFormFactor": "PCI Express",
            "AO_NumberOfChannels": "2",
            "MaximumSamplingRate": "250 kS/s"
        },
        "category": "multifunction-io",
        "model": "PCIe-6321",
        "key": "122767",
        "pinouts": []
    },
    "PCIe-6320": {
        "productSpecs": "https://www.ni.com/en-us/search.html?sn=catnav:sup.man.spc&fil=AND(pmdmid:122766,NOT(nidocstatus:archived))",
        "productData": {
            "AnalogInputChannels": "16",
            "BusTypeFormFactor": "PCI Express",
            "AO_NumberOfChannels": "0",
            "MaximumSamplingRate": "250 kS/s"
        },
        "category": "multifunction-io",
        "model": "PCIe-6320",
        "key": "122766",
        "pinouts": []
    },
    "PCI-6221": {
        "productSpecs": "https://www.ni.com/docs/en-US/bundle/pci-pxi-usb-6221-specs/page/specs.html",
        "productData": {
            "AnalogInputChannels": "16",
            "BusTypeFormFactor": "PCI",
            "AO_NumberOfChannels": "2",
            "MaximumSamplingRate": "250 kS/s"
        },
        "category": "multifunction-io",
        "pinouts": [
            {
                "title": "NI PCI/PXI-6221 Pinout",
                "img": "https://docs-be.ni.com/bundle/pci-pxi-usb-6221-specs/page/GUID-A27C0AC6-AEA2-4D99-AA17-028FA1379F20-a5.svg?_LANG=enus"
            },
            {
                "title": "NI USB-6221 Screw Terminal Pinout",
                "img": "https://docs-be.ni.com/bundle/pci-pxi-usb-6221-specs/page/GUID-F6957862-A240-4C0F-995B-FB46D2374EBA-a5.svg?_LANG=enus"
            },
            {
                "title": "NI USB-6221 BNC Top Panel and Pinout",
                "img": "https://docs-be.ni.com/bundle/pci-pxi-usb-6221-specs/page/GUID-25070F00-3ADC-4534-9D14-6B21BA0D8465-a5.svg?_LANG=enus"
            }
        ],
        "estimatedPinout": {
            "confidence": 95,
            "analogInput": {
                "portCount": 16
            },
            "analogOutput": {
                "portCount": 2
            },
            "thermocouple": {
                "portCount": 0
            },
            "digitalInput": {
                "portCount": 0,
                "lineCounts": []
            },
            "digitalOutput": {
                "portCount": 0,
                "lineCounts": []
            },
            "digitalInputOutput": {
                "portCount": 3,
                "lineCounts": [
                    8,
                    8,
                    8
                ]
            }
        },
        "model": "PCI-6221",
        "key": "122576"
    },
    "USB-6349": {
        "productSpecs": "https://www.ni.com/docs/en-US/bundle/usb-6349-specs/page/specs.html",
        "productData": {
            "AnalogInputChannels": "32",
            "BusTypeFormFactor": "USB",
            "AO_NumberOfChannels": "2",
            "MaximumSamplingRate": "500 kS/s/ch"
        },
        "category": "multifunction-io",
        "model": "USB-6349",
        "key": "238353",
        "pinouts": []
    },
    "PCIe-6346": {
        "productSpecs": "https://www.ni.com/docs/en-US/bundle/pcie-6346-specs/page/specs.html",
        "productData": {
            "AnalogInputChannels": "8",
            "BusTypeFormFactor": "PCI Express",
            "AO_NumberOfChannels": "2",
            "MaximumSamplingRate": "500 kS/s/ch"
        },
        "category": "multifunction-io",
        "pinouts": [
            {
                "title": "PCIe-6346 Pinout",
                "img": "https://docs-be.ni.com/bundle/pcie-6346-specs/page/GUID-7BB48332-4422-4D4C-8441-C651183B9D12-a5.svg?_LANG=enus"
            }
        ],
        "estimatedPinout": {
            "confidence": 98,
            "analogInput": {
                "portCount": 8
            },
            "analogOutput": {
                "portCount": 2
            },
            "thermocouple": {
                "portCount": 0
            },
            "digitalInput": {
                "portCount": 0,
                "lineCounts": []
            },
            "digitalOutput": {
                "portCount": 0,
                "lineCounts": []
            },
            "digitalInputOutput": {
                "portCount": 3,
                "lineCounts": [
                    8,
                    8,
                    8
                ]
            }
        },
        "model": "PCIe-6346",
        "key": "238351"
    },
    "USB-6343": {
        "productSpecs": "https://www.ni.com/docs/en-US/bundle/usb-6343-specs/page/specs.html",
        "productData": {
            "AnalogInputChannels": "32",
            "BusTypeFormFactor": "USB",
            "AO_NumberOfChannels": "4",
            "MaximumSamplingRate": "500 kS/s"
        },
        "category": "multifunction-io",
        "model": "USB-6343",
        "key": "124933",
        "pinouts": []
    },
    "USB-6341": {
        "productSpecs": "https://www.ni.com/docs/en-US/bundle/usb-6341-specs/page/specs.html",
        "productData": {
            "AnalogInputChannels": "16",
            "BusTypeFormFactor": "USB",
            "AO_NumberOfChannels": "2",
            "MaximumSamplingRate": "500 kS/s"
        },
        "category": "multifunction-io",
        "model": "USB-6341",
        "key": "124932",
        "pinouts": []
    },
    "USB-6289": {
        "productSpecs": "https://www.ni.com/docs/en-US/bundle/pci-pxi-usb-6289-specs/page/specs.html",
        "productData": {
            "AnalogInputChannels": "32",
            "BusTypeFormFactor": "USB",
            "AO_NumberOfChannels": "4",
            "MaximumSamplingRate": "625 kS/s"
        },
        "category": "multifunction-io",
        "pinouts": [
            {
                "title": "NI PCI/PXI-6289 Pinout",
                "img": "https://docs-be.ni.com/bundle/pci-pxi-usb-6289-specs/page/GUID-6C9E5419-A6DD-4B97-8362-C00E8A1C4BDA-a5.svg?_LANG=enus"
            },
            {
                "title": "NI USB-6289 Mass Termination Pinout",
                "img": "https://docs-be.ni.com/bundle/pci-pxi-usb-6289-specs/page/GUID-5CE08252-B0DB-4940-BF57-C66FAD0A2681-a5.svg?_LANG=enus"
            },
            {
                "title": "NI USB-6289 Screw Terminal Pinout",
                "img": "https://docs-be.ni.com/bundle/pci-pxi-usb-6289-specs/page/GUID-7174102B-58AD-434F-8354-EFD8ADCA6AEA-a5.svg?_LANG=enus"
            }
        ],
        "estimatedPinout": {
            "confidence": 98,
            "analogInput": {
                "portCount": 32
            },
            "analogOutput": {
                "portCount": 4
            },
            "thermocouple": {
                "portCount": 0
            },
            "digitalInput": {
                "portCount": 0,
                "lineCounts": []
            },
            "digitalOutput": {
                "portCount": 0,
                "lineCounts": []
            },
            "digitalInputOutput": {
                "portCount": 3,
                "lineCounts": [
                    32,
                    8,
                    8
                ]
            }
        },
        "model": "USB-6289",
        "key": "124929"
    },
    "NI-9381": {
        "productSpecs": "https://www.ni.com/docs/en-US/bundle/ni-9381-specs/page/specs.html",
        "productData": {
            "AnalogInputChannels": "8",
            "BusTypeFormFactor": "C Series",
            "AO_NumberOfChannels": "8",
            "MaximumSamplingRate": "20 kS/s"
        },
        "category": "multifunction-io",
        "pinouts": [
            {
                "img": "https://docs-be.ni.com/bundle/ni-9381-getting-started/page/GUID-A7E990C4-939E-4D79-8FCB-562704C57C04-a5.svg?_LANG=enus"
            },
            {
                "img": "https://docs-be.ni.com/bundle/ni-9381-getting-started/page/GUID-D8956689-5B21-4282-9F72-63CD95ACAAC3-a5.svg?_LANG=enus"
            },
            {
                "img": "https://docs-be.ni.com/bundle/ni-9381-getting-started/page/GUID-DF97902A-9EA7-4589-93D1-70D72CD8BAE7-a5.svg?_LANG=enus"
            },
            {
                "img": "https://docs-be.ni.com/bundle/ni-9381-getting-started/page/GUID-3ED7E3E3-1138-4D04-A11A-CBEC2FB73567-a5.svg?_LANG=enus"
            }
        ],
        "estimatedPinout": {
            "confidence": 96,
            "analogInput": {
                "portCount": 8
            },
            "analogOutput": {
                "portCount": 8
            },
            "thermocouple": {
                "portCount": 0
            },
            "digitalInput": {
                "portCount": 0,
                "lineCounts": []
            },
            "digitalOutput": {
                "portCount": 0,
                "lineCounts": []
            },
            "digitalInputOutput": {
                "portCount": 1,
                "lineCounts": [
                    4
                ]
            }
        },
        "model": "NI-9381",
        "key": "122209"
    },
    "USB-6281": {
        "productSpecs": "https://www.ni.com/docs/en-US/bundle/pci-pxi-usb-6281-specs/page/specs.html",
        "productData": {
            "AnalogInputChannels": "16",
            "BusTypeFormFactor": "USB",
            "AO_NumberOfChannels": "2",
            "MaximumSamplingRate": "625 kS/s"
        },
        "category": "multifunction-io",
        "pinouts": [
            {
                "title": "NI PCI/PXI-6281 Pinout",
                "img": "https://docs-be.ni.com/bundle/pci-pxi-usb-6281-specs/page/GUID-20B75668-1A27-4858-83F8-E6FEDE1A0CB9-a5.svg?_LANG=enus"
            },
            {
                "title": "NI USB-6281 Mass Termination Pinout",
                "img": "https://docs-be.ni.com/bundle/pci-pxi-usb-6281-specs/page/GUID-0FA17C0A-ABDD-40D5-AD77-839F34C057B5-a5.svg?_LANG=enus"
            },
            {
                "title": "NI USB-6281 Screw Terminal Pinout",
                "img": "https://docs-be.ni.com/bundle/pci-pxi-usb-6281-specs/page/GUID-6416F34B-95D9-4B0C-936B-F31F30243F33-a5.svg?_LANG=enus"
            }
        ],
        "estimatedPinout": {
            "confidence": 98,
            "analogInput": {
                "portCount": 16
            },
            "analogOutput": {
                "portCount": 2
            },
            "thermocouple": {
                "portCount": 0
            },
            "digitalInput": {
                "portCount": 0,
                "lineCounts": []
            },
            "digitalOutput": {
                "portCount": 0,
                "lineCounts": []
            },
            "digitalInputOutput": {
                "portCount": 3,
                "lineCounts": [
                    8,
                    8,
                    8
                ]
            }
        },
        "model": "USB-6281",
        "key": "124928"
    },
    "USB-6255": {
        "productSpecs": "https://www.ni.com/docs/en-US/bundle/pci-pxi-usb-6255-specs/page/specs.html",
        "productData": {
            "AnalogInputChannels": "80",
            "BusTypeFormFactor": "USB",
            "AO_NumberOfChannels": "2",
            "MaximumSamplingRate": "1.25 MS/s"
        },
        "category": "multifunction-io",
        "pinouts": [
            {
                "title": "NI PCI/PXI-6255 Pinout",
                "img": "https://docs-be.ni.com/bundle/pci-pxi-usb-6255-specs/page/GUID-3ECCC551-4BA2-43DA-AFA6-68CB23EEB78A-a5.svg?_LANG=enus"
            },
            {
                "title": "NI USB-6255 Screw Terminal Pinout",
                "img": "https://docs-be.ni.com/bundle/pci-pxi-usb-6255-specs/page/GUID-5CE3BAB3-73C7-48DE-9BFD-876AF0BAE10A-a5.svg?_LANG=enus"
            },
            {
                "title": "NI USB-6255 Mass Termination Pinout",
                "img": "https://docs-be.ni.com/bundle/pci-pxi-usb-6255-specs/page/GUID-106454D0-4E80-4CCD-8238-F6C7754DE784-a5.svg?_LANG=enus"
            }
        ],
        "estimatedPinout": {
            "confidence": 98,
            "analogInput": {
                "portCount": 80
            },
            "analogOutput": {
                "portCount": 2
            },
            "thermocouple": {
                "portCount": 0
            },
            "digitalInput": {
                "portCount": 0,
                "lineCounts": []
            },
            "digitalOutput": {
                "portCount": 0,
                "lineCounts": []
            },
            "digitalInputOutput": {
                "portCount": 3,
                "lineCounts": [
                    8,
                    8,
                    8
                ]
            }
        },
        "model": "USB-6255",
        "key": "124925"
    },
    "USB-6218": {
        "productSpecs": "https://www.ni.com/docs/en-US/bundle/usb-6218-specs/page/specs.html",
        "productData": {
            "AnalogInputChannels": "32",
            "BusTypeFormFactor": "USB",
            "AO_NumberOfChannels": "2",
            "MaximumSamplingRate": "250 kS/s"
        },
        "category": "multifunction-io",
        "model": "USB-6218",
        "key": "124915",
        "pinouts": []
    },
    "USB-6216": {
        "productSpecs": "https://www.ni.com/docs/en-US/bundle/usb-6216-specs/page/specs.html",
        "productData": {
            "AnalogInputChannels": "16",
            "BusTypeFormFactor": "USB",
            "AO_NumberOfChannels": "2",
            "MaximumSamplingRate": "400 kS/s"
        },
        "category": "multifunction-io",
        "model": "USB-6216",
        "key": "124914",
        "pinouts": []
    },
    "USB-6215": {
        "productSpecs": "https://www.ni.com/docs/en-US/bundle/usb-6215-specs/page/specs.html",
        "productData": {
            "AnalogInputChannels": "16",
            "BusTypeFormFactor": "USB",
            "AO_NumberOfChannels": "2",
            "MaximumSamplingRate": "250 kS/s"
        },
        "category": "multifunction-io",
        "model": "USB-6215",
        "key": "124913",
        "pinouts": []
    },
    "PXIe-6365": {
        "productSpecs": "https://www.ni.com/docs/en-US/bundle/pxie-6365-specs/page/specs.html",
        "productData": {
            "AnalogInputChannels": "144",
            "BusTypeFormFactor": "PXI Express",
            "AO_NumberOfChannels": "2",
            "MaximumSamplingRate": "2 MS/s"
        },
        "category": "multifunction-io",
        "pinouts": [
            {
                "title": "NI PXIe-6365 Connector 2 Pinout",
                "img": "https://docs-be.ni.com/bundle/pxie-6365-specs/page/GUID-06C5402C-8B21-4A79-A6B8-78CB4365ABC3-a5.svg?_LANG=enus"
            },
            {
                "title": "NI PXIe-6365 Connector 0 and 1 Pinout",
                "img": "https://docs-be.ni.com/bundle/pxie-6365-specs/page/GUID-DB0F3B32-75B1-43DE-80BB-439C2C2406F7-a5.svg?_LANG=enus"
            }
        ],
        "estimatedPinout": {
            "confidence": 95,
            "analogInput": {
                "portCount": 144
            },
            "analogOutput": {
                "portCount": 2
            },
            "thermocouple": {
                "portCount": 0
            },
            "digitalInput": {
                "portCount": 0,
                "lineCounts": []
            },
            "digitalOutput": {
                "portCount": 0,
                "lineCounts": []
            },
            "digitalInputOutput": {
                "portCount": 3,
                "lineCounts": [
                    8,
                    8,
                    8
                ]
            }
        },
        "model": "PXIe-6365",
        "key": "123712"
    },
    "PXIe-6363": {
        "productSpecs": "https://www.ni.com/docs/en-US/bundle/pxie-6363-specs/page/specs.html",
        "productData": {
            "AnalogInputChannels": "32",
            "BusTypeFormFactor": "PXI Express",
            "AO_NumberOfChannels": "4",
            "MaximumSamplingRate": "2 MS/s"
        },
        "category": "multifunction-io",
        "model": "PXIe-6363",
        "key": "123711",
        "pinouts": []
    },
    "PXIe-6361": {
        "productSpecs": "https://www.ni.com/docs/en-US/bundle/pcie-pxie-usb-6361-specs/page/specs.html",
        "productData": {
            "AnalogInputChannels": "16",
            "BusTypeFormFactor": "PXI Express",
            "AO_NumberOfChannels": "2",
            "MaximumSamplingRate": "2 MS/s"
        },
        "category": "multifunction-io",
        "pinouts": [
            {
                "title": "NI PCIe/PXIe-6361 Pinout",
                "img": "https://docs-be.ni.com/bundle/pcie-pxie-usb-6361-specs/page/GUID-CE5B76F2-5AD8-4CE9-BE2B-4953154DC1B2-a5.svg?_LANG=enus"
            },
            {
                "title": "NI USB-6361 Mass Termination Pinout",
                "img": "https://docs-be.ni.com/bundle/pcie-pxie-usb-6361-specs/page/GUID-5C884947-AF41-4E2D-BB94-9C25BAF44225-a5.svg?_LANG=enus"
            },
            {
                "title": "NI USB-6361 Screw Terminal Pinout",
                "img": "https://docs-be.ni.com/bundle/pcie-pxie-usb-6361-specs/page/GUID-C2D17792-B6EF-4F98-86F1-8AF406032E98-a5.svg?_LANG=enus"
            },
            {
                "title": "NI USB-6361 BNC Front Panel and Pinout",
                "img": "https://docs-be.ni.com/bundle/pcie-pxie-usb-6361-specs/page/GUID-1BC0696B-7EFD-4DB2-A2D4-E7DE8FB7791F-a5.svg?_LANG=enus"
            }
        ],
        "estimatedPinout": {
            "confidence": 96,
            "analogInput": {
                "portCount": 16
            },
            "analogOutput": {
                "portCount": 2
            },
            "thermocouple": {
                "portCount": 0
            },
            "digitalInput": {
                "portCount": 0,
                "lineCounts": []
            },
            "digitalOutput": {
                "portCount": 0,
                "lineCounts": []
            },
            "digitalInputOutput": {
                "portCount": 3,
                "lineCounts": [
                    8,
                    8,
                    8
                ]
            }
        },
        "model": "PXIe-6361",
        "key": "123710"
    },
    "PXIe-6358": {
        "productSpecs": "https://www.ni.com/docs/en-US/bundle/pxie-6358-specs/page/specs.html",
        "productData": {
            "AnalogInputChannels": "16",
            "BusTypeFormFactor": "PXI Express",
            "AO_NumberOfChannels": "4",
            "MaximumSamplingRate": "1.25 MS/s/ch"
        },
        "category": "multifunction-io",
        "pinouts": [
            {
                "title": "Pinout",
                "img": "https://docs-be.ni.com/bundle/pxie-6358-specs/page/GUID-EB0DC951-36AC-4909-B8EA-9DED775C5941-a5.svg?_LANG=enus"
            }
        ],
        "estimatedPinout": {
            "confidence": 98,
            "analogInput": {
                "portCount": 16
            },
            "analogOutput": {
                "portCount": 4
            },
            "thermocouple": {
                "portCount": 0
            },
            "digitalInput": {
                "portCount": 0,
                "lineCounts": []
            },
            "digitalOutput": {
                "portCount": 0,
                "lineCounts": []
            },
            "digitalInputOutput": {
                "portCount": 3,
                "lineCounts": [
                    32,
                    8,
                    8
                ]
            }
        },
        "model": "PXIe-6358",
        "key": "123709"
    },
    "PXIe-6356": {
        "productSpecs": "https://www.ni.com/docs/en-US/bundle/pxie-usb-6356-specs/page/specs.html",
        "productData": {
            "AnalogInputChannels": "8",
            "BusTypeFormFactor": "PXI Express",
            "AO_NumberOfChannels": "2",
            "MaximumSamplingRate": "1.25 MS/s/ch"
        },
        "category": "multifunction-io",
        "model": "PXIe-6356",
        "key": "123708",
        "pinouts": []
    },
    "PXIe-6355": {
        "productSpecs": "https://www.ni.com/docs/en-US/bundle/pxie-6355-specs/page/specs.html",
        "productData": {
            "AnalogInputChannels": "80",
            "BusTypeFormFactor": "PXI Express",
            "AO_NumberOfChannels": "2",
            "MaximumSamplingRate": "1.25 MS/s"
        },
        "category": "multifunction-io",
        "pinouts": [
            {
                "title": "NI PXIe-6355 Pinout",
                "img": "https://docs-be.ni.com/bundle/pxie-6355-specs/page/GUID-DB0F3B32-75B1-43DE-80BB-439C2C2406F7-a5.svg?_LANG=enus"
            }
        ],
        "estimatedPinout": {
            "confidence": 98,
            "analogInput": {
                "portCount": 80
            },
            "analogOutput": {
                "portCount": 2
            },
            "thermocouple": {
                "portCount": 0
            },
            "digitalInput": {
                "portCount": 0,
                "lineCounts": []
            },
            "digitalOutput": {
                "portCount": 0,
                "lineCounts": []
            },
            "digitalInputOutput": {
                "portCount": 3,
                "lineCounts": [
                    8,
                    8,
                    8
                ]
            }
        },
        "model": "PXIe-6355",
        "key": "123707"
    },
    "PXIe-6349": {
        "productSpecs": "https://www.ni.com/docs/en-US/bundle/pxie-6349-specs/page/specs.html",
        "productData": {
            "AO_NumberOfChannels": "2",
            "MaximumSamplingRate": "500 kS/s/ch",
            "AnalogInputChannels": "32",
            "BusTypeFormFactor": "PXI Express"
        },
        "category": "multifunction-io",
        "pinouts": [
            {
                "img": "https://docs-be.ni.com/bundle/pxie-6349-specs/page/GUID-A2C74AEF-3B87-4A69-80C1-4F6965656C04-a5.svg?_LANG=enus"
            }
        ],
        "estimatedPinout": {
            "confidence": 98,
            "analogInput": {
                "portCount": 32
            },
            "analogOutput": {
                "portCount": 27
            },
            "thermocouple": {
                "portCount": 0
            },
            "digitalInput": {
                "portCount": 0,
                "lineCounts": []
            },
            "digitalOutput": {
                "portCount": 0,
                "lineCounts": []
            },
            "digitalInputOutput": {
                "portCount": 3,
                "lineCounts": [
                    8,
                    8,
                    8
                ]
            }
        },
        "model": "PXIe-6349",
        "key": "123704"
    },
    "PXI-6238": {
        "productSpecs": "https://www.ni.com/docs/en-US/bundle/pci-pxi-6238-specs/page/specs.html",
        "productData": {
            "AnalogInputChannels": "8",
            "BusTypeFormFactor": "PXI",
            "AO_NumberOfChannels": "2",
            "MaximumSamplingRate": "250 kS/s"
        },
        "category": "multifunction-io",
        "pinouts": [
            {
                "title": "NI PCI/PXI-6238 Pinout",
                "img": "https://docs-be.ni.com/bundle/pci-pxi-6238-specs/page/GUID-13C22E8C-7943-40E3-86C1-5B4D0A93B0A1-a5.svg?_LANG=enus"
            },
            {
                "img": "https://docs-be.ni.com/bundle/pci-pxi-6238-specs/page/GUID-BE1117DE-3E59-47B3-81E4-713B8C1F01CE-a5.svg?_LANG=enus"
            },
            {
                "img": "https://docs-be.ni.com/bundle/pci-pxi-6238-specs/page/GUID-BB5A9EE4-1FE3-43AB-8ED8-E47DAFD24494-a5.svg?_LANG=enus"
            },
            {
                "img": "https://docs-be.ni.com/bundle/pci-pxi-6238-specs/page/GUID-C4CF8885-365B-494D-88C1-341E092C1FA0-a5.svg?_LANG=enus"
            }
        ],
        "estimatedPinout": {
            "confidence": 96,
            "analogInput": {
                "portCount": 8
            },
            "analogOutput": {
                "portCount": 2
            },
            "thermocouple": {
                "portCount": 0
            },
            "digitalInput": {
                "portCount": 0,
                "lineCounts": []
            },
            "digitalOutput": {
                "portCount": 0,
                "lineCounts": []
            },
            "digitalInputOutput": {
                "portCount": 2,
                "lineCounts": [
                    6,
                    4
                ]
            }
        },
        "model": "PXI-6238",
        "key": "123266"
    },
    "PXIe-6345": {
        "productSpecs": "https://www.ni.com/docs/en-US/bundle/pxie-6345-specs/page/specs.html",
        "productData": {
            "AnalogInputChannels": "80",
            "BusTypeFormFactor": "PXI Express",
            "AO_NumberOfChannels": "2",
            "MaximumSamplingRate": "500 kS/s"
        },
        "category": "multifunction-io",
        "pinouts": [
            {
                "title": "NI PXIe-6345 Pinout",
                "img": "https://docs-be.ni.com/bundle/pxie-6345-specs/page/GUID-DB0F3B32-75B1-43DE-80BB-439C2C2406F7-a5.svg?_LANG=enus"
            }
        ],
        "estimatedPinout": {
            "confidence": 98,
            "analogInput": {
                "portCount": 80
            },
            "analogOutput": {
                "portCount": 2
            },
            "thermocouple": {
                "portCount": 0
            },
            "digitalInput": {
                "portCount": 0,
                "lineCounts": []
            },
            "digitalOutput": {
                "portCount": 0,
                "lineCounts": []
            },
            "digitalInputOutput": {
                "portCount": 3,
                "lineCounts": [
                    8,
                    8,
                    8
                ]
            }
        },
        "model": "PXIe-6345",
        "key": "123702"
    },
    "PXI-6232": {
        "productSpecs": "https://www.ni.com/docs/en-US/bundle/pci-pxi-6232-specs/page/specs.html",
        "productData": {
            "AnalogInputChannels": "16",
            "BusTypeFormFactor": "PXI",
            "AO_NumberOfChannels": "2",
            "MaximumSamplingRate": "250 kS/s"
        },
        "category": "multifunction-io",
        "pinouts": [
            {
                "img": "https://docs-be.ni.com/bundle/pci-pxi-6232-specs/page/GUID-33D02BAE-F2DB-49C1-9A52-E783100E8AC1-a5.svg?_LANG=enus"
            }
        ],
        "estimatedPinout": {
            "confidence": 99,
            "analogInput": {
                "portCount": 16
            },
            "analogOutput": {
                "portCount": 2
            },
            "thermocouple": {
                "portCount": 0
            },
            "digitalInput": {
                "portCount": 0,
                "lineCounts": []
            },
            "digitalOutput": {
                "portCount": 0,
                "lineCounts": []
            },
            "digitalInputOutput": {
                "portCount": 2,
                "lineCounts": [
                    6,
                    4
                ]
            }
        },
        "model": "PXI-6232",
        "key": "123263"
    },
    "PXIe-6341": {
        "productSpecs": "https://www.ni.com/docs/en-US/bundle/pxie-6341-specs/page/specs.html",
        "productData": {
            "AnalogInputChannels": "16",
            "BusTypeFormFactor": "PXI Express",
            "AO_NumberOfChannels": "2",
            "MaximumSamplingRate": "500 kS/s"
        },
        "category": "multifunction-io",
        "model": "PXIe-6341",
        "key": "123700",
        "pinouts": []
    },
    "PCIe-7857": {
        "productSpecs": "https://www.ni.com/docs/en-US/bundle/pcie-7857-specs/page/specs.html",
        "productData": {
            "AnalogInputChannels": "8",
            "BusTypeFormFactor": "PCI Express",
            "AO_NumberOfChannels": "8",
            "MaximumSamplingRate": "1 MS/s"
        },
        "category": "multifunction-io",
        "pinouts": [
            {
                "img": "https://docs-be.ni.com/bundle/pcie-7857-getting-started/page/GUID-64448B2C-2775-460B-B8FA-B4A02E35ABF1-a5.svg?_LANG=enus"
            }
        ],
        "estimatedPinout": {
            "confidence": 100,
            "analogInput": {
                "portCount": 8
            },
            "analogOutput": {
                "portCount": 8
            },
            "thermocouple": {
                "portCount": 0
            },
            "digitalInput": {
                "portCount": 0,
                "lineCounts": []
            },
            "digitalOutput": {
                "portCount": 0,
                "lineCounts": []
            },
            "digitalInputOutput": {
                "portCount": 1,
                "lineCounts": [
                    32
                ]
            }
        },
        "model": "PCIe-7857",
        "key": "264044"
    },
    "PCIe-7846": {
        "productSpecs": "https://www.ni.com/docs/en-US/bundle/pcie-7846-specs/page/specs.html",
        "productData": {
            "BusTypeFormFactor": "PCI Express",
            "AO_NumberOfChannels": "8",
            "MaximumSamplingRate": "500 kS/s"
        },
        "category": "multifunction-io",
        "pinouts": [
            {
                "img": "https://docs-be.ni.com/bundle/pcie-7846-getting-started/page/GUID-64448B2C-2775-460B-B8FA-B4A02E35ABF1-a5.svg?_LANG=enus"
            }
        ],
        "estimatedPinout": {
            "confidence": 100,
            "analogInput": {
                "portCount": 8
            },
            "analogOutput": {
                "portCount": 8
            },
            "thermocouple": {
                "portCount": 0
            },
            "digitalInput": {
                "portCount": 0,
                "lineCounts": []
            },
            "digitalOutput": {
                "portCount": 0,
                "lineCounts": []
            },
            "digitalInputOutput": {
                "portCount": 1,
                "lineCounts": [
                    32
                ]
            }
        },
        "model": "PCIe-7846",
        "key": "264042"
    },
    "PXIe-7865": {
        "productSpecs": "https://www.ni.com/docs/en-US/bundle/pxie-7865-specs/page/specs.html",
        "productData": {
            "AnalogInputChannels": "2",
            "BusTypeFormFactor": "PXI Express",
            "AO_NumberOfChannels": "24",
            "MaximumSamplingRate": "1 MS/s"
        },
        "category": "multifunction-io",
        "pinouts": [
            {
                "img": "https://docs-be.ni.com/bundle/pxie-7865-getting-started/page/GUID-789A8DBE-B65B-4CE8-85D3-55BA5F18A300-a5.svg?_LANG=enus"
            }
        ],
        "estimatedPinout": {
            "confidence": 100,
            "analogInput": {
                "portCount": 2
            },
            "analogOutput": {
                "portCount": 24
            },
            "thermocouple": {
                "portCount": 0
            },
            "digitalInput": {
                "portCount": 0,
                "lineCounts": []
            },
            "digitalOutput": {
                "portCount": 0,
                "lineCounts": []
            },
            "digitalInputOutput": {
                "portCount": 1,
                "lineCounts": [
                    32
                ]
            }
        },
        "model": "PXIe-7865",
        "key": "309808"
    },
    "PXIe-7866": {
        "productSpecs": "https://www.ni.com/docs/en-US/bundle/pxie-7866-specs/page/specs.html",
        "productData": {
            "AnalogInputChannels": "2",
            "BusTypeFormFactor": "PXI Express",
            "AO_NumberOfChannels": "24",
            "MaximumSamplingRate": "1 MS/s"
        },
        "category": "multifunction-io",
        "pinouts": [
            {
                "img": "https://docs-be.ni.com/bundle/pxie-7866-getting-started/page/GUID-789A8DBE-B65B-4CE8-85D3-55BA5F18A300-a5.svg?_LANG=enus"
            }
        ],
        "estimatedPinout": {
            "confidence": 100,
            "analogInput": {
                "portCount": 2
            },
            "analogOutput": {
                "portCount": 24
            },
            "thermocouple": {
                "portCount": 0
            },
            "digitalInput": {
                "portCount": 0,
                "lineCounts": []
            },
            "digitalOutput": {
                "portCount": 0,
                "lineCounts": []
            },
            "digitalInputOutput": {
                "portCount": 1,
                "lineCounts": [
                    32
                ]
            }
        },
        "model": "PXIe-7866",
        "key": "309412"
    },
    "PXIe-7862": {
        "productSpecs": "https://www.ni.com/docs/en-US/bundle/pxie-7862-specs/page/specs.html",
        "productData": {
            "AnalogInputChannels": "16",
            "BusTypeFormFactor": "PXI Express",
            "AO_NumberOfChannels": "8",
            "MaximumSamplingRate": "1 MS/s"
        },
        "category": "multifunction-io",
        "pinouts": [
            {
                "img": "https://docs-be.ni.com/bundle/pxie-7862-feature/page/GUID-9FD93225-D1BD-4369-B610-70750E2C1EB3-a5.svg?_LANG=enus"
            }
        ],
        "estimatedPinout": {
            "confidence": 100,
            "analogInput": {
                "portCount": 16
            },
            "analogOutput": {
                "portCount": 8
            },
            "thermocouple": {
                "portCount": 0
            },
            "digitalInput": {
                "portCount": 0,
                "lineCounts": []
            },
            "digitalOutput": {
                "portCount": 0,
                "lineCounts": []
            },
            "digitalInputOutput": {
                "portCount": 1,
                "lineCounts": [
                    16
                ]
            }
        },
        "model": "PXIe-7862",
        "key": "248438"
    },
    "PXIe-7861": {
        "productSpecs": "https://www.ni.com/docs/en-US/bundle/pxie-7861-specs/page/specs.html",
        "productData": {
            "AnalogInputChannels": "16",
            "BusTypeFormFactor": "PXI Express",
            "AO_NumberOfChannels": "8",
            "MaximumSamplingRate": "1 MS/s"
        },
        "category": "multifunction-io",
        "pinouts": [
            {
                "img": "https://docs-be.ni.com/bundle/pxie-7861-getting-started/page/GUID-9FD93225-D1BD-4369-B610-70750E2C1EB3-a5.svg?_LANG=enus"
            }
        ],
        "estimatedPinout": {
            "confidence": 100,
            "analogInput": {
                "portCount": 16
            },
            "analogOutput": {
                "portCount": 8
            },
            "thermocouple": {
                "portCount": 0
            },
            "digitalInput": {
                "portCount": 0,
                "lineCounts": []
            },
            "digitalOutput": {
                "portCount": 0,
                "lineCounts": []
            },
            "digitalInputOutput": {
                "portCount": 1,
                "lineCounts": [
                    16
                ]
            }
        },
        "model": "PXIe-7861",
        "key": "248435"
    },
    "PXIe-7868": {
        "productSpecs": "https://www.ni.com/docs/en-US/bundle/pxie-7868-specs/page/specs.html",
        "productData": {
            "AnalogInputChannels": "6",
            "BusTypeFormFactor": "PXI Express",
            "AO_NumberOfChannels": "18",
            "MaximumSamplingRate": "1 MS/s"
        },
        "category": "multifunction-io",
        "pinouts": [
            {
                "img": "https://docs-be.ni.com/bundle/pxie-7868-getting-started/page/GUID-F5C9D27A-601C-4718-AED0-C8E758D1B461-a5.svg?_LANG=enus"
            }
        ],
        "estimatedPinout": {
            "confidence": 100,
            "analogInput": {
                "portCount": 8
            },
            "analogOutput": {
                "portCount": 0
            },
            "thermocouple": {
                "portCount": 0
            },
            "digitalInput": {
                "portCount": 0,
                "lineCounts": []
            },
            "digitalOutput": {
                "portCount": 0,
                "lineCounts": []
            },
            "digitalInputOutput": {
                "portCount": 1,
                "lineCounts": [
                    32
                ]
            }
        },
        "model": "PXIe-7868",
        "key": "225846"
    },
    "PXIe-7867": {
        "productSpecs": "https://www.ni.com/docs/en-US/bundle/pxie-7867-specs/page/specs.html",
        "productData": {
            "AnalogInputChannels": "6",
            "BusTypeFormFactor": "PXI Express",
            "AO_NumberOfChannels": "18",
            "MaximumSamplingRate": "1 MS/s"
        },
        "category": "multifunction-io",
        "pinouts": [
            {
                "img": "https://docs-be.ni.com/bundle/pxie-7867-getting-started/page/GUID-F5C9D27A-601C-4718-AED0-C8E758D1B461-a5.svg?_LANG=enus"
            }
        ],
        "estimatedPinout": {
            "confidence": 100,
            "analogInput": {
                "portCount": 8
            },
            "analogOutput": {
                "portCount": 0
            },
            "thermocouple": {
                "portCount": 0
            },
            "digitalInput": {
                "portCount": 0,
                "lineCounts": []
            },
            "digitalOutput": {
                "portCount": 0,
                "lineCounts": []
            },
            "digitalInputOutput": {
                "portCount": 1,
                "lineCounts": [
                    32
                ]
            }
        },
        "model": "PXIe-7867",
        "key": "225845"
    },
    "PXIe-7858": {
        "productSpecs": "https://www.ni.com/docs/en-US/bundle/pxie-7858-specs/page/specs.html",
        "productData": {
            "AnalogInputChannels": "8",
            "BusTypeFormFactor": "PXI Express",
            "AO_NumberOfChannels": "8",
            "MaximumSamplingRate": "1 MS/s"
        },
        "category": "multifunction-io",
        "pinouts": [
            {
                "img": "https://docs-be.ni.com/bundle/pxie-7858-getting-started/page/GUID-C8964C33-6837-4A75-A7CC-8214DEF41ADE-a5.svg?_LANG=enus"
            }
        ],
        "estimatedPinout": {
            "confidence": 100,
            "analogInput": {
                "portCount": 8
            },
            "analogOutput": {
                "portCount": 8
            },
            "thermocouple": {
                "portCount": 0
            },
            "digitalInput": {
                "portCount": 0,
                "lineCounts": []
            },
            "digitalOutput": {
                "portCount": 0,
                "lineCounts": []
            },
            "digitalInputOutput": {
                "portCount": 1,
                "lineCounts": [
                    32
                ]
            }
        },
        "model": "PXIe-7858",
        "key": "123750"
    },
    "PXI-7853": {
        "productSpecs": "https://www.ni.com/nl-nl/search.html?sn=catnav:sup.man.spc&fil=AND(pmdmid:123361,NOT(nidocstatus:archived))",
        "productData": {
            "AnalogInputChannels": "8",
            "BusTypeFormFactor": "PXI",
            "AO_NumberOfChannels": "8",
            "MaximumSamplingRate": "750 kS/s"
        },
        "category": "multifunction-io",
        "model": "PXI-7853",
        "key": "123361",
        "pinouts": []
    },
    "PXI-7852": {
        "productSpecs": "https://www.ni.com/nl-nl/search.html?sn=catnav:sup.man.spc&fil=AND(pmdmid:123360,NOT(nidocstatus:archived))",
        "productData": {
            "AnalogInputChannels": "8",
            "BusTypeFormFactor": "PXI",
            "AO_NumberOfChannels": "8",
            "MaximumSamplingRate": "750 kS/s"
        },
        "category": "multifunction-io",
        "model": "PXI-7852",
        "key": "123360",
        "pinouts": []
    },
    "PXI-7851": {
        "productSpecs": "https://www.ni.com/nl-nl/search.html?sn=catnav:sup.man.spc&fil=AND(pmdmid:123359,NOT(nidocstatus:archived))",
        "productData": {
            "AnalogInputChannels": "8",
            "BusTypeFormFactor": "PXI",
            "AO_NumberOfChannels": "8",
            "MaximumSamplingRate": "750 kS/s"
        },
        "category": "multifunction-io",
        "model": "PXI-7851",
        "key": "123359",
        "pinouts": []
    },
    "PXI-7842": {
        "productSpecs": "https://www.ni.com/nl-nl/search.html?sn=catnav:sup.man.spc&fil=AND(pmdmid:123357,NOT(nidocstatus:archived))",
        "productData": {
            "AnalogInputChannels": "8",
            "BusTypeFormFactor": "PXI",
            "AO_NumberOfChannels": "8",
            "MaximumSamplingRate": "200 kS/s"
        },
        "category": "multifunction-io",
        "model": "PXI-7842",
        "key": "123357",
        "pinouts": []
    },
    "PXI-7841": {
        "productSpecs": "https://www.ni.com/nl-nl/search.html?sn=catnav:sup.man.spc&fil=AND(pmdmid:123356,NOT(nidocstatus:archived))",
        "productData": {
            "AnalogInputChannels": "8",
            "BusTypeFormFactor": "PXI",
            "AO_NumberOfChannels": "8",
            "MaximumSamplingRate": "200 kS/s"
        },
        "category": "multifunction-io",
        "model": "PXI-7841",
        "key": "123356",
        "pinouts": []
    },
    "PXI-6230": {
        "productSpecs": "https://www.ni.com/docs/en-US/bundle/pci-pxi-6230-specs/page/specs.html",
        "productData": {
            "AnalogInputChannels": "8",
            "BusTypeFormFactor": "PXI",
            "AO_NumberOfChannels": "4",
            "MaximumSamplingRate": "250 kS/s"
        },
        "category": "multifunction-io",
        "pinouts": [
            {
                "title": "NI PCI/PXI-6230 Pinout",
                "img": "https://docs-be.ni.com/bundle/pci-pxi-6230-specs/page/GUID-02F2EFD1-7458-43CD-B0A1-42EFED53BA61-a5.svg?_LANG=enus"
            }
        ],
        "estimatedPinout": {
            "confidence": 99,
            "analogInput": {
                "portCount": 8
            },
            "analogOutput": {
                "portCount": 4
            },
            "thermocouple": {
                "portCount": 0
            },
            "digitalInput": {
                "portCount": 0,
                "lineCounts": []
            },
            "digitalOutput": {
                "portCount": 0,
                "lineCounts": []
            },
            "digitalInputOutput": {
                "portCount": 2,
                "lineCounts": [
                    6,
                    4
                ]
            }
        },
        "model": "PXI-6230",
        "key": "123262"
    },
    "PXI-6229": {
        "productSpecs": "https://www.ni.com/docs/en-US/bundle/pci-pxi-usb-6229-specs/page/specs.html",
        "productData": {
            "AnalogInputChannels": "32",
            "BusTypeFormFactor": "PXI",
            "AO_NumberOfChannels": "4",
            "MaximumSamplingRate": "250 kS/s"
        },
        "category": "multifunction-io",
        "pinouts": [
            {
                "title": "NI PCI/PXI-6229 Pinout",
                "img": "https://docs-be.ni.com/bundle/pci-pxi-usb-6229-specs/page/GUID-722ED0C2-A02B-4CD9-B626-D6D20FB28397-a5.svg?_LANG=enus"
            },
            {
                "title": "NI USB-6229 Screw Terminal Pinout",
                "img": "https://docs-be.ni.com/bundle/pci-pxi-usb-6229-specs/page/GUID-CFECB76B-B4CD-4330-9C81-DEB9D92A9F54-a5.svg?_LANG=enus"
            },
            {
                "title": "NI USB-6229 BNC Top Panel and Pinout",
                "img": "https://docs-be.ni.com/bundle/pci-pxi-usb-6229-specs/page/GUID-E25F2B22-0D7E-4C7B-BC8C-49C2E56967C0-a5.svg?_LANG=enus"
            }
        ],
        "estimatedPinout": {
            "confidence": 95,
            "analogInput": {
                "portCount": 32
            },
            "analogOutput": {
                "portCount": 4
            },
            "thermocouple": {
                "portCount": 0
            },
            "digitalInput": {
                "portCount": 0,
                "lineCounts": []
            },
            "digitalOutput": {
                "portCount": 0,
                "lineCounts": []
            },
            "digitalInputOutput": {
                "portCount": 3,
                "lineCounts": [
                    32,
                    8,
                    8
                ]
            }
        },
        "model": "PXI-6229",
        "key": "123260"
    },
    "PCIe-7856": {
        "productSpecs": "https://www.ni.com/docs/en-US/bundle/pcie-7856-specs/page/specs.html",
        "productData": {
            "AnalogInputChannels": "8",
            "BusTypeFormFactor": "PCI Express",
            "AO_NumberOfChannels": "8",
            "MaximumSamplingRate": "1 MS/s"
        },
        "category": "multifunction-io",
        "pinouts": [
            {
                "img": "https://docs-be.ni.com/bundle/pcie-7856-getting-started/page/GUID-64448B2C-2775-460B-B8FA-B4A02E35ABF1-a5.svg?_LANG=enus"
            }
        ],
        "estimatedPinout": {
            "confidence": 100,
            "analogInput": {
                "portCount": 8
            },
            "analogOutput": {
                "portCount": 8
            },
            "thermocouple": {
                "portCount": 0
            },
            "digitalInput": {
                "portCount": 0,
                "lineCounts": []
            },
            "digitalOutput": {
                "portCount": 0,
                "lineCounts": []
            },
            "digitalInputOutput": {
                "portCount": 1,
                "lineCounts": [
                    32
                ]
            }
        },
        "model": "PCIe-7856",
        "key": "264036"
    },
    "USB-7856": {
        "productSpecs": "https://www.ni.com/docs/en-US/bundle/usb-7856-specs/page/specs.html",
        "productData": {
            "AnalogInputChannels": "8",
            "BusTypeFormFactor": "USB",
            "AO_NumberOfChannels": "8",
            "MaximumSamplingRate": "1 MS/s"
        },
        "category": "multifunction-io",
        "model": "USB-7856",
        "key": "124955",
        "pinouts": []
    },
    "PXIe-7857": {
        "productSpecs": "https://www.ni.com/docs/en-US/bundle/pxie-7857-specs/page/specs.html",
        "productData": {
            "AnalogInputChannels": "8",
            "BusTypeFormFactor": "PXI Express",
            "AO_NumberOfChannels": "8",
            "MaximumSamplingRate": "1 MS/s"
        },
        "category": "multifunction-io",
        "pinouts": [
            {
                "img": "https://docs-be.ni.com/bundle/pxie-7857-getting-started/page/GUID-C8964C33-6837-4A75-A7CC-8214DEF41ADE-a5.svg?_LANG=enus"
            }
        ],
        "estimatedPinout": {
            "confidence": 100,
            "analogInput": {
                "portCount": 8
            },
            "analogOutput": {
                "portCount": 8
            },
            "thermocouple": {
                "portCount": 0
            },
            "digitalInput": {
                "portCount": 0,
                "lineCounts": []
            },
            "digitalOutput": {
                "portCount": 0,
                "lineCounts": []
            },
            "digitalInputOutput": {
                "portCount": 1,
                "lineCounts": [
                    32
                ]
            }
        },
        "model": "PXIe-7857",
        "key": "123749"
    },
    "PXIe-7856": {
        "productSpecs": "https://www.ni.com/docs/en-US/bundle/pxie-7856-specs/page/specs.html",
        "productData": {
            "AnalogInputChannels": "8",
            "BusTypeFormFactor": "PXI Express",
            "AO_NumberOfChannels": "8",
            "MaximumSamplingRate": "1 MS/s"
        },
        "category": "multifunction-io",
        "pinouts": [
            {
                "img": "https://docs-be.ni.com/bundle/pxie-7856-getting-started/page/GUID-C8964C33-6837-4A75-A7CC-8214DEF41ADE-a5.svg?_LANG=enus"
            }
        ],
        "estimatedPinout": {
            "confidence": 100,
            "analogInput": {
                "portCount": 8
            },
            "analogOutput": {
                "portCount": 8
            },
            "thermocouple": {
                "portCount": 0
            },
            "digitalInput": {
                "portCount": 0,
                "lineCounts": []
            },
            "digitalOutput": {
                "portCount": 0,
                "lineCounts": []
            },
            "digitalInputOutput": {
                "portCount": 1,
                "lineCounts": [
                    32
                ]
            }
        },
        "model": "PXIe-7856",
        "key": "123748"
    },
    "PXIe-7847": {
        "productSpecs": "https://www.ni.com/en-in/search.html?sn=catnav:sup.man.spc&fil=AND(pmdmid:123747,NOT(nidocstatus:archived))",
        "productData": {
            "AnalogInputChannels": "8",
            "BusTypeFormFactor": "PXI Express",
            "AO_NumberOfChannels": "8",
            "MaximumSamplingRate": "500 kS/s"
        },
        "category": "multifunction-io",
        "pinouts": [
            {
                "img": "https://docs-be.ni.com/bundle/pxie-7847-getting-started/page/GUID-C8964C33-6837-4A75-A7CC-8214DEF41ADE-a5.svg?_LANG=enus"
            }
        ],
        "estimatedPinout": {
            "confidence": 100,
            "analogInput": {
                "portCount": 8
            },
            "analogOutput": {
                "portCount": 8
            },
            "thermocouple": {
                "portCount": 0
            },
            "digitalInput": {
                "portCount": 0,
                "lineCounts": []
            },
            "digitalOutput": {
                "portCount": 0,
                "lineCounts": []
            },
            "digitalInputOutput": {
                "portCount": 1,
                "lineCounts": [
                    32
                ]
            }
        },
        "model": "PXIe-7847",
        "key": "123747"
    },
    "PXIe-7846": {
        "productSpecs": "https://www.ni.com/docs/en-US/bundle/pxie-7846-specs/page/specs.html",
        "productData": {
            "AnalogInputChannels": "8",
            "BusTypeFormFactor": "PXI Express",
            "AO_NumberOfChannels": "8",
            "MaximumSamplingRate": "500 kS/s"
        },
        "category": "multifunction-io",
        "pinouts": [
            {
                "img": "https://docs-be.ni.com/bundle/pxie-7846-getting-started/page/GUID-C8964C33-6837-4A75-A7CC-8214DEF41ADE-a5.svg?_LANG=enus"
            }
        ],
        "estimatedPinout": {
            "confidence": 100,
            "analogInput": {
                "portCount": 8
            },
            "analogOutput": {
                "portCount": 8
            },
            "thermocouple": {
                "portCount": 0
            },
            "digitalInput": {
                "portCount": 0,
                "lineCounts": []
            },
            "digitalOutput": {
                "portCount": 0,
                "lineCounts": []
            },
            "digitalInputOutput": {
                "portCount": 1,
                "lineCounts": [
                    32
                ]
            }
        },
        "model": "PXIe-7846",
        "key": "123746"
    },
    "PXI-7854": {
        "productSpecs": "https://www.ni.com/en-in/search.html?sn=catnav:sup.man.spc&fil=AND(pmdmid:123362,NOT(nidocstatus:archived))",
        "productData": {
            "AnalogInputChannels": "8",
            "BusTypeFormFactor": "PXI",
            "AO_NumberOfChannels": "8",
            "MaximumSamplingRate": "750 kS/s"
        },
        "category": "multifunction-io",
        "model": "PXI-7854",
        "key": "123362",
        "pinouts": []
    },
    "PCIe-6376": {
        "productSpecs": "https://www.ni.com/docs/en-US/bundle/pcie-6376-specs/page/specs.html",
        "productData": {
            "AnalogInputChannels": "8",
            "BusTypeFormFactor": "PCI Express",
            "AO_NumberOfChannels": "2",
            "MaximumSamplingRate": "3.57 MS/s/ch"
        },
        "category": "multifunction-io",
        "model": "PCIe-6376",
        "key": "238819",
        "pinouts": []
    },
    "PXIe-6386": {
        "productSpecs": "https://www.ni.com/docs/en-US/bundle/pxie-6386-specs/page/specs.html",
        "productData": {
            "AO_NumberOfChannels": "2",
            "MaximumSamplingRate": "14 MS/s/ch",
            "AnalogInputChannels": "8",
            "BusTypeFormFactor": "PXI Express"
        },
        "category": "multifunction-io",
        "model": "PXIe-6386",
        "key": "243613",
        "pinouts": []
    },
    "PXIe-6396": {
        "productSpecs": "https://www.ni.com/docs/en-US/bundle/pxie-6396-specs/page/specs.html",
        "productData": {
            "AO_NumberOfChannels": "2",
            "MaximumSamplingRate": "14 MS/s/ch",
            "AnalogInputChannels": "8",
            "BusTypeFormFactor": "PXI Express"
        },
        "category": "multifunction-io",
        "model": "PXIe-6396",
        "key": "243612",
        "pinouts": []
    },
    "PXIe-6378": {
        "productSpecs": "https://www.ni.com/docs/en-US/bundle/pxie-6378-specs/page/specs.html",
        "productData": {
            "AnalogInputChannels": "16",
            "BusTypeFormFactor": "PXI Express",
            "AO_NumberOfChannels": "4",
            "MaximumSamplingRate": "3.57 MS/s/ch"
        },
        "category": "multifunction-io",
        "pinouts": [
            {
                "title": "Pinout",
                "img": "https://docs-be.ni.com/bundle/pxie-6378-specs/page/GUID-EB0DC951-36AC-4909-B8EA-9DED775C5941-a5.svg?_LANG=enus"
            }
        ],
        "estimatedPinout": {
            "confidence": 98,
            "analogInput": {
                "portCount": 16
            },
            "analogOutput": {
                "portCount": 4
            },
            "thermocouple": {
                "portCount": 0
            },
            "digitalInput": {
                "portCount": 0,
                "lineCounts": []
            },
            "digitalOutput": {
                "portCount": 0,
                "lineCounts": []
            },
            "digitalInputOutput": {
                "portCount": 3,
                "lineCounts": [
                    32,
                    8,
                    8
                ]
            }
        },
        "model": "PXIe-6378",
        "key": "123717"
    },
    "PXIe-6376": {
        "productSpecs": "https://www.ni.com/docs/en-US/bundle/pxie-6376-specs/page/specs.html",
        "productData": {
            "AnalogInputChannels": "8",
            "BusTypeFormFactor": "PXI Express",
            "AO_NumberOfChannels": "2",
            "MaximumSamplingRate": "3.57 MS/s/ch"
        },
        "category": "multifunction-io",
        "pinouts": [
            {
                "title": "Pinout",
                "img": "https://docs-be.ni.com/bundle/pxie-6376-specs/page/GUID-4275F420-BA41-4397-BB2F-67EFB1942BCB-a5.svg?_LANG=enus"
            }
        ],
        "estimatedPinout": {
            "confidence": 98,
            "analogInput": {
                "portCount": 8
            },
            "analogOutput": {
                "portCount": 0
            },
            "thermocouple": {
                "portCount": 0
            },
            "digitalInput": {
                "portCount": 0,
                "lineCounts": []
            },
            "digitalOutput": {
                "portCount": 0,
                "lineCounts": []
            },
            "digitalInputOutput": {
                "portCount": 3,
                "lineCounts": [
                    8,
                    8,
                    8
                ]
            }
        },
        "model": "PXIe-6376",
        "key": "123716"
    },
    "USB-7846": {
        "productSpecs": "https://www.ni.com/en-in/search.html?sn=catnav:sup.man.spc&fil=AND(pmdmid:124953,NOT(nidocstatus:archived))",
        "productData": {
            "BusTypeFormFactor": "USB",
            "AO_NumberOfChannels": "8",
            "MaximumSamplingRate": "500 kS/s"
        },
        "category": "multifunction-io",
        "model": "USB-7846",
        "key": "124953",
        "pinouts": []
    },
    "USB-7845": {
        "productSpecs": "https://www.ni.com/en-in/search.html?sn=catnav:sup.man.spc&fil=AND(pmdmid:124952,NOT(nidocstatus:archived))",
        "productData": {
            "BusTypeFormFactor": "USB",
            "AO_NumberOfChannels": "8",
            "MaximumSamplingRate": "500 kS/s"
        },
        "category": "multifunction-io",
        "model": "USB-7845",
        "key": "124952",
        "pinouts": []
    },
    "PCIe-7852": {
        "productSpecs": "https://www.ni.com/en-in/search.html?sn=catnav:sup.man.spc&fil=AND(pmdmid:122793,NOT(nidocstatus:archived))",
        "productData": {
            "AnalogInputChannels": "8",
            "BusTypeFormFactor": "PCI Express",
            "AO_NumberOfChannels": "8",
            "MaximumSamplingRate": "750 kS/s"
        },
        "category": "multifunction-io",
        "model": "PCIe-7852",
        "key": "122793",
        "pinouts": []
    },
    "PCIe-7842": {
        "productSpecs": "https://www.ni.com/en-in/search.html?sn=catnav:sup.man.spc&fil=AND(pmdmid:122791,NOT(nidocstatus:archived))",
        "productData": {
            "AnalogInputChannels": "8",
            "BusTypeFormFactor": "PCI Express",
            "AO_NumberOfChannels": "8",
            "MaximumSamplingRate": "200 kS/s"
        },
        "category": "multifunction-io",
        "model": "PCIe-7842",
        "key": "122791",
        "pinouts": []
    },
    "PCIe-7841": {
        "productSpecs": "https://www.ni.com/en-in/search.html?sn=catnav:sup.man.spc&fil=AND(pmdmid:122790,NOT(nidocstatus:archived))",
        "productData": {
            "AnalogInputChannels": "8",
            "BusTypeFormFactor": "PCI Express",
            "AO_NumberOfChannels": "8",
            "MaximumSamplingRate": "200 kS/s"
        },
        "category": "multifunction-io",
        "model": "PCIe-7841",
        "key": "122790",
        "pinouts": []
    },
    "PXIe-6375": {
        "productSpecs": "https://www.ni.com/docs/en-US/bundle/pxie-6375-specs/page/specs.html",
        "productData": {
            "AnalogInputChannels": "208",
            "BusTypeFormFactor": "PXI Express",
            "AO_NumberOfChannels": "2",
            "MaximumSamplingRate": "3.86 MS/s"
        },
        "category": "multifunction-io",
        "pinouts": [
            {
                "title": "NI PXIe-6375 Connectors 2 and 3 Pinout",
                "img": "https://docs-be.ni.com/bundle/pxie-6375-specs/page/GUID-4F06E324-B9A6-488F-B040-3888BD05DE44-a5.svg?_LANG=enus"
            },
            {
                "title": "NI PXIe-6375 Connectors 0 and 1 Pinout",
                "img": "https://docs-be.ni.com/bundle/pxie-6375-specs/page/GUID-DB0F3B32-75B1-43DE-80BB-439C2C2406F7-a5.svg?_LANG=enus"
            }
        ],
        "estimatedPinout": {
            "confidence": 95,
            "analogInput": {
                "portCount": 208
            },
            "analogOutput": {
                "portCount": 2
            },
            "thermocouple": {
                "portCount": 0
            },
            "digitalInput": {
                "portCount": 0,
                "lineCounts": []
            },
            "digitalOutput": {
                "portCount": 0,
                "lineCounts": []
            },
            "digitalInputOutput": {
                "portCount": 3,
                "lineCounts": [
                    8,
                    8,
                    8
                ]
            }
        },
        "model": "PXIe-6375",
        "key": "123715"
    },
    "PXIe-6368": {
        "productSpecs": "https://www.ni.com/docs/en-US/bundle/pxie-6368-specs/page/specs.html",
        "productData": {
            "AnalogInputChannels": "16",
            "BusTypeFormFactor": "PXI Express",
            "AO_NumberOfChannels": "4",
            "MaximumSamplingRate": "2 MS/s/ch"
        },
        "category": "multifunction-io",
        "pinouts": [
            {
                "title": "Pinout",
                "img": "https://docs-be.ni.com/bundle/pxie-6368-specs/page/GUID-EB0DC951-36AC-4909-B8EA-9DED775C5941-a5.svg?_LANG=enus"
            }
        ],
        "estimatedPinout": {
            "confidence": 101,
            "analogInput": {
                "portCount": 0
            },
            "analogOutput": {
                "portCount": 0
            },
            "thermocouple": {
                "portCount": 0
            },
            "digitalInput": {
                "portCount": 0,
                "lineCounts": []
            },
            "digitalOutput": {
                "portCount": 0,
                "lineCounts": []
            },
            "digitalInputOutput": {
                "portCount": 0,
                "lineCounts": []
            }
        },
        "model": "PXIe-6368",
        "key": "123714"
    },
    "PXIe-6366": {
        "productSpecs": "https://www.ni.com/docs/en-US/bundle/pxie-usb-6366-specs/page/specs.html",
        "productData": {
            "AnalogInputChannels": "8",
            "BusTypeFormFactor": "PXI Express",
            "AO_NumberOfChannels": "2",
            "MaximumSamplingRate": "2 MS/s/ch"
        },
        "category": "multifunction-io",
        "pinouts": [
            {
                "title": "Pinout",
                "img": "https://docs-be.ni.com/bundle/pxie-usb-6366-specs/page/GUID-4275F420-BA41-4397-BB2F-67EFB1942BCB-a5.svg?_LANG=enus"
            },
            {
                "title": "Pinout",
                "img": "https://docs-be.ni.com/bundle/pxie-usb-6366-specs/page/GUID-D4DEE55D-9AA5-4082-9B39-85AE1B65E416-a5.svg?_LANG=enus"
            },
            {
                "title": "Pinout",
                "img": "https://docs-be.ni.com/bundle/pxie-usb-6366-specs/page/GUID-0C23DD03-0763-4C57-A8F7-E1D21A0CCAE2-a5.svg?_LANG=enus"
            },
            {
                "title": "Front Panel and Pinout",
                "img": "https://docs-be.ni.com/bundle/pxie-usb-6366-specs/page/GUID-B901BB25-EA97-4022-9DFD-4E37E1CFE4A0-a5.svg?_LANG=enus"
            }
        ],
        "estimatedPinout": {
            "confidence": 97,
            "analogInput": {
                "portCount": 8
            },
            "analogOutput": {
                "portCount": 2
            },
            "thermocouple": {
                "portCount": 0
            },
            "digitalInput": {
                "portCount": 0,
                "lineCounts": []
            },
            "digitalOutput": {
                "portCount": 0,
                "lineCounts": []
            },
            "digitalInputOutput": {
                "portCount": 3,
                "lineCounts": [
                    8,
                    8,
                    8
                ]
            }
        },
        "model": "PXIe-6366",
        "key": "123713"
    },
    "TS-15200": {
        "productSpecs": "https://www.ni.com/docs/en-US/bundle/ts-15200-specs/page/specs.html",
        "productData": {
            "BusTypeFormFactor": "TestScale",
            "LightWeightPageVisible": "TRUE"
        },
        "category": "multifunction-io",
        "pinouts": [
            {
                "img": "https://docs-be.ni.com/bundle/ts-15200-feature/page/GUID-8799FD8B-1AEA-4268-A295-79289CB81CB9-a5.svg?_LANG=enus"
            }
        ],
        "estimatedPinout": {
            "confidence": 101,
            "analogInput": {
                "portCount": 0
            },
            "analogOutput": {
                "portCount": 0
            },
            "thermocouple": {
                "portCount": 0
            },
            "digitalInput": {
                "portCount": 0,
                "lineCounts": []
            },
            "digitalOutput": {
                "portCount": 0,
                "lineCounts": []
            },
            "digitalInputOutput": {
                "portCount": 0,
                "lineCounts": []
            }
        },
        "model": "TS-15200",
        "key": "405312"
    },
    "TS-15000": {
        "productSpecs": "https://www.ni.com/docs/en-US/bundle/ts-15000-specs/page/specs.html",
        "productData": {
            "BusTypeFormFactor": "TestScale",
            "LightWeightPageVisible": "TRUE"
        },
        "category": "multifunction-io",
        "model": "TS-15000",
        "key": "409862",
        "pinouts": []
    },
    "PXIe-7891": {
        "productSpecs": "https://www.ni.com/docs/en-US/bundle/pxie-7891-specs/page/specs.html",
        "productData": {
            "BusTypeFormFactor": "PXI",
            "AO_NumberOfChannels": "32"
        },
        "category": "multifunction-io",
        "model": "PXIe-7891",
        "key": "345090",
        "pinouts": []
    },
    "PXIe-4302": {
        "productSpecs": "https://www.ni.com/docs/en-US/bundle/pxie-4302-4303-specs/resource/377007b.pdf",
        "productData": {
            "AnalogInputChannels": "32",
            "BusTypeFormFactor": "PXI Express",
            "VoltageRange": "-0.1 V to 0.1 V",
            "MaximumSamplingRate": "5 kS/s/ch"
        },
        "category": "voltage",
        "model": "PXIe-4302",
        "key": "123609",
        "pinouts": []
    },
    "PXIe-4300": {
        "productSpecs": "https://www.ni.com/docs/en-US/bundle/pxie-4300-specs/resource/375476c.pdf",
        "productData": {
            "AnalogInputChannels": "8",
            "BusTypeFormFactor": "PXI Express",
            "VoltageRange": "-60 V to 60 V",
            "AI_Isolation": "300 V Ch-Ch Isolation",
            "MaximumSamplingRate": "250 kS/s/ch"
        },
        "category": "voltage",
        "model": "PXIe-4300",
        "key": "123607",
        "pinouts": []
    },
    "RM-26999": {
        "productSpecs": "https://www.ni.com/docs/en-US/bundle/rm-26999-specs/page/specs.html",
        "productData": {
            "AnalogInputChannels": "4",
            "BusTypeFormFactor": "None"
        },
        "category": "voltage",
        "model": "RM-26999",
        "key": "255064",
        "pinouts": []
    },
    "sbRIO-9239": {
        "productSpecs": "",
        "productData": {
            "AnalogInputChannels": "4",
            "BusTypeFormFactor": "Single-Board RIO",
            "VoltageRange": "-10 V to 10 V",
            "AI_Isolation": "60 VDC Ch-Ch Isolation",
            "MaximumSamplingRate": "50 kS/s/ch"
        },
        "category": "voltage",
        "model": "sbRIO-9239",
        "key": "138020",
        "pinouts": []
    },
    "sbRIO-9229": {
        "productSpecs": "",
        "productData": {
            "AnalogInputChannels": "4",
            "BusTypeFormFactor": "Single-Board RIO",
            "VoltageRange": "-60 V to 60 V",
            "AI_Isolation": "250 Vrms Ch-Ch Isolation",
            "MaximumSamplingRate": "50 kS/s/ch"
        },
        "category": "voltage",
        "model": "sbRIO-9229",
        "key": "138012",
        "pinouts": []
    },
    "sbRIO-9221": {
        "productSpecs": "",
        "productData": {
            "AnalogInputChannels": "8",
            "BusTypeFormFactor": "Single-Board RIO",
            "VoltageRange": "-60 V to 60 V",
            "AI_Isolation": "250 Vrms Ch-Earth Ground Isolation",
            "MaximumSamplingRate": "800 kS/s"
        },
        "category": "voltage",
        "model": "sbRIO-9221",
        "key": "138010",
        "pinouts": []
    },
    "sbRIO-9215": {
        "productSpecs": "",
        "productData": {
            "AnalogInputChannels": "4",
            "BusTypeFormFactor": "Single-Board RIO",
            "VoltageRange": "-10 V to 10 V",
            "AI_Isolation": "60 VDC Ch-Earth Ground Isolation",
            "MaximumSamplingRate": "100 kS/s/ch"
        },
        "category": "voltage",
        "model": "sbRIO-9215",
        "key": "137672",
        "pinouts": []
    },
    "sbRIO-9201": {
        "productSpecs": "",
        "productData": {
            "AnalogInputChannels": "8",
            "BusTypeFormFactor": "Single-Board RIO",
            "VoltageRange": "-10 V to 10 V",
            "AI_Isolation": "60 VDC Ch-Earth Ground Isolation",
            "MaximumSamplingRate": "500 kS/s"
        },
        "category": "voltage",
        "model": "sbRIO-9201",
        "key": "137659",
        "pinouts": []
    },
    "NI-9252": {
        "productSpecs": "https://www.ni.com/en-ch/search.html?sn=catnav:sup.man.spc&fil=AND(pmdmid:134829,NOT(nidocstatus:archived))",
        "productData": {
            "AnalogInputChannels": "8",
            "BusTypeFormFactor": "C Series",
            "VoltageRange": "-10 V to 10 V",
            "AI_Isolation": "60 VDC Ch-Earth Ground Isolation",
            "MaximumSamplingRate": "50 kS/s/ch"
        },
        "category": "voltage",
        "pinouts": [
            {
                "img": "https://docs-be.ni.com/bundle/ni-9252-getting-started/page/GUID-D9BE9F65-7D8F-4C3C-AE91-F8F26A1B53D5-a5.svg?_LANG=enus"
            },
            {
                "img": "https://docs-be.ni.com/bundle/ni-9252-getting-started/page/GUID-DB7C8506-BA49-4DD4-912D-5BFB6518368A-a5.svg?_LANG=enus"
            },
            {
                "img": "https://docs-be.ni.com/bundle/ni-9252-getting-started/page/GUID-E6A2F987-808A-40BF-833F-04B4580713B1-a5.svg?_LANG=enus"
            },
            {
                "img": "https://docs-be.ni.com/bundle/ni-9252-getting-started/page/GUID-72275CC8-8CFC-4EAD-8AE2-D0E3D5A8F446-a5.svg?_LANG=enus"
            },
            {
                "img": "https://docs-be.ni.com/bundle/ni-9252-getting-started/page/GUID-4DADF304-5181-4363-A358-1A6272E914B0-a5.svg?_LANG=enus"
            },
            {
                "img": "https://docs-be.ni.com/bundle/ni-9252-getting-started/page/GUID-D2E4C1D2-BB35-4278-8CC8-ABD28E49377D-a5.svg?_LANG=enus"
            },
            {
                "img": "https://docs-be.ni.com/bundle/ni-9252-getting-started/page/GUID-49FD5A36-775C-4058-B305-8AB76A4ED712-a5.svg?_LANG=enus"
            },
            {
                "img": "https://docs-be.ni.com/bundle/ni-9252-getting-started/page/GUID-D593E08A-AE2A-4DEB-85F0-4B6D69A30685-a5.svg?_LANG=enus"
            },
            {
                "img": "https://docs-be.ni.com/bundle/ni-9252-getting-started/page/GUID-6136E500-C458-4741-B353-53862C55E9C4-a5.svg?_LANG=enus"
            },
            {
                "img": "https://docs-be.ni.com/bundle/ni-9252-getting-started/page/GUID-54846E2C-56C8-41E7-A6DD-18DD9222B9D5-a5.svg?_LANG=enus"
            },
            {
                "img": "https://docs-be.ni.com/bundle/ni-9252-getting-started/page/GUID-9F0678EB-DDA9-4BC1-8704-DE1AFBA0266A-a5.svg?_LANG=enus"
            },
            {
                "img": "https://docs-be.ni.com/bundle/ni-9252-getting-started/page/GUID-08D6A3E6-3926-4E21-B6AD-FC9AC9A3E304-a5.svg?_LANG=enus"
            },
            {
                "img": "https://docs-be.ni.com/bundle/ni-9252-getting-started/page/GUID-30392FAA-93D9-4161-A763-B013D70DA158-a5.svg?_LANG=enus"
            }
        ],
        "estimatedPinout": {
            "confidence": 100,
            "analogInput": {
                "portCount": 8
            },
            "analogOutput": {
                "portCount": 0
            },
            "thermocouple": {
                "portCount": 0
            },
            "digitalInput": {
                "portCount": 0,
                "lineCounts": []
            },
            "digitalOutput": {
                "portCount": 0,
                "lineCounts": []
            },
            "digitalInputOutput": {
                "portCount": 0,
                "lineCounts": []
            }
        },
        "model": "NI-9252",
        "key": "134829"
    },
    "NI-9202": {
        "productSpecs": "https://www.ni.com/docs/en-US/bundle/ni-9202-specs/page/specs.html",
        "productData": {
            "AnalogInputChannels": "16",
            "BusTypeFormFactor": "C Series",
            "VoltageRange": "-10 V to 10 V",
            "AI_Isolation": "60 VDC Ch-Earth Ground Isolation",
            "MaximumSamplingRate": "10 kS/s/ch"
        },
        "category": "voltage",
        "pinouts": [
            {
                "img": "https://docs-be.ni.com/bundle/ni-9202-getting-started/page/GUID-F0212FBC-0A4A-4145-8F86-765F3B4D74CE-a5.svg?_LANG=enus"
            },
            {
                "img": "https://docs-be.ni.com/bundle/ni-9202-getting-started/page/GUID-CE71B39F-EE88-4749-AAE8-A859E9CE2448-a5.svg?_LANG=enus"
            },
            {
                "img": "https://docs-be.ni.com/bundle/ni-9202-getting-started/page/GUID-4EB25914-9584-4816-A5C4-C0E00132140C-a5.svg?_LANG=enus"
            },
            {
                "img": "https://docs-be.ni.com/bundle/ni-9202-getting-started/page/GUID-6A3DAE74-8B07-4588-BFBE-B8AF38B03A2B-a5.svg?_LANG=enus"
            },
            {
                "img": "https://docs-be.ni.com/bundle/ni-9202-getting-started/page/GUID-D24FD324-FA0F-45AD-AC15-A2464C8CE438-a5.svg?_LANG=enus"
            }
        ],
        "estimatedPinout": {
            "confidence": 100,
            "analogInput": {
                "portCount": 16
            },
            "analogOutput": {
                "portCount": 0
            },
            "thermocouple": {
                "portCount": 0
            },
            "digitalInput": {
                "portCount": 0,
                "lineCounts": []
            },
            "digitalOutput": {
                "portCount": 0,
                "lineCounts": []
            },
            "digitalInputOutput": {
                "portCount": 0,
                "lineCounts": []
            }
        },
        "model": "NI-9202",
        "key": "134827"
    },
    "NI-9244": {
        "productSpecs": "https://www.ni.com/en-ch/search.html?sn=catnav:sup.man.spc&fil=AND(pmdmid:122194,NOT(nidocstatus:archived))",
        "productData": {
            "AnalogInputChannels": "3",
            "BusTypeFormFactor": "C Series",
            "VoltageRange": "400 Vrms",
            "AI_Isolation": "400 Vrms Ch-Earth Ground Isolation",
            "MaximumSamplingRate": "50 kS/s/ch"
        },
        "category": "voltage",
        "pinouts": [
            {
                "img": "https://docs-be.ni.com/bundle/ni-9244-getting-started/page/GUID-23CFA19E-6227-402B-AC11-EC0F816BF369-a5.svg?_LANG=enus"
            },
            {
                "img": "https://docs-be.ni.com/bundle/ni-9244-getting-started/page/GUID-16757651-FED7-4DFB-A1AA-0334D9D60DFE-a5.svg?_LANG=enus"
            },
            {
                "img": "https://docs-be.ni.com/bundle/ni-9244-getting-started/page/GUID-83C0ACF9-E773-4B9B-AD37-338B3833810D-a5.svg?_LANG=enus"
            },
            {
                "img": "https://docs-be.ni.com/bundle/ni-9244-getting-started/page/GUID-FDD506A6-E122-43AF-9440-7C13609C5BBA-a5.svg?_LANG=enus"
            },
            {
                "img": "https://docs-be.ni.com/bundle/ni-9244-getting-started/page/GUID-6C0DB3F4-37BD-468A-B999-D6A95013140A-a5.svg?_LANG=enus"
            },
            {
                "img": "https://docs-be.ni.com/bundle/ni-9244-getting-started/page/GUID-E38342BD-8796-4943-AEF8-AF06312019C8-a5.svg?_LANG=enus"
            },
            {
                "img": "https://docs-be.ni.com/bundle/ni-9244-getting-started/page/GUID-8F718001-22EA-457E-B49B-8CEB75ACDE34-a5.svg?_LANG=enus"
            },
            {
                "img": "https://docs-be.ni.com/bundle/ni-9244-getting-started/page/GUID-1E437315-0C94-49B2-BC83-65CD03BF27AF-a5.svg?_LANG=enus"
            },
            {
                "img": "https://docs-be.ni.com/bundle/ni-9244-getting-started/page/GUID-7782A0A4-9136-497A-A461-49AF22FD49CF-a5.svg?_LANG=enus"
            },
            {
                "img": "https://docs-be.ni.com/bundle/ni-9244-getting-started/page/GUID-85B8FBFF-D3F5-4AA2-B47A-8ADAA3D7A2F4-a5.svg?_LANG=enus"
            }
        ],
        "estimatedPinout": {
            "confidence": 101,
            "analogInput": {
                "portCount": 0
            },
            "analogOutput": {
                "portCount": 0
            },
            "thermocouple": {
                "portCount": 0
            },
            "digitalInput": {
                "portCount": 0,
                "lineCounts": []
            },
            "digitalOutput": {
                "portCount": 0,
                "lineCounts": []
            },
            "digitalInputOutput": {
                "portCount": 0,
                "lineCounts": []
            }
        },
        "model": "NI-9244",
        "key": "122194"
    },
    "NI-9242": {
        "productSpecs": "https://www.ni.com/en-ch/search.html?sn=catnav:sup.man.spc&fil=AND(pmdmid:122193,NOT(nidocstatus:archived))",
        "productData": {
            "AnalogInputChannels": "3",
            "BusTypeFormFactor": "C Series",
            "VoltageRange": "400 Vrms",
            "AI_Isolation": "250 Vrms Ch-Earth Ground Isolation",
            "MaximumSamplingRate": "50 kS/s/ch"
        },
        "category": "voltage",
        "pinouts": [
            {
                "img": "https://docs-be.ni.com/bundle/ni-9242-getting-started/page/GUID-23CFA19E-6227-402B-AC11-EC0F816BF369-a5.svg?_LANG=enus"
            },
            {
                "img": "https://docs-be.ni.com/bundle/ni-9242-getting-started/page/GUID-61AAAF9F-E0BC-4C43-BDED-AF90CCB3E625-a5.svg?_LANG=enus"
            },
            {
                "img": "https://docs-be.ni.com/bundle/ni-9242-getting-started/page/GUID-D581C2B8-0E67-4FD8-9226-247D6E5D4DAB-a5.svg?_LANG=enus"
            },
            {
                "img": "https://docs-be.ni.com/bundle/ni-9242-getting-started/page/GUID-E8604BBE-9B2B-4CBA-A28E-C1F88B2BE88B-a5.svg?_LANG=enus"
            },
            {
                "img": "https://docs-be.ni.com/bundle/ni-9242-getting-started/page/GUID-424A54CB-1285-4DBB-923C-E9E34F8363B1-a5.svg?_LANG=enus"
            },
            {
                "img": "https://docs-be.ni.com/bundle/ni-9242-getting-started/page/GUID-F579B879-99D2-4960-917C-24C7B9344BC2-a5.svg?_LANG=enus"
            },
            {
                "img": "https://docs-be.ni.com/bundle/ni-9242-getting-started/page/GUID-548303CD-72E8-41D1-B47A-9888A2E8D907-a5.svg?_LANG=enus"
            },
            {
                "img": "https://docs-be.ni.com/bundle/ni-9242-getting-started/page/GUID-1A6C5AEE-2598-436E-B1D2-1EDD2A6B750F-a5.svg?_LANG=enus"
            },
            {
                "img": "https://docs-be.ni.com/bundle/ni-9242-getting-started/page/GUID-27085FC6-DE11-4D5B-AD08-FDB2F4581921-a5.svg?_LANG=enus"
            },
            {
                "img": "https://docs-be.ni.com/bundle/ni-9242-getting-started/page/GUID-2A59771F-A285-4521-85FC-4DE6FFA452F1-a5.svg?_LANG=enus"
            },
            {
                "img": "https://docs-be.ni.com/bundle/ni-9242-getting-started/page/GUID-F7307DBC-110B-48FD-B8CF-1D97EAA9FF97-a5.svg?_LANG=enus"
            },
            {
                "img": "https://docs-be.ni.com/bundle/ni-9242-getting-started/page/GUID-F4E65F36-1876-4AF8-96BB-B44CFE7AE5B4-a5.svg?_LANG=enus"
            },
            {
                "img": "https://docs-be.ni.com/bundle/ni-9242-getting-started/page/GUID-96507D8A-511C-4671-88AA-9703E57B0AB4-a5.svg?_LANG=enus"
            },
            {
                "img": "https://docs-be.ni.com/bundle/ni-9242-getting-started/page/GUID-1E437315-0C94-49B2-BC83-65CD03BF27AF-a5.svg?_LANG=enus"
            },
            {
                "img": "https://docs-be.ni.com/bundle/ni-9242-getting-started/page/GUID-7782A0A4-9136-497A-A461-49AF22FD49CF-a5.svg?_LANG=enus"
            },
            {
                "img": "https://docs-be.ni.com/bundle/ni-9242-getting-started/page/GUID-85B8FBFF-D3F5-4AA2-B47A-8ADAA3D7A2F4-a5.svg?_LANG=enus"
            }
        ],
        "estimatedPinout": {
            "confidence": 98,
            "analogInput": {
                "portCount": 3
            },
            "analogOutput": {
                "portCount": 0
            },
            "thermocouple": {
                "portCount": 0
            },
            "digitalInput": {
                "portCount": 0,
                "lineCounts": []
            },
            "digitalOutput": {
                "portCount": 0,
                "lineCounts": []
            },
            "digitalInputOutput": {
                "portCount": 0,
                "lineCounts": []
            }
        },
        "model": "NI-9242",
        "key": "122193"
    },
    "NI-9239": {
        "productSpecs": "https://www.ni.com/en-ch/search.html?sn=catnav:sup.man.spc&fil=AND(pmdmid:122192,NOT(nidocstatus:archived))",
        "productData": {
            "AnalogInputChannels": "4",
            "BusTypeFormFactor": "C Series",
            "VoltageRange": "-10 V to 10 V",
            "AI_Isolation": "60 VDC Ch-Ch Isolation",
            "MaximumSamplingRate": "50 kS/s/ch"
        },
        "category": "voltage",
        "pinouts": [
            {
                "img": "https://docs-be.ni.com/bundle/ni-9239-getting-started/page/GUID-7D474884-F373-4972-8D37-268B9A301611-a5.svg?_LANG=enus"
            },
            {
                "img": "https://docs-be.ni.com/bundle/ni-9239-getting-started/page/GUID-F506A448-3949-4BCA-8877-C7D3A3907878-a5.svg?_LANG=enus"
            },
            {
                "img": "https://docs-be.ni.com/bundle/ni-9239-getting-started/page/GUID-FC2889FA-0D95-4949-8903-5689AA40545C-a5.svg?_LANG=enus"
            },
            {
                "img": "https://docs-be.ni.com/bundle/ni-9239-getting-started/page/GUID-F775A28C-FD1E-4C5A-91E8-9A14028EBE24-a5.svg?_LANG=enus"
            },
            {
                "img": "https://docs-be.ni.com/bundle/ni-9239-getting-started/page/GUID-13CB3D52-8D9E-4E61-9544-84A04851B0B8-a5.svg?_LANG=enus"
            },
            {
                "img": "https://docs-be.ni.com/bundle/ni-9239-getting-started/page/GUID-F16E846E-D9FB-41C7-97FE-C9E81F2BCFDC-a5.svg?_LANG=enus"
            }
        ],
        "estimatedPinout": {
            "confidence": 100,
            "analogInput": {
                "portCount": 4
            },
            "analogOutput": {
                "portCount": 0
            },
            "thermocouple": {
                "portCount": 0
            },
            "digitalInput": {
                "portCount": 0,
                "lineCounts": []
            },
            "digitalOutput": {
                "portCount": 0,
                "lineCounts": []
            },
            "digitalInputOutput": {
                "portCount": 0,
                "lineCounts": []
            }
        },
        "model": "NI-9239",
        "key": "122192"
    },
    "sbRIO-9223": {
        "productSpecs": "",
        "productData": {
            "AnalogInputChannels": "4",
            "BusTypeFormFactor": "Single-Board RIO",
            "VoltageRange": "-10 V to 10 V",
            "AI_Isolation": "60 VDC Ch-Ch Isolation",
            "MaximumSamplingRate": "1 MS/s/ch"
        },
        "category": "voltage",
        "model": "sbRIO-9223",
        "key": "218606",
        "pinouts": []
    },
    "sbRIO-9222": {
        "productSpecs": "",
        "productData": {
            "AnalogInputChannels": "4",
            "BusTypeFormFactor": "Single-Board RIO",
            "VoltageRange": "-10 V to 10 V",
            "AI_Isolation": "60 VDC Ch-Ch Isolation",
            "MaximumSamplingRate": "500 kS/s/ch"
        },
        "category": "voltage",
        "model": "sbRIO-9222",
        "key": "218605",
        "pinouts": []
    },
    "sbRIO-9205": {
        "productSpecs": "",
        "productData": {
            "AnalogInputChannels": "32",
            "BusTypeFormFactor": "Single-Board RIO",
            "VoltageRange": "-5 V to 5 V",
            "AI_Isolation": "250 Vrms Ch-Earth Ground Isolation",
            "MaximumSamplingRate": "250 kS/s"
        },
        "category": "voltage",
        "model": "sbRIO-9205",
        "key": "148565",
        "pinouts": []
    },
    "NI-9238": {
        "productSpecs": "https://www.ni.com/cs-cz/search.html?sn=catnav:sup.man.spc&fil=AND(pmdmid:122191,NOT(nidocstatus:archived))",
        "productData": {
            "AnalogInputChannels": "4",
            "BusTypeFormFactor": "C Series",
            "VoltageRange": "-500 mV to 500 mV",
            "AI_Isolation": "250 Vrms Ch-Ch Isolation",
            "MaximumSamplingRate": "50 kS/s/ch"
        },
        "category": "voltage",
        "pinouts": [
            {
                "img": "https://docs-be.ni.com/bundle/ni-9238-getting-started/page/GUID-E36AF759-829B-471E-8FA2-C81F0682AEE8-a5.svg?_LANG=enus"
            },
            {
                "img": "https://docs-be.ni.com/bundle/ni-9238-getting-started/page/GUID-D5A233E3-8C48-4EF8-B9AB-5255A486C020-a5.svg?_LANG=enus"
            },
            {
                "img": "https://docs-be.ni.com/bundle/ni-9238-getting-started/page/GUID-8BB9E9FD-C7C0-4CF5-9487-EDA45CBCB485-a5.svg?_LANG=enus"
            },
            {
                "img": "https://docs-be.ni.com/bundle/ni-9238-getting-started/page/GUID-EBA37C7D-BEF7-4BA2-871A-0890613D9DD2-a5.svg?_LANG=enus"
            },
            {
                "img": "https://docs-be.ni.com/bundle/ni-9238-getting-started/page/GUID-AA962C9D-BF3F-4412-9EF8-B7E2D81A905B-a5.svg?_LANG=enus"
            },
            {
                "img": "https://docs-be.ni.com/bundle/ni-9238-getting-started/page/GUID-B5C8188C-D3E8-4DA7-A685-B5C8D9C838E4-a5.svg?_LANG=enus"
            }
        ],
        "estimatedPinout": {
            "confidence": 100,
            "analogInput": {
                "portCount": 4
            },
            "analogOutput": {
                "portCount": 0
            },
            "thermocouple": {
                "portCount": 0
            },
            "digitalInput": {
                "portCount": 0,
                "lineCounts": []
            },
            "digitalOutput": {
                "portCount": 0,
                "lineCounts": []
            },
            "digitalInputOutput": {
                "portCount": 0,
                "lineCounts": []
            }
        },
        "model": "NI-9238",
        "key": "122191"
    },
    "NI-9229": {
        "productSpecs": "https://www.ni.com/cs-cz/search.html?sn=catnav:sup.man.spc&fil=AND(pmdmid:122181,NOT(nidocstatus:archived))",
        "productData": {
            "AnalogInputChannels": "4",
            "BusTypeFormFactor": "C Series",
            "VoltageRange": "-60 V to 60 V",
            "AI_Isolation": "250 Vrms Ch-Ch Isolation",
            "MaximumSamplingRate": "50 kS/s/ch"
        },
        "category": "voltage",
        "pinouts": [
            {
                "img": "https://docs-be.ni.com/bundle/ni-9229-getting-started/page/GUID-7D474884-F373-4972-8D37-268B9A301611-a5.svg?_LANG=enus"
            },
            {
                "img": "https://docs-be.ni.com/bundle/ni-9229-getting-started/page/GUID-D22BC116-4BB0-4192-BACE-467C1BD09716-a5.svg?_LANG=enus"
            },
            {
                "img": "https://docs-be.ni.com/bundle/ni-9229-getting-started/page/GUID-F16E846E-D9FB-41C7-97FE-C9E81F2BCFDC-a5.svg?_LANG=enus"
            },
            {
                "img": "https://docs-be.ni.com/bundle/ni-9229-getting-started/page/GUID-146FEF41-661C-4DEC-8513-677850524BB4-a5.svg?_LANG=enus"
            },
            {
                "img": "https://docs-be.ni.com/bundle/ni-9229-getting-started/page/GUID-BFB44343-B9EB-45A7-89E8-03BCF4944489-a5.svg?_LANG=enus"
            },
            {
                "img": "https://docs-be.ni.com/bundle/ni-9229-getting-started/page/GUID-F506A448-3949-4BCA-8877-C7D3A3907878-a5.svg?_LANG=enus"
            }
        ],
        "estimatedPinout": {
            "confidence": 100,
            "analogInput": {
                "portCount": 4
            },
            "analogOutput": {
                "portCount": 0
            },
            "thermocouple": {
                "portCount": 0
            },
            "digitalInput": {
                "portCount": 0,
                "lineCounts": []
            },
            "digitalOutput": {
                "portCount": 0,
                "lineCounts": []
            },
            "digitalInputOutput": {
                "portCount": 0,
                "lineCounts": []
            }
        },
        "model": "NI-9229",
        "key": "122181"
    },
    "NI-9228": {
        "productSpecs": "https://www.ni.com/docs/en-US/bundle/ni-9228-specs/page/specs.html",
        "productData": {
            "AnalogInputChannels": "8",
            "BusTypeFormFactor": "C Series",
            "VoltageRange": "-60 V to 60 V",
            "AI_Isolation": "250 Vrms Ch-Ch Isolation",
            "MaximumSamplingRate": "1 kS/s/ch"
        },
        "category": "voltage",
        "pinouts": [
            {
                "img": "https://docs-be.ni.com/bundle/ni-9228-getting-started/page/GUID-16B00B89-F624-4DF5-A5CE-CB9EFF871293-a5.svg?_LANG=enus"
            },
            {
                "img": "https://docs-be.ni.com/bundle/ni-9228-getting-started/page/GUID-4CE8CB51-47ED-4BF3-94EC-EFE67E80050D-a5.svg?_LANG=enus"
            },
            {
                "img": "https://docs-be.ni.com/bundle/ni-9228-getting-started/page/GUID-BA5D28A7-1A67-4695-AFA7-2706AA82DC1D-a5.svg?_LANG=enus"
            },
            {
                "img": "https://docs-be.ni.com/bundle/ni-9228-getting-started/page/GUID-60D26A2B-191C-46AC-92A9-7A2C4694C097-a5.svg?_LANG=enus"
            },
            {
                "img": "https://docs-be.ni.com/bundle/ni-9228-getting-started/page/GUID-2D1EC88C-678C-4DFC-9825-CAA26A8959E5-a5.svg?_LANG=enus"
            },
            {
                "img": "https://docs-be.ni.com/bundle/ni-9228-getting-started/page/GUID-1AFA1B43-A979-4CF2-9B83-C1EC467F67DC-a5.svg?_LANG=enus"
            }
        ],
        "estimatedPinout": {
            "confidence": 100,
            "analogInput": {
                "portCount": 8
            },
            "analogOutput": {
                "portCount": 0
            },
            "thermocouple": {
                "portCount": 0
            },
            "digitalInput": {
                "portCount": 0,
                "lineCounts": []
            },
            "digitalOutput": {
                "portCount": 0,
                "lineCounts": []
            },
            "digitalInputOutput": {
                "portCount": 0,
                "lineCounts": []
            }
        },
        "model": "NI-9228",
        "key": "122180"
    },
    "NI-9225": {
        "productSpecs": "",
        "productData": {
            "AnalogInputChannels": "3",
            "BusTypeFormFactor": "C Series",
            "VoltageRange": "300 Vrms",
            "AI_Isolation": "600 Vrms Ch-Ch Isolation",
            "MaximumSamplingRate": "50 kS/s/ch"
        },
        "category": "voltage",
        "model": "NI-9225",
        "key": "122177",
        "pinouts": []
    },
    "NI-9224": {
        "productSpecs": "https://www.ni.com/cs-cz/search.html?sn=catnav:sup.man.spc&fil=AND(pmdmid:122176,NOT(nidocstatus:archived))",
        "productData": {
            "AnalogInputChannels": "8",
            "BusTypeFormFactor": "C Series",
            "VoltageRange": "-10 V to 10 V",
            "AI_Isolation": "250 Vrms Ch-Ch Isolation",
            "MaximumSamplingRate": "1 kS/s/ch"
        },
        "category": "voltage",
        "pinouts": [
            {
                "img": "https://docs-be.ni.com/bundle/ni-9224-getting-started/page/GUID-0F18D611-DAC3-4E43-8E63-0A8AC08D9971-a5.svg?_LANG=enus"
            },
            {
                "img": "https://docs-be.ni.com/bundle/ni-9224-getting-started/page/GUID-880A643A-5F28-41FD-B2FD-96B40C6B1FE6-a5.svg?_LANG=enus"
            },
            {
                "img": "https://docs-be.ni.com/bundle/ni-9224-getting-started/page/GUID-C60DF6EE-4F65-4E55-8D23-ACA1C4B562A1-a5.svg?_LANG=enus"
            },
            {
                "img": "https://docs-be.ni.com/bundle/ni-9224-getting-started/page/GUID-C2407EB1-4A21-49B2-B794-3F7CE78578E4-a5.svg?_LANG=enus"
            },
            {
                "img": "https://docs-be.ni.com/bundle/ni-9224-getting-started/page/GUID-60D26A2B-191C-46AC-92A9-7A2C4694C097-a5.svg?_LANG=enus"
            },
            {
                "img": "https://docs-be.ni.com/bundle/ni-9224-getting-started/page/GUID-2D1EC88C-678C-4DFC-9825-CAA26A8959E5-a5.svg?_LANG=enus"
            },
            {
                "img": "https://docs-be.ni.com/bundle/ni-9224-getting-started/page/GUID-1AFA1B43-A979-4CF2-9B83-C1EC467F67DC-a5.svg?_LANG=enus"
            }
        ],
        "estimatedPinout": {
            "confidence": 100,
            "analogInput": {
                "portCount": 8
            },
            "analogOutput": {
                "portCount": 0
            },
            "thermocouple": {
                "portCount": 0
            },
            "digitalInput": {
                "portCount": 0,
                "lineCounts": []
            },
            "digitalOutput": {
                "portCount": 0,
                "lineCounts": []
            },
            "digitalInputOutput": {
                "portCount": 0,
                "lineCounts": []
            }
        },
        "model": "NI-9224",
        "key": "122176"
    },
    "NI-9223": {
        "productSpecs": "https://www.ni.com/cs-cz/search.html?sn=catnav:sup.man.spc&fil=AND(pmdmid:122175,NOT(nidocstatus:archived))",
        "productData": {
            "AnalogInputChannels": "4",
            "BusTypeFormFactor": "C Series",
            "VoltageRange": "-10 V to 10 V",
            "AI_Isolation": "60 VDC Ch-Ch Isolation",
            "MaximumSamplingRate": "1 MS/s/ch"
        },
        "category": "voltage",
        "pinouts": [
            {
                "img": "https://docs-be.ni.com/bundle/ni-9223-getting-started/page/GUID-409A9A94-D96D-490E-ADEA-E7F099C183BD-a5.svg?_LANG=enus"
            },
            {
                "img": "https://docs-be.ni.com/bundle/ni-9223-getting-started/page/GUID-4A540AB7-9C7E-4A43-9D9B-DC8A81C2AF34-a5.svg?_LANG=enus"
            },
            {
                "img": "https://docs-be.ni.com/bundle/ni-9223-getting-started/page/GUID-A8F1EDAD-9226-4186-B52A-F10E5192C4D6-a5.svg?_LANG=enus"
            },
            {
                "img": "https://docs-be.ni.com/bundle/ni-9223-getting-started/page/GUID-C9AEB6D7-1FE8-4360-B21D-F0984106B066-a5.svg?_LANG=enus"
            }
        ],
        "estimatedPinout": {
            "confidence": 100,
            "analogInput": {
                "portCount": 4
            },
            "analogOutput": {
                "portCount": 0
            },
            "thermocouple": {
                "portCount": 0
            },
            "digitalInput": {
                "portCount": 0,
                "lineCounts": []
            },
            "digitalOutput": {
                "portCount": 0,
                "lineCounts": []
            },
            "digitalInputOutput": {
                "portCount": 0,
                "lineCounts": []
            }
        },
        "model": "NI-9223",
        "key": "122175"
    },
    "NI-9222": {
        "productSpecs": "https://www.ni.com/docs/en-US/bundle/ni-9222-specs/page/specs.html",
        "productData": {
            "AnalogInputChannels": "4",
            "BusTypeFormFactor": "C Series",
            "VoltageRange": "-10 V to 10 V",
            "AI_Isolation": "60 VDC Ch-Ch Isolation",
            "MaximumSamplingRate": "500 kS/s/ch"
        },
        "category": "voltage",
        "pinouts": [
            {
                "img": "https://docs-be.ni.com/bundle/ni-9222-getting-started/page/GUID-409A9A94-D96D-490E-ADEA-E7F099C183BD-a5.svg?_LANG=enus"
            },
            {
                "img": "https://docs-be.ni.com/bundle/ni-9222-getting-started/page/GUID-CBB00D81-F6A4-4855-B325-EAB62E1E9D28-a5.svg?_LANG=enus"
            },
            {
                "img": "https://docs-be.ni.com/bundle/ni-9222-getting-started/page/GUID-04B0F332-F0BE-4FAD-8119-E8E59A4273E3-a5.svg?_LANG=enus"
            },
            {
                "img": "https://docs-be.ni.com/bundle/ni-9222-getting-started/page/GUID-23B66144-357F-4736-B9BE-8A2F6AE3E8D9-a5.svg?_LANG=enus"
            }
        ],
        "estimatedPinout": {
            "confidence": 100,
            "analogInput": {
                "portCount": 4
            },
            "analogOutput": {
                "portCount": 0
            },
            "thermocouple": {
                "portCount": 0
            },
            "digitalInput": {
                "portCount": 0,
                "lineCounts": []
            },
            "digitalOutput": {
                "portCount": 0,
                "lineCounts": []
            },
            "digitalInputOutput": {
                "portCount": 0,
                "lineCounts": []
            }
        },
        "model": "NI-9222",
        "key": "122174"
    },
    "NI-9221": {
        "productSpecs": "https://www.ni.com/docs/en-US/bundle/ni-9221-specs/page/specs.html",
        "productData": {
            "AnalogInputChannels": "8",
            "BusTypeFormFactor": "C Series",
            "VoltageRange": "-60 V to 60 V",
            "AI_Isolation": "60 VDC Ch-Earth Ground Isolation",
            "MaximumSamplingRate": "800 kS/s"
        },
        "category": "voltage",
        "pinouts": [
            {
                "img": "https://docs-be.ni.com/bundle/ni-9221-getting-started/page/GUID-52248785-32C4-44CD-A6EB-AA83E32F1CA5-a5.svg?_LANG=enus"
            },
            {
                "img": "https://docs-be.ni.com/bundle/ni-9221-getting-started/page/GUID-268C2B36-047F-482C-98F3-93199F00C3CC-a5.svg?_LANG=enus"
            }
        ],
        "estimatedPinout": {
            "confidence": 101,
            "analogInput": {
                "portCount": 8
            },
            "analogOutput": {
                "portCount": 0
            },
            "thermocouple": {
                "portCount": 0
            },
            "digitalInput": {
                "portCount": 0,
                "lineCounts": []
            },
            "digitalOutput": {
                "portCount": 0,
                "lineCounts": []
            },
            "digitalInputOutput": {
                "portCount": 0,
                "lineCounts": []
            }
        },
        "model": "NI-9221",
        "key": "122173"
    },
    "NI-9220": {
        "productSpecs": "https://www.ni.com/docs/en-US/bundle/ni-9220-specs/page/specs.html",
        "productData": {
            "AnalogInputChannels": "16",
            "BusTypeFormFactor": "C Series",
            "VoltageRange": "-10 V to 10 V",
            "AI_Isolation": "60 VDC Ch-Earth Ground Isolation",
            "MaximumSamplingRate": "100 kS/s/ch"
        },
        "category": "voltage",
        "pinouts": [
            {
                "img": "https://docs-be.ni.com/bundle/ni-9220-getting-started/page/GUID-7CF84215-C5B6-4163-813A-6CFD4D1E691D-a5.svg?_LANG=enus"
            },
            {
                "title": "Push-In Spring Terminal Pinout",
                "img": "https://docs-be.ni.com/bundle/ni-9220-getting-started/page/GUID-19E96F3B-16C0-4E20-8E0B-D90F138A9768-a5.svg?_LANG=enus"
            },
            {
                "title": "DSUB Terminal Pinout",
                "img": "https://docs-be.ni.com/bundle/ni-9220-getting-started/page/GUID-B34DF11C-4483-453D-AA61-71A91D27165D-a5.svg?_LANG=enus"
            },
            {
                "img": "https://docs-be.ni.com/bundle/ni-9220-getting-started/page/GUID-B4F79BE1-8FBF-4D65-A4E7-35EE3FD5660D-a5.svg?_LANG=enus"
            },
            {
                "img": "https://docs-be.ni.com/bundle/ni-9220-getting-started/page/GUID-7428239D-9264-4072-8B4D-F75BE1D27BC4-a5.svg?_LANG=enus"
            },
            {
                "img": "https://docs-be.ni.com/bundle/ni-9220-getting-started/page/GUID-427A768A-A605-415D-8791-88FF0C1A56D3-a5.svg?_LANG=enus"
            },
            {
                "img": "https://docs-be.ni.com/bundle/ni-9220-getting-started/page/GUID-2BA8F216-FB1E-4860-B0B1-1A7E56610C4E-a5.svg?_LANG=enus"
            }
        ],
        "estimatedPinout": {
            "confidence": 100,
            "analogInput": {
                "portCount": 16
            },
            "analogOutput": {
                "portCount": 0
            },
            "thermocouple": {
                "portCount": 0
            },
            "digitalInput": {
                "portCount": 0,
                "lineCounts": []
            },
            "digitalOutput": {
                "portCount": 0,
                "lineCounts": []
            },
            "digitalInputOutput": {
                "portCount": 0,
                "lineCounts": []
            }
        },
        "model": "NI-9220",
        "key": "122172"
    },
    "NI-9215": {
        "productSpecs": "https://www.ni.com/cs-cz/search.html?sn=catnav:sup.man.spc&fil=AND(pmdmid:122167,NOT(nidocstatus:archived))",
        "productData": {
            "AnalogInputChannels": "4",
            "BusTypeFormFactor": "C Series",
            "VoltageRange": "-10 V to 10 V",
            "AI_Isolation": "250 Vrms Ch-Earth Ground Isolation",
            "MaximumSamplingRate": "100 kS/s/ch"
        },
        "category": "voltage",
        "pinouts": [
            {
                "img": "https://docs-be.ni.com/bundle/ni-9215-getting-started/page/GUID-A292F9E6-EE7D-4CD2-8F61-63CF61182C0B-a5.svg?_LANG=enus"
            },
            {
                "img": "https://docs-be.ni.com/bundle/ni-9215-getting-started/page/GUID-994F007E-820A-4CF3-B6DE-B35359AAE680-a5.svg?_LANG=enus"
            },
            {
                "img": "https://docs-be.ni.com/bundle/ni-9215-getting-started/page/GUID-296158C0-F4EA-4E7A-82E1-4D744AD3CA5C-a5.svg?_LANG=enus"
            },
            {
                "img": "https://docs-be.ni.com/bundle/ni-9215-getting-started/page/GUID-414F3574-31C0-4A1B-9F48-0C55AED0E3C3-a5.svg?_LANG=enus"
            },
            {
                "img": "https://docs-be.ni.com/bundle/ni-9215-getting-started/page/GUID-76B9BEC4-F284-4310-A09C-5AB79B0D3723-a5.svg?_LANG=enus"
            },
            {
                "img": "https://docs-be.ni.com/bundle/ni-9215-getting-started/page/GUID-5E45B453-92C9-41E8-A4A4-A71C4A297E8A-a5.svg?_LANG=enus"
            }
        ],
        "estimatedPinout": {
            "confidence": 100,
            "analogInput": {
                "portCount": 4
            },
            "analogOutput": {
                "portCount": 0
            },
            "thermocouple": {
                "portCount": 0
            },
            "digitalInput": {
                "portCount": 0,
                "lineCounts": []
            },
            "digitalOutput": {
                "portCount": 0,
                "lineCounts": []
            },
            "digitalInputOutput": {
                "portCount": 0,
                "lineCounts": []
            }
        },
        "model": "NI-9215",
        "key": "122167"
    },
    "NI-9209": {
        "productSpecs": "https://www.ni.com/cs-cz/search.html?sn=catnav:sup.man.spc&fil=AND(pmdmid:122162,NOT(nidocstatus:archived))",
        "productData": {
            "AnalogInputChannels": "32",
            "BusTypeFormFactor": "C Series",
            "VoltageRange": "-10 V to 10 V",
            "AI_Isolation": "60 VDC Ch-Earth Ground Isolation",
            "MaximumSamplingRate": "500 S/s"
        },
        "category": "voltage",
        "pinouts": [
            {
                "img": "https://docs-be.ni.com/bundle/ni-9209-getting-started/page/GUID-682DF4D3-7754-4635-BFA6-9871C9824F76-a5.svg?_LANG=enus"
            },
            {
                "img": "https://docs-be.ni.com/bundle/ni-9209-getting-started/page/GUID-B0500DF8-074A-42D8-A362-069CDAAECE01-a5.svg?_LANG=enus"
            },
            {
                "img": "https://docs-be.ni.com/bundle/ni-9209-getting-started/page/GUID-7346734A-CC96-4D02-A4AE-504BD0046156-a5.svg?_LANG=enus"
            },
            {
                "img": "https://docs-be.ni.com/bundle/ni-9209-getting-started/page/GUID-2A7C3CAE-F274-4AE5-AFA2-6DD96FDFFA3E-a5.svg?_LANG=enus"
            }
        ],
        "estimatedPinout": {
            "confidence": 100,
            "analogInput": {
                "portCount": 32
            },
            "analogOutput": {
                "portCount": 0
            },
            "thermocouple": {
                "portCount": 0
            },
            "digitalInput": {
                "portCount": 0,
                "lineCounts": []
            },
            "digitalOutput": {
                "portCount": 0,
                "lineCounts": []
            },
            "digitalInputOutput": {
                "portCount": 0,
                "lineCounts": []
            }
        },
        "model": "NI-9209",
        "key": "122162"
    },
    "NI-9206": {
        "productSpecs": "https://www.ni.com/docs/en-US/bundle/ni-9206-specs/page/specs.html",
        "productData": {
            "AnalogInputChannels": "32",
            "BusTypeFormFactor": "C Series",
            "VoltageRange": "-5 V to 5 V",
            "AI_Isolation": "600 VDC Ch-Earth Ground Isolation",
            "MaximumSamplingRate": "250 kS/s"
        },
        "category": "voltage",
        "pinouts": [
            {
                "img": "https://docs-be.ni.com/bundle/ni-9206-getting-started/page/GUID-58AD26D8-FA37-4B4F-9FE4-3A5D455D4AFA-a5.svg?_LANG=enus"
            },
            {
                "img": "https://docs-be.ni.com/bundle/ni-9206-getting-started/page/GUID-417A0840-9E29-4370-820E-AFE891C90AA8-a5.svg?_LANG=enus"
            },
            {
                "img": "https://docs-be.ni.com/bundle/ni-9206-getting-started/page/GUID-17F0794B-1D66-4067-9875-BE88E617487B-a5.svg?_LANG=enus"
            },
            {
                "img": "https://docs-be.ni.com/bundle/ni-9206-getting-started/page/GUID-04DE9FC1-D30C-4E83-A497-616D5B3CCAC3-a5.svg?_LANG=enus"
            },
            {
                "img": "https://docs-be.ni.com/bundle/ni-9206-getting-started/page/GUID-91699E5B-C7BD-48FC-BE3A-0736C659B7F4-a5.svg?_LANG=enus"
            },
            {
                "img": "https://docs-be.ni.com/bundle/ni-9206-getting-started/page/GUID-9445924F-8866-481F-A618-C0469E8278F5-a5.svg?_LANG=enus"
            },
            {
                "img": "https://docs-be.ni.com/bundle/ni-9206-getting-started/page/GUID-91D4F62C-876A-4431-ABDE-C5AFCD0C3ACD-a5.svg?_LANG=enus"
            }
        ],
        "estimatedPinout": {
            "confidence": 96,
            "analogInput": {
                "portCount": 32
            },
            "analogOutput": {
                "portCount": 0
            },
            "thermocouple": {
                "portCount": 0
            },
            "digitalInput": {
                "portCount": 0,
                "lineCounts": []
            },
            "digitalOutput": {
                "portCount": 1,
                "lineCounts": [
                    1
                ]
            },
            "digitalInputOutput": {
                "portCount": 0,
                "lineCounts": []
            }
        },
        "model": "NI-9206",
        "key": "122159"
    },
    "NI-9205": {
        "productSpecs": "https://www.ni.com/cs-cz/search.html?sn=catnav:sup.man.spc&fil=AND(pmdmid:122157,NOT(nidocstatus:archived))",
        "productData": {
            "AnalogInputChannels": "32",
            "BusTypeFormFactor": "C Series",
            "VoltageRange": "-5 V to 5 V",
            "AI_Isolation": "60 VDC Ch-Earth Ground Isolation",
            "MaximumSamplingRate": "250 kS/s"
        },
        "category": "voltage",
        "pinouts": [
            {
                "img": "https://docs-be.ni.com/bundle/ni-9205-getting-started/page/GUID-464C0D89-C3D1-4B01-922F-C03D7857EFDB-a5.svg?_LANG=enus"
            },
            {
                "title": "with Push-in Style Spring Terminal (Black/Orange Connector) Pinout",
                "img": "https://docs-be.ni.com/bundle/ni-9205-getting-started/page/GUID-D2BF2CDD-1C4F-4E32-ADB2-81611FAE6C3B-a5.svg?_LANG=enus"
            },
            {
                "title": "with DSUB Pinout",
                "img": "https://docs-be.ni.com/bundle/ni-9205-getting-started/page/GUID-B12769F2-37C3-4EFD-92D0-4DCEDEE2945C-a5.svg?_LANG=enus"
            },
            {
                "img": "https://docs-be.ni.com/bundle/ni-9205-getting-started/page/GUID-D219DD1F-3BCC-434E-B48F-FDD6EB516507-a5.svg?_LANG=enus"
            },
            {
                "img": "https://docs-be.ni.com/bundle/ni-9205-getting-started/page/GUID-8CD84B48-9510-4323-8B43-A6E387BFE532-a5.svg?_LANG=enus"
            },
            {
                "img": "https://docs-be.ni.com/bundle/ni-9205-getting-started/page/GUID-0D5FAB61-59D2-4B87-8B26-F733EAA19543-a5.svg?_LANG=enus"
            },
            {
                "img": "https://docs-be.ni.com/bundle/ni-9205-getting-started/page/GUID-D66F8471-C54F-4350-97F7-F7B6A9BE3EAB-a5.svg?_LANG=enus"
            },
            {
                "img": "https://docs-be.ni.com/bundle/ni-9205-getting-started/page/GUID-91D4F62C-876A-4431-ABDE-C5AFCD0C3ACD-a5.svg?_LANG=enus"
            }
        ],
        "estimatedPinout": {
            "confidence": 96,
            "analogInput": {
                "portCount": 32
            },
            "analogOutput": {
                "portCount": 0
            },
            "thermocouple": {
                "portCount": 0
            },
            "digitalInput": {
                "portCount": 0,
                "lineCounts": []
            },
            "digitalOutput": {
                "portCount": 1,
                "lineCounts": [
                    1
                ]
            },
            "digitalInputOutput": {
                "portCount": 0,
                "lineCounts": []
            }
        },
        "model": "NI-9205",
        "key": "122157"
    },
    "NI-9201": {
        "productSpecs": "https://www.ni.com/docs/en-US/bundle/ni-9201-specs/page/specs.html",
        "productData": {
            "AnalogInputChannels": "8",
            "BusTypeFormFactor": "C Series",
            "VoltageRange": "-10 V to 10 V",
            "AI_Isolation": "250 Vrms Ch-Earth Ground Isolation",
            "MaximumSamplingRate": "500 kS/s"
        },
        "category": "voltage",
        "pinouts": [
            {
                "img": "https://docs-be.ni.com/bundle/ni-9201-getting-started/page/GUID-0630B361-7A76-48AE-88FC-964C63EE7DF4-a5.svg?_LANG=enus"
            },
            {
                "title": "with DSUB Pinout",
                "img": "https://docs-be.ni.com/bundle/ni-9201-getting-started/page/GUID-0C41EC67-5D74-454E-9FA1-F37B3672C04A-a5.svg?_LANG=enus"
            },
            {
                "img": "https://docs-be.ni.com/bundle/ni-9201-getting-started/page/GUID-07CE4B96-E348-4C82-81B2-7DF9EE815FF5-a5.svg?_LANG=enus"
            }
        ],
        "estimatedPinout": {
            "confidence": 100,
            "analogInput": {
                "portCount": 8
            },
            "analogOutput": {
                "portCount": 0
            },
            "thermocouple": {
                "portCount": 0
            },
            "digitalInput": {
                "portCount": 0,
                "lineCounts": []
            },
            "digitalOutput": {
                "portCount": 0,
                "lineCounts": []
            },
            "digitalInputOutput": {
                "portCount": 0,
                "lineCounts": []
            }
        },
        "model": "NI-9201",
        "key": "122155"
    },
    "NI-9207": {
        "productSpecs": "https://www.ni.com/docs/en-US/bundle/ni-9207-specs/page/specs.html",
        "productData": {
            "AnalogInputChannels": "16",
            "BusTypeFormFactor": "C Series",
            "VoltageRange": "-10 V to 10 V",
            "AI_Isolation": "60 VDC Bank Isolation",
            "MaximumSamplingRate": "500 S/s"
        },
        "category": "voltage",
        "pinouts": [
            {
                "img": "https://docs-be.ni.com/bundle/ni-9207-getting-started/page/GUID-C6C30942-22D8-42C8-81DD-C76EB07E9940-a5.svg?_LANG=enus"
            },
            {
                "img": "https://docs-be.ni.com/bundle/ni-9207-getting-started/page/GUID-CEE02448-F64D-4F1D-85D1-7607F0F3C96D-a5.svg?_LANG=enus"
            },
            {
                "img": "https://docs-be.ni.com/bundle/ni-9207-getting-started/page/GUID-64849ACF-A25B-4542-9040-6E2AAB39EE79-a5.svg?_LANG=enus"
            },
            {
                "img": "https://docs-be.ni.com/bundle/ni-9207-getting-started/page/GUID-1F7EA3E3-2E8E-4A2C-B94B-34AA3F340B53-a5.svg?_LANG=enus"
            },
            {
                "img": "https://docs-be.ni.com/bundle/ni-9207-getting-started/page/GUID-66243683-10BF-4F25-A72C-3DB755C0FB5D-a5.svg?_LANG=enus"
            },
            {
                "img": "https://docs-be.ni.com/bundle/ni-9207-getting-started/page/GUID-40CC5DB1-7301-4E82-A202-4481909FABBD-a5.svg?_LANG=enus"
            }
        ],
        "estimatedPinout": {
            "confidence": 99,
            "analogInput": {
                "portCount": 16
            },
            "analogOutput": {
                "portCount": 0
            },
            "thermocouple": {
                "portCount": 0
            },
            "digitalInput": {
                "portCount": 0,
                "lineCounts": []
            },
            "digitalOutput": {
                "portCount": 0,
                "lineCounts": []
            },
            "digitalInputOutput": {
                "portCount": 0,
                "lineCounts": []
            }
        },
        "model": "NI-9207",
        "key": "122160"
    },
    "sbRIO-9207": {
        "productSpecs": "https://www.ni.com/docs/en-US/bundle/sbrio-9207-seri/resource/375207a.pdf",
        "productData": {
            "AnalogInputChannels": "8",
            "BusTypeFormFactor": "Single-Board RIO",
            "VoltageRange": "-10 V to 10 V",
            "AI_Isolation": "60 VDC Bank Isolation",
            "MaximumSamplingRate": "500 S/s"
        },
        "category": "voltage",
        "model": "sbRIO-9207",
        "key": "137661",
        "pinouts": []
    },
    "NI-9262": {
        "productSpecs": "https://www.ni.com/docs/en-US/bundle/ni-9262-specs/page/specs.html",
        "productData": {
            "BusTypeFormFactor": "C Series",
            "VoltageRange": "-10 V to 10 V",
            "AO_NumberOfChannels": "6",
            "AO_Isolation": "60 VDC Ch-Earth Ground Isolation",
            "MaximumUpdateRate": "1 MS/s/ch"
        },
        "category": "voltage",
        "pinouts": [
            {
                "img": "https://docs-be.ni.com/bundle/ni-9262-getting-started/page/GUID-5D7A18A5-221D-4DE4-BAA8-680FE4A5503E-a5.svg?_LANG=enus"
            },
            {
                "img": "https://docs-be.ni.com/bundle/ni-9262-getting-started/page/GUID-DF97902A-9EA7-4589-93D1-70D72CD8BAE7-a5.svg?_LANG=enus"
            }
        ],
        "estimatedPinout": {
            "confidence": 100,
            "analogInput": {
                "portCount": 0
            },
            "analogOutput": {
                "portCount": 6
            },
            "thermocouple": {
                "portCount": 0
            },
            "digitalInput": {
                "portCount": 0,
                "lineCounts": []
            },
            "digitalOutput": {
                "portCount": 0,
                "lineCounts": []
            },
            "digitalInputOutput": {
                "portCount": 0,
                "lineCounts": []
            }
        },
        "model": "NI-9262",
        "key": "218644"
    },
    "sbRIO-9269": {
        "productSpecs": "https://www.ni.com/docs/en-US/bundle/sbrio-9269-seri/resource/372920a.pdf",
        "productData": {
            "BusTypeFormFactor": "Single-Board RIO",
            "VoltageRange": "-10 V to 10 V",
            "AO_NumberOfChannels": "4",
            "AO_Isolation": "250 Vrms Ch-Ch Isolation",
            "MaximumUpdateRate": "100 kS/s/ch"
        },
        "category": "voltage",
        "model": "sbRIO-9269",
        "key": "138028",
        "pinouts": []
    },
    "sbRIO-9264": {
        "productSpecs": "",
        "productData": {
            "BusTypeFormFactor": "Single-Board RIO",
            "VoltageRange": "-10 V to 10 V",
            "AO_NumberOfChannels": "16",
            "AO_Isolation": "60 VDC Ch-Earth Ground Isolation",
            "MaximumUpdateRate": "25 kS/s/ch"
        },
        "category": "voltage",
        "model": "sbRIO-9264",
        "key": "138024",
        "pinouts": []
    },
    "sbRIO-9263": {
        "productSpecs": "",
        "productData": {
            "BusTypeFormFactor": "Single-Board RIO",
            "VoltageRange": "-10 V to 10 V",
            "AO_Isolation": "250 Vrms Ch-Earth Ground Isolation",
            "AO_NumberOfChannels": "4",
            "MaximumUpdateRate": "100 kS/s/ch"
        },
        "category": "voltage",
        "model": "sbRIO-9263",
        "key": "138022",
        "pinouts": []
    },
    "NI-9269": {
        "productSpecs": "https://www.ni.com/docs/en-US/bundle/ni-9269-specs/page/specs.html",
        "productData": {
            "BusTypeFormFactor": "C Series",
            "VoltageRange": "-40 V to 40 V",
            "AO_Isolation": "250 Vrms Ch-Ch Isolation",
            "AO_NumberOfChannels": "4",
            "MaximumSamplingRate": "100 kS/s/ch",
            "MaximumUpdateRate": "100 kS/s/ch"
        },
        "category": "voltage",
        "pinouts": [
            {
                "img": "https://docs-be.ni.com/bundle/ni-9269-getting-started/page/GUID-A3E0C8AE-BFDE-465A-8EB4-AA0237B9A324-a5.svg?_LANG=enus"
            },
            {
                "img": "https://docs-be.ni.com/bundle/ni-9269-getting-started/page/GUID-1A3A9FC2-681D-4CD5-ADCA-07715F9FE104-a5.svg?_LANG=enus"
            },
            {
                "img": "https://docs-be.ni.com/bundle/ni-9269-getting-started/page/GUID-C1605079-AB80-4071-9CB3-57192A92799E-a5.svg?_LANG=enus"
            }
        ],
        "estimatedPinout": {
            "confidence": 100,
            "analogInput": {
                "portCount": 0
            },
            "analogOutput": {
                "portCount": 4
            },
            "thermocouple": {
                "portCount": 0
            },
            "digitalInput": {
                "portCount": 0,
                "lineCounts": []
            },
            "digitalOutput": {
                "portCount": 0,
                "lineCounts": []
            },
            "digitalInputOutput": {
                "portCount": 0,
                "lineCounts": []
            }
        },
        "model": "NI-9269",
        "key": "122203"
    },
    "NI-9264": {
        "productSpecs": "https://www.ni.com/docs/en-US/bundle/ni-9264-specs/page/specs.html",
        "productData": {
            "BusTypeFormFactor": "C Series",
            "VoltageRange": "-10 V to 10 V",
            "AO_NumberOfChannels": "16",
            "AO_Isolation": "60 VDC Ch-Earth Ground Isolation",
            "MaximumSamplingRate": "25 kS/s/ch",
            "MaximumUpdateRate": "25 kS/s/ch"
        },
        "category": "voltage",
        "pinouts": [
            {
                "img": "https://docs-be.ni.com/bundle/ni-9264-getting-started/page/GUID-B8BB24E6-4578-438C-B0A4-26DA3F33033A-a5.svg?_LANG=enus"
            },
            {
                "title": "with Push-in Style Spring Terminal (Black/Orange Connector) Pinout",
                "img": "https://docs-be.ni.com/bundle/ni-9264-getting-started/page/GUID-C855CA54-C036-4BD1-A897-779FE42556FC-a5.svg?_LANG=enus"
            },
            {
                "title": "NI-9264 with DSUB Pinout",
                "img": "https://docs-be.ni.com/bundle/ni-9264-getting-started/page/GUID-595D0E3E-2D89-4164-8CA8-3CED8A9B9FE5-a5.svg?_LANG=enus"
            },
            {
                "img": "https://docs-be.ni.com/bundle/ni-9264-getting-started/page/GUID-91D4F62C-876A-4431-ABDE-C5AFCD0C3ACD-a5.svg?_LANG=enus"
            },
            {
                "img": "https://docs-be.ni.com/bundle/ni-9264-getting-started/page/GUID-A61451F3-08D3-4873-BF3B-C81A68B28FD3-a5.svg?_LANG=enus"
            }
        ],
        "estimatedPinout": {
            "confidence": 100,
            "analogInput": {
                "portCount": 0
            },
            "analogOutput": {
                "portCount": 16
            },
            "thermocouple": {
                "portCount": 0
            },
            "digitalInput": {
                "portCount": 0,
                "lineCounts": []
            },
            "digitalOutput": {
                "portCount": 0,
                "lineCounts": []
            },
            "digitalInputOutput": {
                "portCount": 0,
                "lineCounts": []
            }
        },
        "model": "NI-9264",
        "key": "122201"
    },
    "NI-9263": {
        "productSpecs": "https://www.ni.com/docs/en-US/bundle/ni-9263-specs/page/specs.html",
        "productData": {
            "BusTypeFormFactor": "C Series",
            "VoltageRange": "-10 V to 10 V",
            "AO_NumberOfChannels": "4",
            "AO_Isolation": "250 Vrms Ch-Earth Ground Isolation",
            "MaximumSamplingRate": "100 kS/s/ch",
            "MaximumUpdateRate": "100 kS/s/ch"
        },
        "category": "voltage",
        "pinouts": [
            {
                "img": "https://docs-be.ni.com/bundle/ni-9263-getting-started/page/GUID-EC7504D1-5B83-46A2-B0AF-460F1F4CFEEC-a5.svg?_LANG=enus"
            },
            {
                "img": "https://docs-be.ni.com/bundle/ni-9263-getting-started/page/GUID-0EC29E23-10CB-4965-AD23-D42A7DDB707E-a5.svg?_LANG=enus"
            }
        ],
        "estimatedPinout": {
            "confidence": 100,
            "analogInput": {
                "portCount": 0
            },
            "analogOutput": {
                "portCount": 4
            },
            "thermocouple": {
                "portCount": 0
            },
            "digitalInput": {
                "portCount": 0,
                "lineCounts": []
            },
            "digitalOutput": {
                "portCount": 0,
                "lineCounts": []
            },
            "digitalInputOutput": {
                "portCount": 0,
                "lineCounts": []
            }
        },
        "model": "NI-9263",
        "key": "122200"
    },
    "NI-9260": {
        "productSpecs": "https://www.ni.com/docs/en-US/bundle/ni-9260-specs/page/specs.html",
        "productData": {
            "BusTypeFormFactor": "C Series",
            "VoltageRange": "0 Vrms to 3 Vrms",
            "AO_Isolation": "None",
            "AO_NumberOfChannels": "2",
            "MaximumSamplingRate": "51.2 kS/s/ch",
            "MaximumUpdateRate": "51.2 kS/s/ch"
        },
        "category": "voltage",
        "pinouts": [
            {
                "img": "https://docs-be.ni.com/bundle/ni-9260-getting-started/page/GUID-1EC784B3-B6E7-4532-BE38-4F3B8A4C69E3-a5.svg?_LANG=enus"
            },
            {
                "img": "https://docs-be.ni.com/bundle/ni-9260-getting-started/page/GUID-2C14E34E-E2E3-4212-B453-54CD639306FA-a5.svg?_LANG=enus"
            },
            {
                "img": "https://docs-be.ni.com/bundle/ni-9260-getting-started/page/GUID-DEE69F2B-4F54-4356-BE87-00D1044B5BB5-a5.svg?_LANG=enus"
            }
        ],
        "estimatedPinout": {
            "confidence": 100,
            "analogInput": {
                "portCount": 0
            },
            "analogOutput": {
                "portCount": 2
            },
            "thermocouple": {
                "portCount": 0
            },
            "digitalInput": {
                "portCount": 0,
                "lineCounts": []
            },
            "digitalOutput": {
                "portCount": 0,
                "lineCounts": []
            },
            "digitalInputOutput": {
                "portCount": 0,
                "lineCounts": []
            }
        },
        "model": "NI-9260",
        "key": "122199"
    },
    "sbRIO-9219": {
        "productSpecs": "",
        "productData": {
            "AnalogInputChannels": "4",
            "BusTypeFormFactor": "Single-Board RIO",
            "AI_Isolation": "250 Vrms Ch-Ch Isolation",
            "MaximumSamplingRate": "100 S/s/ch"
        },
        "category": "voltage",
        "model": "sbRIO-9219",
        "key": "137675",
        "pinouts": []
    },
    "NI-9219": {
        "productSpecs": "https://www.ni.com/docs/en-US/bundle/ni-9219-specs/page/specs.html",
        "productData": {
            "AnalogInputChannels": "4",
            "BusTypeFormFactor": "C Series",
            "VoltageRange": "-4 V to 4 V",
            "AI_Isolation": "250 Vrms Ch-Ch Isolation",
            "MaximumSamplingRate": "100 S/s/ch"
        },
        "category": "voltage",
        "pinouts": [
            {
                "img": "https://docs-be.ni.com/bundle/ni-9219-getting-started/page/GUID-A0C13E8D-E213-400B-BA32-6F2DDDDFA773-a5.svg?_LANG=enus"
            },
            {
                "title": "with Push-in Style Spring Terminal (Black/Orange Connector) Pinout",
                "img": "https://docs-be.ni.com/bundle/ni-9219-getting-started/page/GUID-2703AA49-93F5-4C69-9E50-0FD444467281-a5.svg?_LANG=enus"
            },
            {
                "title": "Pin",
                "img": "https://docs-be.ni.com/bundle/ni-9219-getting-started/page/GUID-26D78652-248E-4BBE-AF66-8DB5E2507B41-a5.svg?_LANG=enus"
            },
            {
                "title": "Voltage Pinout",
                "img": "https://docs-be.ni.com/bundle/ni-9219-getting-started/page/GUID-363F5EAF-7256-43B7-BB08-22B0632C1574-a5.svg?_LANG=enus"
            },
            {
                "title": "Current Pinout",
                "img": "https://docs-be.ni.com/bundle/ni-9219-getting-started/page/GUID-843013F5-F756-4779-81A4-C087F10C31A0-a5.svg?_LANG=enus"
            },
            {
                "title": "Thermocouple Pinout",
                "img": "https://docs-be.ni.com/bundle/ni-9219-getting-started/page/GUID-88247C02-87F9-4D33-AB63-1ED210554954-a5.svg?_LANG=enus"
            },
            {
                "title": "4-Wire Resistance and 4-Wire RTD Pinout",
                "img": "https://docs-be.ni.com/bundle/ni-9219-getting-started/page/GUID-23560419-118D-4BB0-A370-786D29F7C314-a5.svg?_LANG=enus"
            },
            {
                "title": "3-Wire RTD Pinout",
                "img": "https://docs-be.ni.com/bundle/ni-9219-getting-started/page/GUID-FA8FE414-4878-49E6-8E1F-3D58044B2543-a5.svg?_LANG=enus"
            },
            {
                "title": "Full-Bridge Pinout",
                "img": "https://docs-be.ni.com/bundle/ni-9219-getting-started/page/GUID-D987871B-3E53-403E-BFA3-AB5E6FD2DB63-a5.svg?_LANG=enus"
            },
            {
                "title": "Half-Bridge Pinout",
                "img": "https://docs-be.ni.com/bundle/ni-9219-getting-started/page/GUID-26D78652-248E-4BBE-AF66-8DB5E2507B41-a5.svg?_LANG=enus"
            },
            {
                "title": "Digital In Pinout",
                "img": "https://docs-be.ni.com/bundle/ni-9219-getting-started/page/GUID-0FA9A09A-C254-42AA-BA27-CAB4B9F3EEA6-a5.svg?_LANG=enus"
            },
            {
                "title": "Open Contact Pinout",
                "img": "https://docs-be.ni.com/bundle/ni-9219-getting-started/page/GUID-4D5C2D68-682E-4F52-B1DB-8665709A5136-a5.svg?_LANG=enus"
            },
            {
                "img": "https://docs-be.ni.com/bundle/ni-9219-getting-started/page/GUID-866293BE-CCDF-4C11-96B1-D21DD7841C38-a5.svg?_LANG=enus"
            },
            {
                "img": "https://docs-be.ni.com/bundle/ni-9219-getting-started/page/GUID-67A206B0-5961-4590-AC7A-F4FE9C958373-a5.svg?_LANG=enus"
            },
            {
                "img": "https://docs-be.ni.com/bundle/ni-9219-getting-started/page/GUID-898E2650-BD7C-4840-A9FF-102A552B2A30-a5.svg?_LANG=enus"
            },
            {
                "title": "Voltage Pinout",
                "img": "https://docs-be.ni.com/bundle/ni-9219-getting-started/page/GUID-37834C70-82F5-40C2-9B6A-0D6218FD3CCE-a5.svg?_LANG=enus"
            },
            {
                "title": "Current Pinout",
                "img": "https://docs-be.ni.com/bundle/ni-9219-getting-started/page/GUID-5DB8531F-A052-4206-87CB-48DDE7179DA5-a5.svg?_LANG=enus"
            },
            {
                "title": "Thermocouple Pinout",
                "img": "https://docs-be.ni.com/bundle/ni-9219-getting-started/page/GUID-37834C70-82F5-40C2-9B6A-0D6218FD3CCE-a5.svg?_LANG=enus"
            },
            {
                "title": "4-Wire Resistance and 4-Wire RTD Pinout",
                "img": "https://docs-be.ni.com/bundle/ni-9219-getting-started/page/GUID-7E1E2643-B959-407B-B2A9-76129806E8EF-a5.svg?_LANG=enus"
            },
            {
                "title": "3-Wire RTD Pinout",
                "img": "https://docs-be.ni.com/bundle/ni-9219-getting-started/page/GUID-344A9A37-BB93-4893-BAE3-0C7A02EFD803-a5.svg?_LANG=enus"
            },
            {
                "title": "Full-Bridge Pinout",
                "img": "https://docs-be.ni.com/bundle/ni-9219-getting-started/page/GUID-7E1E2643-B959-407B-B2A9-76129806E8EF-a5.svg?_LANG=enus"
            },
            {
                "title": "Half-Bridge Pinout",
                "img": "https://docs-be.ni.com/bundle/ni-9219-getting-started/page/GUID-0568C344-7232-48E8-BDD8-AC903E2F948A-a5.svg?_LANG=enus"
            },
            {
                "title": "Digital In Pinout",
                "img": "https://docs-be.ni.com/bundle/ni-9219-getting-started/page/GUID-37834C70-82F5-40C2-9B6A-0D6218FD3CCE-a5.svg?_LANG=enus"
            },
            {
                "title": "Open Contact Pinout",
                "img": "https://docs-be.ni.com/bundle/ni-9219-getting-started/page/GUID-5DB8531F-A052-4206-87CB-48DDE7179DA5-a5.svg?_LANG=enus"
            },
            {
                "img": "https://docs-be.ni.com/bundle/ni-9219-getting-started/page/GUID-729A4E35-81FB-4D18-9035-40A08DE295F2-a5.svg?_LANG=enus"
            },
            {
                "img": "https://docs-be.ni.com/bundle/ni-9219-getting-started/page/GUID-46A68227-25ED-484F-8821-0E92D7F7B1CA-a5.svg?_LANG=enus"
            },
            {
                "img": "https://docs-be.ni.com/bundle/ni-9219-getting-started/page/GUID-2F97BCA2-DA97-45AF-BB93-4AB9B4124EDA-a5.svg?_LANG=enus"
            },
            {
                "img": "https://docs-be.ni.com/bundle/ni-9219-getting-started/page/GUID-0FDE77D8-4049-4552-9B27-CAD3DAABE0EB-a5.svg?_LANG=enus"
            },
            {
                "img": "https://docs-be.ni.com/bundle/ni-9219-getting-started/page/GUID-A571BEEF-524F-4EF7-97B6-48767E4481AE-a5.svg?_LANG=enus"
            },
            {
                "img": "https://docs-be.ni.com/bundle/ni-9219-getting-started/page/GUID-585269B8-9CB3-4918-8F74-1F34C867ED7C-a5.svg?_LANG=enus"
            },
            {
                "img": "https://docs-be.ni.com/bundle/ni-9219-getting-started/page/GUID-50EB7473-095E-4C15-95F6-AC90E6CDE028-a5.svg?_LANG=enus"
            },
            {
                "img": "https://docs-be.ni.com/bundle/ni-9219-getting-started/page/GUID-44351044-0696-4AC3-9B60-CEAFE8042DF7-a5.svg?_LANG=enus"
            },
            {
                "img": "https://docs-be.ni.com/bundle/ni-9219-getting-started/page/GUID-86069722-3CAB-411B-A915-D61B52688F23-a5.svg?_LANG=enus"
            },
            {
                "img": "https://docs-be.ni.com/bundle/ni-9219-getting-started/page/GUID-46A68227-25ED-484F-8821-0E92D7F7B1CA-a5.svg?_LANG=enus"
            },
            {
                "img": "https://docs-be.ni.com/bundle/ni-9219-getting-started/page/GUID-341CA487-D62B-42A3-9437-CB799E39DD5A-a5.svg?_LANG=enus"
            }
        ],
        "estimatedPinout": {
            "confidence": 101,
            "analogInput": {
                "portCount": 0
            },
            "analogOutput": {
                "portCount": 0
            },
            "thermocouple": {
                "portCount": 0
            },
            "digitalInput": {
                "portCount": 0,
                "lineCounts": []
            },
            "digitalOutput": {
                "portCount": 0,
                "lineCounts": []
            },
            "digitalInputOutput": {
                "portCount": 0,
                "lineCounts": []
            }
        },
        "model": "NI-9219",
        "key": "122171"
    },
    "NI-9218": {
        "productSpecs": "https://www.ni.com/docs/en-US/bundle/ni-9218-specs/page/specs.html",
        "productData": {
            "AnalogInputChannels": "2",
            "BusTypeFormFactor": "C Series",
            "AI_Isolation": "60 VDC Ch-Ch Isolation",
            "MaximumSamplingRate": "51.2 kS/s/ch"
        },
        "category": "voltage",
        "pinouts": [
            {
                "img": "https://docs-be.ni.com/bundle/ni-9218-getting-started/page/GUID-3DF54C9A-3403-4F5B-8E52-D37DA0F3E851-a5.svg?_LANG=enus"
            },
            {
                "title": "Pin",
                "img": "https://docs-be.ni.com/bundle/ni-9218-getting-started/page/GUID-981E58CA-26B4-4C76-90C4-E3FCC9382D49-a5.svg?_LANG=enus"
            },
            {
                "title": "NI-9982 \u00b116 V Connection Pinout",
                "img": "https://docs-be.ni.com/bundle/ni-9218-getting-started/page/GUID-17ED2580-9CD4-49C7-BB5C-9FFB2B63D545-a5.svg?_LANG=enus"
            },
            {
                "title": "NI-9982 \u00b165 mV Connection Pinout",
                "img": "https://docs-be.ni.com/bundle/ni-9218-getting-started/page/GUID-D1843AE1-BC45-4316-80B4-3AA817F3652F-a5.svg?_LANG=enus"
            },
            {
                "title": "NI-9982 Full-Bridge Connection Pinout",
                "img": "https://docs-be.ni.com/bundle/ni-9218-getting-started/page/GUID-03CF2708-DFF3-4DA2-B473-2B0664211315-a5.svg?_LANG=enus"
            },
            {
                "title": "NI-9982 IEPE Connection Pinout",
                "img": "https://docs-be.ni.com/bundle/ni-9218-getting-started/page/GUID-091E0C39-5FAA-41CC-9C32-95A3613E3B22-a5.svg?_LANG=enus"
            },
            {
                "img": "https://docs-be.ni.com/bundle/ni-9218-getting-started/page/GUID-ECDE18E1-14B6-460F-B492-78DFB4620B19-a5.svg?_LANG=enus"
            },
            {
                "title": "NI-9983 Pinout",
                "img": "https://docs-be.ni.com/bundle/ni-9218-getting-started/page/GUID-FAA816B7-DD08-41A6-87E5-687866F72A51-a5.svg?_LANG=enus"
            },
            {
                "title": "NI-9987 Pinout",
                "img": "https://docs-be.ni.com/bundle/ni-9218-getting-started/page/GUID-0D495EC1-AEF9-48DF-BE08-AEFBD1557346-a5.svg?_LANG=enus"
            },
            {
                "title": "NI-9986 Pinout",
                "img": "https://docs-be.ni.com/bundle/ni-9218-getting-started/page/GUID-A973248D-4923-49C7-87A3-BD5306ADA21A-a5.svg?_LANG=enus"
            },
            {
                "title": "NI-9984/9985 Pinout",
                "img": "https://docs-be.ni.com/bundle/ni-9218-getting-started/page/GUID-48D26EC4-A9BC-40FA-A03A-6286B45304C9-a5.svg?_LANG=enus"
            },
            {
                "img": "https://docs-be.ni.com/bundle/ni-9218-getting-started/page/GUID-07581545-3383-4DED-9BBB-7A75CFD9190B-a5.svg?_LANG=enus"
            },
            {
                "img": "https://docs-be.ni.com/bundle/ni-9218-getting-started/page/GUID-B5C66D1E-E3DE-4EA5-8BB5-CA9D23623B10-a5.svg?_LANG=enus"
            },
            {
                "img": "https://docs-be.ni.com/bundle/ni-9218-getting-started/page/GUID-397FDB83-7DC6-40E7-8731-79105B35FB36-a5.svg?_LANG=enus"
            },
            {
                "img": "https://docs-be.ni.com/bundle/ni-9218-getting-started/page/GUID-BAC3CF2B-8F9F-48CF-9887-D077FDABB0DA-a5.svg?_LANG=enus"
            },
            {
                "img": "https://docs-be.ni.com/bundle/ni-9218-getting-started/page/GUID-44B1E874-8988-43B9-9A00-B399CCC27810-a5.svg?_LANG=enus"
            },
            {
                "img": "https://docs-be.ni.com/bundle/ni-9218-getting-started/page/GUID-C516ACD8-F179-4250-9F61-4F78A1E19F51-a5.svg?_LANG=enus"
            },
            {
                "img": "https://docs-be.ni.com/bundle/ni-9218-getting-started/page/GUID-822C6021-524B-4995-924C-F9C10EC76A77-a5.svg?_LANG=enus"
            },
            {
                "img": "https://docs-be.ni.com/bundle/ni-9218-getting-started/page/GUID-D7C98F41-4484-40E9-A112-A6F0FBF11DBA-a5.svg?_LANG=enus"
            },
            {
                "img": "https://docs-be.ni.com/bundle/ni-9218-getting-started/page/GUID-89E7D3D3-E9F8-4A73-A108-427041831113-a5.svg?_LANG=enus"
            },
            {
                "img": "https://docs-be.ni.com/bundle/ni-9218-getting-started/page/GUID-95BD7405-ECAD-461B-9C9B-1691DC3DC6A2-a5.svg?_LANG=enus"
            },
            {
                "img": "https://docs-be.ni.com/bundle/ni-9218-getting-started/page/GUID-63D2ACEA-8BC5-4094-BF72-90FD73F5A5D9-a5.svg?_LANG=enus"
            },
            {
                "img": "https://docs-be.ni.com/bundle/ni-9218-getting-started/page/GUID-131194C2-A259-42BB-AF81-F5C383EEFCCD-a5.svg?_LANG=enus"
            },
            {
                "title": "Connection Pinout",
                "img": "https://docs-be.ni.com/bundle/ni-9218-getting-started/page/GUID-AE77208F-6AB4-4890-851E-AA01543E90AA-a5.svg?_LANG=enus"
            },
            {
                "title": "Connection Pinout",
                "img": "https://docs-be.ni.com/bundle/ni-9218-getting-started/page/GUID-88563798-BDC0-4D5E-AFEE-A17F0BE2503C-a5.svg?_LANG=enus"
            },
            {
                "title": "Full-Bridge Connection Pinout",
                "img": "https://docs-be.ni.com/bundle/ni-9218-getting-started/page/GUID-4ECD9C0A-DCED-4A96-AA77-FB40C3CC5B24-a5.svg?_LANG=enus"
            },
            {
                "title": "IEPE Connection Pinout",
                "img": "https://docs-be.ni.com/bundle/ni-9218-getting-started/page/GUID-8599F73E-2343-4454-94B4-52D34D99001E-a5.svg?_LANG=enus"
            },
            {
                "title": "Pinout",
                "img": "https://docs-be.ni.com/bundle/ni-9218-getting-started/page/GUID-FA3EDF51-EBA9-402F-9699-00F01118E5CD-a5.svg?_LANG=enus"
            },
            {
                "title": "Pinout",
                "img": "https://docs-be.ni.com/bundle/ni-9218-getting-started/page/GUID-73605F72-5D28-452E-9CD0-845B7EAD34F9-a5.svg?_LANG=enus"
            },
            {
                "title": "Pinout",
                "img": "https://docs-be.ni.com/bundle/ni-9218-getting-started/page/GUID-10D9779E-0604-4D6D-907A-B10F26235309-a5.svg?_LANG=enus"
            },
            {
                "title": "Pinout",
                "img": "https://docs-be.ni.com/bundle/ni-9218-getting-started/page/GUID-8E21A4BC-DEBC-4664-85A7-D85068DE06D1-a5.svg?_LANG=enus"
            }
        ],
        "estimatedPinout": {
            "confidence": 101,
            "analogInput": {
                "portCount": 0
            },
            "analogOutput": {
                "portCount": 0
            },
            "thermocouple": {
                "portCount": 0
            },
            "digitalInput": {
                "portCount": 0,
                "lineCounts": []
            },
            "digitalOutput": {
                "portCount": 0,
                "lineCounts": []
            },
            "digitalInputOutput": {
                "portCount": 0,
                "lineCounts": []
            }
        },
        "model": "NI-9218",
        "key": "122170"
    },
    "PXI-6723": {
        "productSpecs": "https://www.ni.com/docs/en-US/bundle/ni-6722-6723-specs/resource/370822d.pdf",
        "productData": {
            "BusTypeFormFactor": "PXI",
            "VoltageRange": "-10 V to 10 V",
            "AO_Isolation": "None",
            "AO_NumberOfChannels": "32",
            "MaximumUpdateRate": "800 kS/s"
        },
        "category": "voltage",
        "model": "PXI-6723",
        "key": "123322",
        "pinouts": []
    },
    "PXI-6704": {
        "productSpecs": "https://www.ni.com/ja-jp/search.html?sn=catnav:sup.man.spc&fil=AND(pmdmid:123318,NOT(nidocstatus:archived))",
        "productData": {
            "BusTypeFormFactor": "PXI",
            "VoltageRange": "-10.1 V to 10.1 V",
            "AO_Isolation": "None",
            "AO_NumberOfChannels": "32",
            "MaximumUpdateRate": "Static"
        },
        "category": "voltage",
        "model": "PXI-6704",
        "key": "123318",
        "pinouts": []
    },
    "NI-9775": {
        "productSpecs": "https://www.ni.com/docs/en-US/bundle/ni-9775-specs/page/specs.html",
        "productData": {
            "AnalogInputChannels": "4",
            "BusTypeFormFactor": "C Series",
            "VoltageRange": "-10 V to 10 V",
            "AI_Isolation": "None",
            "MaximumSamplingRate": "20 MS/s/ch"
        },
        "category": "voltage",
        "pinouts": [
            {
                "img": "https://docs-be.ni.com/bundle/ni-9775-getting-started/page/GUID-273E4EB4-13D1-464E-AF74-A5A017ADD824-a5.svg?_LANG=enus"
            },
            {
                "img": "https://docs-be.ni.com/bundle/ni-9775-getting-started/page/GUID-A50A37F8-5354-44B0-897A-06F4D3298688-a5.svg?_LANG=enus"
            }
        ],
        "estimatedPinout": {
            "confidence": 100,
            "analogInput": {
                "portCount": 4
            },
            "analogOutput": {
                "portCount": 0
            },
            "thermocouple": {
                "portCount": 0
            },
            "digitalInput": {
                "portCount": 0,
                "lineCounts": []
            },
            "digitalOutput": {
                "portCount": 0,
                "lineCounts": []
            },
            "digitalInputOutput": {
                "portCount": 0,
                "lineCounts": []
            }
        },
        "model": "NI-9775",
        "key": "139017"
    },
    "PXIe-6739": {
        "productSpecs": "https://www.ni.com/docs/en-US/bundle/pxie-6739-specs/page/specs.html",
        "productData": {
            "BusTypeFormFactor": "PXI Express",
            "VoltageRange": "-10 V to 10 V",
            "AO_Isolation": "None",
            "AO_NumberOfChannels": "64",
            "MaximumUpdateRate": "1 MS/s"
        },
        "category": "voltage",
        "model": "PXIe-6739",
        "key": "123742",
        "pinouts": []
    },
    "PXIe-6738": {
        "productSpecs": "https://www.ni.com/docs/en-US/bundle/pxie-6738-specs/page/specs.html",
        "productData": {
            "BusTypeFormFactor": "PXI Express",
            "VoltageRange": "-10 V to 10 V",
            "AO_Isolation": "None",
            "AO_NumberOfChannels": "32",
            "MaximumUpdateRate": "1 MS/s"
        },
        "category": "voltage",
        "model": "PXIe-6738",
        "key": "123741",
        "pinouts": []
    },
    "PXIe-4322": {
        "productSpecs": "https://www.ni.com/docs/en-US/bundle/pxie-4322-specs/page/specs.html",
        "productData": {
            "BusTypeFormFactor": "PXI Express",
            "VoltageRange": "-16 V to 16 V",
            "AO_Isolation": "300 Vrms Ch-Ch Isolation",
            "AO_NumberOfChannels": "8",
            "MaximumUpdateRate": "250 kS/s"
        },
        "category": "voltage",
        "model": "PXIe-4322",
        "key": "123616",
        "pinouts": []
    },
    "PXI-6733": {
        "productSpecs": "https://www.ni.com/docs/en-US/bundle/ni-6731-6733-specs/resource/371232b.pdf",
        "productData": {
            "BusTypeFormFactor": "PXI",
            "VoltageRange": "-10 V to 10 V",
            "AO_Isolation": "None",
            "AO_NumberOfChannels": "8",
            "MaximumUpdateRate": "1 MS/s"
        },
        "category": "voltage",
        "model": "PXI-6733",
        "key": "123323",
        "pinouts": []
    },
    "PCIe-6738": {
        "productSpecs": "https://www.ni.com/docs/en-US/bundle/pcie-6738-specs/page/specs.html",
        "productData": {
            "BusTypeFormFactor": "PCI Express",
            "VoltageRange": "-10 V to 10 V",
            "AO_NumberOfChannels": "32",
            "MaximumUpdateRate": "1 MS/s"
        },
        "category": "voltage",
        "model": "PCIe-6738",
        "key": "238357",
        "pinouts": []
    },
    "sbRIO-9218": {
        "productSpecs": "https://www.ni.com/docs/en-US/bundle/sbrio-9218-specs/page/specs.html",
        "productData": {
            "BusTypeFormFactor": "Single-Board RIO",
            "AI_Isolation": "60 VDC Ch-Ch Isolation",
            "MaximumSamplingRate": "51.2 kS/s/ch"
        },
        "category": "voltage",
        "pinouts": [
            {
                "img": "https://docs-be.ni.com/bundle/sbrio-9218-getting-started/page/GUID-BFEE8694-97C6-4872-BF00-76A779C81BA6-a5.svg?_LANG=enus"
            }
        ],
        "estimatedPinout": {
            "confidence": 101,
            "analogInput": {
                "portCount": 0
            },
            "analogOutput": {
                "portCount": 0
            },
            "thermocouple": {
                "portCount": 0
            },
            "digitalInput": {
                "portCount": 0,
                "lineCounts": []
            },
            "digitalOutput": {
                "portCount": 0,
                "lineCounts": []
            },
            "digitalInputOutput": {
                "portCount": 0,
                "lineCounts": []
            }
        },
        "model": "sbRIO-9218",
        "key": "354286"
    },
    "sbRIO-9220": {
        "productSpecs": "https://www.ni.com/docs/en-US/bundle/sbrio-9220-specs/page/specs.html",
        "productData": {
            "BusTypeFormFactor": "CompactDAQ",
            "AI_Isolation": "250 Vrms Ch-Earth Ground Isolation",
            "MaximumSamplingRate": "100 kS/s/ch"
        },
        "category": "voltage",
        "pinouts": [
            {
                "img": "https://docs-be.ni.com/bundle/sbrio-9220-getting-started/page/GUID-37EB11F7-ED15-45C2-9A81-E900655ADCF9-a5.svg?_LANG=enus"
            }
        ],
        "estimatedPinout": {
            "confidence": 101,
            "analogInput": {
                "portCount": 16
            },
            "analogOutput": {
                "portCount": 0
            },
            "thermocouple": {
                "portCount": 0
            },
            "digitalInput": {
                "portCount": 0,
                "lineCounts": []
            },
            "digitalOutput": {
                "portCount": 0,
                "lineCounts": []
            },
            "digitalInputOutput": {
                "portCount": 0,
                "lineCounts": []
            }
        },
        "model": "sbRIO-9220",
        "key": "352441"
    },
    "PXIe-4309": {
        "productSpecs": "https://www.ni.com/docs/en-US/bundle/pxie-4309-specs/page/specs.html",
        "productData": {
            "AnalogInputChannels": "32",
            "BusTypeFormFactor": "PXI Express",
            "VoltageRange": "-1 V to 1 V",
            "AI_Isolation": "None",
            "MaximumSamplingRate": "2 MS/s/ch"
        },
        "category": "voltage",
        "model": "PXIe-4309",
        "key": "153049",
        "pinouts": []
    },
    "PXIe-4310": {
        "productSpecs": "https://www.ni.com/docs/en-US/bundle/pxie-4310-specs/resource/377031a.pdf",
        "productData": {
            "AnalogInputChannels": "8",
            "BusTypeFormFactor": "PXI Express",
            "VoltageRange": "-120 V to 120 V",
            "AI_Isolation": "600 V Ch-Ch Isolation",
            "MaximumSamplingRate": "400 kS/s/ch"
        },
        "category": "voltage",
        "model": "PXIe-4310",
        "key": "151039",
        "pinouts": []
    },
    "PXIe-4481": {
        "productSpecs": "https://www.ni.com/docs/en-US/bundle/pxie-4481-specs/page/specs.html",
        "productData": {
            "AnalogInputChannels": "6",
            "BusTypeFormFactor": "PXI Express",
            "VoltageRange": "-1 V to 1 V",
            "MaximumSamplingRate": "20 MS/s"
        },
        "category": "voltage",
        "model": "PXIe-4481",
        "key": "137098",
        "pinouts": []
    },
    "PXIe-4305": {
        "productSpecs": "https://www.ni.com/en-my/search.html?sn=catnav:sup.man.spc&fil=AND(pmdmid:123614,NOT(nidocstatus:archived))",
        "productData": {
            "AnalogInputChannels": "32",
            "BusTypeFormFactor": "PXI Express",
            "VoltageRange": "-42 V to 42 V",
            "MaximumSamplingRate": "51.2 kS/s/ch"
        },
        "category": "voltage",
        "model": "PXIe-4305",
        "key": "123614",
        "pinouts": []
    },
    "PXIe-4304": {
        "productSpecs": "https://www.ni.com/en-my/search.html?sn=catnav:sup.man.spc&fil=AND(pmdmid:123612,NOT(nidocstatus:archived))",
        "productData": {
            "AnalogInputChannels": "32",
            "BusTypeFormFactor": "PXI Express",
            "VoltageRange": "-42 V to 42 V",
            "MaximumSamplingRate": "5 kS/s/ch"
        },
        "category": "voltage",
        "model": "PXIe-4304",
        "key": "123612",
        "pinouts": []
    },
    "PXIe-4303": {
        "productSpecs": "https://www.ni.com/docs/en-US/bundle/pxie-4302-4303-specs/resource/377007b.pdf",
        "productData": {
            "AnalogInputChannels": "32",
            "BusTypeFormFactor": "PXI Express",
            "VoltageRange": "-0.1 V to 0.1 V",
            "MaximumSamplingRate": "51.2 kS/s/ch"
        },
        "category": "voltage",
        "model": "PXIe-4303",
        "key": "123611",
        "pinouts": []
    },
    "sbRIO-9253": {
        "productSpecs": "",
        "productData": {
            "AnalogInputChannels": "8",
            "BusTypeFormFactor": "Single-Board RIO",
            "MaximumSamplingRate": "50 kS/s/ch",
            "FrontendConnection": "28-Pin, Female Spring Terminal",
            "Enclosed": "false"
        },
        "category": "current",
        "model": "sbRIO-9253",
        "key": "316003",
        "pinouts": []
    },
    "NI-9253": {
        "productSpecs": "https://www.ni.com/de-at/search.html?sn=catnav:sup.man.spc&fil=AND(pmdmid:243674,NOT(nidocstatus:archived))",
        "productData": {
            "Enclosed": "true",
            "MaximumSamplingRate": "50 kS/s/ch",
            "FrontendConnection": "28-Pin, Female Spring Terminal",
            "BusTypeFormFactor": "C Series",
            "AnalogInputChannels": "8"
        },
        "category": "current",
        "pinouts": [
            {
                "img": "https://docs-be.ni.com/bundle/ni-9253-getting-started/page/GUID-F06A8F84-7AD5-445D-BA27-A5DF20648B33-a5.svg?_LANG=enus"
            },
            {
                "img": "https://docs-be.ni.com/bundle/ni-9253-getting-started/page/GUID-454A4798-5655-4ACA-A651-0DC2CBD93F6F-a5.svg?_LANG=enus"
            },
            {
                "img": "https://docs-be.ni.com/bundle/ni-9253-getting-started/page/GUID-5E5FF06C-91FD-4F41-9E93-962901F4BC3F-a5.svg?_LANG=enus"
            },
            {
                "img": "https://docs-be.ni.com/bundle/ni-9253-getting-started/page/GUID-FEE6F7C0-E01D-4D39-97C2-5848FA7E324F-a5.svg?_LANG=enus"
            },
            {
                "img": "https://docs-be.ni.com/bundle/ni-9253-getting-started/page/GUID-49FD5A36-775C-4058-B305-8AB76A4ED712-a5.svg?_LANG=enus"
            },
            {
                "img": "https://docs-be.ni.com/bundle/ni-9253-getting-started/page/GUID-D593E08A-AE2A-4DEB-85F0-4B6D69A30685-a5.svg?_LANG=enus"
            },
            {
                "img": "https://docs-be.ni.com/bundle/ni-9253-getting-started/page/GUID-6136E500-C458-4741-B353-53862C55E9C4-a5.svg?_LANG=enus"
            },
            {
                "img": "https://docs-be.ni.com/bundle/ni-9253-getting-started/page/GUID-54846E2C-56C8-41E7-A6DD-18DD9222B9D5-a5.svg?_LANG=enus"
            },
            {
                "img": "https://docs-be.ni.com/bundle/ni-9253-getting-started/page/GUID-9F0678EB-DDA9-4BC1-8704-DE1AFBA0266A-a5.svg?_LANG=enus"
            },
            {
                "img": "https://docs-be.ni.com/bundle/ni-9253-getting-started/page/GUID-08D6A3E6-3926-4E21-B6AD-FC9AC9A3E304-a5.svg?_LANG=enus"
            },
            {
                "img": "https://docs-be.ni.com/bundle/ni-9253-getting-started/page/GUID-30392FAA-93D9-4161-A763-B013D70DA158-a5.svg?_LANG=enus"
            }
        ],
        "estimatedPinout": {
            "confidence": 99,
            "analogInput": {
                "portCount": 8
            },
            "analogOutput": {
                "portCount": 0
            },
            "thermocouple": {
                "portCount": 0
            },
            "digitalInput": {
                "portCount": 0,
                "lineCounts": []
            },
            "digitalOutput": {
                "portCount": 0,
                "lineCounts": []
            },
            "digitalInputOutput": {
                "portCount": 0,
                "lineCounts": []
            }
        },
        "model": "NI-9253",
        "key": "243674"
    },
    "sbRIO-9227": {
        "productSpecs": "",
        "productData": {
            "AnalogInputChannels": "4",
            "BusTypeFormFactor": "Single-Board RIO",
            "MaximumSamplingRate": "50 kS/s/ch",
            "FrontendConnection": "2-Pin, Female Screw Terminal",
            "Enclosed": "false"
        },
        "category": "current",
        "model": "sbRIO-9227",
        "key": "138007",
        "pinouts": []
    },
    "NI-9247": {
        "productSpecs": "https://www.ni.com/docs/en-US/bundle/ni-9247-specs/page/specs.html",
        "productData": {
            "BusTypeFormFactor": "C Series",
            "AnalogInputChannels": "3",
            "Enclosed": "true",
            "FrontendConnection": "1-Pin, Female Ring Terminals",
            "MaximumSamplingRate": "50 kS/s/ch"
        },
        "category": "current",
        "model": "NI-9247",
        "key": "122196",
        "pinouts": []
    },
    "NI-9246": {
        "productSpecs": "https://www.ni.com/docs/en-US/bundle/ni-9246-specs/page/specs.html",
        "productData": {
            "BusTypeFormFactor": "C Series",
            "AnalogInputChannels": "3",
            "Enclosed": "true",
            "MaximumSamplingRate": "50 kS/s/ch",
            "FrontendConnection": "1-Pin, Female Ring Terminals"
        },
        "category": "current",
        "model": "NI-9246",
        "key": "122195",
        "pinouts": []
    },
    "NI-9227": {
        "productSpecs": "https://www.ni.com/docs/en-US/bundle/ni-9227-seri/resource/375101e.pdf",
        "productData": {
            "Enclosed": "true",
            "MaximumSamplingRate": "50 kS/s/ch",
            "FrontendConnection": "2-Pin, Female Screw Terminal",
            "BusTypeFormFactor": "C Series",
            "AnalogInputChannels": "4"
        },
        "category": "current",
        "model": "NI-9227",
        "key": "122179",
        "pinouts": []
    },
    "NI-9208": {
        "productSpecs": "https://www.ni.com/docs/en-US/bundle/ni-9208-specs/page/specs.html",
        "productData": {
            "BusTypeFormFactor": "C Series",
            "AnalogInputChannels": "16",
            "Enclosed": "true",
            "MaximumSamplingRate": "500 S/s",
            "FrontendConnection": "37-Pin, Male D-SUB"
        },
        "category": "current",
        "pinouts": [
            {
                "img": "https://docs-be.ni.com/bundle/ni-9208-getting-started/page/GUID-17D2919A-3C60-4962-AFF0-C30B3498688D-a5.svg?_LANG=enus"
            },
            {
                "title": "with DSUB Terminal Pinout",
                "img": "https://docs-be.ni.com/bundle/ni-9208-getting-started/page/GUID-29FD1639-F0DE-478F-AA67-FEF7EDC6AF19-a5.svg?_LANG=enus"
            },
            {
                "img": "https://docs-be.ni.com/bundle/ni-9208-getting-started/page/GUID-D8FDD05D-97A8-471D-8331-24C2BB4B993B-a5.svg?_LANG=enus"
            },
            {
                "img": "https://docs-be.ni.com/bundle/ni-9208-getting-started/page/GUID-9936AED4-CFD8-41FC-B668-142FC56144CD-a5.svg?_LANG=enus"
            }
        ],
        "estimatedPinout": {
            "confidence": 100,
            "analogInput": {
                "portCount": 16
            },
            "analogOutput": {
                "portCount": 0
            },
            "thermocouple": {
                "portCount": 0
            },
            "digitalInput": {
                "portCount": 0,
                "lineCounts": []
            },
            "digitalOutput": {
                "portCount": 0,
                "lineCounts": []
            },
            "digitalInputOutput": {
                "portCount": 0,
                "lineCounts": []
            }
        },
        "model": "NI-9208",
        "key": "122161"
    },
    "NI-9203": {
        "productSpecs": "https://www.ni.com/docs/en-US/bundle/ni-9203-specs/page/specs.html",
        "productData": {
            "Enclosed": "true",
            "MaximumSamplingRate": "200 kS/s",
            "FrontendConnection": "10-Pin, Female Screw Terminal",
            "BusTypeFormFactor": "C Series",
            "AnalogInputChannels": "8"
        },
        "category": "current",
        "pinouts": [
            {
                "img": "https://docs-be.ni.com/bundle/ni-9203-getting-started/page/GUID-275CC0A9-6136-4A36-82A0-5786E2852857-a5.svg?_LANG=enus"
            },
            {
                "img": "https://docs-be.ni.com/bundle/ni-9203-getting-started/page/GUID-2FCFC22F-230F-41ED-B43C-1A22DD21BE78-a5.svg?_LANG=enus"
            }
        ],
        "estimatedPinout": {
            "confidence": 100,
            "analogInput": {
                "portCount": 8
            },
            "analogOutput": {
                "portCount": 0
            },
            "thermocouple": {
                "portCount": 0
            },
            "digitalInput": {
                "portCount": 0,
                "lineCounts": []
            },
            "digitalOutput": {
                "portCount": 0,
                "lineCounts": []
            },
            "digitalInputOutput": {
                "portCount": 0,
                "lineCounts": []
            }
        },
        "model": "NI-9203",
        "key": "122156"
    },
    "NI-9266": {
        "productSpecs": "https://www.ni.com/docs/en-US/bundle/ni-9266-specs/page/specs.html",
        "productData": {
            "BusTypeFormFactor": "C Series",
            "AnalogInputChannels": "8",
            "Enclosed": "true",
            "FrontendConnection": "37-Pin, Male D-SUB"
        },
        "category": "current",
        "pinouts": [
            {
                "img": "https://docs-be.ni.com/bundle/ni-9266-getting-started/page/GUID-C531FB30-5ACC-45E8-9F25-EFA0CB76FD4B-a5.svg?_LANG=enus"
            },
            {
                "img": "https://docs-be.ni.com/bundle/ni-9266-getting-started/page/GUID-41966D80-46B4-4C68-A50E-7DD621669EF1-a5.svg?_LANG=enus"
            },
            {
                "img": "https://docs-be.ni.com/bundle/ni-9266-getting-started/page/GUID-F1266802-B5FD-4E27-BB80-82A66DE486FD-a5.svg?_LANG=enus"
            }
        ],
        "estimatedPinout": {
            "confidence": 100,
            "analogInput": {
                "portCount": 0
            },
            "analogOutput": {
                "portCount": 8
            },
            "thermocouple": {
                "portCount": 0
            },
            "digitalInput": {
                "portCount": 0,
                "lineCounts": []
            },
            "digitalOutput": {
                "portCount": 0,
                "lineCounts": []
            },
            "digitalInputOutput": {
                "portCount": 0,
                "lineCounts": []
            }
        },
        "model": "NI-9266",
        "key": "151218"
    },
    "sbRIO-9265": {
        "productSpecs": "",
        "productData": {
            "BusTypeFormFactor": "Single-Board RIO",
            "AnalogInputChannels": "4",
            "FrontendConnection": "10-Pin, Female Screw Terminal",
            "Enclosed": "false"
        },
        "category": "current",
        "model": "sbRIO-9265",
        "key": "138026",
        "pinouts": []
    },
    "NI-9265": {
        "productSpecs": "https://www.ni.com/docs/en-US/bundle/ni-9265-specs/page/specs.html",
        "productData": {
            "BusTypeFormFactor": "C Series",
            "AnalogInputChannels": "4",
            "Enclosed": "true",
            "FrontendConnection": "10-Pin, Female Spring Terminal"
        },
        "category": "current",
        "pinouts": [
            {
                "img": "https://docs-be.ni.com/bundle/ni-9265-getting-started/page/GUID-AC82C18D-7402-4FEE-8643-E810682633BC-a5.svg?_LANG=enus"
            },
            {
                "img": "https://docs-be.ni.com/bundle/ni-9265-getting-started/page/GUID-4FBB035A-BD53-4C6E-A41E-4FAFF3D23538-a5.svg?_LANG=enus"
            }
        ],
        "estimatedPinout": {
            "confidence": 100,
            "analogInput": {
                "portCount": 0
            },
            "analogOutput": {
                "portCount": 4
            },
            "thermocouple": {
                "portCount": 0
            },
            "digitalInput": {
                "portCount": 0,
                "lineCounts": []
            },
            "digitalOutput": {
                "portCount": 0,
                "lineCounts": []
            },
            "digitalInputOutput": {
                "portCount": 0,
                "lineCounts": []
            }
        },
        "model": "NI-9265",
        "key": "122202"
    },
    "PCI-6503": {
        "productSpecs": "",
        "productData": {
            "BusTypeFormFactor": "PCI",
            "DIO_LogicLevels": "5 V TTL",
            "NumberOfBidirectionalChannels": "24",
            "Enclosed": "true"
        },
        "category": "digital-io",
        "model": "PCI-6503",
        "key": "122595",
        "pinouts": []
    },
    "USB-6525": {
        "productSpecs": "",
        "productData": {
            "BusTypeFormFactor": "USB",
            "DIO_LogicLevels": "60 V",
            "NumberOfOutputOnlyChannels": "8",
            "NumberOfInputOnlyChannels": "8",
            "NumberOfBidirectionalChannels": "0",
            "Enclosed": "true"
        },
        "category": "digital-io",
        "model": "USB-6525",
        "key": "124945",
        "pinouts": []
    },
    "USB-6509": {
        "productSpecs": "",
        "productData": {
            "BusTypeFormFactor": "USB",
            "DIO_LogicLevels": "5 V TTL",
            "NumberOfInputOnlyChannels": "0",
            "NumberOfBidirectionalChannels": "96",
            "NumberOfOutputOnlyChannels": "0",
            "Enclosed": "true"
        },
        "category": "digital-io",
        "model": "USB-6509",
        "key": "124944",
        "pinouts": []
    },
    "USB-6501": {
        "productSpecs": "https://www.ni.com/docs/en-US/bundle/usb-6501-specs/page/specs.html",
        "productData": {
            "BusTypeFormFactor": "USB",
            "DIO_LogicLevels": "5 V TTL",
            "NumberOfBidirectionalChannels": "24",
            "NumberOfInputOnlyChannels": "0",
            "NumberOfOutputOnlyChannels": "0",
            "Enclosed": "true"
        },
        "category": "digital-io",
        "pinouts": [
            {
                "title": "NI USB-6501 Device Pinout",
                "img": "https://docs-be.ni.com/bundle/usb-6501-feature/page/GUID-8A709D3F-4608-44FE-B5EA-1ECB24F59757-a5.svg?_LANG=enus"
            }
        ],
        "estimatedPinout": {
            "confidence": 98,
            "analogInput": {
                "portCount": 0
            },
            "analogOutput": {
                "portCount": 0
            },
            "thermocouple": {
                "portCount": 0
            },
            "digitalInput": {
                "portCount": 0,
                "lineCounts": []
            },
            "digitalOutput": {
                "portCount": 0,
                "lineCounts": []
            },
            "digitalInputOutput": {
                "portCount": 3,
                "lineCounts": [
                    8,
                    8,
                    8
                ]
            }
        },
        "model": "USB-6501",
        "key": "124942"
    },
    "PCIe-6537B": {
        "productSpecs": "https://www.ni.com/en-no/search.html?sn=catnav:sup.man.spc&fil=AND(pmdmid:122787,NOT(nidocstatus:archived))",
        "productData": {
            "BusTypeFormFactor": "PCI Express",
            "DIO_LogicLevels": "2.5 V",
            "NumberOfBidirectionalChannels": "32",
            "NumberOfInputOnlyChannels": "0",
            "NumberOfOutputOnlyChannels": "0",
            "Enclosed": "true"
        },
        "category": "digital-io",
        "model": "PCIe-6537B",
        "key": "122787",
        "pinouts": []
    },
    "PCIe-6536B": {
        "productSpecs": "https://www.ni.com/en-no/search.html?sn=catnav:sup.man.spc&fil=AND(pmdmid:122785,NOT(nidocstatus:archived))",
        "productData": {
            "BusTypeFormFactor": "PCI Express",
            "DIO_LogicLevels": "2.5 V",
            "NumberOfInputOnlyChannels": "0",
            "NumberOfBidirectionalChannels": "32",
            "NumberOfOutputOnlyChannels": "0",
            "Enclosed": "true"
        },
        "category": "digital-io",
        "model": "PCIe-6536B",
        "key": "122785",
        "pinouts": []
    },
    "PCIe-6535B": {
        "productSpecs": "https://www.ni.com/en-no/search.html?sn=catnav:sup.man.spc&fil=AND(pmdmid:122783,NOT(nidocstatus:archived))",
        "productData": {
            "BusTypeFormFactor": "PCI Express",
            "DIO_LogicLevels": "2.5 V",
            "NumberOfOutputOnlyChannels": "0",
            "NumberOfInputOnlyChannels": "0",
            "NumberOfBidirectionalChannels": "32",
            "Enclosed": "true"
        },
        "category": "digital-io",
        "model": "PCIe-6535B",
        "key": "122783",
        "pinouts": []
    },
    "PCIe-6509": {
        "productSpecs": "",
        "productData": {
            "BusTypeFormFactor": "PCI Express",
            "DIO_LogicLevels": "5 V TTL",
            "NumberOfInputOnlyChannels": "0",
            "NumberOfBidirectionalChannels": "96",
            "NumberOfOutputOnlyChannels": "0",
            "Enclosed": "true"
        },
        "category": "digital-io",
        "model": "PCIe-6509",
        "key": "122781",
        "pinouts": []
    },
    "PCI-6528": {
        "productSpecs": "https://www.ni.com/docs/en-US/bundle/ni-6528-6529-seri/resource/372124d.pdf",
        "productData": {
            "BusTypeFormFactor": "PCI",
            "DIO_LogicLevels": "60 V",
            "NumberOfOutputOnlyChannels": "24",
            "NumberOfInputOnlyChannels": "24",
            "NumberOfBidirectionalChannels": "0",
            "Enclosed": "true"
        },
        "category": "digital-io",
        "model": "PCI-6528",
        "key": "122614",
        "pinouts": []
    },
    "PCI-6520": {
        "productSpecs": "https://www.ni.com/docs/en-US/bundle/ni-6520-specs/resource/371627b.pdf",
        "productData": {
            "BusTypeFormFactor": "PCI",
            "DIO_LogicLevels": "24 V",
            "NumberOfInputOnlyChannels": "8",
            "NumberOfBidirectionalChannels": "0",
            "NumberOfOutputOnlyChannels": "8",
            "Enclosed": "true"
        },
        "category": "digital-io",
        "model": "PCI-6520",
        "key": "122609",
        "pinouts": []
    },
    "NI-9470": {
        "productSpecs": "https://www.ni.com/docs/en-US/bundle/ni-9470-specs/page/specs.html",
        "productData": {
            "BusTypeFormFactor": "C Series",
            "DIO_LogicLevels": "12 V",
            "Enclosed": "true",
            "NumberOfBidirectionalChannels": "0",
            "DIO_MaximumUpdateRate": "312 \u00b5s",
            "NumberOfInputOnlyChannels": "0",
            "NumberOfOutputOnlyChannels": "8"
        },
        "category": "digital-io",
        "pinouts": [
            {
                "img": "https://docs-be.ni.com/bundle/ni-9470-getting-started/page/GUID-A668D7ED-C6E6-422A-9DD2-843F22CCB012-a5.svg?_LANG=enus"
            }
        ],
        "estimatedPinout": {
            "confidence": 100,
            "analogInput": {
                "portCount": 0
            },
            "analogOutput": {
                "portCount": 0
            },
            "thermocouple": {
                "portCount": 0
            },
            "digitalInput": {
                "portCount": 0,
                "lineCounts": []
            },
            "digitalOutput": {
                "portCount": 1,
                "lineCounts": [
                    8
                ]
            },
            "digitalInputOutput": {
                "portCount": 0,
                "lineCounts": []
            }
        },
        "model": "NI-9470",
        "key": "291423"
    },
    "sbRIO-9476": {
        "productSpecs": "",
        "productData": {
            "BusTypeFormFactor": "Single-Board RIO",
            "DIO_LogicLevels": "12 V",
            "DIO_MaximumUpdateRate": "500 \u00b5s",
            "NumberOfOutputOnlyChannels": "32",
            "NumberOfInputOnlyChannels": "0",
            "NumberOfBidirectionalChannels": "0",
            "Enclosed": "false"
        },
        "category": "digital-io",
        "model": "sbRIO-9476",
        "key": "138038",
        "pinouts": []
    },
    "sbRIO-9425": {
        "productSpecs": "",
        "productData": {
            "BusTypeFormFactor": "Single-Board RIO",
            "DIO_LogicLevels": "12 V",
            "DIO_MaximumUpdateRate": "7 \u00b5s",
            "NumberOfBidirectionalChannels": "0",
            "NumberOfInputOnlyChannels": "32",
            "NumberOfOutputOnlyChannels": "0",
            "Enclosed": "false"
        },
        "category": "digital-io",
        "model": "sbRIO-9425",
        "key": "138036",
        "pinouts": []
    },
    "sbRIO-9403": {
        "productSpecs": "https://www.ni.com/docs/en-US/bundle/sbrio-9403-seri/resource/372617a.pdf",
        "productData": {
            "BusTypeFormFactor": "Single-Board RIO",
            "DIO_LogicLevels": "5 V TTL",
            "DIO_MaximumUpdateRate": "7 \u00b5s",
            "NumberOfBidirectionalChannels": "32",
            "NumberOfInputOnlyChannels": "0",
            "NumberOfOutputOnlyChannels": "0",
            "Enclosed": "false"
        },
        "category": "digital-io",
        "model": "sbRIO-9403",
        "key": "138034",
        "pinouts": []
    },
    "sbRIO-9401": {
        "productSpecs": "",
        "productData": {
            "BusTypeFormFactor": "Single-Board RIO",
            "DIO_LogicLevels": "5 V TTL",
            "NumberOfBidirectionalChannels": "8",
            "NumberOfInputOnlyChannels": "0",
            "DIO_MaximumUpdateRate": "100 ns",
            "NumberOfOutputOnlyChannels": "0",
            "Enclosed": "false"
        },
        "category": "digital-io",
        "model": "sbRIO-9401",
        "key": "138032",
        "pinouts": []
    },
    "sbRIO-9375": {
        "productSpecs": "",
        "productData": {
            "BusTypeFormFactor": "Single-Board RIO",
            "DIO_LogicLevels": "12 V",
            "DIO_MaximumUpdateRate": "7 \u00b5s",
            "NumberOfOutputOnlyChannels": "16",
            "NumberOfInputOnlyChannels": "16",
            "NumberOfBidirectionalChannels": "0",
            "Enclosed": "false"
        },
        "category": "digital-io",
        "model": "sbRIO-9375",
        "key": "138030",
        "pinouts": []
    },
    "NI-9478": {
        "productSpecs": "https://www.ni.com/docs/en-US/bundle/ni-9478-specs/page/specs.html",
        "productData": {
            "BusTypeFormFactor": "C Series",
            "DIO_LogicLevels": "12 V",
            "Enclosed": "true",
            "DIO_MaximumUpdateRate": "50 \u00b5s",
            "NumberOfInputOnlyChannels": "0",
            "NumberOfBidirectionalChannels": "0",
            "NumberOfOutputOnlyChannels": "16"
        },
        "category": "digital-io",
        "pinouts": [
            {
                "img": "https://docs-be.ni.com/bundle/ni-9478-getting-started/page/GUID-C2BA6E81-DDFC-40AB-B590-97FCF5AC4F7D-a5.svg?_LANG=enus"
            },
            {
                "img": "https://docs-be.ni.com/bundle/ni-9478-getting-started/page/GUID-E206CAC3-9EB6-46D4-9A08-E756A3C9FDA3-a5.svg?_LANG=enus"
            },
            {
                "img": "https://docs-be.ni.com/bundle/ni-9478-getting-started/page/GUID-2FFA1BEF-41FC-4CF5-A9AF-F623F8085DA2-a5.svg?_LANG=enus"
            },
            {
                "img": "https://docs-be.ni.com/bundle/ni-9478-getting-started/page/GUID-C484ACB9-7F32-4051-ACA2-2785BA20941E-a5.svg?_LANG=enus"
            },
            {
                "img": "https://docs-be.ni.com/bundle/ni-9478-getting-started/page/GUID-9FF4B25D-202F-40E1-A1B2-DF84502E693A-a5.svg?_LANG=enus"
            }
        ],
        "estimatedPinout": {
            "confidence": 99,
            "analogInput": {
                "portCount": 0
            },
            "analogOutput": {
                "portCount": 0
            },
            "thermocouple": {
                "portCount": 0
            },
            "digitalInput": {
                "portCount": 0,
                "lineCounts": []
            },
            "digitalOutput": {
                "portCount": 1,
                "lineCounts": [
                    16
                ]
            },
            "digitalInputOutput": {
                "portCount": 0,
                "lineCounts": []
            }
        },
        "model": "NI-9478",
        "key": "122228"
    },
    "NI-9477": {
        "productSpecs": "https://www.ni.com/docs/en-US/bundle/ni-9477-specs/page/specs.html",
        "productData": {
            "BusTypeFormFactor": "C Series",
            "DIO_LogicLevels": "12 V",
            "Enclosed": "true",
            "NumberOfInputOnlyChannels": "0",
            "NumberOfBidirectionalChannels": "0",
            "DIO_MaximumUpdateRate": "8 \u00b5s",
            "NumberOfOutputOnlyChannels": "32"
        },
        "category": "digital-io",
        "pinouts": [
            {
                "img": "https://docs-be.ni.com/bundle/ni-9477-getting-started/page/GUID-90BD7D7F-14E3-45C7-B9AB-EA4817560C1E-a5.svg?_LANG=enus"
            },
            {
                "img": "https://docs-be.ni.com/bundle/ni-9477-getting-started/page/GUID-1CA9E800-69A7-4856-9352-C841DABD652B-a5.svg?_LANG=enus"
            },
            {
                "img": "https://docs-be.ni.com/bundle/ni-9477-getting-started/page/GUID-2A586A67-1206-4A8C-928B-601F3EE681F1-a5.svg?_LANG=enus"
            },
            {
                "img": "https://docs-be.ni.com/bundle/ni-9477-getting-started/page/GUID-C75EC534-0934-4543-8255-56AD7BA76696-a5.svg?_LANG=enus"
            }
        ],
        "estimatedPinout": {
            "confidence": 98,
            "analogInput": {
                "portCount": 0
            },
            "analogOutput": {
                "portCount": 0
            },
            "thermocouple": {
                "portCount": 0
            },
            "digitalInput": {
                "portCount": 0,
                "lineCounts": []
            },
            "digitalOutput": {
                "portCount": 1,
                "lineCounts": [
                    32
                ]
            },
            "digitalInputOutput": {
                "portCount": 0,
                "lineCounts": []
            }
        },
        "model": "NI-9477",
        "key": "122227"
    },
    "NI-9476": {
        "productSpecs": "https://www.ni.com/en-no/search.html?sn=catnav:sup.man.spc&fil=AND(pmdmid:122226,NOT(nidocstatus:archived))",
        "productData": {
            "BusTypeFormFactor": "C Series",
            "DIO_LogicLevels": "12 V",
            "Enclosed": "true",
            "NumberOfInputOnlyChannels": "0",
            "DIO_MaximumUpdateRate": "500 \u00b5s",
            "NumberOfBidirectionalChannels": "0",
            "NumberOfOutputOnlyChannels": "32"
        },
        "category": "digital-io",
        "pinouts": [
            {
                "img": "https://docs-be.ni.com/bundle/ni-9476-getting-started/page/GUID-B1618C30-8B0E-4A97-92AB-C1EBFE46A3CC-a5.svg?_LANG=enus"
            },
            {
                "img": "https://docs-be.ni.com/bundle/ni-9476-getting-started/page/GUID-29F2D046-66FC-4CDE-9320-A3C8C4B32236-a5.svg?_LANG=enus"
            },
            {
                "img": "https://docs-be.ni.com/bundle/ni-9476-getting-started/page/GUID-3B42BEE0-7890-414C-B78B-609AB114B2F9-a5.svg?_LANG=enus"
            },
            {
                "img": "https://docs-be.ni.com/bundle/ni-9476-getting-started/page/GUID-ADC6491D-988F-4E9C-9D9A-5C5232968779-a5.svg?_LANG=enus"
            },
            {
                "img": "https://docs-be.ni.com/bundle/ni-9476-getting-started/page/GUID-CDFF96D8-FDA9-408F-8296-9187FD515CCC-a5.svg?_LANG=enus"
            }
        ],
        "estimatedPinout": {
            "confidence": 98,
            "analogInput": {
                "portCount": 0
            },
            "analogOutput": {
                "portCount": 0
            },
            "thermocouple": {
                "portCount": 0
            },
            "digitalInput": {
                "portCount": 0,
                "lineCounts": []
            },
            "digitalOutput": {
                "portCount": 1,
                "lineCounts": [
                    32
                ]
            },
            "digitalInputOutput": {
                "portCount": 0,
                "lineCounts": []
            }
        },
        "model": "NI-9476",
        "key": "122226"
    },
    "NI-9475": {
        "productSpecs": "https://www.ni.com/docs/en-US/bundle/ni-9475-specs/page/specs.html",
        "productData": {
            "BusTypeFormFactor": "C Series",
            "DIO_LogicLevels": "12 V",
            "Enclosed": "true",
            "NumberOfBidirectionalChannels": "0",
            "NumberOfInputOnlyChannels": "0",
            "DIO_MaximumUpdateRate": "1 \u00b5s",
            "NumberOfOutputOnlyChannels": "8"
        },
        "category": "digital-io",
        "pinouts": [
            {
                "title": "Pinout",
                "img": "https://docs-be.ni.com/bundle/ni-9475-getting-started/page/GUID-131E071F-162E-4267-96A9-DD32FAADEFA0-a5.svg?_LANG=enus"
            },
            {
                "img": "https://docs-be.ni.com/bundle/ni-9475-getting-started/page/GUID-C5FA90ED-46A3-4CAF-8320-2C9F5EE8ED28-a5.svg?_LANG=enus"
            },
            {
                "img": "https://docs-be.ni.com/bundle/ni-9475-getting-started/page/GUID-189BE663-54CF-4342-A796-6ABE2BF38194-a5.svg?_LANG=enus"
            },
            {
                "img": "https://docs-be.ni.com/bundle/ni-9475-getting-started/page/GUID-8267EE34-CFD2-4AA3-BC36-FB92B6D52301-a5.svg?_LANG=enus"
            }
        ],
        "estimatedPinout": {
            "confidence": 98,
            "analogInput": {
                "portCount": 0
            },
            "analogOutput": {
                "portCount": 0
            },
            "thermocouple": {
                "portCount": 0
            },
            "digitalInput": {
                "portCount": 0,
                "lineCounts": []
            },
            "digitalOutput": {
                "portCount": 1,
                "lineCounts": [
                    8
                ]
            },
            "digitalInputOutput": {
                "portCount": 0,
                "lineCounts": []
            }
        },
        "model": "NI-9475",
        "key": "122225"
    },
    "NI-9474": {
        "productSpecs": "https://www.ni.com/en-no/search.html?sn=catnav:sup.man.spc&fil=AND(pmdmid:122224,NOT(nidocstatus:archived))",
        "productData": {
            "BusTypeFormFactor": "C Series",
            "DIO_LogicLevels": "12 V",
            "Enclosed": "true",
            "NumberOfBidirectionalChannels": "0",
            "NumberOfInputOnlyChannels": "0",
            "DIO_MaximumUpdateRate": "1 \u00b5s",
            "NumberOfOutputOnlyChannels": "8"
        },
        "category": "digital-io",
        "pinouts": [
            {
                "img": "https://docs-be.ni.com/bundle/ni-9474-getting-started/page/GUID-330056A9-395E-4FB7-9CD2-297BDD880ACF-a5.svg?_LANG=enus"
            },
            {
                "img": "https://docs-be.ni.com/bundle/ni-9474-getting-started/page/GUID-08941325-83A3-4A77-8294-86C1E97F4A3C-a5.svg?_LANG=enus"
            },
            {
                "img": "https://docs-be.ni.com/bundle/ni-9474-getting-started/page/GUID-158679F0-15FF-427B-916C-44C065606BF4-a5.svg?_LANG=enus"
            },
            {
                "img": "https://docs-be.ni.com/bundle/ni-9474-getting-started/page/GUID-E506100C-1421-4B8E-9999-20FCCFB0CB5B-a5.svg?_LANG=enus"
            }
        ],
        "estimatedPinout": {
            "confidence": 98,
            "analogInput": {
                "portCount": 0
            },
            "analogOutput": {
                "portCount": 0
            },
            "thermocouple": {
                "portCount": 0
            },
            "digitalInput": {
                "portCount": 0,
                "lineCounts": []
            },
            "digitalOutput": {
                "portCount": 1,
                "lineCounts": [
                    8
                ]
            },
            "digitalInputOutput": {
                "portCount": 0,
                "lineCounts": []
            }
        },
        "model": "NI-9474",
        "key": "122224"
    },
    "NI-9472": {
        "productSpecs": "https://www.ni.com/en-no/search.html?sn=catnav:sup.man.spc&fil=AND(pmdmid:122223,NOT(nidocstatus:archived))",
        "productData": {
            "BusTypeFormFactor": "C Series",
            "DIO_LogicLevels": "12 V",
            "Enclosed": "true",
            "DIO_MaximumUpdateRate": "100 \u00b5s",
            "NumberOfInputOnlyChannels": "0",
            "NumberOfBidirectionalChannels": "0",
            "NumberOfOutputOnlyChannels": "8"
        },
        "category": "digital-io",
        "pinouts": [
            {
                "img": "https://docs-be.ni.com/bundle/ni-9472-getting-started/page/GUID-19C3731A-7D65-4C79-BFC4-BD2EEFF94D6A-a5.svg?_LANG=enus"
            },
            {
                "img": "https://docs-be.ni.com/bundle/ni-9472-getting-started/page/GUID-46665F7F-C00D-4A6D-BE7C-840B1929ED0E-a5.svg?_LANG=enus"
            },
            {
                "img": "https://docs-be.ni.com/bundle/ni-9472-getting-started/page/GUID-C8627F94-7F4C-45BD-841E-97EA9EE5DE34-a5.svg?_LANG=enus"
            },
            {
                "img": "https://docs-be.ni.com/bundle/ni-9472-getting-started/page/GUID-64C17AB6-123A-4909-9C57-19D8176A64C6-a5.svg?_LANG=enus"
            }
        ],
        "estimatedPinout": {
            "confidence": 98,
            "analogInput": {
                "portCount": 0
            },
            "analogOutput": {
                "portCount": 0
            },
            "thermocouple": {
                "portCount": 0
            },
            "digitalInput": {
                "portCount": 0,
                "lineCounts": []
            },
            "digitalOutput": {
                "portCount": 1,
                "lineCounts": [
                    8
                ]
            },
            "digitalInputOutput": {
                "portCount": 0,
                "lineCounts": []
            }
        },
        "model": "NI-9472",
        "key": "122223"
    },
    "NI-9437": {
        "productSpecs": "https://www.ni.com/docs/en-US/bundle/ni-9437-datasheet/resource/ni-9437-datasheet.pdf",
        "productData": {
            "BusTypeFormFactor": "C Series",
            "Enclosed": "true",
            "DIO_LogicLevels": "120 VDC",
            "DIO_MaximumUpdateRate": "1 \u00b5s",
            "NumberOfInputOnlyChannels": "8",
            "NumberOfBidirectionalChannels": "0",
            "NumberOfOutputOnlyChannels": "0"
        },
        "category": "digital-io",
        "model": "NI-9437",
        "key": "122220",
        "pinouts": []
    },
    "NI-9435": {
        "productSpecs": "",
        "productData": {
            "BusTypeFormFactor": "C Series",
            "DIO_LogicLevels": "12 V",
            "Enclosed": "true",
            "DIO_MaximumUpdateRate": "3 ms",
            "NumberOfBidirectionalChannels": "0",
            "NumberOfInputOnlyChannels": "4",
            "NumberOfOutputOnlyChannels": "0"
        },
        "category": "digital-io",
        "model": "NI-9435",
        "key": "122219",
        "pinouts": []
    },
    "NI-9426": {
        "productSpecs": "https://www.ni.com/en-us/search.html?sn=catnav:sup.man.spc&fil=AND(pmdmid:122218,NOT(nidocstatus:archived))",
        "productData": {
            "BusTypeFormFactor": "C Series",
            "Enclosed": "true",
            "DIO_LogicLevels": "24 V",
            "NumberOfOutputOnlyChannels": "0",
            "DIO_MaximumUpdateRate": "7 \u00b5s",
            "NumberOfInputOnlyChannels": "32",
            "NumberOfBidirectionalChannels": "0"
        },
        "category": "digital-io",
        "pinouts": [
            {
                "img": "https://docs-be.ni.com/bundle/ni-9426-getting-started/page/GUID-8D39878F-487B-4774-950D-4423E15D6958-a5.svg?_LANG=enus"
            },
            {
                "img": "https://docs-be.ni.com/bundle/ni-9426-getting-started/page/GUID-09E3EDB3-6507-4697-A928-59F7576E683F-a5.svg?_LANG=enus"
            },
            {
                "img": "https://docs-be.ni.com/bundle/ni-9426-getting-started/page/GUID-F0ADAFA6-F9BC-4C6F-A02B-4F544E264D1A-a5.svg?_LANG=enus"
            }
        ],
        "estimatedPinout": {
            "confidence": 98,
            "analogInput": {
                "portCount": 0
            },
            "analogOutput": {
                "portCount": 0
            },
            "thermocouple": {
                "portCount": 0
            },
            "digitalInput": {
                "portCount": 1,
                "lineCounts": [
                    32
                ]
            },
            "digitalOutput": {
                "portCount": 0,
                "lineCounts": []
            },
            "digitalInputOutput": {
                "portCount": 0,
                "lineCounts": []
            }
        },
        "model": "NI-9426",
        "key": "122218"
    },
    "NI-9425": {
        "productSpecs": "https://www.ni.com/docs/en-US/bundle/ni-9425-specs/page/specs.html",
        "productData": {
            "BusTypeFormFactor": "C Series",
            "DIO_LogicLevels": "12 V",
            "Enclosed": "true",
            "DIO_MaximumUpdateRate": "7 \u00b5s",
            "NumberOfInputOnlyChannels": "32",
            "NumberOfBidirectionalChannels": "0",
            "NumberOfOutputOnlyChannels": "0"
        },
        "category": "digital-io",
        "pinouts": [
            {
                "img": "https://docs-be.ni.com/bundle/ni-9425-getting-started/page/GUID-61E08ACF-7AA6-41C1-A7A0-0C2EC7F605EC-a5.svg?_LANG=enus"
            },
            {
                "img": "https://docs-be.ni.com/bundle/ni-9425-getting-started/page/GUID-A5A4613E-27A3-47A8-A30C-DAE906A984A0-a5.svg?_LANG=enus"
            }
        ],
        "estimatedPinout": {
            "confidence": 98,
            "analogInput": {
                "portCount": 0
            },
            "analogOutput": {
                "portCount": 0
            },
            "thermocouple": {
                "portCount": 0
            },
            "digitalInput": {
                "portCount": 1,
                "lineCounts": [
                    32
                ]
            },
            "digitalOutput": {
                "portCount": 0,
                "lineCounts": []
            },
            "digitalInputOutput": {
                "portCount": 0,
                "lineCounts": []
            }
        },
        "model": "NI-9425",
        "key": "122217"
    },
    "NI-9423": {
        "productSpecs": "https://www.ni.com/en-us/search.html?sn=catnav:sup.man.spc&fil=AND(pmdmid:122216,NOT(nidocstatus:archived))",
        "productData": {
            "BusTypeFormFactor": "C Series",
            "DIO_LogicLevels": "12 V",
            "Enclosed": "true",
            "DIO_MaximumUpdateRate": "1 \u00b5s",
            "NumberOfOutputOnlyChannels": "0",
            "NumberOfInputOnlyChannels": "8",
            "NumberOfBidirectionalChannels": "0"
        },
        "category": "digital-io",
        "pinouts": [
            {
                "img": "https://docs-be.ni.com/bundle/ni-9423-getting-started/page/GUID-B2F95690-A787-4BA4-BB47-B1AC97AA201B-a5.svg?_LANG=enus"
            },
            {
                "img": "https://docs-be.ni.com/bundle/ni-9423-getting-started/page/GUID-32D9CDE4-9F56-441F-A7A8-D63D6BF56C55-a5.svg?_LANG=enus"
            }
        ],
        "estimatedPinout": {
            "confidence": 98,
            "analogInput": {
                "portCount": 0
            },
            "analogOutput": {
                "portCount": 0
            },
            "thermocouple": {
                "portCount": 0
            },
            "digitalInput": {
                "portCount": 1,
                "lineCounts": [
                    8
                ]
            },
            "digitalOutput": {
                "portCount": 0,
                "lineCounts": []
            },
            "digitalInputOutput": {
                "portCount": 0,
                "lineCounts": []
            }
        },
        "model": "NI-9423",
        "key": "122216"
    },
    "NI-9422": {
        "productSpecs": "",
        "productData": {
            "BusTypeFormFactor": "C Series",
            "Enclosed": "true",
            "DIO_LogicLevels": "48 V",
            "NumberOfInputOnlyChannels": "8",
            "NumberOfBidirectionalChannels": "0",
            "DIO_MaximumUpdateRate": "250 \u00b5s",
            "NumberOfOutputOnlyChannels": "0"
        },
        "category": "digital-io",
        "model": "NI-9422",
        "key": "122215",
        "pinouts": []
    },
    "NI-9421": {
        "productSpecs": "https://www.ni.com/docs/en-US/bundle/ni-9421-specs/page/specs.html",
        "productData": {
            "BusTypeFormFactor": "C Series",
            "DIO_LogicLevels": "12 V",
            "Enclosed": "true",
            "DIO_MaximumUpdateRate": "100 \u00b5s",
            "NumberOfInputOnlyChannels": "8",
            "NumberOfBidirectionalChannels": "0",
            "NumberOfOutputOnlyChannels": "0"
        },
        "category": "digital-io",
        "pinouts": [
            {
                "img": "https://docs-be.ni.com/bundle/ni-9421-getting-started/page/GUID-3362C93B-F237-49B6-8EDE-928690C43A0C-a5.svg?_LANG=enus"
            },
            {
                "img": "https://docs-be.ni.com/bundle/ni-9421-getting-started/page/GUID-A34DDE27-9EAE-42D1-83FC-1B21627BEB3F-a5.svg?_LANG=enus"
            }
        ],
        "estimatedPinout": {
            "confidence": 98,
            "analogInput": {
                "portCount": 0
            },
            "analogOutput": {
                "portCount": 0
            },
            "thermocouple": {
                "portCount": 0
            },
            "digitalInput": {
                "portCount": 1,
                "lineCounts": [
                    8
                ]
            },
            "digitalOutput": {
                "portCount": 0,
                "lineCounts": []
            },
            "digitalInputOutput": {
                "portCount": 0,
                "lineCounts": []
            }
        },
        "model": "NI-9421",
        "key": "122214"
    },
    "NI-9411": {
        "productSpecs": "https://www.ni.com/docs/en-US/bundle/ni-9411-specs/page/specs.html",
        "productData": {
            "BusTypeFormFactor": "C Series",
            "DIO_LogicLevels": "12 V",
            "Enclosed": "true",
            "DIO_MaximumUpdateRate": "500 ns",
            "NumberOfOutputOnlyChannels": "0",
            "NumberOfInputOnlyChannels": "6",
            "NumberOfBidirectionalChannels": "0"
        },
        "category": "digital-io",
        "pinouts": [
            {
                "title": "Pinout",
                "img": "https://docs-be.ni.com/bundle/ni-9411-getting-started/page/GUID-5EA6F863-9CEA-4F9B-8B17-018C59D29C72-a5.svg?_LANG=enus"
            },
            {
                "img": "https://docs-be.ni.com/bundle/ni-9411-getting-started/page/GUID-E09D1E20-154A-4A27-87EA-540F651881EA-a5.svg?_LANG=enus"
            },
            {
                "img": "https://docs-be.ni.com/bundle/ni-9411-getting-started/page/GUID-BBB93095-4EFC-474B-ACA1-3F5A1FA9990C-a5.svg?_LANG=enus"
            },
            {
                "img": "https://docs-be.ni.com/bundle/ni-9411-getting-started/page/GUID-F71E9A05-2846-47D4-8CE8-45E3E333F88F-a5.svg?_LANG=enus"
            },
            {
                "img": "https://docs-be.ni.com/bundle/ni-9411-getting-started/page/GUID-7A67B54E-32A9-434E-8FC7-F48687DD6855-a5.svg?_LANG=enus"
            },
            {
                "img": "https://docs-be.ni.com/bundle/ni-9411-getting-started/page/GUID-1520250C-44F8-4B8E-9901-BFA26F3C06DA-a5.svg?_LANG=enus"
            }
        ],
        "estimatedPinout": {
            "confidence": 97,
            "analogInput": {
                "portCount": 0
            },
            "analogOutput": {
                "portCount": 0
            },
            "thermocouple": {
                "portCount": 0
            },
            "digitalInput": {
                "portCount": 1,
                "lineCounts": [
                    6
                ]
            },
            "digitalOutput": {
                "portCount": 0,
                "lineCounts": []
            },
            "digitalInputOutput": {
                "portCount": 0,
                "lineCounts": []
            }
        },
        "model": "NI-9411",
        "key": "122213"
    },
    "NI-9403": {
        "productSpecs": "https://www.ni.com/docs/en-US/bundle/ni-9403-specs/page/specs.html",
        "productData": {
            "BusTypeFormFactor": "C Series",
            "Enclosed": "true",
            "DIO_LogicLevels": "5 V TTL",
            "NumberOfBidirectionalChannels": "32",
            "NumberOfInputOnlyChannels": "0",
            "DIO_MaximumUpdateRate": "7 \u00b5s",
            "NumberOfOutputOnlyChannels": "0"
        },
        "category": "digital-io",
        "pinouts": [
            {
                "title": "NI-9403 Pinout",
                "img": "https://docs-be.ni.com/bundle/ni-9403-getting-started/page/GUID-E07B9561-D557-486D-B273-21FF09B86728-a5.svg?_LANG=enus"
            },
            {
                "img": "https://docs-be.ni.com/bundle/ni-9403-getting-started/page/GUID-A3DC4B6B-60C4-4EDE-B2AC-F4BFC173C63B-a5.svg?_LANG=enus"
            }
        ],
        "estimatedPinout": {
            "confidence": 99,
            "analogInput": {
                "portCount": 0
            },
            "analogOutput": {
                "portCount": 0
            },
            "thermocouple": {
                "portCount": 0
            },
            "digitalInput": {
                "portCount": 0,
                "lineCounts": []
            },
            "digitalOutput": {
                "portCount": 0,
                "lineCounts": []
            },
            "digitalInputOutput": {
                "portCount": 1,
                "lineCounts": [
                    32
                ]
            }
        },
        "model": "NI-9403",
        "key": "122212"
    },
    "NI-9402": {
        "productSpecs": "https://www.ni.com/docs/en-US/bundle/ni-9402-specs/page/specs.html",
        "productData": {
            "BusTypeFormFactor": "C Series",
            "Enclosed": "true",
            "DIO_LogicLevels": "3.3 V TTL",
            "DIO_MaximumUpdateRate": "55 ns",
            "NumberOfBidirectionalChannels": "4",
            "NumberOfInputOnlyChannels": "0",
            "NumberOfOutputOnlyChannels": "0"
        },
        "category": "digital-io",
        "pinouts": [
            {
                "img": "https://docs-be.ni.com/bundle/ni-9402-getting-started/page/GUID-7DA64A5B-3A2C-4146-8C39-57BD81C02D02-a5.svg?_LANG=enus"
            },
            {
                "img": "https://docs-be.ni.com/bundle/ni-9402-getting-started/page/GUID-969FDE65-9E8F-4051-84E9-53B75A482607-a5.svg?_LANG=enus"
            },
            {
                "img": "https://docs-be.ni.com/bundle/ni-9402-getting-started/page/GUID-D8AA4779-5709-4E6E-8837-14DE9E122726-a5.svg?_LANG=enus"
            }
        ],
        "estimatedPinout": {
            "confidence": 98,
            "analogInput": {
                "portCount": 0
            },
            "analogOutput": {
                "portCount": 0
            },
            "thermocouple": {
                "portCount": 0
            },
            "digitalInput": {
                "portCount": 0,
                "lineCounts": []
            },
            "digitalOutput": {
                "portCount": 0,
                "lineCounts": []
            },
            "digitalInputOutput": {
                "portCount": 1,
                "lineCounts": [
                    4
                ]
            }
        },
        "model": "NI-9402",
        "key": "122211"
    },
    "NI-9401": {
        "productSpecs": "https://www.ni.com/docs/en-US/bundle/ni-9401-specs/page/specs.html",
        "productData": {
            "BusTypeFormFactor": "C Series",
            "Enclosed": "true",
            "DIO_LogicLevels": "5 V TTL",
            "NumberOfInputOnlyChannels": "0",
            "NumberOfBidirectionalChannels": "8",
            "DIO_MaximumUpdateRate": "100 ns",
            "NumberOfOutputOnlyChannels": "0"
        },
        "category": "digital-io",
        "pinouts": [
            {
                "img": "https://docs-be.ni.com/bundle/ni-9401-getting-started/page/GUID-1CC62637-9A73-4C42-8CB5-D895B8539BCA-a5.svg?_LANG=enus"
            },
            {
                "img": "https://docs-be.ni.com/bundle/ni-9401-getting-started/page/GUID-C17F28F8-F53A-4023-9FAD-D00B81B161F1-a5.svg?_LANG=enus"
            },
            {
                "img": "https://docs-be.ni.com/bundle/ni-9401-getting-started/page/GUID-B33ECE4F-168E-4030-810F-4B8E2C4BC68D-a5.svg?_LANG=enus"
            },
            {
                "img": "https://docs-be.ni.com/bundle/ni-9401-getting-started/page/GUID-58672614-19C6-4F0F-8C69-D9853734BF32-a5.svg?_LANG=enus"
            },
            {
                "img": "https://docs-be.ni.com/bundle/ni-9401-getting-started/page/GUID-506C7C28-F428-407F-A632-8EF5B135429B-a5.svg?_LANG=enus"
            }
        ],
        "estimatedPinout": {
            "confidence": 99,
            "analogInput": {
                "portCount": 0
            },
            "analogOutput": {
                "portCount": 0
            },
            "thermocouple": {
                "portCount": 0
            },
            "digitalInput": {
                "portCount": 0,
                "lineCounts": []
            },
            "digitalOutput": {
                "portCount": 0,
                "lineCounts": []
            },
            "digitalInputOutput": {
                "portCount": 1,
                "lineCounts": [
                    8
                ]
            }
        },
        "model": "NI-9401",
        "key": "122210"
    },
    "NI-9375": {
        "productSpecs": "https://www.ni.com/docs/en-US/bundle/ni-9375-specs/page/specs.html",
        "productData": {
            "BusTypeFormFactor": "C Series",
            "DIO_LogicLevels": "12 V",
            "Enclosed": "true",
            "NumberOfBidirectionalChannels": "0",
            "NumberOfInputOnlyChannels": "16",
            "DIO_MaximumUpdateRate": "7 \u00b5s",
            "NumberOfOutputOnlyChannels": "16"
        },
        "category": "digital-io",
        "pinouts": [
            {
                "img": "https://docs-be.ni.com/bundle/ni-9375-getting-started/page/GUID-3C35179E-BE01-488E-A4F6-C8FBB3C392A7-a5.svg?_LANG=enus"
            },
            {
                "title": "with Push-in Style Spring Terminal (Black/Orange Connector) Pinout",
                "img": "https://docs-be.ni.com/bundle/ni-9375-getting-started/page/GUID-21055E73-EEC1-4F67-A794-0C621CDB6F99-a5.svg?_LANG=enus"
            },
            {
                "title": "with DSUB Pinout",
                "img": "https://docs-be.ni.com/bundle/ni-9375-getting-started/page/GUID-F2D5FB36-E020-4EA4-A4C2-E09F06277B75-a5.svg?_LANG=enus"
            },
            {
                "img": "https://docs-be.ni.com/bundle/ni-9375-getting-started/page/GUID-75156506-66F0-4CBD-9ABD-B0DDF7ABB3B1-a5.svg?_LANG=enus"
            },
            {
                "img": "https://docs-be.ni.com/bundle/ni-9375-getting-started/page/GUID-89A84BD0-A8B6-466F-AA8E-17DDBA9A8393-a5.svg?_LANG=enus"
            },
            {
                "img": "https://docs-be.ni.com/bundle/ni-9375-getting-started/page/GUID-832E60DE-5549-4907-B28D-0E7D9E088B5D-a5.svg?_LANG=enus"
            },
            {
                "img": "https://docs-be.ni.com/bundle/ni-9375-getting-started/page/GUID-91D4F62C-876A-4431-ABDE-C5AFCD0C3ACD-a5.svg?_LANG=enus"
            }
        ],
        "estimatedPinout": {
            "confidence": 101,
            "analogInput": {
                "portCount": 0
            },
            "analogOutput": {
                "portCount": 0
            },
            "thermocouple": {
                "portCount": 0
            },
            "digitalInput": {
                "portCount": 0,
                "lineCounts": []
            },
            "digitalOutput": {
                "portCount": 0,
                "lineCounts": []
            },
            "digitalInputOutput": {
                "portCount": 0,
                "lineCounts": []
            }
        },
        "model": "NI-9375",
        "key": "122208"
    },
    "USB-8452": {
        "productSpecs": "https://www.ni.com/docs/en-US/bundle/usb-8452-specs/page/specs.html",
        "productData": {
            "BusTypeFormFactor": "USB",
            "DIO_LogicLevels": "1.2 V",
            "Enclosed": "true"
        },
        "category": "digital-io",
        "model": "USB-8452",
        "key": "124961",
        "pinouts": []
    },
    "PCIe-7820": {
        "productSpecs": "https://www.ni.com/docs/en-US/bundle/pcie-7820-specs/page/specs.html",
        "productData": {
            "DIO_LogicLevels": "1.2 V",
            "Enclosed": "true",
            "NumberOfBidirectionalChannels": "128",
            "BusTypeFormFactor": "PCI Express"
        },
        "category": "digital-io",
        "pinouts": [
            {
                "img": "https://docs-be.ni.com/bundle/pcie-7820-getting-started/page/GUID-C8E3BD4E-A379-480A-9BAE-E2494856FB01-a5.svg?_LANG=enus"
            }
        ],
        "estimatedPinout": {
            "confidence": 100,
            "analogInput": {
                "portCount": 0
            },
            "analogOutput": {
                "portCount": 0
            },
            "thermocouple": {
                "portCount": 0
            },
            "digitalInput": {
                "portCount": 0,
                "lineCounts": []
            },
            "digitalOutput": {
                "portCount": 0,
                "lineCounts": []
            },
            "digitalInputOutput": {
                "portCount": 1,
                "lineCounts": [
                    32
                ]
            }
        },
        "model": "PCIe-7820",
        "key": "215621"
    },
    "PCI-7813": {
        "productSpecs": "https://www.ni.com/en-us/search.html?sn=catnav:sup.man.spc&fil=AND(pmdmid:122668,NOT(nidocstatus:archived))",
        "productData": {
            "BusTypeFormFactor": "PCI",
            "DIO_LogicLevels": "5 V",
            "NumberOfBidirectionalChannels": "160",
            "Enclosed": "true"
        },
        "category": "digital-io",
        "model": "PCI-7813",
        "key": "122668",
        "pinouts": []
    },
    "sbRIO-9482": {
        "productSpecs": "",
        "productData": {
            "BusTypeFormFactor": "Single-Board RIO",
            "DIO_LogicLevels": "Requires External Power Supply",
            "NumberOfBidirectionalChannels": "0",
            "NumberOfOutputOnlyChannels": "4",
            "Enclosed": "false"
        },
        "category": "digital-io",
        "model": "sbRIO-9482",
        "key": "138042",
        "pinouts": []
    },
    "NI-9485": {
        "productSpecs": "https://www.ni.com/docs/en-US/bundle/ni-9485-specs/page/specs.html",
        "productData": {
            "BusTypeFormFactor": "C Series",
            "Enclosed": "true",
            "DIO_LogicLevels": "Requires External Power Supply",
            "NumberOfOutputOnlyChannels": "8"
        },
        "category": "digital-io",
        "pinouts": [
            {
                "img": "https://docs-be.ni.com/bundle/ni-9485-getting-started/page/GUID-B872C543-9A73-4B0C-BC09-6D7CF027055C-a5.svg?_LANG=enus"
            },
            {
                "img": "https://docs-be.ni.com/bundle/ni-9485-getting-started/page/GUID-289DB8F3-D85A-42B3-9EE2-52AE86FAA2D4-a5.svg?_LANG=enus"
            },
            {
                "img": "https://docs-be.ni.com/bundle/ni-9485-getting-started/page/GUID-F2603EFF-6244-49C4-82C4-BA2BA41D3374-a5.svg?_LANG=enus"
            },
            {
                "img": "https://docs-be.ni.com/bundle/ni-9485-getting-started/page/GUID-33158ED7-1867-4909-9F57-63227BD1DFE6-a5.svg?_LANG=enus"
            },
            {
                "img": "https://docs-be.ni.com/bundle/ni-9485-getting-started/page/GUID-63545B7B-0772-48CF-9FCC-09243ADB7EEA-a5.svg?_LANG=enus"
            }
        ],
        "estimatedPinout": {
            "confidence": 101,
            "analogInput": {
                "portCount": 0
            },
            "analogOutput": {
                "portCount": 0
            },
            "thermocouple": {
                "portCount": 0
            },
            "digitalInput": {
                "portCount": 0,
                "lineCounts": []
            },
            "digitalOutput": {
                "portCount": 0,
                "lineCounts": []
            },
            "digitalInputOutput": {
                "portCount": 0,
                "lineCounts": []
            }
        },
        "model": "NI-9485",
        "key": "122231"
    },
    "NI-9482": {
        "productSpecs": "",
        "productData": {
            "BusTypeFormFactor": "C Series",
            "Enclosed": "true",
            "DIO_LogicLevels": "Requires External Power Supply",
            "NumberOfBidirectionalChannels": "0",
            "NumberOfOutputOnlyChannels": "4"
        },
        "category": "digital-io",
        "model": "NI-9482",
        "key": "122230",
        "pinouts": []
    },
    "PXI-6529": {
        "productSpecs": "https://www.ni.com/docs/en-US/bundle/ni-6528-6529-seri/resource/372124d.pdf",
        "productData": {
            "BusTypeFormFactor": "PXI",
            "DIO_LogicLevels": "60 V",
            "DIO_InterfaceType": "Single-Ended",
            "NumberOfInputOnlyChannels": "48",
            "Enclosed": "true"
        },
        "category": "digital-io",
        "model": "PXI-6529",
        "key": "123292",
        "pinouts": []
    },
    "PXI-6528": {
        "productSpecs": "https://www.ni.com/docs/en-US/bundle/ni-6528-6529-seri/resource/372124d.pdf",
        "productData": {
            "BusTypeFormFactor": "PXI",
            "DIO_LogicLevels": "60 V",
            "DIO_InterfaceType": "Single-Ended",
            "NumberOfOutputOnlyChannels": "24",
            "NumberOfInputOnlyChannels": "24",
            "Enclosed": "true"
        },
        "category": "digital-io",
        "model": "PXI-6528",
        "key": "123291",
        "pinouts": []
    },
    "PXI-6521": {
        "productSpecs": "https://www.ni.com/docs/en-US/bundle/ni-6521-specs/resource/371607c.pdf",
        "productData": {
            "BusTypeFormFactor": "PXI",
            "DIO_InterfaceType": "Single-Ended",
            "DIO_LogicLevels": "24 V",
            "NumberOfInputOnlyChannels": "8",
            "NumberOfOutputOnlyChannels": "8",
            "Enclosed": "true"
        },
        "category": "digital-io",
        "model": "PXI-6521",
        "key": "123287",
        "pinouts": []
    },
    "PXI-6515": {
        "productSpecs": "",
        "productData": {
            "BusTypeFormFactor": "PXI",
            "DIO_InterfaceType": "Single-Ended",
            "DIO_LogicLevels": "24 V",
            "NumberOfOutputOnlyChannels": "32",
            "NumberOfInputOnlyChannels": "32",
            "Enclosed": "true"
        },
        "category": "digital-io",
        "model": "PXI-6515",
        "key": "123285",
        "pinouts": []
    },
    "PXI-6514": {
        "productSpecs": "",
        "productData": {
            "BusTypeFormFactor": "PXI",
            "DIO_InterfaceType": "Single-Ended",
            "DIO_LogicLevels": "24 V",
            "NumberOfOutputOnlyChannels": "32",
            "NumberOfInputOnlyChannels": "32",
            "Enclosed": "true"
        },
        "category": "digital-io",
        "model": "PXI-6514",
        "key": "123284",
        "pinouts": []
    },
    "PXI-6513": {
        "productSpecs": "",
        "productData": {
            "BusTypeFormFactor": "PXI",
            "DIO_InterfaceType": "Single-Ended",
            "DIO_LogicLevels": "24 V",
            "NumberOfOutputOnlyChannels": "64",
            "Enclosed": "true"
        },
        "category": "digital-io",
        "model": "PXI-6513",
        "key": "123283",
        "pinouts": []
    },
    "PXI-6512": {
        "productSpecs": "",
        "productData": {
            "BusTypeFormFactor": "PXI",
            "DIO_InterfaceType": "Single-Ended",
            "DIO_LogicLevels": "24 V",
            "NumberOfOutputOnlyChannels": "64",
            "Enclosed": "true"
        },
        "category": "digital-io",
        "model": "PXI-6512",
        "key": "123282",
        "pinouts": []
    },
    "PXI-6511": {
        "productSpecs": "",
        "productData": {
            "BusTypeFormFactor": "PXI",
            "DIO_InterfaceType": "Single-Ended",
            "DIO_LogicLevels": "24 V",
            "Enclosed": "true",
            "NumberOfInputOnlyChannels": "64"
        },
        "category": "digital-io",
        "model": "PXI-6511",
        "key": "123281",
        "pinouts": []
    },
    "PXIe-6509": {
        "productSpecs": "https://www.ni.com/docs/en-US/bundle/pxie-6509-specs/page/specs.html",
        "productData": {
            "BusTypeFormFactor": "PXI Express",
            "DIO_LogicLevels": "5 V",
            "DIO_InterfaceType": "Single-Ended",
            "NumberOfInputOnlyChannels": "0",
            "NumberOfBidirectionalChannels": "96",
            "NumberOfOutputOnlyChannels": "0",
            "Enclosed": "true"
        },
        "category": "digital-io",
        "pinouts": [
            {
                "title": "SH100M-100M Flex Cable Connector Pinout",
                "img": "https://docs-be.ni.com/bundle/pxie-6509-feature/page/GUID-EE44076F-8286-402C-9B58-BF4234E6AA9D-a5.svg?_LANG=enus"
            },
            {
                "title": "R1005050 Connector Pinout",
                "img": "https://docs-be.ni.com/bundle/pxie-6509-feature/page/GUID-EAA8A024-4001-4FA6-9289-57FF3100CBB3-a5.svg?_LANG=enus"
            }
        ],
        "estimatedPinout": {
            "confidence": 89,
            "analogInput": {
                "portCount": 0
            },
            "analogOutput": {
                "portCount": 0
            },
            "thermocouple": {
                "portCount": 0
            },
            "digitalInput": {
                "portCount": 0,
                "lineCounts": []
            },
            "digitalOutput": {
                "portCount": 0,
                "lineCounts": []
            },
            "digitalInputOutput": {
                "portCount": 12,
                "lineCounts": [
                    8,
                    8,
                    8,
                    8,
                    8,
                    8,
                    8,
                    8,
                    8,
                    8,
                    8,
                    8
                ]
            }
        },
        "model": "PXIe-6509",
        "key": "310411"
    },
    "PXIe-6537": {
        "productSpecs": "https://www.ni.com/en-us/search.html?sn=catnav:sup.man.spc&fil=AND(pmdmid:123722,NOT(nidocstatus:archived))",
        "productData": {
            "BusTypeFormFactor": "PXI Express",
            "DIO_InterfaceType": "Single-Ended",
            "DIO_LogicLevels": "2.5 V",
            "NumberOfBidirectionalChannels": "32",
            "Enclosed": "true"
        },
        "category": "digital-io",
        "model": "PXIe-6537",
        "key": "123722",
        "pinouts": []
    },
    "PXIe-6536": {
        "productSpecs": "https://www.ni.com/en-us/search.html?sn=catnav:sup.man.spc&fil=AND(pmdmid:123720,NOT(nidocstatus:archived))",
        "productData": {
            "BusTypeFormFactor": "PXI Express",
            "DIO_InterfaceType": "Single-Ended",
            "DIO_LogicLevels": "2.5 V",
            "NumberOfBidirectionalChannels": "32",
            "Enclosed": "true"
        },
        "category": "digital-io",
        "model": "PXIe-6536",
        "key": "123720",
        "pinouts": []
    },
    "PXIe-6535": {
        "productSpecs": "https://www.ni.com/en-us/search.html?sn=catnav:sup.man.spc&fil=AND(pmdmid:123718,NOT(nidocstatus:archived))",
        "productData": {
            "BusTypeFormFactor": "PXI Express",
            "DIO_InterfaceType": "Single-Ended",
            "DIO_LogicLevels": "2.5 V",
            "NumberOfBidirectionalChannels": "32",
            "Enclosed": "true"
        },
        "category": "digital-io",
        "model": "PXIe-6535",
        "key": "123718",
        "pinouts": []
    },
    "PCI-6519": {
        "productSpecs": "",
        "productData": {
            "BusTypeFormFactor": "PCI",
            "DIO_LogicLevels": "24 V",
            "NumberOfInputOnlyChannels": "16",
            "NumberOfBidirectionalChannels": "0",
            "NumberOfOutputOnlyChannels": "16",
            "Enclosed": "true"
        },
        "category": "digital-io",
        "model": "PCI-6519",
        "key": "122608",
        "pinouts": []
    },
    "PCI-6518": {
        "productSpecs": "",
        "productData": {
            "BusTypeFormFactor": "PCI",
            "DIO_LogicLevels": "24 V",
            "Enclosed": "true",
            "NumberOfInputOnlyChannels": "16",
            "NumberOfOutputOnlyChannels": "16"
        },
        "category": "digital-io",
        "model": "PCI-6518",
        "key": "122607",
        "pinouts": []
    },
    "PCI-6517": {
        "productSpecs": "",
        "productData": {
            "BusTypeFormFactor": "PCI",
            "DIO_LogicLevels": "24 V",
            "NumberOfOutputOnlyChannels": "32",
            "Enclosed": "true"
        },
        "category": "digital-io",
        "model": "PCI-6517",
        "key": "122606",
        "pinouts": []
    },
    "PCI-6516": {
        "productSpecs": "",
        "productData": {
            "BusTypeFormFactor": "PCI",
            "DIO_LogicLevels": "24 V",
            "NumberOfBidirectionalChannels": "0",
            "NumberOfInputOnlyChannels": "0",
            "NumberOfOutputOnlyChannels": "32",
            "Enclosed": "true"
        },
        "category": "digital-io",
        "model": "PCI-6516",
        "key": "122605",
        "pinouts": []
    },
    "PCI-6515": {
        "productSpecs": "",
        "productData": {
            "BusTypeFormFactor": "PCI",
            "DIO_LogicLevels": "24 V",
            "NumberOfBidirectionalChannels": "0",
            "NumberOfInputOnlyChannels": "32",
            "NumberOfOutputOnlyChannels": "32",
            "Enclosed": "true"
        },
        "category": "digital-io",
        "model": "PCI-6515",
        "key": "122604",
        "pinouts": []
    },
    "PCI-6514": {
        "productSpecs": "",
        "productData": {
            "BusTypeFormFactor": "PCI",
            "DIO_LogicLevels": "24 V",
            "NumberOfOutputOnlyChannels": "32",
            "NumberOfInputOnlyChannels": "32",
            "NumberOfBidirectionalChannels": "0",
            "Enclosed": "true"
        },
        "category": "digital-io",
        "model": "PCI-6514",
        "key": "122602",
        "pinouts": []
    },
    "PCI-6513": {
        "productSpecs": "",
        "productData": {
            "BusTypeFormFactor": "PCI",
            "DIO_LogicLevels": "24 V",
            "NumberOfBidirectionalChannels": "0",
            "NumberOfInputOnlyChannels": "0",
            "NumberOfOutputOnlyChannels": "64",
            "Enclosed": "true"
        },
        "category": "digital-io",
        "model": "PCI-6513",
        "key": "122601",
        "pinouts": []
    },
    "PCI-6512": {
        "productSpecs": "",
        "productData": {
            "BusTypeFormFactor": "PCI",
            "DIO_LogicLevels": "24 V",
            "NumberOfInputOnlyChannels": "0",
            "NumberOfBidirectionalChannels": "0",
            "NumberOfOutputOnlyChannels": "64",
            "Enclosed": "true"
        },
        "category": "digital-io",
        "model": "PCI-6512",
        "key": "122600",
        "pinouts": []
    },
    "PCI-6511": {
        "productSpecs": "",
        "productData": {
            "BusTypeFormFactor": "PCI",
            "DIO_LogicLevels": "24 V",
            "NumberOfInputOnlyChannels": "64",
            "Enclosed": "true"
        },
        "category": "digital-io",
        "model": "PCI-6511",
        "key": "122599",
        "pinouts": []
    },
    "PXIe-7822": {
        "productSpecs": "https://www.ni.com/docs/en-US/bundle/pxie-7822-specs/page/specs.html",
        "productData": {
            "BusTypeFormFactor": "PXI Express",
            "DIO_LogicLevels": "1.2 V",
            "NumberOfBidirectionalChannels": "128",
            "Enclosed": "true"
        },
        "category": "digital-io",
        "pinouts": [
            {
                "img": "https://docs-be.ni.com/bundle/pxie-7822-specs/page/GUID-3ADB280A-3FC3-40A4-BDAE-064FA359FC08-a5.svg?_LANG=enus"
            }
        ],
        "estimatedPinout": {
            "confidence": 100,
            "analogInput": {
                "portCount": 0
            },
            "analogOutput": {
                "portCount": 0
            },
            "thermocouple": {
                "portCount": 0
            },
            "digitalInput": {
                "portCount": 0,
                "lineCounts": []
            },
            "digitalOutput": {
                "portCount": 0,
                "lineCounts": []
            },
            "digitalInputOutput": {
                "portCount": 1,
                "lineCounts": [
                    32
                ]
            }
        },
        "model": "PXIe-7822",
        "key": "123745"
    },
    "PXIe-7821": {
        "productSpecs": "https://www.ni.com/docs/en-US/bundle/pxie-7821-specs/page/specs.html",
        "productData": {
            "BusTypeFormFactor": "PXI Express",
            "DIO_LogicLevels": "1.2 V",
            "NumberOfBidirectionalChannels": "128",
            "Enclosed": "true"
        },
        "category": "digital-io",
        "pinouts": [
            {
                "img": "https://docs-be.ni.com/bundle/pxie-7821-specs/page/GUID-3ADB280A-3FC3-40A4-BDAE-064FA359FC08-a5.svg?_LANG=enus"
            }
        ],
        "estimatedPinout": {
            "confidence": 100,
            "analogInput": {
                "portCount": 0
            },
            "analogOutput": {
                "portCount": 0
            },
            "thermocouple": {
                "portCount": 0
            },
            "digitalInput": {
                "portCount": 0,
                "lineCounts": []
            },
            "digitalOutput": {
                "portCount": 0,
                "lineCounts": []
            },
            "digitalInputOutput": {
                "portCount": 1,
                "lineCounts": [
                    32
                ]
            }
        },
        "model": "PXIe-7821",
        "key": "123744"
    },
    "PXIe-7820": {
        "productSpecs": "https://www.ni.com/en-us/search.html?sn=catnav:sup.man.spc&fil=AND(pmdmid:123743,NOT(nidocstatus:archived))",
        "productData": {
            "BusTypeFormFactor": "PXI Express",
            "DIO_LogicLevels": "1.2 V",
            "NumberOfBidirectionalChannels": "128",
            "Enclosed": "true"
        },
        "category": "digital-io",
        "model": "PXIe-7820",
        "key": "123743",
        "pinouts": []
    },
    "NI-9210": {
        "productSpecs": "https://www.ni.com/docs/en-US/bundle/ni-9210-specs/page/specs.html",
        "productData": {
            "ProductPlatform": "C Series",
            "Enclosed": "true",
            "MaximumSamplingRate": "14 S/s",
            "TemperatureMeasurementAccuracy": "0.8 \u00b0C",
            "NumberOfDifferentialInputChannels": "4",
            "AI_Isolation": "60 Vrms Ch-Earth Ground Isolation",
            "SupportedSensors": "All Standard Thermocouples",
            "FrontendConnection": "12-Pin, Female Miniature Thermocouple (mini-TC)",
            "ConformalCoated": "false"
        },
        "category": "temperature",
        "pinouts": [
            {
                "img": "https://docs-be.ni.com/bundle/ni-9210-getting-started/page/GUID-69184412-46C8-4249-9506-C862E489ED86-a5.svg?_LANG=enus"
            },
            {
                "title": "NI-9210 with Spring Terminal Pinout",
                "img": "https://docs-be.ni.com/bundle/ni-9210-getting-started/page/GUID-039557D8-8173-4A48-9CE5-B4A011F93C39-a5.svg?_LANG=enus"
            },
            {
                "img": "https://docs-be.ni.com/bundle/ni-9210-getting-started/page/GUID-4BFCB34B-4DC0-48A4-9413-4AAC3F58D852-a5.svg?_LANG=enus"
            }
        ],
        "estimatedPinout": {
            "confidence": 100,
            "analogInput": {
                "portCount": 0
            },
            "analogOutput": {
                "portCount": 0
            },
            "thermocouple": {
                "portCount": 4
            },
            "digitalInput": {
                "portCount": 0,
                "lineCounts": []
            },
            "digitalOutput": {
                "portCount": 0,
                "lineCounts": []
            },
            "digitalInputOutput": {
                "portCount": 0,
                "lineCounts": []
            }
        },
        "model": "NI-9210",
        "key": "148563"
    },
    "NI-9213": {
        "productSpecs": "https://www.ni.com/docs/en-US/bundle/ni-9213-specs/page/specs.html",
        "productData": {
            "ProductPlatform": "C Series",
            "ConformalCoated": "true",
            "Enclosed": "true",
            "TemperatureMeasurementAccuracy": "0.77 \u00b0C",
            "NumberOfDifferentialInputChannels": "16",
            "SupportedSensors": "All Standard Thermocouples",
            "AI_Isolation": "250 Vrms Ch-Earth Ground Isolation",
            "MaximumSamplingRate": "75 S/s",
            "FrontendConnection": "36-Pin, Female Spring Terminal"
        },
        "category": "temperature",
        "pinouts": [
            {
                "img": "https://docs-be.ni.com/bundle/ni-9213-getting-started/page/GUID-68187208-3B14-44C3-90FC-9FA6B45BD350-a5.svg?_LANG=enus"
            },
            {
                "title": "(Black/Orange Connector) Pinout",
                "img": "https://docs-be.ni.com/bundle/ni-9213-getting-started/page/GUID-581265B7-40E3-4386-8175-ED504D5F0C72-a5.svg?_LANG=enus"
            },
            {
                "img": "https://docs-be.ni.com/bundle/ni-9213-getting-started/page/GUID-2BA8F216-FB1E-4860-B0B1-1A7E56610C4E-a5.svg?_LANG=enus"
            },
            {
                "img": "https://docs-be.ni.com/bundle/ni-9213-getting-started/page/GUID-F88B68CA-ABDD-4500-95B8-8B077636797C-a5.svg?_LANG=enus"
            }
        ],
        "estimatedPinout": {
            "confidence": 100,
            "analogInput": {
                "portCount": 0
            },
            "analogOutput": {
                "portCount": 0
            },
            "thermocouple": {
                "portCount": 16
            },
            "digitalInput": {
                "portCount": 0,
                "lineCounts": []
            },
            "digitalOutput": {
                "portCount": 0,
                "lineCounts": []
            },
            "digitalInputOutput": {
                "portCount": 0,
                "lineCounts": []
            }
        },
        "model": "NI-9213",
        "key": "137669"
    },
    "sbRIO-9211": {
        "productSpecs": "",
        "productData": {
            "ProductPlatform": "CompactRIO",
            "TemperatureMeasurementAccuracy": "0.92 \u00b0C",
            "AI_Isolation": "250 Vrms Ch-Earth Ground Isolation",
            "NumberOfDifferentialInputChannels": "4",
            "SupportedSensors": "All Standard Thermocouples",
            "MaximumSamplingRate": "14 S/s",
            "FrontendConnection": "10-Pin, Female Screw Terminal",
            "ConformalCoated": "false",
            "Enclosed": "false"
        },
        "category": "temperature",
        "model": "sbRIO-9211",
        "key": "137667",
        "pinouts": []
    },
    "NI-9226": {
        "productSpecs": "https://www.ni.com/docs/en-US/bundle/ni-9226-specs/page/specs.html",
        "productData": {
            "ProductPlatform": "C Series",
            "ConformalCoated": "true",
            "Enclosed": "true",
            "MaximumSamplingRate": "400 S/s",
            "TemperatureMeasurementAccuracy": "0.15 \u00b0C",
            "NumberOfDifferentialInputChannels": "8",
            "AI_Isolation": "60 Vrms Ch-Earth Ground Isolation",
            "SupportedSensors": "PT1000 RTD",
            "FrontendConnection": "37-Pin, Male D-SUB"
        },
        "category": "temperature",
        "pinouts": [
            {
                "img": "https://docs-be.ni.com/bundle/ni-9226-getting-started/page/GUID-70F916FE-B840-453C-8DCF-E8BE4AB2B1D1-a5.svg?_LANG=enus"
            },
            {
                "title": "with Spring Terminal Pinout",
                "img": "https://docs-be.ni.com/bundle/ni-9226-getting-started/page/GUID-9A3BCE7D-C33C-41DF-8863-F9E2A6F60C57-a5.svg?_LANG=enus"
            },
            {
                "img": "https://docs-be.ni.com/bundle/ni-9226-getting-started/page/GUID-CF8B16E8-B42D-4F2F-88D2-96AA99D719E0-a5.svg?_LANG=enus"
            },
            {
                "img": "https://docs-be.ni.com/bundle/ni-9226-getting-started/page/GUID-91D4F62C-876A-4431-ABDE-C5AFCD0C3ACD-a5.svg?_LANG=enus"
            },
            {
                "img": "https://docs-be.ni.com/bundle/ni-9226-getting-started/page/GUID-438F430F-780F-4FA2-AE48-DD16F3CDBE27-a5.svg?_LANG=enus"
            }
        ],
        "estimatedPinout": {
            "confidence": 101,
            "analogInput": {
                "portCount": 0
            },
            "analogOutput": {
                "portCount": 0
            },
            "thermocouple": {
                "portCount": 0
            },
            "digitalInput": {
                "portCount": 0,
                "lineCounts": []
            },
            "digitalOutput": {
                "portCount": 0,
                "lineCounts": []
            },
            "digitalInputOutput": {
                "portCount": 0,
                "lineCounts": []
            }
        },
        "model": "NI-9226",
        "key": "122178"
    },
    "NI-9217": {
        "productSpecs": "https://www.ni.com/docs/en-US/bundle/ni-9217-specs/page/specs.html",
        "productData": {
            "ProductPlatform": "C Series",
            "Enclosed": "true",
            "AI_Isolation": "250 Vrms Ch-Earth Ground Isolation",
            "TemperatureMeasurementAccuracy": "0.15 \u00b0C",
            "NumberOfDifferentialInputChannels": "4",
            "SupportedSensors": "PT100 RTD",
            "MaximumSamplingRate": "400 S/s",
            "FrontendConnection": "16-Pin, Female Screw Terminal",
            "ConformalCoated": "false"
        },
        "category": "temperature",
        "pinouts": [
            {
                "img": "https://docs-be.ni.com/bundle/ni-9217-getting-started/page/GUID-DA3E747F-0C15-47A4-AE9F-DAC74E7BAAE5-a5.svg?_LANG=enus"
            },
            {
                "img": "https://docs-be.ni.com/bundle/ni-9217-getting-started/page/GUID-CF8B16E8-B42D-4F2F-88D2-96AA99D719E0-a5.svg?_LANG=enus"
            }
        ],
        "estimatedPinout": {
            "confidence": 101,
            "analogInput": {
                "portCount": 0
            },
            "analogOutput": {
                "portCount": 0
            },
            "thermocouple": {
                "portCount": 0
            },
            "digitalInput": {
                "portCount": 0,
                "lineCounts": []
            },
            "digitalOutput": {
                "portCount": 0,
                "lineCounts": []
            },
            "digitalInputOutput": {
                "portCount": 0,
                "lineCounts": []
            }
        },
        "model": "NI-9217",
        "key": "122169"
    },
    "NI-9216": {
        "productSpecs": "https://www.ni.com/en-in/search.html?sn=catnav:sup.man.spc&fil=AND(pmdmid:122168,NOT(nidocstatus:archived))",
        "productData": {
            "ProductPlatform": "C Series",
            "Enclosed": "true",
            "ConformalCoated": "true",
            "AI_Isolation": "60 Vrms Ch-Earth Ground Isolation",
            "MaximumSamplingRate": "400 S/s",
            "TemperatureMeasurementAccuracy": "0.15 \u00b0C",
            "NumberOfDifferentialInputChannels": "8",
            "SupportedSensors": "PT100 RTD",
            "FrontendConnection": "37-Pin, Male D-SUB"
        },
        "category": "temperature",
        "pinouts": [
            {
                "img": "https://docs-be.ni.com/bundle/ni-9216-getting-started/page/GUID-70F916FE-B840-453C-8DCF-E8BE4AB2B1D1-a5.svg?_LANG=enus"
            },
            {
                "title": "with Spring Terminal Pinout",
                "img": "https://docs-be.ni.com/bundle/ni-9216-getting-started/page/GUID-9A3BCE7D-C33C-41DF-8863-F9E2A6F60C57-a5.svg?_LANG=enus"
            },
            {
                "img": "https://docs-be.ni.com/bundle/ni-9216-getting-started/page/GUID-CF8B16E8-B42D-4F2F-88D2-96AA99D719E0-a5.svg?_LANG=enus"
            },
            {
                "img": "https://docs-be.ni.com/bundle/ni-9216-getting-started/page/GUID-91D4F62C-876A-4431-ABDE-C5AFCD0C3ACD-a5.svg?_LANG=enus"
            },
            {
                "img": "https://docs-be.ni.com/bundle/ni-9216-getting-started/page/GUID-438F430F-780F-4FA2-AE48-DD16F3CDBE27-a5.svg?_LANG=enus"
            }
        ],
        "estimatedPinout": {
            "confidence": 101,
            "analogInput": {
                "portCount": 0
            },
            "analogOutput": {
                "portCount": 0
            },
            "thermocouple": {
                "portCount": 0
            },
            "digitalInput": {
                "portCount": 0,
                "lineCounts": []
            },
            "digitalOutput": {
                "portCount": 0,
                "lineCounts": []
            },
            "digitalInputOutput": {
                "portCount": 0,
                "lineCounts": []
            }
        },
        "model": "NI-9216",
        "key": "122168"
    },
    "NI-9214": {
        "productSpecs": "https://www.ni.com/en-in/search.html?sn=catnav:sup.man.spc&fil=AND(pmdmid:122166,NOT(nidocstatus:archived))",
        "productData": {
            "ProductPlatform": "C Series",
            "Enclosed": "true",
            "MaximumSamplingRate": "68 S/s",
            "NumberOfDifferentialInputChannels": "16",
            "TemperatureMeasurementAccuracy": "0.37 \u00b0C",
            "AI_Isolation": "250 Vrms Ch-Earth Ground Isolation",
            "SupportedSensors": "All Standard Thermocouples",
            "FrontendConnection": "34-Pin, Female Screw Terminal",
            "ConformalCoated": "false"
        },
        "category": "temperature",
        "pinouts": [
            {
                "img": "https://docs-be.ni.com/bundle/ni-9214-getting-started/page/GUID-768ACB79-609B-42AF-973B-1533107F6B6C-a5.svg?_LANG=enus"
            },
            {
                "img": "https://docs-be.ni.com/bundle/ni-9214-getting-started/page/GUID-867DCEC9-F3CD-4900-8604-FBD86399854A-a5.svg?_LANG=enus"
            },
            {
                "img": "https://docs-be.ni.com/bundle/ni-9214-getting-started/page/GUID-748DA0B1-723C-4717-8C98-1F4832890AB8-a5.svg?_LANG=enus"
            },
            {
                "img": "https://docs-be.ni.com/bundle/ni-9214-getting-started/page/GUID-2C2DE64D-25C1-49D7-907A-ED5534501620-a5.svg?_LANG=enus"
            }
        ],
        "estimatedPinout": {
            "confidence": 100,
            "analogInput": {
                "portCount": 0
            },
            "analogOutput": {
                "portCount": 0
            },
            "thermocouple": {
                "portCount": 16
            },
            "digitalInput": {
                "portCount": 0,
                "lineCounts": []
            },
            "digitalOutput": {
                "portCount": 0,
                "lineCounts": []
            },
            "digitalInputOutput": {
                "portCount": 0,
                "lineCounts": []
            }
        },
        "model": "NI-9214",
        "key": "122166"
    },
    "USB-TC01": {
        "productSpecs": "https://www.ni.com/docs/en-US/bundle/usb-tc01-specs/page/specs.html",
        "productData": {
            "ProductPlatform": "Computer-Based Device",
            "ConformalCoated": "false",
            "Enclosed": "true"
        },
        "category": "temperature",
        "model": "USB-TC01",
        "key": "124999",
        "pinouts": []
    },
    "sbRIO-9213": {
        "productSpecs": "https://www.ni.com/docs/en-US/bundle/sbrio-9213-seri/resource/372886a.pdf",
        "productData": {
            "ProductPlatform": "CompactRIO",
            "AI_Isolation": "250 Vrms Ch-Earth Ground Isolation",
            "TemperatureMeasurementAccuracy": "0.77 \u00b0C",
            "MaximumSamplingRate": "75 S/s",
            "NumberOfDifferentialInputChannels": "16",
            "SupportedSensors": "All Standard Thermocouples",
            "FrontendConnection": "36-Pin, Female Spring Terminal",
            "ConformalCoated": "false",
            "Enclosed": "false"
        },
        "category": "temperature",
        "model": "sbRIO-9213",
        "key": "122165",
        "pinouts": []
    },
    "NI-9212": {
        "productSpecs": "https://www.ni.com/docs/en-US/bundle/ni-9212-specs/page/specs.html",
        "productData": {
            "ProductPlatform": "C Series",
            "Enclosed": "true",
            "MaximumSamplingRate": "95 S/s/ch",
            "TemperatureMeasurementAccuracy": "0.71 \u00b0C",
            "NumberOfDifferentialInputChannels": "8",
            "AI_Isolation": "60 Vrms Ch-Ch Isolation",
            "SupportedSensors": "All Standard Thermocouples",
            "FrontendConnection": "16-Pin, Female Miniature Thermocouple (mini-TC)",
            "ConformalCoated": "false"
        },
        "category": "temperature",
        "pinouts": [
            {
                "img": "https://docs-be.ni.com/bundle/ni-9212-getting-started/page/GUID-866E4504-11CB-41B4-8254-B60C7C2EDC5C-a5.svg?_LANG=enus"
            },
            {
                "img": "https://docs-be.ni.com/bundle/ni-9212-getting-started/page/GUID-6A851F34-69BC-4795-A3A0-54DFC8502F03-a5.svg?_LANG=enus"
            },
            {
                "img": "https://docs-be.ni.com/bundle/ni-9212-getting-started/page/GUID-04CD4163-AD8D-48C5-9A19-9EAE66A7B0B2-a5.svg?_LANG=enus"
            },
            {
                "img": "https://docs-be.ni.com/bundle/ni-9212-getting-started/page/GUID-7F769BE6-CE7A-4398-AFD4-5A6BC5A18AA0-a5.png?_LANG=enus"
            },
            {
                "title": "with Mini TC Pinout",
                "img": "https://docs-be.ni.com/bundle/ni-9212-getting-started/page/GUID-F62E137C-02D3-4BFD-8EC2-785802BBB378-a5.svg?_LANG=enus"
            },
            {
                "img": "https://docs-be.ni.com/bundle/ni-9212-getting-started/page/GUID-B2D8935F-5770-4A71-B413-23AA86A9C4BC-a5.svg?_LANG=enus"
            },
            {
                "img": "https://docs-be.ni.com/bundle/ni-9212-getting-started/page/GUID-10009FE7-6A41-4893-B1EE-C2D8544B8FC5-a5.jpg?_LANG=enus"
            }
        ],
        "estimatedPinout": {
            "confidence": 100,
            "analogInput": {
                "portCount": 0
            },
            "analogOutput": {
                "portCount": 0
            },
            "thermocouple": {
                "portCount": 8
            },
            "digitalInput": {
                "portCount": 0,
                "lineCounts": []
            },
            "digitalOutput": {
                "portCount": 0,
                "lineCounts": []
            },
            "digitalInputOutput": {
                "portCount": 0,
                "lineCounts": []
            }
        },
        "model": "NI-9212",
        "key": "122164"
    },
    "NI-9211": {
        "productSpecs": "https://www.ni.com/docs/en-US/bundle/ni-9211-specs/page/specs.html",
        "productData": {
            "ProductPlatform": "C Series"
        },
        "category": "temperature",
        "pinouts": [
            {
                "img": "https://docs-be.ni.com/bundle/ni-9211-getting-started/page/GUID-96561C13-7586-4587-AD96-6121CA794199-a5.svg?_LANG=enus"
            },
            {
                "img": "https://docs-be.ni.com/bundle/ni-9211-getting-started/page/GUID-C6B2B73F-0BD3-4E52-AB63-6C85308A87F1-a5.svg?_LANG=enus"
            }
        ],
        "estimatedPinout": {
            "confidence": 100,
            "analogInput": {
                "portCount": 0
            },
            "analogOutput": {
                "portCount": 0
            },
            "thermocouple": {
                "portCount": 4
            },
            "digitalInput": {
                "portCount": 0,
                "lineCounts": []
            },
            "digitalOutput": {
                "portCount": 0,
                "lineCounts": []
            },
            "digitalInputOutput": {
                "portCount": 0,
                "lineCounts": []
            }
        },
        "model": "NI-9211",
        "key": "122163"
    },
    "PXIe-4357": {
        "productSpecs": "https://www.ni.com/docs/en-US/bundle/pxie-4357-specs/resource/375734b.pdf",
        "productData": {
            "ProductPlatform": "PXI",
            "SupportedSensors": "PT100 RTD",
            "SupportedSensorType": "RTD",
            "NumberOfDifferentialInputChannels": "20",
            "ConformalCoated": "false",
            "FrontendConnection": "96-Pin, Male DIN",
            "Enclosed": "true"
        },
        "category": "temperature",
        "model": "PXIe-4357",
        "key": "123622",
        "pinouts": []
    },
    "PXIe-4353": {
        "productSpecs": "https://www.ni.com/docs/en-US/bundle/pxie-4353-specs/resource/375508c.pdf",
        "productData": {
            "ProductPlatform": "PXI",
            "SupportedSensors": "PT100 RTD",
            "SupportedSensorType": "Thermocouple",
            "NumberOfDifferentialInputChannels": "32",
            "AI_Isolation": "300 V Bank Isolation",
            "ConformalCoated": "false",
            "Enclosed": "true",
            "FrontendConnection": "96-Pin, Male DIN"
        },
        "category": "temperature",
        "model": "PXIe-4353",
        "key": "123621",
        "pinouts": []
=======
  "PXIe-7890": {
    "productSpecs": "https://www.ni.com/docs/en-US/bundle/pxie-7890-specs/page/specs.html",
    "productData": {
      "BusTypeFormFactor": "PXI",
      "LightWeightPageVisible": "TRUE",
      "AO_NumberOfChannels": "16"
    },
    "category": "multifunction-io",
    "model": "PXIe-7890",
    "key": "344453",
    "pinouts": []
  },
  "TS-15110": {
    "productSpecs": "https://www.ni.com/docs/en-US/bundle/ts-15110-specs/page/specs.html",
    "productData": {
      "BusTypeFormFactor": "TestScale",
      "LightWeightPageVisible": "TRUE"
    },
    "category": "multifunction-io",
    "pinouts": [
      {
        "title": "Terminal and Pin Assignments",
        "img": "https://docs-be.ni.com/bundle/ts-15110-feature/page/GUID-5F1859BA-A333-4F35-B911-A648E25BD25D-a5.svg?_LANG=enus"
      }
    ],
    "estimatedPinout": {
      "confidence": 101,
      "analogInput": {
        "portCount": 0
      },
      "analogOutput": {
        "portCount": 4
      },
      "thermocouple": {
        "portCount": 0
      },
      "digitalInput": {
        "portCount": 0,
        "lineCounts": []
      },
      "digitalOutput": {
        "portCount": 0,
        "lineCounts": []
      },
      "digitalInputOutput": {
        "portCount": 0,
        "lineCounts": []
      }
    },
    "model": "TS-15110",
    "key": "409651"
  },
  "TS-15010": {
    "productSpecs": "https://www.ni.com/docs/en-US/bundle/ts-15010-specs/page/specs.html",
    "productData": {
      "BusTypeFormFactor": "TestScale",
      "LightWeightPageVisible": "TRUE"
    },
    "category": "multifunction-io",
    "model": "TS-15010",
    "key": "409863",
    "pinouts": []
  },
  "TS-15120": {
    "productSpecs": "https://www.ni.com/docs/en-US/bundle/ts-15120-specs/page/specs.html",
    "productData": {
      "BusTypeFormFactor": "TestScale",
      "LightWeightPageVisible": "TRUE"
    },
    "category": "multifunction-io",
    "pinouts": [
      {
        "title": "Terminal and Pin Assignments",
        "img": "https://docs-be.ni.com/bundle/ts-15120-feature/page/GUID-CDBDE849-A9F8-47B4-B0E5-D1B136959636-a5.svg?_LANG=enus"
      }
    ],
    "estimatedPinout": {
      "confidence": 100,
      "analogInput": {
        "portCount": 0
      },
      "analogOutput": {
        "portCount": 0
      },
      "thermocouple": {
        "portCount": 0
      },
      "digitalInput": {
        "portCount": 0,
        "lineCounts": []
      },
      "digitalOutput": {
        "portCount": 0,
        "lineCounts": []
      },
      "digitalInputOutput": {
        "portCount": 1,
        "lineCounts": [32]
      }
    },
    "model": "TS-15120",
    "key": "409652"
  },
  "TS-15130": {
    "productSpecs": "https://www.ni.com/docs/en-US/bundle/ts-15130-specs/page/specs.html",
    "productData": {
      "BusTypeFormFactor": "TestScale",
      "LightWeightPageVisible": "TRUE"
    },
    "category": "multifunction-io",
    "pinouts": [
      {
        "title": "Terminal and Pin Assignments",
        "img": "https://docs-be.ni.com/bundle/ts-15130-feature/page/GUID-817EFDB8-7E22-40A0-9A31-503F72CEDB72-a5.svg?_LANG=enus"
      }
    ],
    "estimatedPinout": {
      "confidence": 100,
      "analogInput": {
        "portCount": 0
      },
      "analogOutput": {
        "portCount": 0
      },
      "thermocouple": {
        "portCount": 0
      },
      "digitalInput": {
        "portCount": 0,
        "lineCounts": []
      },
      "digitalOutput": {
        "portCount": 1,
        "lineCounts": [32]
      },
      "digitalInputOutput": {
        "portCount": 0,
        "lineCounts": []
      }
    },
    "model": "TS-15130",
    "key": "409653"
  },
  "TS-15050": {
    "productSpecs": "https://www.ni.com/docs/en-US/bundle/ts-15050-specs/page/specs.html",
    "productData": {
      "BusTypeFormFactor": "TestScale",
      "LightWeightPageVisible": "TRUE"
    },
    "category": "multifunction-io",
    "pinouts": [
      {
        "title": "Terminal and Pin Assignments",
        "img": "https://docs-be.ni.com/bundle/ts-15050-feature/page/GUID-F75784D2-458E-4DE1-87DC-5D8956C8E560-a5.svg?_LANG=enus"
      }
    ],
    "estimatedPinout": {
      "confidence": 100,
      "analogInput": {
        "portCount": 0
      },
      "analogOutput": {
        "portCount": 0
      },
      "thermocouple": {
        "portCount": 0
      },
      "digitalInput": {
        "portCount": 0,
        "lineCounts": []
      },
      "digitalOutput": {
        "portCount": 0,
        "lineCounts": []
      },
      "digitalInputOutput": {
        "portCount": 1,
        "lineCounts": [8]
      }
    },
    "model": "TS-15050",
    "key": "445805"
  },
  "TS-15100": {
    "productSpecs": "https://www.ni.com/docs/en-US/bundle/ts-15100-specs/page/specs.html",
    "productData": {
      "BusTypeFormFactor": "TestScale",
      "LightWeightPageVisible": "TRUE"
    },
    "category": "multifunction-io",
    "pinouts": [
      {
        "title": "TS-15100 Terminal and Pin Assignments",
        "img": "https://docs-be.ni.com/bundle/ts-15100-feature/page/GUID-2A16031C-A1E1-4272-B768-0497AD47337D-a5.svg?_LANG=enus"
      }
    ],
    "estimatedPinout": {
      "confidence": 101,
      "analogInput": {
        "portCount": 32
      },
      "analogOutput": {
        "portCount": 0
      },
      "thermocouple": {
        "portCount": 0
      },
      "digitalInput": {
        "portCount": 0,
        "lineCounts": []
      },
      "digitalOutput": {
        "portCount": 0,
        "lineCounts": []
      },
      "digitalInputOutput": {
        "portCount": 0,
        "lineCounts": []
      }
    },
    "model": "TS-15100",
    "key": "409650"
  },
  "PCIe-6374": {
    "productSpecs": "https://www.ni.com/docs/en-US/bundle/pcie-6374-specs/page/specs.html",
    "productData": {
      "AnalogInputChannels": "4",
      "BusTypeFormFactor": "PCI Express",
      "AO_NumberOfChannels": "2",
      "MaximumSamplingRate": "3.57 MS/s/ch"
    },
    "category": "multifunction-io",
    "model": "PCIe-6374",
    "key": "238355",
    "pinouts": []
  },
  "PCI-6289": {
    "productSpecs": "https://www.ni.com/docs/en-US/bundle/pci-pxi-usb-6289-specs/page/specs.html",
    "productData": {
      "AnalogInputChannels": "32",
      "BusTypeFormFactor": "PCI",
      "AO_NumberOfChannels": "4",
      "MaximumSamplingRate": "625 kS/s"
    },
    "category": "multifunction-io",
    "pinouts": [
      {
        "title": "NI PCI/PXI-6289 Pinout",
        "img": "https://docs-be.ni.com/bundle/pci-pxi-usb-6289-specs/page/GUID-6C9E5419-A6DD-4B97-8362-C00E8A1C4BDA-a5.svg?_LANG=enus"
      },
      {
        "title": "NI USB-6289 Mass Termination Pinout",
        "img": "https://docs-be.ni.com/bundle/pci-pxi-usb-6289-specs/page/GUID-5CE08252-B0DB-4940-BF57-C66FAD0A2681-a5.svg?_LANG=enus"
      },
      {
        "title": "NI USB-6289 Screw Terminal Pinout",
        "img": "https://docs-be.ni.com/bundle/pci-pxi-usb-6289-specs/page/GUID-7174102B-58AD-434F-8354-EFD8ADCA6AEA-a5.svg?_LANG=enus"
      }
    ],
    "estimatedPinout": {
      "confidence": 98,
      "analogInput": {
        "portCount": 32
      },
      "analogOutput": {
        "portCount": 4
      },
      "thermocouple": {
        "portCount": 0
      },
      "digitalInput": {
        "portCount": 0,
        "lineCounts": []
      },
      "digitalOutput": {
        "portCount": 0,
        "lineCounts": []
      },
      "digitalInputOutput": {
        "portCount": 3,
        "lineCounts": [32, 8, 8]
      }
    },
    "model": "PCI-6289",
    "key": "122594"
  },
  "PCI-6281": {
    "productSpecs": "https://www.ni.com/docs/en-US/bundle/pci-pxi-usb-6281-specs/page/specs.html",
    "productData": {
      "AnalogInputChannels": "16",
      "BusTypeFormFactor": "PCI",
      "AO_NumberOfChannels": "2",
      "MaximumSamplingRate": "625 kS/s"
    },
    "category": "multifunction-io",
    "pinouts": [
      {
        "title": "NI PCI/PXI-6281 Pinout",
        "img": "https://docs-be.ni.com/bundle/pci-pxi-usb-6281-specs/page/GUID-20B75668-1A27-4858-83F8-E6FEDE1A0CB9-a5.svg?_LANG=enus"
      },
      {
        "title": "NI USB-6281 Mass Termination Pinout",
        "img": "https://docs-be.ni.com/bundle/pci-pxi-usb-6281-specs/page/GUID-0FA17C0A-ABDD-40D5-AD77-839F34C057B5-a5.svg?_LANG=enus"
      },
      {
        "title": "NI USB-6281 Screw Terminal Pinout",
        "img": "https://docs-be.ni.com/bundle/pci-pxi-usb-6281-specs/page/GUID-6416F34B-95D9-4B0C-936B-F31F30243F33-a5.svg?_LANG=enus"
      }
    ],
    "estimatedPinout": {
      "confidence": 98,
      "analogInput": {
        "portCount": 16
      },
      "analogOutput": {
        "portCount": 2
      },
      "thermocouple": {
        "portCount": 0
      },
      "digitalInput": {
        "portCount": 0,
        "lineCounts": []
      },
      "digitalOutput": {
        "portCount": 0,
        "lineCounts": []
      },
      "digitalInputOutput": {
        "portCount": 3,
        "lineCounts": [8, 8, 8]
      }
    },
    "model": "PCI-6281",
    "key": "122592"
  },
  "PCI-6255": {
    "productSpecs": "https://www.ni.com/docs/en-US/bundle/pci-pxi-usb-6255-specs/page/specs.html",
    "productData": {
      "AnalogInputChannels": "80",
      "BusTypeFormFactor": "PCI",
      "AO_NumberOfChannels": "2",
      "MaximumSamplingRate": "1.25 MS/s"
    },
    "category": "multifunction-io",
    "pinouts": [
      {
        "title": "NI PCI/PXI-6255 Pinout",
        "img": "https://docs-be.ni.com/bundle/pci-pxi-usb-6255-specs/page/GUID-3ECCC551-4BA2-43DA-AFA6-68CB23EEB78A-a5.svg?_LANG=enus"
      },
      {
        "title": "NI USB-6255 Screw Terminal Pinout",
        "img": "https://docs-be.ni.com/bundle/pci-pxi-usb-6255-specs/page/GUID-5CE3BAB3-73C7-48DE-9BFD-876AF0BAE10A-a5.svg?_LANG=enus"
      },
      {
        "title": "NI USB-6255 Mass Termination Pinout",
        "img": "https://docs-be.ni.com/bundle/pci-pxi-usb-6255-specs/page/GUID-106454D0-4E80-4CCD-8238-F6C7754DE784-a5.svg?_LANG=enus"
      }
    ],
    "estimatedPinout": {
      "confidence": 98,
      "analogInput": {
        "portCount": 80
      },
      "analogOutput": {
        "portCount": 2
      },
      "thermocouple": {
        "portCount": 0
      },
      "digitalInput": {
        "portCount": 0,
        "lineCounts": []
      },
      "digitalOutput": {
        "portCount": 0,
        "lineCounts": []
      },
      "digitalInputOutput": {
        "portCount": 3,
        "lineCounts": [8, 8, 8]
      }
    },
    "model": "PCI-6255",
    "key": "122589"
  },
  "PCI-6229": {
    "productSpecs": "https://www.ni.com/docs/en-US/bundle/pci-pxi-usb-6229-specs/page/specs.html",
    "productData": {
      "AnalogInputChannels": "32",
      "BusTypeFormFactor": "PCI",
      "AO_NumberOfChannels": "4",
      "MaximumSamplingRate": "250 kS/s"
    },
    "category": "multifunction-io",
    "pinouts": [
      {
        "title": "NI PCI/PXI-6229 Pinout",
        "img": "https://docs-be.ni.com/bundle/pci-pxi-usb-6229-specs/page/GUID-722ED0C2-A02B-4CD9-B626-D6D20FB28397-a5.svg?_LANG=enus"
      },
      {
        "title": "NI USB-6229 Screw Terminal Pinout",
        "img": "https://docs-be.ni.com/bundle/pci-pxi-usb-6229-specs/page/GUID-CFECB76B-B4CD-4330-9C81-DEB9D92A9F54-a5.svg?_LANG=enus"
      },
      {
        "title": "NI USB-6229 BNC Top Panel and Pinout",
        "img": "https://docs-be.ni.com/bundle/pci-pxi-usb-6229-specs/page/GUID-E25F2B22-0D7E-4C7B-BC8C-49C2E56967C0-a5.svg?_LANG=enus"
      }
    ],
    "estimatedPinout": {
      "confidence": 95,
      "analogInput": {
        "portCount": 32
      },
      "analogOutput": {
        "portCount": 4
      },
      "thermocouple": {
        "portCount": 0
      },
      "digitalInput": {
        "portCount": 0,
        "lineCounts": []
      },
      "digitalOutput": {
        "portCount": 0,
        "lineCounts": []
      },
      "digitalInputOutput": {
        "portCount": 3,
        "lineCounts": [32, 8, 8]
      }
    },
    "model": "PCI-6229",
    "key": "122579"
  },
  "PCI-6225": {
    "productSpecs": "https://www.ni.com/docs/en-US/bundle/pci-pxi-usb-6225-specs/page/specs.html",
    "productData": {
      "AnalogInputChannels": "80",
      "BusTypeFormFactor": "PCI",
      "AO_NumberOfChannels": "2",
      "MaximumSamplingRate": "250 kS/s"
    },
    "category": "multifunction-io",
    "pinouts": [
      {
        "title": "NI PCI/PXI-6225 Pinout",
        "img": "https://docs-be.ni.com/bundle/pci-pxi-usb-6225-specs/page/GUID-87AB10F8-5C3E-4722-8921-D9C3D68332BC-a5.svg?_LANG=enus"
      },
      {
        "title": "NI USB-6225 Screw Terminal Pinout",
        "img": "https://docs-be.ni.com/bundle/pci-pxi-usb-6225-specs/page/GUID-921C277E-E999-464D-8924-6196A8ECBDE9-a5.svg?_LANG=enus"
      },
      {
        "title": "NI USB-6225 Mass Termination Pinout",
        "img": "https://docs-be.ni.com/bundle/pci-pxi-usb-6225-specs/page/GUID-14083CA9-4026-4AD1-84AC-FE340EE7FD69-a5.svg?_LANG=enus"
      }
    ],
    "estimatedPinout": {
      "confidence": 97,
      "analogInput": {
        "portCount": 80
      },
      "analogOutput": {
        "portCount": 2
      },
      "thermocouple": {
        "portCount": 0
      },
      "digitalInput": {
        "portCount": 0,
        "lineCounts": []
      },
      "digitalOutput": {
        "portCount": 0,
        "lineCounts": []
      },
      "digitalInputOutput": {
        "portCount": 3,
        "lineCounts": [8, 8, 8]
      }
    },
    "model": "PCI-6225",
    "key": "122578"
  },
  "PXI-6225": {
    "productSpecs": "https://www.ni.com/docs/en-US/bundle/pci-pxi-usb-6225-specs/page/specs.html",
    "productData": {
      "AnalogInputChannels": "80",
      "BusTypeFormFactor": "PXI",
      "AO_NumberOfChannels": "2",
      "MaximumSamplingRate": "250 kS/s"
    },
    "category": "multifunction-io",
    "pinouts": [
      {
        "title": "NI PCI/PXI-6225 Pinout",
        "img": "https://docs-be.ni.com/bundle/pci-pxi-usb-6225-specs/page/GUID-87AB10F8-5C3E-4722-8921-D9C3D68332BC-a5.svg?_LANG=enus"
      },
      {
        "title": "NI USB-6225 Screw Terminal Pinout",
        "img": "https://docs-be.ni.com/bundle/pci-pxi-usb-6225-specs/page/GUID-921C277E-E999-464D-8924-6196A8ECBDE9-a5.svg?_LANG=enus"
      },
      {
        "title": "NI USB-6225 Mass Termination Pinout",
        "img": "https://docs-be.ni.com/bundle/pci-pxi-usb-6225-specs/page/GUID-14083CA9-4026-4AD1-84AC-FE340EE7FD69-a5.svg?_LANG=enus"
      }
    ],
    "estimatedPinout": {
      "confidence": 97,
      "analogInput": {
        "portCount": 80
      },
      "analogOutput": {
        "portCount": 2
      },
      "thermocouple": {
        "portCount": 0
      },
      "digitalInput": {
        "portCount": 0,
        "lineCounts": []
      },
      "digitalOutput": {
        "portCount": 0,
        "lineCounts": []
      },
      "digitalInputOutput": {
        "portCount": 3,
        "lineCounts": [8, 8, 8]
      }
    },
    "model": "PXI-6225",
    "key": "123259"
  },
  "PXI-6224": {
    "productSpecs": "https://www.ni.com/docs/en-US/bundle/pci-pxi-6224-specs/page/specs.html",
    "productData": {
      "AnalogInputChannels": "32",
      "BusTypeFormFactor": "PXI",
      "AO_NumberOfChannels": "0",
      "MaximumSamplingRate": "250 kS/s"
    },
    "category": "multifunction-io",
    "pinouts": [
      {
        "title": "NI PCI/PXI-6224 Pinout",
        "img": "https://docs-be.ni.com/bundle/pci-pxi-6224-specs/page/GUID-CD90876C-70EE-43C4-B6DB-5F873E01C11A-a5.svg?_LANG=enus"
      }
    ],
    "estimatedPinout": {
      "confidence": 98,
      "analogInput": {
        "portCount": 32
      },
      "analogOutput": {
        "portCount": 0
      },
      "thermocouple": {
        "portCount": 0
      },
      "digitalInput": {
        "portCount": 0,
        "lineCounts": []
      },
      "digitalOutput": {
        "portCount": 0,
        "lineCounts": []
      },
      "digitalInputOutput": {
        "portCount": 3,
        "lineCounts": [32, 8, 8]
      }
    },
    "model": "PXI-6224",
    "key": "123258"
  },
  "PXIe-6259": {
    "productSpecs": "https://www.ni.com/docs/en-US/bundle/pci-pcie-pxi-pxie-usb-6259-specs/page/specs.html",
    "productData": {
      "BusTypeFormFactor": "PXI Express"
    },
    "category": "multifunction-io",
    "pinouts": [
      {
        "title": "NI PCI/PCIe/PXI/PXIe-6259 Pinout",
        "img": "https://docs-be.ni.com/bundle/pci-pcie-pxi-pxie-usb-6259-specs/page/GUID-C33B5100-628F-4644-BBBD-0D71775CA580-a5.svg?_LANG=enus"
      },
      {
        "title": "NI USB-6259 Screw Terminal Pinout",
        "img": "https://docs-be.ni.com/bundle/pci-pcie-pxi-pxie-usb-6259-specs/page/GUID-C802C8B1-99DC-4029-8951-26631BDB3282-a5.svg?_LANG=enus"
      },
      {
        "title": "NI USB-6259 BNC Front Panel and Pinout",
        "img": "https://docs-be.ni.com/bundle/pci-pcie-pxi-pxie-usb-6259-specs/page/GUID-06245B78-475D-4476-A93B-3CAFFF30903A-a5.svg?_LANG=enus"
      },
      {
        "title": "NI USB-6259 Mass Termination Pinout",
        "img": "https://docs-be.ni.com/bundle/pci-pcie-pxi-pxie-usb-6259-specs/page/GUID-AC242B14-BD1C-4DED-9AA3-54AED6368124-a5.svg?_LANG=enus"
      }
    ],
    "estimatedPinout": {
      "confidence": 95,
      "analogInput": {
        "portCount": 32
      },
      "analogOutput": {
        "portCount": 4
      },
      "thermocouple": {
        "portCount": 0
      },
      "digitalInput": {
        "portCount": 0,
        "lineCounts": []
      },
      "digitalOutput": {
        "portCount": 0,
        "lineCounts": []
      },
      "digitalInputOutput": {
        "portCount": 3,
        "lineCounts": [32, 8, 8]
      }
    },
    "model": "PXIe-6259",
    "key": "123696"
  },
  "PXI-6221": {
    "productSpecs": "https://www.ni.com/docs/en-US/bundle/pci-pxi-usb-6221-specs/page/specs.html",
    "productData": {
      "BusTypeFormFactor": "PXI"
    },
    "category": "multifunction-io",
    "pinouts": [
      {
        "title": "NI PCI/PXI-6221 Pinout",
        "img": "https://docs-be.ni.com/bundle/pci-pxi-usb-6221-specs/page/GUID-A27C0AC6-AEA2-4D99-AA17-028FA1379F20-a5.svg?_LANG=enus"
      },
      {
        "title": "NI USB-6221 Screw Terminal Pinout",
        "img": "https://docs-be.ni.com/bundle/pci-pxi-usb-6221-specs/page/GUID-F6957862-A240-4C0F-995B-FB46D2374EBA-a5.svg?_LANG=enus"
      },
      {
        "title": "NI USB-6221 BNC Top Panel and Pinout",
        "img": "https://docs-be.ni.com/bundle/pci-pxi-usb-6221-specs/page/GUID-25070F00-3ADC-4534-9D14-6B21BA0D8465-a5.svg?_LANG=enus"
      }
    ],
    "estimatedPinout": {
      "confidence": 95,
      "analogInput": {
        "portCount": 16
      },
      "analogOutput": {
        "portCount": 2
      },
      "thermocouple": {
        "portCount": 0
      },
      "digitalInput": {
        "portCount": 0,
        "lineCounts": []
      },
      "digitalOutput": {
        "portCount": 0,
        "lineCounts": []
      },
      "digitalInputOutput": {
        "portCount": 3,
        "lineCounts": [8, 8, 8]
      }
    },
    "model": "PXI-6221",
    "key": "123257"
  },
  "PXI-6259": {
    "productSpecs": "https://www.ni.com/docs/en-US/bundle/pci-pcie-pxi-pxie-usb-6259-specs/page/specs.html",
    "productData": {
      "BusTypeFormFactor": "PXI"
    },
    "category": "multifunction-io",
    "pinouts": [
      {
        "title": "NI PCI/PCIe/PXI/PXIe-6259 Pinout",
        "img": "https://docs-be.ni.com/bundle/pci-pcie-pxi-pxie-usb-6259-specs/page/GUID-C33B5100-628F-4644-BBBD-0D71775CA580-a5.svg?_LANG=enus"
      },
      {
        "title": "NI USB-6259 Screw Terminal Pinout",
        "img": "https://docs-be.ni.com/bundle/pci-pcie-pxi-pxie-usb-6259-specs/page/GUID-C802C8B1-99DC-4029-8951-26631BDB3282-a5.svg?_LANG=enus"
      },
      {
        "title": "NI USB-6259 BNC Front Panel and Pinout",
        "img": "https://docs-be.ni.com/bundle/pci-pcie-pxi-pxie-usb-6259-specs/page/GUID-06245B78-475D-4476-A93B-3CAFFF30903A-a5.svg?_LANG=enus"
      },
      {
        "title": "NI USB-6259 Mass Termination Pinout",
        "img": "https://docs-be.ni.com/bundle/pci-pcie-pxi-pxie-usb-6259-specs/page/GUID-AC242B14-BD1C-4DED-9AA3-54AED6368124-a5.svg?_LANG=enus"
      }
    ],
    "estimatedPinout": {
      "confidence": 95,
      "analogInput": {
        "portCount": 32
      },
      "analogOutput": {
        "portCount": 4
      },
      "thermocouple": {
        "portCount": 0
      },
      "digitalInput": {
        "portCount": 0,
        "lineCounts": []
      },
      "digitalOutput": {
        "portCount": 0,
        "lineCounts": []
      },
      "digitalInputOutput": {
        "portCount": 3,
        "lineCounts": [32, 8, 8]
      }
    },
    "model": "PXI-6259",
    "key": "123272"
  },
  "PXI-6255": {
    "productSpecs": "https://www.ni.com/docs/en-US/bundle/pci-pxi-usb-6255-specs/page/specs.html",
    "productData": {
      "BusTypeFormFactor": "PXI"
    },
    "category": "multifunction-io",
    "pinouts": [
      {
        "title": "NI PCI/PXI-6255 Pinout",
        "img": "https://docs-be.ni.com/bundle/pci-pxi-usb-6255-specs/page/GUID-3ECCC551-4BA2-43DA-AFA6-68CB23EEB78A-a5.svg?_LANG=enus"
      },
      {
        "title": "NI USB-6255 Screw Terminal Pinout",
        "img": "https://docs-be.ni.com/bundle/pci-pxi-usb-6255-specs/page/GUID-5CE3BAB3-73C7-48DE-9BFD-876AF0BAE10A-a5.svg?_LANG=enus"
      },
      {
        "title": "NI USB-6255 Mass Termination Pinout",
        "img": "https://docs-be.ni.com/bundle/pci-pxi-usb-6255-specs/page/GUID-106454D0-4E80-4CCD-8238-F6C7754DE784-a5.svg?_LANG=enus"
      }
    ],
    "estimatedPinout": {
      "confidence": 98,
      "analogInput": {
        "portCount": 80
      },
      "analogOutput": {
        "portCount": 2
      },
      "thermocouple": {
        "portCount": 0
      },
      "digitalInput": {
        "portCount": 0,
        "lineCounts": []
      },
      "digitalOutput": {
        "portCount": 0,
        "lineCounts": []
      },
      "digitalInputOutput": {
        "portCount": 3,
        "lineCounts": [8, 8, 8]
      }
    },
    "model": "PXI-6255",
    "key": "123271"
  },
  "PXI-6254": {
    "productSpecs": "",
    "productData": {
      "BusTypeFormFactor": "PXI"
    },
    "category": "multifunction-io",
    "model": "PXI-6254",
    "key": "123270",
    "pinouts": []
  },
  "PXI-6251": {
    "productSpecs": "https://www.ni.com/docs/en-US/bundle/pci-pcie-pxi-pxie-usb-6251-specs/page/specs.html",
    "productData": {
      "BusTypeFormFactor": "PXI"
    },
    "category": "multifunction-io",
    "pinouts": [
      {
        "title": "NI PCI/PCIe/PXI/PXIe-6251 Pinout",
        "img": "https://docs-be.ni.com/bundle/pci-pcie-pxi-pxie-usb-6251-specs/page/GUID-F9A202CA-6967-4A96-8656-9E8386DD95BF-a5.svg?_LANG=enus"
      },
      {
        "title": "NI USB-6251 Screw Terminal Pinout",
        "img": "https://docs-be.ni.com/bundle/pci-pcie-pxi-pxie-usb-6251-specs/page/GUID-CBC75C72-451B-4726-BC0B-3EFBE61C0E11-a5.svg?_LANG=enus"
      },
      {
        "title": "NI USB-6251 BNC Front Panel and Pinout",
        "img": "https://docs-be.ni.com/bundle/pci-pcie-pxi-pxie-usb-6251-specs/page/GUID-F03BB873-3257-4D02-BBB5-7BB0322A9322-a5.svg?_LANG=enus"
      },
      {
        "title": "NI USB-6251 Mass Termination Pinout",
        "img": "https://docs-be.ni.com/bundle/pci-pcie-pxi-pxie-usb-6251-specs/page/GUID-5662092B-1AC6-4565-94C8-0544C2281161-a5.svg?_LANG=enus"
      }
    ],
    "estimatedPinout": {
      "confidence": 95,
      "analogInput": {
        "portCount": 16
      },
      "analogOutput": {
        "portCount": 2
      },
      "thermocouple": {
        "portCount": 0
      },
      "digitalInput": {
        "portCount": 0,
        "lineCounts": []
      },
      "digitalOutput": {
        "portCount": 0,
        "lineCounts": []
      },
      "digitalInputOutput": {
        "portCount": 3,
        "lineCounts": [8, 8, 8]
      }
    },
    "model": "PXI-6251",
    "key": "123269"
  },
  "PXI-6220": {
    "productSpecs": "https://www.ni.com/docs/en-US/bundle/pci-pxi-6220-specs/page/specs.html",
    "productData": {
      "BusTypeFormFactor": "PXI"
    },
    "category": "multifunction-io",
    "pinouts": [
      {
        "title": "NI PCI/PXI-6220 Pinout",
        "img": "https://docs-be.ni.com/bundle/pci-pxi-6220-specs/page/GUID-E2F7CFA5-1434-4702-AAA8-E3C749AA0C2E-a5.svg?_LANG=enus"
      }
    ],
    "estimatedPinout": {
      "confidence": 98,
      "analogInput": {
        "portCount": 16
      },
      "analogOutput": {
        "portCount": 0
      },
      "thermocouple": {
        "portCount": 0
      },
      "digitalInput": {
        "portCount": 0,
        "lineCounts": []
      },
      "digitalOutput": {
        "portCount": 0,
        "lineCounts": []
      },
      "digitalInputOutput": {
        "portCount": 3,
        "lineCounts": [8, 8, 8]
      }
    },
    "model": "PXI-6220",
    "key": "123256"
  },
  "PXIe-6124": {
    "productSpecs": "",
    "productData": {
      "AnalogInputChannels": "4",
      "BusTypeFormFactor": "PXI Express",
      "AO_NumberOfChannels": "2",
      "MaximumSamplingRate": "4 MS/s/ch"
    },
    "category": "multifunction-io",
    "model": "PXIe-6124",
    "key": "123694",
    "pinouts": []
  },
  "PXI-6143": {
    "productSpecs": "https://www.ni.com/docs/en-US/bundle/ni-6143-specs/resource/370835a.pdf",
    "productData": {
      "AnalogInputChannels": "8",
      "BusTypeFormFactor": "PXI",
      "AO_NumberOfChannels": "0",
      "MaximumSamplingRate": "250 kS/s/ch"
    },
    "category": "multifunction-io",
    "model": "PXI-6143",
    "key": "123255",
    "pinouts": []
  },
  "PXI-6133": {
    "productSpecs": "https://www.ni.com/docs/en-US/bundle/ni-6132-6133-specs/resource/371231d.pdf",
    "productData": {
      "AnalogInputChannels": "8",
      "BusTypeFormFactor": "PXI",
      "AO_NumberOfChannels": "0",
      "MaximumSamplingRate": "2.5 MS/s/ch"
    },
    "category": "multifunction-io",
    "model": "PXI-6133",
    "key": "123254",
    "pinouts": []
  },
  "PXI-6132": {
    "productSpecs": "https://www.ni.com/docs/en-US/bundle/ni-6132-6133-specs/resource/371231d.pdf",
    "productData": {
      "AnalogInputChannels": "4",
      "BusTypeFormFactor": "PXI",
      "AO_NumberOfChannels": "0",
      "MaximumSamplingRate": "2.5 MS/s/ch"
    },
    "category": "multifunction-io",
    "model": "PXI-6132",
    "key": "123253",
    "pinouts": []
  },
  "PXI-6123": {
    "productSpecs": "",
    "productData": {
      "AnalogInputChannels": "8",
      "BusTypeFormFactor": "PXI",
      "AO_NumberOfChannels": "0",
      "MaximumSamplingRate": "500 kS/s/ch"
    },
    "category": "multifunction-io",
    "model": "PXI-6123",
    "key": "123252",
    "pinouts": []
  },
  "PXI-6289": {
    "productSpecs": "https://www.ni.com/docs/en-US/bundle/pci-pxi-usb-6289-specs/page/specs.html",
    "productData": {
      "AnalogInputChannels": "32",
      "BusTypeFormFactor": "PXI",
      "AO_NumberOfChannels": "4",
      "MaximumSamplingRate": "625 kS/s"
    },
    "category": "multifunction-io",
    "pinouts": [
      {
        "title": "NI PCI/PXI-6289 Pinout",
        "img": "https://docs-be.ni.com/bundle/pci-pxi-usb-6289-specs/page/GUID-6C9E5419-A6DD-4B97-8362-C00E8A1C4BDA-a5.svg?_LANG=enus"
      },
      {
        "title": "NI USB-6289 Mass Termination Pinout",
        "img": "https://docs-be.ni.com/bundle/pci-pxi-usb-6289-specs/page/GUID-5CE08252-B0DB-4940-BF57-C66FAD0A2681-a5.svg?_LANG=enus"
      },
      {
        "title": "NI USB-6289 Screw Terminal Pinout",
        "img": "https://docs-be.ni.com/bundle/pci-pxi-usb-6289-specs/page/GUID-7174102B-58AD-434F-8354-EFD8ADCA6AEA-a5.svg?_LANG=enus"
      }
    ],
    "estimatedPinout": {
      "confidence": 98,
      "analogInput": {
        "portCount": 32
      },
      "analogOutput": {
        "portCount": 4
      },
      "thermocouple": {
        "portCount": 0
      },
      "digitalInput": {
        "portCount": 0,
        "lineCounts": []
      },
      "digitalOutput": {
        "portCount": 0,
        "lineCounts": []
      },
      "digitalInputOutput": {
        "portCount": 3,
        "lineCounts": [32, 8, 8]
      }
    },
    "model": "PXI-6289",
    "key": "123277"
  },
  "PXI-6284": {
    "productSpecs": "https://www.ni.com/docs/en-US/bundle/pci-pxi-6284-specs/page/specs.html",
    "productData": {
      "AnalogInputChannels": "32",
      "BusTypeFormFactor": "PXI",
      "AO_NumberOfChannels": "0",
      "MaximumSamplingRate": "625 kS/s"
    },
    "category": "multifunction-io",
    "pinouts": [
      {
        "title": "NI PCI/PXI-6284 Pinout",
        "img": "https://docs-be.ni.com/bundle/pci-pxi-6284-specs/page/GUID-D03DB6C1-E7C3-465B-A80D-541D658B9E0C-a5.svg?_LANG=enus"
      }
    ],
    "estimatedPinout": {
      "confidence": 98,
      "analogInput": {
        "portCount": 32
      },
      "analogOutput": {
        "portCount": 0
      },
      "thermocouple": {
        "portCount": 0
      },
      "digitalInput": {
        "portCount": 0,
        "lineCounts": []
      },
      "digitalOutput": {
        "portCount": 0,
        "lineCounts": []
      },
      "digitalInputOutput": {
        "portCount": 3,
        "lineCounts": [32, 8, 8]
      }
    },
    "model": "PXI-6284",
    "key": "123276"
  },
  "PXI-6281": {
    "productSpecs": "https://www.ni.com/docs/en-US/bundle/pci-pxi-usb-6281-specs/page/specs.html",
    "productData": {
      "AnalogInputChannels": "16",
      "BusTypeFormFactor": "PXI",
      "AO_NumberOfChannels": "2",
      "MaximumSamplingRate": "625 kS/s"
    },
    "category": "multifunction-io",
    "pinouts": [
      {
        "title": "NI PCI/PXI-6281 Pinout",
        "img": "https://docs-be.ni.com/bundle/pci-pxi-usb-6281-specs/page/GUID-20B75668-1A27-4858-83F8-E6FEDE1A0CB9-a5.svg?_LANG=enus"
      },
      {
        "title": "NI USB-6281 Mass Termination Pinout",
        "img": "https://docs-be.ni.com/bundle/pci-pxi-usb-6281-specs/page/GUID-0FA17C0A-ABDD-40D5-AD77-839F34C057B5-a5.svg?_LANG=enus"
      },
      {
        "title": "NI USB-6281 Screw Terminal Pinout",
        "img": "https://docs-be.ni.com/bundle/pci-pxi-usb-6281-specs/page/GUID-6416F34B-95D9-4B0C-936B-F31F30243F33-a5.svg?_LANG=enus"
      }
    ],
    "estimatedPinout": {
      "confidence": 98,
      "analogInput": {
        "portCount": 16
      },
      "analogOutput": {
        "portCount": 2
      },
      "thermocouple": {
        "portCount": 0
      },
      "digitalInput": {
        "portCount": 0,
        "lineCounts": []
      },
      "digitalOutput": {
        "portCount": 0,
        "lineCounts": []
      },
      "digitalInputOutput": {
        "portCount": 3,
        "lineCounts": [8, 8, 8]
      }
    },
    "model": "PXI-6281",
    "key": "123275"
  },
  "PXI-6280": {
    "productSpecs": "https://www.ni.com/docs/en-US/bundle/pci-pxi-6280-specs/page/specs.html",
    "productData": {
      "AnalogInputChannels": "16",
      "BusTypeFormFactor": "PXI",
      "AO_NumberOfChannels": "0",
      "MaximumSamplingRate": "625 kS/s"
    },
    "category": "multifunction-io",
    "pinouts": [
      {
        "title": "NI PCI/PXI-6280 Pinout",
        "img": "https://docs-be.ni.com/bundle/pci-pxi-6280-specs/page/GUID-B186CAE6-7F7D-4DD3-882F-A90F2D53C8EA-a5.svg?_LANG=enus"
      }
    ],
    "estimatedPinout": {
      "confidence": 98,
      "analogInput": {
        "portCount": 16
      },
      "analogOutput": {
        "portCount": 0
      },
      "thermocouple": {
        "portCount": 0
      },
      "digitalInput": {
        "portCount": 0,
        "lineCounts": []
      },
      "digitalOutput": {
        "portCount": 0,
        "lineCounts": []
      },
      "digitalInputOutput": {
        "portCount": 3,
        "lineCounts": [8, 8, 8]
      }
    },
    "model": "PXI-6280",
    "key": "123274"
  },
  "USB-6212": {
    "productSpecs": "https://www.ni.com/docs/en-US/bundle/usb-6212-specs/page/specs.html",
    "productData": {
      "AnalogInputChannels": "16",
      "BusTypeFormFactor": "USB",
      "AO_NumberOfChannels": "2",
      "MaximumSamplingRate": "400 kS/s"
    },
    "category": "multifunction-io",
    "model": "USB-6212",
    "key": "124912",
    "pinouts": []
  },
  "USB-6211": {
    "productSpecs": "https://www.ni.com/docs/en-US/bundle/usb-6211-specs/page/specs.html",
    "productData": {
      "AnalogInputChannels": "16",
      "BusTypeFormFactor": "USB",
      "AO_NumberOfChannels": "2",
      "MaximumSamplingRate": "250 kS/s"
    },
    "category": "multifunction-io",
    "model": "USB-6211",
    "key": "124911",
    "pinouts": []
  },
  "USB-6210": {
    "productSpecs": "https://www.ni.com/docs/en-US/bundle/usb-6210-specs/page/specs.html",
    "productData": {
      "AnalogInputChannels": "16",
      "BusTypeFormFactor": "USB",
      "AO_NumberOfChannels": "0",
      "MaximumSamplingRate": "250 kS/s"
    },
    "category": "multifunction-io",
    "model": "USB-6210",
    "key": "124910",
    "pinouts": []
  },
  "USB-6366": {
    "productSpecs": "https://www.ni.com/docs/en-US/bundle/pxie-usb-6366-specs/page/specs.html",
    "productData": {
      "AnalogInputChannels": "8",
      "BusTypeFormFactor": "USB",
      "AO_NumberOfChannels": "2",
      "MaximumSamplingRate": "2 MS/s/ch"
    },
    "category": "multifunction-io",
    "pinouts": [
      {
        "title": "Pinout",
        "img": "https://docs-be.ni.com/bundle/pxie-usb-6366-specs/page/GUID-4275F420-BA41-4397-BB2F-67EFB1942BCB-a5.svg?_LANG=enus"
      },
      {
        "title": "Pinout",
        "img": "https://docs-be.ni.com/bundle/pxie-usb-6366-specs/page/GUID-D4DEE55D-9AA5-4082-9B39-85AE1B65E416-a5.svg?_LANG=enus"
      },
      {
        "title": "Pinout",
        "img": "https://docs-be.ni.com/bundle/pxie-usb-6366-specs/page/GUID-0C23DD03-0763-4C57-A8F7-E1D21A0CCAE2-a5.svg?_LANG=enus"
      },
      {
        "title": "Front Panel and Pinout",
        "img": "https://docs-be.ni.com/bundle/pxie-usb-6366-specs/page/GUID-B901BB25-EA97-4022-9DFD-4E37E1CFE4A0-a5.svg?_LANG=enus"
      }
    ],
    "estimatedPinout": {
      "confidence": 97,
      "analogInput": {
        "portCount": 8
      },
      "analogOutput": {
        "portCount": 2
      },
      "thermocouple": {
        "portCount": 0
      },
      "digitalInput": {
        "portCount": 0,
        "lineCounts": []
      },
      "digitalOutput": {
        "portCount": 0,
        "lineCounts": []
      },
      "digitalInputOutput": {
        "portCount": 3,
        "lineCounts": [8, 8, 8]
      }
    },
    "model": "USB-6366",
    "key": "124941"
  },
  "USB-6363": {
    "productSpecs": "https://www.ni.com/docs/en-US/bundle/usb-6363-specs/page/specs.html",
    "productData": {
      "AnalogInputChannels": "32",
      "BusTypeFormFactor": "USB",
      "AO_NumberOfChannels": "4",
      "MaximumSamplingRate": "2 MS/s"
    },
    "category": "multifunction-io",
    "model": "USB-6363",
    "key": "124940",
    "pinouts": []
  },
  "USB-6003": {
    "productSpecs": "https://www.ni.com/en-us/search.html?sn=catnav:sup.man.spc&fil=AND(pmdmid:124896,NOT(nidocstatus:archived))",
    "productData": {
      "AnalogInputChannels": "8",
      "BusTypeFormFactor": "USB",
      "AO_NumberOfChannels": "2",
      "MaximumSamplingRate": "100 kS/s"
    },
    "category": "multifunction-io",
    "model": "USB-6003",
    "key": "124896",
    "pinouts": []
  },
  "USB-6361": {
    "productSpecs": "https://www.ni.com/docs/en-US/bundle/pcie-pxie-usb-6361-specs/page/specs.html",
    "productData": {
      "AnalogInputChannels": "16",
      "BusTypeFormFactor": "USB",
      "AO_NumberOfChannels": "2",
      "MaximumSamplingRate": "2 MS/s"
    },
    "category": "multifunction-io",
    "pinouts": [
      {
        "title": "NI PCIe/PXIe-6361 Pinout",
        "img": "https://docs-be.ni.com/bundle/pcie-pxie-usb-6361-specs/page/GUID-CE5B76F2-5AD8-4CE9-BE2B-4953154DC1B2-a5.svg?_LANG=enus"
      },
      {
        "title": "NI USB-6361 Mass Termination Pinout",
        "img": "https://docs-be.ni.com/bundle/pcie-pxie-usb-6361-specs/page/GUID-5C884947-AF41-4E2D-BB94-9C25BAF44225-a5.svg?_LANG=enus"
      },
      {
        "title": "NI USB-6361 Screw Terminal Pinout",
        "img": "https://docs-be.ni.com/bundle/pcie-pxie-usb-6361-specs/page/GUID-C2D17792-B6EF-4F98-86F1-8AF406032E98-a5.svg?_LANG=enus"
      },
      {
        "title": "NI USB-6361 BNC Front Panel and Pinout",
        "img": "https://docs-be.ni.com/bundle/pcie-pxie-usb-6361-specs/page/GUID-1BC0696B-7EFD-4DB2-A2D4-E7DE8FB7791F-a5.svg?_LANG=enus"
      }
    ],
    "estimatedPinout": {
      "confidence": 96,
      "analogInput": {
        "portCount": 16
      },
      "analogOutput": {
        "portCount": 2
      },
      "thermocouple": {
        "portCount": 0
      },
      "digitalInput": {
        "portCount": 0,
        "lineCounts": []
      },
      "digitalOutput": {
        "portCount": 0,
        "lineCounts": []
      },
      "digitalInputOutput": {
        "portCount": 3,
        "lineCounts": [8, 8, 8]
      }
    },
    "model": "USB-6361",
    "key": "124939"
  },
  "USB-6002": {
    "productSpecs": "https://www.ni.com/en-us/search.html?sn=catnav:sup.man.spc&fil=AND(pmdmid:124895,NOT(nidocstatus:archived))",
    "productData": {
      "AnalogInputChannels": "8",
      "BusTypeFormFactor": "USB",
      "AO_NumberOfChannels": "2",
      "MaximumSamplingRate": "50 kS/s"
    },
    "category": "multifunction-io",
    "model": "USB-6002",
    "key": "124895",
    "pinouts": []
  },
  "USB-6356": {
    "productSpecs": "https://www.ni.com/docs/en-US/bundle/pxie-usb-6356-specs/page/specs.html",
    "productData": {
      "AnalogInputChannels": "8",
      "BusTypeFormFactor": "USB",
      "AO_NumberOfChannels": "2",
      "MaximumSamplingRate": "1.25 MS/s/ch"
    },
    "category": "multifunction-io",
    "model": "USB-6356",
    "key": "124938",
    "pinouts": []
  },
  "USB-6001": {
    "productSpecs": "https://www.ni.com/en-us/search.html?sn=catnav:sup.man.spc&fil=AND(pmdmid:124894,NOT(nidocstatus:archived))",
    "productData": {
      "AnalogInputChannels": "8",
      "BusTypeFormFactor": "USB",
      "AO_NumberOfChannels": "2",
      "MaximumSamplingRate": "20 kS/s"
    },
    "category": "multifunction-io",
    "model": "USB-6001",
    "key": "124894",
    "pinouts": []
  },
  "USB-6353": {
    "productSpecs": "https://www.ni.com/docs/en-US/bundle/pcie-usb-6353-specs/page/specs.html",
    "productData": {
      "AnalogInputChannels": "32",
      "BusTypeFormFactor": "USB",
      "AO_NumberOfChannels": "4",
      "MaximumSamplingRate": "1.25 MS/s"
    },
    "category": "multifunction-io",
    "pinouts": [
      {
        "title": "NI PCIe-6353 Pinout",
        "img": "https://docs-be.ni.com/bundle/pcie-usb-6353-specs/page/GUID-C4E88A0B-6D18-4ECF-9C27-26117AEC9267-a5.svg?_LANG=enus"
      },
      {
        "title": "NI USB-6353 Pinout",
        "img": "https://docs-be.ni.com/bundle/pcie-usb-6353-specs/page/GUID-82EC0D8C-1DB9-47B3-936F-663E63900BF1-a5.svg?_LANG=enus"
      }
    ],
    "estimatedPinout": {
      "confidence": 98,
      "analogInput": {
        "portCount": 32
      },
      "analogOutput": {
        "portCount": 4
      },
      "thermocouple": {
        "portCount": 0
      },
      "digitalInput": {
        "portCount": 0,
        "lineCounts": []
      },
      "digitalOutput": {
        "portCount": 0,
        "lineCounts": []
      },
      "digitalInputOutput": {
        "portCount": 3,
        "lineCounts": [32, 8, 8]
      }
    },
    "model": "USB-6353",
    "key": "124937"
  },
  "USB-6000": {
    "productSpecs": "https://www.ni.com/docs/en-US/bundle/usb-6000-specs/page/specs.html",
    "productData": {
      "AnalogInputChannels": "8",
      "BusTypeFormFactor": "USB",
      "AO_NumberOfChannels": "0",
      "MaximumSamplingRate": "10 kS/s"
    },
    "category": "multifunction-io",
    "model": "USB-6000",
    "key": "124893",
    "pinouts": [],
    "estimatedPinout": {
      "confidence": 98,
      "analogInput": {
        "portCount": 8
      },
      "analogOutput": {
        "portCount": 0
      },
      "thermocouple": {
        "portCount": 0
      },
      "digitalInput": {
        "portCount": 0,
        "lineCounts": []
      },
      "digitalOutput": {
        "portCount": 0,
        "lineCounts": []
      },
      "digitalInputOutput": {
        "portCount": 1,
        "lineCounts": [4]
      }
>>>>>>> 6cb93999
    }
  },
  "USB-6351": {
    "productSpecs": "https://www.ni.com/docs/en-US/bundle/pcie-usb-6351-specs/page/specs.html",
    "productData": {
      "AnalogInputChannels": "16",
      "BusTypeFormFactor": "USB",
      "AO_NumberOfChannels": "2",
      "MaximumSamplingRate": "1.25 MS/s"
    },
    "category": "multifunction-io",
    "pinouts": [
      {
        "title": "NI PCIe-6351 Pinout",
        "img": "https://docs-be.ni.com/bundle/pcie-usb-6351-specs/page/GUID-C5E832E6-AD36-499B-8B22-E91F8CFE875F-a5.svg?_LANG=enus"
      },
      {
        "title": "NI USB-6351 Pinout",
        "img": "https://docs-be.ni.com/bundle/pcie-usb-6351-specs/page/GUID-DF2BD6F0-530A-44EC-9790-A2AB4E4BA6FC-a5.svg?_LANG=enus"
      }
    ],
    "estimatedPinout": {
      "confidence": 98,
      "analogInput": {
        "portCount": 16
      },
      "analogOutput": {
        "portCount": 2
      },
      "thermocouple": {
        "portCount": 0
      },
      "digitalInput": {
        "portCount": 0,
        "lineCounts": []
      },
      "digitalOutput": {
        "portCount": 0,
        "lineCounts": []
      },
      "digitalInputOutput": {
        "portCount": 3,
        "lineCounts": [8, 8, 8]
      }
    },
    "model": "USB-6351",
    "key": "124936"
  },
  "USB-6346": {
    "productSpecs": "https://www.ni.com/docs/en-US/bundle/usb-6346-specs/page/specs.html",
    "productData": {
      "AnalogInputChannels": "8",
      "BusTypeFormFactor": "USB",
      "AO_NumberOfChannels": "2",
      "MaximumSamplingRate": "500 kS/s/ch"
    },
    "category": "multifunction-io",
    "model": "USB-6346",
    "key": "124934",
    "pinouts": []
  },
  "PCIe-6363": {
    "productSpecs": "https://www.ni.com/docs/en-US/bundle/pcie-6363-specs/page/specs.html",
    "productData": {
      "AnalogInputChannels": "32",
      "BusTypeFormFactor": "PCI Express",
      "AO_NumberOfChannels": "4",
      "MaximumSamplingRate": "2 MS/s"
    },
    "category": "multifunction-io",
    "model": "PCIe-6363",
    "key": "122780",
    "pinouts": []
  },
  "PCIe-6361": {
    "productSpecs": "https://www.ni.com/docs/en-US/bundle/pcie-pxie-usb-6361-specs/page/specs.html",
    "productData": {
      "AnalogInputChannels": "16",
      "BusTypeFormFactor": "PCI Express",
      "AO_NumberOfChannels": "2",
      "MaximumSamplingRate": "2 MS/s"
    },
    "category": "multifunction-io",
    "pinouts": [
      {
        "title": "NI PCIe/PXIe-6361 Pinout",
        "img": "https://docs-be.ni.com/bundle/pcie-pxie-usb-6361-specs/page/GUID-CE5B76F2-5AD8-4CE9-BE2B-4953154DC1B2-a5.svg?_LANG=enus"
      },
      {
        "title": "NI USB-6361 Mass Termination Pinout",
        "img": "https://docs-be.ni.com/bundle/pcie-pxie-usb-6361-specs/page/GUID-5C884947-AF41-4E2D-BB94-9C25BAF44225-a5.svg?_LANG=enus"
      },
      {
        "title": "NI USB-6361 Screw Terminal Pinout",
        "img": "https://docs-be.ni.com/bundle/pcie-pxie-usb-6361-specs/page/GUID-C2D17792-B6EF-4F98-86F1-8AF406032E98-a5.svg?_LANG=enus"
      },
      {
        "title": "NI USB-6361 BNC Front Panel and Pinout",
        "img": "https://docs-be.ni.com/bundle/pcie-pxie-usb-6361-specs/page/GUID-1BC0696B-7EFD-4DB2-A2D4-E7DE8FB7791F-a5.svg?_LANG=enus"
      }
    ],
    "estimatedPinout": {
      "confidence": 96,
      "analogInput": {
        "portCount": 16
      },
      "analogOutput": {
        "portCount": 2
      },
      "thermocouple": {
        "portCount": 0
      },
      "digitalInput": {
        "portCount": 0,
        "lineCounts": []
      },
      "digitalOutput": {
        "portCount": 0,
        "lineCounts": []
      },
      "digitalInputOutput": {
        "portCount": 3,
        "lineCounts": [8, 8, 8]
      }
    },
    "model": "PCIe-6361",
    "key": "122779"
  },
  "PCIe-6353": {
    "productSpecs": "https://www.ni.com/docs/en-US/bundle/pcie-usb-6353-specs/page/specs.html",
    "productData": {
      "AnalogInputChannels": "32",
      "BusTypeFormFactor": "PCI Express",
      "AO_NumberOfChannels": "4",
      "MaximumSamplingRate": "1.25 MS/s"
    },
    "category": "multifunction-io",
    "pinouts": [
      {
        "title": "NI PCIe-6353 Pinout",
        "img": "https://docs-be.ni.com/bundle/pcie-usb-6353-specs/page/GUID-C4E88A0B-6D18-4ECF-9C27-26117AEC9267-a5.svg?_LANG=enus"
      },
      {
        "title": "NI USB-6353 Pinout",
        "img": "https://docs-be.ni.com/bundle/pcie-usb-6353-specs/page/GUID-82EC0D8C-1DB9-47B3-936F-663E63900BF1-a5.svg?_LANG=enus"
      }
    ],
    "estimatedPinout": {
      "confidence": 98,
      "analogInput": {
        "portCount": 32
      },
      "analogOutput": {
        "portCount": 4
      },
      "thermocouple": {
        "portCount": 0
      },
      "digitalInput": {
        "portCount": 0,
        "lineCounts": []
      },
      "digitalOutput": {
        "portCount": 0,
        "lineCounts": []
      },
      "digitalInputOutput": {
        "portCount": 3,
        "lineCounts": [32, 8, 8]
      }
    },
    "model": "PCIe-6353",
    "key": "122778"
  },
  "PCIe-6351": {
    "productSpecs": "https://www.ni.com/docs/en-US/bundle/pcie-usb-6351-specs/page/specs.html",
    "productData": {
      "AnalogInputChannels": "16",
      "BusTypeFormFactor": "PCI Express",
      "AO_NumberOfChannels": "2",
      "MaximumSamplingRate": "1.25 MS/s"
    },
    "category": "multifunction-io",
    "pinouts": [
      {
        "title": "NI PCIe-6351 Pinout",
        "img": "https://docs-be.ni.com/bundle/pcie-usb-6351-specs/page/GUID-C5E832E6-AD36-499B-8B22-E91F8CFE875F-a5.svg?_LANG=enus"
      },
      {
        "title": "NI USB-6351 Pinout",
        "img": "https://docs-be.ni.com/bundle/pcie-usb-6351-specs/page/GUID-DF2BD6F0-530A-44EC-9790-A2AB4E4BA6FC-a5.svg?_LANG=enus"
      }
    ],
    "estimatedPinout": {
      "confidence": 98,
      "analogInput": {
        "portCount": 16
      },
      "analogOutput": {
        "portCount": 2
      },
      "thermocouple": {
        "portCount": 0
      },
      "digitalInput": {
        "portCount": 0,
        "lineCounts": []
      },
      "digitalOutput": {
        "portCount": 0,
        "lineCounts": []
      },
      "digitalInputOutput": {
        "portCount": 3,
        "lineCounts": [8, 8, 8]
      }
    },
    "model": "PCIe-6351",
    "key": "122777"
  },
  "PCIe-6343": {
    "productSpecs": "https://www.ni.com/docs/en-US/bundle/pcie-6343-specs/page/specs.html",
    "productData": {
      "AnalogInputChannels": "32",
      "BusTypeFormFactor": "PCI Express",
      "AO_NumberOfChannels": "4",
      "MaximumSamplingRate": "500 kS/s"
    },
    "category": "multifunction-io",
    "model": "PCIe-6343",
    "key": "122772",
    "pinouts": []
  },
  "PCIe-6341": {
    "productSpecs": "https://www.ni.com/docs/en-US/bundle/pcie-6341-specs/page/specs.html",
    "productData": {
      "AnalogInputChannels": "16",
      "BusTypeFormFactor": "PCI Express",
      "AO_NumberOfChannels": "2",
      "MaximumSamplingRate": "500 kS/s"
    },
    "category": "multifunction-io",
    "model": "PCIe-6341",
    "key": "122770",
    "pinouts": []
  },
  "PCIe-6323": {
    "productSpecs": "https://www.ni.com/docs/en-US/bundle/pcie-6323-specs/page/specs.html",
    "productData": {
      "AnalogInputChannels": "32",
      "BusTypeFormFactor": "PCI Express",
      "AO_NumberOfChannels": "4",
      "MaximumSamplingRate": "250 kS/s"
    },
    "category": "multifunction-io",
    "pinouts": [
      {
        "title": "NI PCIe-6323 Pinout",
        "img": "https://docs-be.ni.com/bundle/pcie-6323-specs/page/GUID-E401B069-9868-413C-AE5C-E5C66E7F1E1B-a5.svg?_LANG=enus"
      }
    ],
    "estimatedPinout": {
      "confidence": 98,
      "analogInput": {
        "portCount": 32
      },
      "analogOutput": {
        "portCount": 4
      },
      "thermocouple": {
        "portCount": 0
      },
      "digitalInput": {
        "portCount": 0,
        "lineCounts": []
      },
      "digitalOutput": {
        "portCount": 0,
        "lineCounts": []
      },
      "digitalInputOutput": {
        "portCount": 3,
        "lineCounts": [32, 8, 8]
      }
    },
    "model": "PCIe-6323",
    "key": "122768"
  },
  "PCIe-6321": {
    "productSpecs": "https://www.ni.com/docs/en-US/bundle/pcie-pxie-usb-63xx-features/resource/370784k.pdf",
    "productData": {
      "AnalogInputChannels": "16",
      "BusTypeFormFactor": "PCI Express",
      "AO_NumberOfChannels": "2",
      "MaximumSamplingRate": "250 kS/s"
    },
    "category": "multifunction-io",
    "model": "PCIe-6321",
    "key": "122767",
    "pinouts": []
  },
  "PCIe-6320": {
    "productSpecs": "https://www.ni.com/en-us/search.html?sn=catnav:sup.man.spc&fil=AND(pmdmid:122766,NOT(nidocstatus:archived))",
    "productData": {
      "AnalogInputChannels": "16",
      "BusTypeFormFactor": "PCI Express",
      "AO_NumberOfChannels": "0",
      "MaximumSamplingRate": "250 kS/s"
    },
    "category": "multifunction-io",
    "model": "PCIe-6320",
    "key": "122766",
    "pinouts": []
  },
  "PCI-6221": {
    "productSpecs": "https://www.ni.com/docs/en-US/bundle/pci-pxi-usb-6221-specs/page/specs.html",
    "productData": {
      "AnalogInputChannels": "16",
      "BusTypeFormFactor": "PCI",
      "AO_NumberOfChannels": "2",
      "MaximumSamplingRate": "250 kS/s"
    },
    "category": "multifunction-io",
    "pinouts": [
      {
        "title": "NI PCI/PXI-6221 Pinout",
        "img": "https://docs-be.ni.com/bundle/pci-pxi-usb-6221-specs/page/GUID-A27C0AC6-AEA2-4D99-AA17-028FA1379F20-a5.svg?_LANG=enus"
      },
      {
        "title": "NI USB-6221 Screw Terminal Pinout",
        "img": "https://docs-be.ni.com/bundle/pci-pxi-usb-6221-specs/page/GUID-F6957862-A240-4C0F-995B-FB46D2374EBA-a5.svg?_LANG=enus"
      },
      {
        "title": "NI USB-6221 BNC Top Panel and Pinout",
        "img": "https://docs-be.ni.com/bundle/pci-pxi-usb-6221-specs/page/GUID-25070F00-3ADC-4534-9D14-6B21BA0D8465-a5.svg?_LANG=enus"
      }
    ],
    "estimatedPinout": {
      "confidence": 95,
      "analogInput": {
        "portCount": 16
      },
      "analogOutput": {
        "portCount": 2
      },
      "thermocouple": {
        "portCount": 0
      },
      "digitalInput": {
        "portCount": 0,
        "lineCounts": []
      },
      "digitalOutput": {
        "portCount": 0,
        "lineCounts": []
      },
      "digitalInputOutput": {
        "portCount": 3,
        "lineCounts": [8, 8, 8]
      }
    },
    "model": "PCI-6221",
    "key": "122576"
  },
  "USB-6349": {
    "productSpecs": "https://www.ni.com/docs/en-US/bundle/usb-6349-specs/page/specs.html",
    "productData": {
      "AnalogInputChannels": "32",
      "BusTypeFormFactor": "USB",
      "AO_NumberOfChannels": "2",
      "MaximumSamplingRate": "500 kS/s/ch"
    },
    "category": "multifunction-io",
    "model": "USB-6349",
    "key": "238353",
    "pinouts": []
  },
  "PCIe-6346": {
    "productSpecs": "https://www.ni.com/docs/en-US/bundle/pcie-6346-specs/page/specs.html",
    "productData": {
      "AnalogInputChannels": "8",
      "BusTypeFormFactor": "PCI Express",
      "AO_NumberOfChannels": "2",
      "MaximumSamplingRate": "500 kS/s/ch"
    },
    "category": "multifunction-io",
    "pinouts": [
      {
        "title": "PCIe-6346 Pinout",
        "img": "https://docs-be.ni.com/bundle/pcie-6346-specs/page/GUID-7BB48332-4422-4D4C-8441-C651183B9D12-a5.svg?_LANG=enus"
      }
    ],
    "estimatedPinout": {
      "confidence": 98,
      "analogInput": {
        "portCount": 8
      },
      "analogOutput": {
        "portCount": 2
      },
      "thermocouple": {
        "portCount": 0
      },
      "digitalInput": {
        "portCount": 0,
        "lineCounts": []
      },
      "digitalOutput": {
        "portCount": 0,
        "lineCounts": []
      },
      "digitalInputOutput": {
        "portCount": 3,
        "lineCounts": [8, 8, 8]
      }
    },
    "model": "PCIe-6346",
    "key": "238351"
  },
  "USB-6343": {
    "productSpecs": "https://www.ni.com/docs/en-US/bundle/usb-6343-specs/page/specs.html",
    "productData": {
      "AnalogInputChannels": "32",
      "BusTypeFormFactor": "USB",
      "AO_NumberOfChannels": "4",
      "MaximumSamplingRate": "500 kS/s"
    },
    "category": "multifunction-io",
    "model": "USB-6343",
    "key": "124933",
    "pinouts": []
  },
  "USB-6341": {
    "productSpecs": "https://www.ni.com/docs/en-US/bundle/usb-6341-specs/page/specs.html",
    "productData": {
      "AnalogInputChannels": "16",
      "BusTypeFormFactor": "USB",
      "AO_NumberOfChannels": "2",
      "MaximumSamplingRate": "500 kS/s"
    },
    "category": "multifunction-io",
    "model": "USB-6341",
    "key": "124932",
    "pinouts": []
  },
  "USB-6289": {
    "productSpecs": "https://www.ni.com/docs/en-US/bundle/pci-pxi-usb-6289-specs/page/specs.html",
    "productData": {
      "AnalogInputChannels": "32",
      "BusTypeFormFactor": "USB",
      "AO_NumberOfChannels": "4",
      "MaximumSamplingRate": "625 kS/s"
    },
    "category": "multifunction-io",
    "pinouts": [
      {
        "title": "NI PCI/PXI-6289 Pinout",
        "img": "https://docs-be.ni.com/bundle/pci-pxi-usb-6289-specs/page/GUID-6C9E5419-A6DD-4B97-8362-C00E8A1C4BDA-a5.svg?_LANG=enus"
      },
      {
        "title": "NI USB-6289 Mass Termination Pinout",
        "img": "https://docs-be.ni.com/bundle/pci-pxi-usb-6289-specs/page/GUID-5CE08252-B0DB-4940-BF57-C66FAD0A2681-a5.svg?_LANG=enus"
      },
      {
        "title": "NI USB-6289 Screw Terminal Pinout",
        "img": "https://docs-be.ni.com/bundle/pci-pxi-usb-6289-specs/page/GUID-7174102B-58AD-434F-8354-EFD8ADCA6AEA-a5.svg?_LANG=enus"
      }
    ],
    "estimatedPinout": {
      "confidence": 98,
      "analogInput": {
        "portCount": 32
      },
      "analogOutput": {
        "portCount": 4
      },
      "thermocouple": {
        "portCount": 0
      },
      "digitalInput": {
        "portCount": 0,
        "lineCounts": []
      },
      "digitalOutput": {
        "portCount": 0,
        "lineCounts": []
      },
      "digitalInputOutput": {
        "portCount": 3,
        "lineCounts": [32, 8, 8]
      }
    },
    "model": "USB-6289",
    "key": "124929"
  },
  "NI-9381": {
    "productSpecs": "https://www.ni.com/docs/en-US/bundle/ni-9381-specs/page/specs.html",
    "productData": {
      "AnalogInputChannels": "8",
      "BusTypeFormFactor": "C Series",
      "AO_NumberOfChannels": "8",
      "MaximumSamplingRate": "20 kS/s"
    },
    "category": "multifunction-io",
    "pinouts": [
      {
        "img": "https://docs-be.ni.com/bundle/ni-9381-getting-started/page/GUID-A7E990C4-939E-4D79-8FCB-562704C57C04-a5.svg?_LANG=enus"
      },
      {
        "img": "https://docs-be.ni.com/bundle/ni-9381-getting-started/page/GUID-D8956689-5B21-4282-9F72-63CD95ACAAC3-a5.svg?_LANG=enus"
      },
      {
        "img": "https://docs-be.ni.com/bundle/ni-9381-getting-started/page/GUID-DF97902A-9EA7-4589-93D1-70D72CD8BAE7-a5.svg?_LANG=enus"
      },
      {
        "img": "https://docs-be.ni.com/bundle/ni-9381-getting-started/page/GUID-3ED7E3E3-1138-4D04-A11A-CBEC2FB73567-a5.svg?_LANG=enus"
      }
    ],
    "estimatedPinout": {
      "confidence": 96,
      "analogInput": {
        "portCount": 8
      },
      "analogOutput": {
        "portCount": 8
      },
      "thermocouple": {
        "portCount": 0
      },
      "digitalInput": {
        "portCount": 0,
        "lineCounts": []
      },
      "digitalOutput": {
        "portCount": 0,
        "lineCounts": []
      },
      "digitalInputOutput": {
        "portCount": 1,
        "lineCounts": [4]
      }
    },
    "model": "NI-9381",
    "key": "122209"
  },
  "USB-6281": {
    "productSpecs": "https://www.ni.com/docs/en-US/bundle/pci-pxi-usb-6281-specs/page/specs.html",
    "productData": {
      "AnalogInputChannels": "16",
      "BusTypeFormFactor": "USB",
      "AO_NumberOfChannels": "2",
      "MaximumSamplingRate": "625 kS/s"
    },
    "category": "multifunction-io",
    "pinouts": [
      {
        "title": "NI PCI/PXI-6281 Pinout",
        "img": "https://docs-be.ni.com/bundle/pci-pxi-usb-6281-specs/page/GUID-20B75668-1A27-4858-83F8-E6FEDE1A0CB9-a5.svg?_LANG=enus"
      },
      {
        "title": "NI USB-6281 Mass Termination Pinout",
        "img": "https://docs-be.ni.com/bundle/pci-pxi-usb-6281-specs/page/GUID-0FA17C0A-ABDD-40D5-AD77-839F34C057B5-a5.svg?_LANG=enus"
      },
      {
        "title": "NI USB-6281 Screw Terminal Pinout",
        "img": "https://docs-be.ni.com/bundle/pci-pxi-usb-6281-specs/page/GUID-6416F34B-95D9-4B0C-936B-F31F30243F33-a5.svg?_LANG=enus"
      }
    ],
    "estimatedPinout": {
      "confidence": 98,
      "analogInput": {
        "portCount": 16
      },
      "analogOutput": {
        "portCount": 2
      },
      "thermocouple": {
        "portCount": 0
      },
      "digitalInput": {
        "portCount": 0,
        "lineCounts": []
      },
      "digitalOutput": {
        "portCount": 0,
        "lineCounts": []
      },
      "digitalInputOutput": {
        "portCount": 3,
        "lineCounts": [8, 8, 8]
      }
    },
    "model": "USB-6281",
    "key": "124928"
  },
  "USB-6255": {
    "productSpecs": "https://www.ni.com/docs/en-US/bundle/pci-pxi-usb-6255-specs/page/specs.html",
    "productData": {
      "AnalogInputChannels": "80",
      "BusTypeFormFactor": "USB",
      "AO_NumberOfChannels": "2",
      "MaximumSamplingRate": "1.25 MS/s"
    },
    "category": "multifunction-io",
    "pinouts": [
      {
        "title": "NI PCI/PXI-6255 Pinout",
        "img": "https://docs-be.ni.com/bundle/pci-pxi-usb-6255-specs/page/GUID-3ECCC551-4BA2-43DA-AFA6-68CB23EEB78A-a5.svg?_LANG=enus"
      },
      {
        "title": "NI USB-6255 Screw Terminal Pinout",
        "img": "https://docs-be.ni.com/bundle/pci-pxi-usb-6255-specs/page/GUID-5CE3BAB3-73C7-48DE-9BFD-876AF0BAE10A-a5.svg?_LANG=enus"
      },
      {
        "title": "NI USB-6255 Mass Termination Pinout",
        "img": "https://docs-be.ni.com/bundle/pci-pxi-usb-6255-specs/page/GUID-106454D0-4E80-4CCD-8238-F6C7754DE784-a5.svg?_LANG=enus"
      }
    ],
    "estimatedPinout": {
      "confidence": 98,
      "analogInput": {
        "portCount": 80
      },
      "analogOutput": {
        "portCount": 2
      },
      "thermocouple": {
        "portCount": 0
      },
      "digitalInput": {
        "portCount": 0,
        "lineCounts": []
      },
      "digitalOutput": {
        "portCount": 0,
        "lineCounts": []
      },
      "digitalInputOutput": {
        "portCount": 3,
        "lineCounts": [8, 8, 8]
      }
    },
    "model": "USB-6255",
    "key": "124925"
  },
  "USB-6218": {
    "productSpecs": "https://www.ni.com/docs/en-US/bundle/usb-6218-specs/page/specs.html",
    "productData": {
      "AnalogInputChannels": "32",
      "BusTypeFormFactor": "USB",
      "AO_NumberOfChannels": "2",
      "MaximumSamplingRate": "250 kS/s"
    },
    "category": "multifunction-io",
    "model": "USB-6218",
    "key": "124915",
    "pinouts": []
  },
  "USB-6216": {
    "productSpecs": "https://www.ni.com/docs/en-US/bundle/usb-6216-specs/page/specs.html",
    "productData": {
      "AnalogInputChannels": "16",
      "BusTypeFormFactor": "USB",
      "AO_NumberOfChannels": "2",
      "MaximumSamplingRate": "400 kS/s"
    },
    "category": "multifunction-io",
    "model": "USB-6216",
    "key": "124914",
    "pinouts": []
  },
  "USB-6215": {
    "productSpecs": "https://www.ni.com/docs/en-US/bundle/usb-6215-specs/page/specs.html",
    "productData": {
      "AnalogInputChannels": "16",
      "BusTypeFormFactor": "USB",
      "AO_NumberOfChannels": "2",
      "MaximumSamplingRate": "250 kS/s"
    },
    "category": "multifunction-io",
    "model": "USB-6215",
    "key": "124913",
    "pinouts": []
  },
  "PXIe-6365": {
    "productSpecs": "https://www.ni.com/docs/en-US/bundle/pxie-6365-specs/page/specs.html",
    "productData": {
      "AnalogInputChannels": "144",
      "BusTypeFormFactor": "PXI Express",
      "AO_NumberOfChannels": "2",
      "MaximumSamplingRate": "2 MS/s"
    },
    "category": "multifunction-io",
    "pinouts": [
      {
        "title": "NI PXIe-6365 Connector 2 Pinout",
        "img": "https://docs-be.ni.com/bundle/pxie-6365-specs/page/GUID-06C5402C-8B21-4A79-A6B8-78CB4365ABC3-a5.svg?_LANG=enus"
      },
      {
        "title": "NI PXIe-6365 Connector 0 and 1 Pinout",
        "img": "https://docs-be.ni.com/bundle/pxie-6365-specs/page/GUID-DB0F3B32-75B1-43DE-80BB-439C2C2406F7-a5.svg?_LANG=enus"
      }
    ],
    "estimatedPinout": {
      "confidence": 95,
      "analogInput": {
        "portCount": 144
      },
      "analogOutput": {
        "portCount": 2
      },
      "thermocouple": {
        "portCount": 0
      },
      "digitalInput": {
        "portCount": 0,
        "lineCounts": []
      },
      "digitalOutput": {
        "portCount": 0,
        "lineCounts": []
      },
      "digitalInputOutput": {
        "portCount": 3,
        "lineCounts": [8, 8, 8]
      }
    },
    "model": "PXIe-6365",
    "key": "123712"
  },
  "PXIe-6363": {
    "productSpecs": "https://www.ni.com/docs/en-US/bundle/pxie-6363-specs/page/specs.html",
    "productData": {
      "AnalogInputChannels": "32",
      "BusTypeFormFactor": "PXI Express",
      "AO_NumberOfChannels": "4",
      "MaximumSamplingRate": "2 MS/s"
    },
    "category": "multifunction-io",
    "model": "PXIe-6363",
    "key": "123711",
    "pinouts": []
  },
  "PXIe-6361": {
    "productSpecs": "https://www.ni.com/docs/en-US/bundle/pcie-pxie-usb-6361-specs/page/specs.html",
    "productData": {
      "AnalogInputChannels": "16",
      "BusTypeFormFactor": "PXI Express",
      "AO_NumberOfChannels": "2",
      "MaximumSamplingRate": "2 MS/s"
    },
    "category": "multifunction-io",
    "pinouts": [
      {
        "title": "NI PCIe/PXIe-6361 Pinout",
        "img": "https://docs-be.ni.com/bundle/pcie-pxie-usb-6361-specs/page/GUID-CE5B76F2-5AD8-4CE9-BE2B-4953154DC1B2-a5.svg?_LANG=enus"
      },
      {
        "title": "NI USB-6361 Mass Termination Pinout",
        "img": "https://docs-be.ni.com/bundle/pcie-pxie-usb-6361-specs/page/GUID-5C884947-AF41-4E2D-BB94-9C25BAF44225-a5.svg?_LANG=enus"
      },
      {
        "title": "NI USB-6361 Screw Terminal Pinout",
        "img": "https://docs-be.ni.com/bundle/pcie-pxie-usb-6361-specs/page/GUID-C2D17792-B6EF-4F98-86F1-8AF406032E98-a5.svg?_LANG=enus"
      },
      {
        "title": "NI USB-6361 BNC Front Panel and Pinout",
        "img": "https://docs-be.ni.com/bundle/pcie-pxie-usb-6361-specs/page/GUID-1BC0696B-7EFD-4DB2-A2D4-E7DE8FB7791F-a5.svg?_LANG=enus"
      }
    ],
    "estimatedPinout": {
      "confidence": 96,
      "analogInput": {
        "portCount": 16
      },
      "analogOutput": {
        "portCount": 2
      },
      "thermocouple": {
        "portCount": 0
      },
      "digitalInput": {
        "portCount": 0,
        "lineCounts": []
      },
      "digitalOutput": {
        "portCount": 0,
        "lineCounts": []
      },
      "digitalInputOutput": {
        "portCount": 3,
        "lineCounts": [8, 8, 8]
      }
    },
    "model": "PXIe-6361",
    "key": "123710"
  },
  "PXIe-6358": {
    "productSpecs": "https://www.ni.com/docs/en-US/bundle/pxie-6358-specs/page/specs.html",
    "productData": {
      "AnalogInputChannels": "16",
      "BusTypeFormFactor": "PXI Express",
      "AO_NumberOfChannels": "4",
      "MaximumSamplingRate": "1.25 MS/s/ch"
    },
    "category": "multifunction-io",
    "pinouts": [
      {
        "title": "Pinout",
        "img": "https://docs-be.ni.com/bundle/pxie-6358-specs/page/GUID-EB0DC951-36AC-4909-B8EA-9DED775C5941-a5.svg?_LANG=enus"
      }
    ],
    "estimatedPinout": {
      "confidence": 98,
      "analogInput": {
        "portCount": 16
      },
      "analogOutput": {
        "portCount": 4
      },
      "thermocouple": {
        "portCount": 0
      },
      "digitalInput": {
        "portCount": 0,
        "lineCounts": []
      },
      "digitalOutput": {
        "portCount": 0,
        "lineCounts": []
      },
      "digitalInputOutput": {
        "portCount": 3,
        "lineCounts": [32, 8, 8]
      }
    },
    "model": "PXIe-6358",
    "key": "123709"
  },
  "PXIe-6356": {
    "productSpecs": "https://www.ni.com/docs/en-US/bundle/pxie-usb-6356-specs/page/specs.html",
    "productData": {
      "AnalogInputChannels": "8",
      "BusTypeFormFactor": "PXI Express",
      "AO_NumberOfChannels": "2",
      "MaximumSamplingRate": "1.25 MS/s/ch"
    },
    "category": "multifunction-io",
    "model": "PXIe-6356",
    "key": "123708",
    "pinouts": []
  },
  "PXIe-6355": {
    "productSpecs": "https://www.ni.com/docs/en-US/bundle/pxie-6355-specs/page/specs.html",
    "productData": {
      "AnalogInputChannels": "80",
      "BusTypeFormFactor": "PXI Express",
      "AO_NumberOfChannels": "2",
      "MaximumSamplingRate": "1.25 MS/s"
    },
    "category": "multifunction-io",
    "pinouts": [
      {
        "title": "NI PXIe-6355 Pinout",
        "img": "https://docs-be.ni.com/bundle/pxie-6355-specs/page/GUID-DB0F3B32-75B1-43DE-80BB-439C2C2406F7-a5.svg?_LANG=enus"
      }
    ],
    "estimatedPinout": {
      "confidence": 98,
      "analogInput": {
        "portCount": 80
      },
      "analogOutput": {
        "portCount": 2
      },
      "thermocouple": {
        "portCount": 0
      },
      "digitalInput": {
        "portCount": 0,
        "lineCounts": []
      },
      "digitalOutput": {
        "portCount": 0,
        "lineCounts": []
      },
      "digitalInputOutput": {
        "portCount": 3,
        "lineCounts": [8, 8, 8]
      }
    },
    "model": "PXIe-6355",
    "key": "123707"
  },
  "PXIe-6349": {
    "productSpecs": "https://www.ni.com/docs/en-US/bundle/pxie-6349-specs/page/specs.html",
    "productData": {
      "AO_NumberOfChannels": "2",
      "MaximumSamplingRate": "500 kS/s/ch",
      "AnalogInputChannels": "32",
      "BusTypeFormFactor": "PXI Express"
    },
    "category": "multifunction-io",
    "pinouts": [
      {
        "img": "https://docs-be.ni.com/bundle/pxie-6349-specs/page/GUID-A2C74AEF-3B87-4A69-80C1-4F6965656C04-a5.svg?_LANG=enus"
      }
    ],
    "estimatedPinout": {
      "confidence": 98,
      "analogInput": {
        "portCount": 32
      },
      "analogOutput": {
        "portCount": 27
      },
      "thermocouple": {
        "portCount": 0
      },
      "digitalInput": {
        "portCount": 0,
        "lineCounts": []
      },
      "digitalOutput": {
        "portCount": 0,
        "lineCounts": []
      },
      "digitalInputOutput": {
        "portCount": 3,
        "lineCounts": [8, 8, 8]
      }
    },
    "model": "PXIe-6349",
    "key": "123704"
  },
  "PXI-6238": {
    "productSpecs": "https://www.ni.com/docs/en-US/bundle/pci-pxi-6238-specs/page/specs.html",
    "productData": {
      "AnalogInputChannels": "8",
      "BusTypeFormFactor": "PXI",
      "AO_NumberOfChannels": "2",
      "MaximumSamplingRate": "250 kS/s"
    },
    "category": "multifunction-io",
    "pinouts": [
      {
        "title": "NI PCI/PXI-6238 Pinout",
        "img": "https://docs-be.ni.com/bundle/pci-pxi-6238-specs/page/GUID-13C22E8C-7943-40E3-86C1-5B4D0A93B0A1-a5.svg?_LANG=enus"
      },
      {
        "img": "https://docs-be.ni.com/bundle/pci-pxi-6238-specs/page/GUID-BE1117DE-3E59-47B3-81E4-713B8C1F01CE-a5.svg?_LANG=enus"
      },
      {
        "img": "https://docs-be.ni.com/bundle/pci-pxi-6238-specs/page/GUID-BB5A9EE4-1FE3-43AB-8ED8-E47DAFD24494-a5.svg?_LANG=enus"
      },
      {
        "img": "https://docs-be.ni.com/bundle/pci-pxi-6238-specs/page/GUID-C4CF8885-365B-494D-88C1-341E092C1FA0-a5.svg?_LANG=enus"
      }
    ],
    "estimatedPinout": {
      "confidence": 96,
      "analogInput": {
        "portCount": 8
      },
      "analogOutput": {
        "portCount": 2
      },
      "thermocouple": {
        "portCount": 0
      },
      "digitalInput": {
        "portCount": 0,
        "lineCounts": []
      },
      "digitalOutput": {
        "portCount": 0,
        "lineCounts": []
      },
      "digitalInputOutput": {
        "portCount": 2,
        "lineCounts": [6, 4]
      }
    },
    "model": "PXI-6238",
    "key": "123266"
  },
  "PXIe-6345": {
    "productSpecs": "https://www.ni.com/docs/en-US/bundle/pxie-6345-specs/page/specs.html",
    "productData": {
      "AnalogInputChannels": "80",
      "BusTypeFormFactor": "PXI Express",
      "AO_NumberOfChannels": "2",
      "MaximumSamplingRate": "500 kS/s"
    },
    "category": "multifunction-io",
    "pinouts": [
      {
        "title": "NI PXIe-6345 Pinout",
        "img": "https://docs-be.ni.com/bundle/pxie-6345-specs/page/GUID-DB0F3B32-75B1-43DE-80BB-439C2C2406F7-a5.svg?_LANG=enus"
      }
    ],
    "estimatedPinout": {
      "confidence": 98,
      "analogInput": {
        "portCount": 80
      },
      "analogOutput": {
        "portCount": 2
      },
      "thermocouple": {
        "portCount": 0
      },
      "digitalInput": {
        "portCount": 0,
        "lineCounts": []
      },
      "digitalOutput": {
        "portCount": 0,
        "lineCounts": []
      },
      "digitalInputOutput": {
        "portCount": 3,
        "lineCounts": [8, 8, 8]
      }
    },
    "model": "PXIe-6345",
    "key": "123702"
  },
  "PXI-6232": {
    "productSpecs": "https://www.ni.com/docs/en-US/bundle/pci-pxi-6232-specs/page/specs.html",
    "productData": {
      "AnalogInputChannels": "16",
      "BusTypeFormFactor": "PXI",
      "AO_NumberOfChannels": "2",
      "MaximumSamplingRate": "250 kS/s"
    },
    "category": "multifunction-io",
    "pinouts": [
      {
        "img": "https://docs-be.ni.com/bundle/pci-pxi-6232-specs/page/GUID-33D02BAE-F2DB-49C1-9A52-E783100E8AC1-a5.svg?_LANG=enus"
      }
    ],
    "estimatedPinout": {
      "confidence": 99,
      "analogInput": {
        "portCount": 16
      },
      "analogOutput": {
        "portCount": 2
      },
      "thermocouple": {
        "portCount": 0
      },
      "digitalInput": {
        "portCount": 0,
        "lineCounts": []
      },
      "digitalOutput": {
        "portCount": 0,
        "lineCounts": []
      },
      "digitalInputOutput": {
        "portCount": 2,
        "lineCounts": [6, 4]
      }
    },
    "model": "PXI-6232",
    "key": "123263"
  },
  "PXIe-6341": {
    "productSpecs": "https://www.ni.com/docs/en-US/bundle/pxie-6341-specs/page/specs.html",
    "productData": {
      "AnalogInputChannels": "16",
      "BusTypeFormFactor": "PXI Express",
      "AO_NumberOfChannels": "2",
      "MaximumSamplingRate": "500 kS/s"
    },
    "category": "multifunction-io",
    "model": "PXIe-6341",
    "key": "123700",
    "pinouts": []
  },
  "PCIe-7857": {
    "productSpecs": "https://www.ni.com/docs/en-US/bundle/pcie-7857-specs/page/specs.html",
    "productData": {
      "AnalogInputChannels": "8",
      "BusTypeFormFactor": "PCI Express",
      "AO_NumberOfChannels": "8",
      "MaximumSamplingRate": "1 MS/s"
    },
    "category": "multifunction-io",
    "pinouts": [
      {
        "img": "https://docs-be.ni.com/bundle/pcie-7857-getting-started/page/GUID-64448B2C-2775-460B-B8FA-B4A02E35ABF1-a5.svg?_LANG=enus"
      }
    ],
    "estimatedPinout": {
      "confidence": 100,
      "analogInput": {
        "portCount": 8
      },
      "analogOutput": {
        "portCount": 8
      },
      "thermocouple": {
        "portCount": 0
      },
      "digitalInput": {
        "portCount": 0,
        "lineCounts": []
      },
      "digitalOutput": {
        "portCount": 0,
        "lineCounts": []
      },
      "digitalInputOutput": {
        "portCount": 1,
        "lineCounts": [32]
      }
    },
    "model": "PCIe-7857",
    "key": "264044"
  },
  "PCIe-7846": {
    "productSpecs": "https://www.ni.com/docs/en-US/bundle/pcie-7846-specs/page/specs.html",
    "productData": {
      "BusTypeFormFactor": "PCI Express",
      "AO_NumberOfChannels": "8",
      "MaximumSamplingRate": "500 kS/s"
    },
    "category": "multifunction-io",
    "pinouts": [
      {
        "img": "https://docs-be.ni.com/bundle/pcie-7846-getting-started/page/GUID-64448B2C-2775-460B-B8FA-B4A02E35ABF1-a5.svg?_LANG=enus"
      }
    ],
    "estimatedPinout": {
      "confidence": 100,
      "analogInput": {
        "portCount": 8
      },
      "analogOutput": {
        "portCount": 8
      },
      "thermocouple": {
        "portCount": 0
      },
      "digitalInput": {
        "portCount": 0,
        "lineCounts": []
      },
      "digitalOutput": {
        "portCount": 0,
        "lineCounts": []
      },
      "digitalInputOutput": {
        "portCount": 1,
        "lineCounts": [32]
      }
    },
    "model": "PCIe-7846",
    "key": "264042"
  },
  "PXIe-7865": {
    "productSpecs": "https://www.ni.com/docs/en-US/bundle/pxie-7865-specs/page/specs.html",
    "productData": {
      "AnalogInputChannels": "2",
      "BusTypeFormFactor": "PXI Express",
      "AO_NumberOfChannels": "24",
      "MaximumSamplingRate": "1 MS/s"
    },
    "category": "multifunction-io",
    "pinouts": [
      {
        "img": "https://docs-be.ni.com/bundle/pxie-7865-getting-started/page/GUID-789A8DBE-B65B-4CE8-85D3-55BA5F18A300-a5.svg?_LANG=enus"
      }
    ],
    "estimatedPinout": {
      "confidence": 100,
      "analogInput": {
        "portCount": 2
      },
      "analogOutput": {
        "portCount": 24
      },
      "thermocouple": {
        "portCount": 0
      },
      "digitalInput": {
        "portCount": 0,
        "lineCounts": []
      },
      "digitalOutput": {
        "portCount": 0,
        "lineCounts": []
      },
      "digitalInputOutput": {
        "portCount": 1,
        "lineCounts": [32]
      }
    },
    "model": "PXIe-7865",
    "key": "309808"
  },
  "PXIe-7866": {
    "productSpecs": "https://www.ni.com/docs/en-US/bundle/pxie-7866-specs/page/specs.html",
    "productData": {
      "AnalogInputChannels": "2",
      "BusTypeFormFactor": "PXI Express",
      "AO_NumberOfChannels": "24",
      "MaximumSamplingRate": "1 MS/s"
    },
    "category": "multifunction-io",
    "pinouts": [
      {
        "img": "https://docs-be.ni.com/bundle/pxie-7866-getting-started/page/GUID-789A8DBE-B65B-4CE8-85D3-55BA5F18A300-a5.svg?_LANG=enus"
      }
    ],
    "estimatedPinout": {
      "confidence": 100,
      "analogInput": {
        "portCount": 2
      },
      "analogOutput": {
        "portCount": 24
      },
      "thermocouple": {
        "portCount": 0
      },
      "digitalInput": {
        "portCount": 0,
        "lineCounts": []
      },
      "digitalOutput": {
        "portCount": 0,
        "lineCounts": []
      },
      "digitalInputOutput": {
        "portCount": 1,
        "lineCounts": [32]
      }
    },
    "model": "PXIe-7866",
    "key": "309412"
  },
  "PXIe-7862": {
    "productSpecs": "https://www.ni.com/docs/en-US/bundle/pxie-7862-specs/page/specs.html",
    "productData": {
      "AnalogInputChannels": "16",
      "BusTypeFormFactor": "PXI Express",
      "AO_NumberOfChannels": "8",
      "MaximumSamplingRate": "1 MS/s"
    },
    "category": "multifunction-io",
    "pinouts": [
      {
        "img": "https://docs-be.ni.com/bundle/pxie-7862-feature/page/GUID-9FD93225-D1BD-4369-B610-70750E2C1EB3-a5.svg?_LANG=enus"
      }
    ],
    "estimatedPinout": {
      "confidence": 100,
      "analogInput": {
        "portCount": 16
      },
      "analogOutput": {
        "portCount": 8
      },
      "thermocouple": {
        "portCount": 0
      },
      "digitalInput": {
        "portCount": 0,
        "lineCounts": []
      },
      "digitalOutput": {
        "portCount": 0,
        "lineCounts": []
      },
      "digitalInputOutput": {
        "portCount": 1,
        "lineCounts": [16]
      }
    },
    "model": "PXIe-7862",
    "key": "248438"
  },
  "PXIe-7861": {
    "productSpecs": "https://www.ni.com/docs/en-US/bundle/pxie-7861-specs/page/specs.html",
    "productData": {
      "AnalogInputChannels": "16",
      "BusTypeFormFactor": "PXI Express",
      "AO_NumberOfChannels": "8",
      "MaximumSamplingRate": "1 MS/s"
    },
    "category": "multifunction-io",
    "pinouts": [
      {
        "img": "https://docs-be.ni.com/bundle/pxie-7861-getting-started/page/GUID-9FD93225-D1BD-4369-B610-70750E2C1EB3-a5.svg?_LANG=enus"
      }
    ],
    "estimatedPinout": {
      "confidence": 100,
      "analogInput": {
        "portCount": 16
      },
      "analogOutput": {
        "portCount": 8
      },
      "thermocouple": {
        "portCount": 0
      },
      "digitalInput": {
        "portCount": 0,
        "lineCounts": []
      },
      "digitalOutput": {
        "portCount": 0,
        "lineCounts": []
      },
      "digitalInputOutput": {
        "portCount": 1,
        "lineCounts": [16]
      }
    },
    "model": "PXIe-7861",
    "key": "248435"
  },
  "PXIe-7868": {
    "productSpecs": "https://www.ni.com/docs/en-US/bundle/pxie-7868-specs/page/specs.html",
    "productData": {
      "AnalogInputChannels": "6",
      "BusTypeFormFactor": "PXI Express",
      "AO_NumberOfChannels": "18",
      "MaximumSamplingRate": "1 MS/s"
    },
    "category": "multifunction-io",
    "pinouts": [
      {
        "img": "https://docs-be.ni.com/bundle/pxie-7868-getting-started/page/GUID-F5C9D27A-601C-4718-AED0-C8E758D1B461-a5.svg?_LANG=enus"
      }
    ],
    "estimatedPinout": {
      "confidence": 100,
      "analogInput": {
        "portCount": 8
      },
      "analogOutput": {
        "portCount": 0
      },
      "thermocouple": {
        "portCount": 0
      },
      "digitalInput": {
        "portCount": 0,
        "lineCounts": []
      },
      "digitalOutput": {
        "portCount": 0,
        "lineCounts": []
      },
      "digitalInputOutput": {
        "portCount": 1,
        "lineCounts": [32]
      }
    },
    "model": "PXIe-7868",
    "key": "225846"
  },
  "PXIe-7867": {
    "productSpecs": "https://www.ni.com/docs/en-US/bundle/pxie-7867-specs/page/specs.html",
    "productData": {
      "AnalogInputChannels": "6",
      "BusTypeFormFactor": "PXI Express",
      "AO_NumberOfChannels": "18",
      "MaximumSamplingRate": "1 MS/s"
    },
    "category": "multifunction-io",
    "pinouts": [
      {
        "img": "https://docs-be.ni.com/bundle/pxie-7867-getting-started/page/GUID-F5C9D27A-601C-4718-AED0-C8E758D1B461-a5.svg?_LANG=enus"
      }
    ],
    "estimatedPinout": {
      "confidence": 100,
      "analogInput": {
        "portCount": 8
      },
      "analogOutput": {
        "portCount": 0
      },
      "thermocouple": {
        "portCount": 0
      },
      "digitalInput": {
        "portCount": 0,
        "lineCounts": []
      },
      "digitalOutput": {
        "portCount": 0,
        "lineCounts": []
      },
      "digitalInputOutput": {
        "portCount": 1,
        "lineCounts": [32]
      }
    },
    "model": "PXIe-7867",
    "key": "225845"
  },
  "PXIe-7858": {
    "productSpecs": "https://www.ni.com/docs/en-US/bundle/pxie-7858-specs/page/specs.html",
    "productData": {
      "AnalogInputChannels": "8",
      "BusTypeFormFactor": "PXI Express",
      "AO_NumberOfChannels": "8",
      "MaximumSamplingRate": "1 MS/s"
    },
    "category": "multifunction-io",
    "pinouts": [
      {
        "img": "https://docs-be.ni.com/bundle/pxie-7858-getting-started/page/GUID-C8964C33-6837-4A75-A7CC-8214DEF41ADE-a5.svg?_LANG=enus"
      }
    ],
    "estimatedPinout": {
      "confidence": 100,
      "analogInput": {
        "portCount": 8
      },
      "analogOutput": {
        "portCount": 8
      },
      "thermocouple": {
        "portCount": 0
      },
      "digitalInput": {
        "portCount": 0,
        "lineCounts": []
      },
      "digitalOutput": {
        "portCount": 0,
        "lineCounts": []
      },
      "digitalInputOutput": {
        "portCount": 1,
        "lineCounts": [32]
      }
    },
    "model": "PXIe-7858",
    "key": "123750"
  },
  "PXI-7853": {
    "productSpecs": "https://www.ni.com/nl-nl/search.html?sn=catnav:sup.man.spc&fil=AND(pmdmid:123361,NOT(nidocstatus:archived))",
    "productData": {
      "AnalogInputChannels": "8",
      "BusTypeFormFactor": "PXI",
      "AO_NumberOfChannels": "8",
      "MaximumSamplingRate": "750 kS/s"
    },
    "category": "multifunction-io",
    "model": "PXI-7853",
    "key": "123361",
    "pinouts": []
  },
  "PXI-7852": {
    "productSpecs": "https://www.ni.com/nl-nl/search.html?sn=catnav:sup.man.spc&fil=AND(pmdmid:123360,NOT(nidocstatus:archived))",
    "productData": {
      "AnalogInputChannels": "8",
      "BusTypeFormFactor": "PXI",
      "AO_NumberOfChannels": "8",
      "MaximumSamplingRate": "750 kS/s"
    },
    "category": "multifunction-io",
    "model": "PXI-7852",
    "key": "123360",
    "pinouts": []
  },
  "PXI-7851": {
    "productSpecs": "https://www.ni.com/nl-nl/search.html?sn=catnav:sup.man.spc&fil=AND(pmdmid:123359,NOT(nidocstatus:archived))",
    "productData": {
      "AnalogInputChannels": "8",
      "BusTypeFormFactor": "PXI",
      "AO_NumberOfChannels": "8",
      "MaximumSamplingRate": "750 kS/s"
    },
    "category": "multifunction-io",
    "model": "PXI-7851",
    "key": "123359",
    "pinouts": []
  },
  "PXI-7842": {
    "productSpecs": "https://www.ni.com/nl-nl/search.html?sn=catnav:sup.man.spc&fil=AND(pmdmid:123357,NOT(nidocstatus:archived))",
    "productData": {
      "AnalogInputChannels": "8",
      "BusTypeFormFactor": "PXI",
      "AO_NumberOfChannels": "8",
      "MaximumSamplingRate": "200 kS/s"
    },
    "category": "multifunction-io",
    "model": "PXI-7842",
    "key": "123357",
    "pinouts": []
  },
  "PXI-7841": {
    "productSpecs": "https://www.ni.com/nl-nl/search.html?sn=catnav:sup.man.spc&fil=AND(pmdmid:123356,NOT(nidocstatus:archived))",
    "productData": {
      "AnalogInputChannels": "8",
      "BusTypeFormFactor": "PXI",
      "AO_NumberOfChannels": "8",
      "MaximumSamplingRate": "200 kS/s"
    },
    "category": "multifunction-io",
    "model": "PXI-7841",
    "key": "123356",
    "pinouts": []
  },
  "PXI-6230": {
    "productSpecs": "https://www.ni.com/docs/en-US/bundle/pci-pxi-6230-specs/page/specs.html",
    "productData": {
      "AnalogInputChannels": "8",
      "BusTypeFormFactor": "PXI",
      "AO_NumberOfChannels": "4",
      "MaximumSamplingRate": "250 kS/s"
    },
    "category": "multifunction-io",
    "pinouts": [
      {
        "title": "NI PCI/PXI-6230 Pinout",
        "img": "https://docs-be.ni.com/bundle/pci-pxi-6230-specs/page/GUID-02F2EFD1-7458-43CD-B0A1-42EFED53BA61-a5.svg?_LANG=enus"
      }
    ],
    "estimatedPinout": {
      "confidence": 99,
      "analogInput": {
        "portCount": 8
      },
      "analogOutput": {
        "portCount": 4
      },
      "thermocouple": {
        "portCount": 0
      },
      "digitalInput": {
        "portCount": 0,
        "lineCounts": []
      },
      "digitalOutput": {
        "portCount": 0,
        "lineCounts": []
      },
      "digitalInputOutput": {
        "portCount": 2,
        "lineCounts": [6, 4]
      }
    },
    "model": "PXI-6230",
    "key": "123262"
  },
  "PXI-6229": {
    "productSpecs": "https://www.ni.com/docs/en-US/bundle/pci-pxi-usb-6229-specs/page/specs.html",
    "productData": {
      "AnalogInputChannels": "32",
      "BusTypeFormFactor": "PXI",
      "AO_NumberOfChannels": "4",
      "MaximumSamplingRate": "250 kS/s"
    },
    "category": "multifunction-io",
    "pinouts": [
      {
        "title": "NI PCI/PXI-6229 Pinout",
        "img": "https://docs-be.ni.com/bundle/pci-pxi-usb-6229-specs/page/GUID-722ED0C2-A02B-4CD9-B626-D6D20FB28397-a5.svg?_LANG=enus"
      },
      {
        "title": "NI USB-6229 Screw Terminal Pinout",
        "img": "https://docs-be.ni.com/bundle/pci-pxi-usb-6229-specs/page/GUID-CFECB76B-B4CD-4330-9C81-DEB9D92A9F54-a5.svg?_LANG=enus"
      },
      {
        "title": "NI USB-6229 BNC Top Panel and Pinout",
        "img": "https://docs-be.ni.com/bundle/pci-pxi-usb-6229-specs/page/GUID-E25F2B22-0D7E-4C7B-BC8C-49C2E56967C0-a5.svg?_LANG=enus"
      }
    ],
    "estimatedPinout": {
      "confidence": 95,
      "analogInput": {
        "portCount": 32
      },
      "analogOutput": {
        "portCount": 4
      },
      "thermocouple": {
        "portCount": 0
      },
      "digitalInput": {
        "portCount": 0,
        "lineCounts": []
      },
      "digitalOutput": {
        "portCount": 0,
        "lineCounts": []
      },
      "digitalInputOutput": {
        "portCount": 3,
        "lineCounts": [32, 8, 8]
      }
    },
    "model": "PXI-6229",
    "key": "123260"
  },
  "PCIe-7856": {
    "productSpecs": "https://www.ni.com/docs/en-US/bundle/pcie-7856-specs/page/specs.html",
    "productData": {
      "AnalogInputChannels": "8",
      "BusTypeFormFactor": "PCI Express",
      "AO_NumberOfChannels": "8",
      "MaximumSamplingRate": "1 MS/s"
    },
    "category": "multifunction-io",
    "pinouts": [
      {
        "img": "https://docs-be.ni.com/bundle/pcie-7856-getting-started/page/GUID-64448B2C-2775-460B-B8FA-B4A02E35ABF1-a5.svg?_LANG=enus"
      }
    ],
    "estimatedPinout": {
      "confidence": 100,
      "analogInput": {
        "portCount": 8
      },
      "analogOutput": {
        "portCount": 8
      },
      "thermocouple": {
        "portCount": 0
      },
      "digitalInput": {
        "portCount": 0,
        "lineCounts": []
      },
      "digitalOutput": {
        "portCount": 0,
        "lineCounts": []
      },
      "digitalInputOutput": {
        "portCount": 1,
        "lineCounts": [32]
      }
    },
    "model": "PCIe-7856",
    "key": "264036"
  },
  "USB-7856": {
    "productSpecs": "https://www.ni.com/docs/en-US/bundle/usb-7856-specs/page/specs.html",
    "productData": {
      "AnalogInputChannels": "8",
      "BusTypeFormFactor": "USB",
      "AO_NumberOfChannels": "8",
      "MaximumSamplingRate": "1 MS/s"
    },
    "category": "multifunction-io",
    "model": "USB-7856",
    "key": "124955",
    "pinouts": []
  },
  "PXIe-7857": {
    "productSpecs": "https://www.ni.com/docs/en-US/bundle/pxie-7857-specs/page/specs.html",
    "productData": {
      "AnalogInputChannels": "8",
      "BusTypeFormFactor": "PXI Express",
      "AO_NumberOfChannels": "8",
      "MaximumSamplingRate": "1 MS/s"
    },
    "category": "multifunction-io",
    "pinouts": [
      {
        "img": "https://docs-be.ni.com/bundle/pxie-7857-getting-started/page/GUID-C8964C33-6837-4A75-A7CC-8214DEF41ADE-a5.svg?_LANG=enus"
      }
    ],
    "estimatedPinout": {
      "confidence": 100,
      "analogInput": {
        "portCount": 8
      },
      "analogOutput": {
        "portCount": 8
      },
      "thermocouple": {
        "portCount": 0
      },
      "digitalInput": {
        "portCount": 0,
        "lineCounts": []
      },
      "digitalOutput": {
        "portCount": 0,
        "lineCounts": []
      },
      "digitalInputOutput": {
        "portCount": 1,
        "lineCounts": [32]
      }
    },
    "model": "PXIe-7857",
    "key": "123749"
  },
  "PXIe-7856": {
    "productSpecs": "https://www.ni.com/docs/en-US/bundle/pxie-7856-specs/page/specs.html",
    "productData": {
      "AnalogInputChannels": "8",
      "BusTypeFormFactor": "PXI Express",
      "AO_NumberOfChannels": "8",
      "MaximumSamplingRate": "1 MS/s"
    },
    "category": "multifunction-io",
    "pinouts": [
      {
        "img": "https://docs-be.ni.com/bundle/pxie-7856-getting-started/page/GUID-C8964C33-6837-4A75-A7CC-8214DEF41ADE-a5.svg?_LANG=enus"
      }
    ],
    "estimatedPinout": {
      "confidence": 100,
      "analogInput": {
        "portCount": 8
      },
      "analogOutput": {
        "portCount": 8
      },
      "thermocouple": {
        "portCount": 0
      },
      "digitalInput": {
        "portCount": 0,
        "lineCounts": []
      },
      "digitalOutput": {
        "portCount": 0,
        "lineCounts": []
      },
      "digitalInputOutput": {
        "portCount": 1,
        "lineCounts": [32]
      }
    },
    "model": "PXIe-7856",
    "key": "123748"
  },
  "PXIe-7847": {
    "productSpecs": "https://www.ni.com/en-in/search.html?sn=catnav:sup.man.spc&fil=AND(pmdmid:123747,NOT(nidocstatus:archived))",
    "productData": {
      "AnalogInputChannels": "8",
      "BusTypeFormFactor": "PXI Express",
      "AO_NumberOfChannels": "8",
      "MaximumSamplingRate": "500 kS/s"
    },
    "category": "multifunction-io",
    "pinouts": [
      {
        "img": "https://docs-be.ni.com/bundle/pxie-7847-getting-started/page/GUID-C8964C33-6837-4A75-A7CC-8214DEF41ADE-a5.svg?_LANG=enus"
      }
    ],
    "estimatedPinout": {
      "confidence": 100,
      "analogInput": {
        "portCount": 8
      },
      "analogOutput": {
        "portCount": 8
      },
      "thermocouple": {
        "portCount": 0
      },
      "digitalInput": {
        "portCount": 0,
        "lineCounts": []
      },
      "digitalOutput": {
        "portCount": 0,
        "lineCounts": []
      },
      "digitalInputOutput": {
        "portCount": 1,
        "lineCounts": [32]
      }
    },
    "model": "PXIe-7847",
    "key": "123747"
  },
  "PXIe-7846": {
    "productSpecs": "https://www.ni.com/docs/en-US/bundle/pxie-7846-specs/page/specs.html",
    "productData": {
      "AnalogInputChannels": "8",
      "BusTypeFormFactor": "PXI Express",
      "AO_NumberOfChannels": "8",
      "MaximumSamplingRate": "500 kS/s"
    },
    "category": "multifunction-io",
    "pinouts": [
      {
        "img": "https://docs-be.ni.com/bundle/pxie-7846-getting-started/page/GUID-C8964C33-6837-4A75-A7CC-8214DEF41ADE-a5.svg?_LANG=enus"
      }
    ],
    "estimatedPinout": {
      "confidence": 100,
      "analogInput": {
        "portCount": 8
      },
      "analogOutput": {
        "portCount": 8
      },
      "thermocouple": {
        "portCount": 0
      },
      "digitalInput": {
        "portCount": 0,
        "lineCounts": []
      },
      "digitalOutput": {
        "portCount": 0,
        "lineCounts": []
      },
      "digitalInputOutput": {
        "portCount": 1,
        "lineCounts": [32]
      }
    },
    "model": "PXIe-7846",
    "key": "123746"
  },
  "PXI-7854": {
    "productSpecs": "https://www.ni.com/en-in/search.html?sn=catnav:sup.man.spc&fil=AND(pmdmid:123362,NOT(nidocstatus:archived))",
    "productData": {
      "AnalogInputChannels": "8",
      "BusTypeFormFactor": "PXI",
      "AO_NumberOfChannels": "8",
      "MaximumSamplingRate": "750 kS/s"
    },
    "category": "multifunction-io",
    "model": "PXI-7854",
    "key": "123362",
    "pinouts": []
  },
  "PCIe-6376": {
    "productSpecs": "https://www.ni.com/docs/en-US/bundle/pcie-6376-specs/page/specs.html",
    "productData": {
      "AnalogInputChannels": "8",
      "BusTypeFormFactor": "PCI Express",
      "AO_NumberOfChannels": "2",
      "MaximumSamplingRate": "3.57 MS/s/ch"
    },
    "category": "multifunction-io",
    "model": "PCIe-6376",
    "key": "238819",
    "pinouts": []
  },
  "PXIe-6386": {
    "productSpecs": "https://www.ni.com/docs/en-US/bundle/pxie-6386-specs/page/specs.html",
    "productData": {
      "AO_NumberOfChannels": "2",
      "MaximumSamplingRate": "14 MS/s/ch",
      "AnalogInputChannels": "8",
      "BusTypeFormFactor": "PXI Express"
    },
    "category": "multifunction-io",
    "model": "PXIe-6386",
    "key": "243613",
    "pinouts": []
  },
  "PXIe-6396": {
    "productSpecs": "https://www.ni.com/docs/en-US/bundle/pxie-6396-specs/page/specs.html",
    "productData": {
      "AO_NumberOfChannels": "2",
      "MaximumSamplingRate": "14 MS/s/ch",
      "AnalogInputChannels": "8",
      "BusTypeFormFactor": "PXI Express"
    },
    "category": "multifunction-io",
    "model": "PXIe-6396",
    "key": "243612",
    "pinouts": []
  },
  "PXIe-6378": {
    "productSpecs": "https://www.ni.com/docs/en-US/bundle/pxie-6378-specs/page/specs.html",
    "productData": {
      "AnalogInputChannels": "16",
      "BusTypeFormFactor": "PXI Express",
      "AO_NumberOfChannels": "4",
      "MaximumSamplingRate": "3.57 MS/s/ch"
    },
    "category": "multifunction-io",
    "pinouts": [
      {
        "title": "Pinout",
        "img": "https://docs-be.ni.com/bundle/pxie-6378-specs/page/GUID-EB0DC951-36AC-4909-B8EA-9DED775C5941-a5.svg?_LANG=enus"
      }
    ],
    "estimatedPinout": {
      "confidence": 98,
      "analogInput": {
        "portCount": 16
      },
      "analogOutput": {
        "portCount": 4
      },
      "thermocouple": {
        "portCount": 0
      },
      "digitalInput": {
        "portCount": 0,
        "lineCounts": []
      },
      "digitalOutput": {
        "portCount": 0,
        "lineCounts": []
      },
      "digitalInputOutput": {
        "portCount": 3,
        "lineCounts": [32, 8, 8]
      }
    },
    "model": "PXIe-6378",
    "key": "123717"
  },
  "PXIe-6376": {
    "productSpecs": "https://www.ni.com/docs/en-US/bundle/pxie-6376-specs/page/specs.html",
    "productData": {
      "AnalogInputChannels": "8",
      "BusTypeFormFactor": "PXI Express",
      "AO_NumberOfChannels": "2",
      "MaximumSamplingRate": "3.57 MS/s/ch"
    },
    "category": "multifunction-io",
    "pinouts": [
      {
        "title": "Pinout",
        "img": "https://docs-be.ni.com/bundle/pxie-6376-specs/page/GUID-4275F420-BA41-4397-BB2F-67EFB1942BCB-a5.svg?_LANG=enus"
      }
    ],
    "estimatedPinout": {
      "confidence": 98,
      "analogInput": {
        "portCount": 8
      },
      "analogOutput": {
        "portCount": 0
      },
      "thermocouple": {
        "portCount": 0
      },
      "digitalInput": {
        "portCount": 0,
        "lineCounts": []
      },
      "digitalOutput": {
        "portCount": 0,
        "lineCounts": []
      },
      "digitalInputOutput": {
        "portCount": 3,
        "lineCounts": [8, 8, 8]
      }
    },
    "model": "PXIe-6376",
    "key": "123716"
  },
  "USB-7846": {
    "productSpecs": "https://www.ni.com/en-in/search.html?sn=catnav:sup.man.spc&fil=AND(pmdmid:124953,NOT(nidocstatus:archived))",
    "productData": {
      "BusTypeFormFactor": "USB",
      "AO_NumberOfChannels": "8",
      "MaximumSamplingRate": "500 kS/s"
    },
    "category": "multifunction-io",
    "model": "USB-7846",
    "key": "124953",
    "pinouts": []
  },
  "USB-7845": {
    "productSpecs": "https://www.ni.com/en-in/search.html?sn=catnav:sup.man.spc&fil=AND(pmdmid:124952,NOT(nidocstatus:archived))",
    "productData": {
      "BusTypeFormFactor": "USB",
      "AO_NumberOfChannels": "8",
      "MaximumSamplingRate": "500 kS/s"
    },
    "category": "multifunction-io",
    "model": "USB-7845",
    "key": "124952",
    "pinouts": []
  },
  "PCIe-7852": {
    "productSpecs": "https://www.ni.com/en-in/search.html?sn=catnav:sup.man.spc&fil=AND(pmdmid:122793,NOT(nidocstatus:archived))",
    "productData": {
      "AnalogInputChannels": "8",
      "BusTypeFormFactor": "PCI Express",
      "AO_NumberOfChannels": "8",
      "MaximumSamplingRate": "750 kS/s"
    },
    "category": "multifunction-io",
    "model": "PCIe-7852",
    "key": "122793",
    "pinouts": []
  },
  "PCIe-7842": {
    "productSpecs": "https://www.ni.com/en-in/search.html?sn=catnav:sup.man.spc&fil=AND(pmdmid:122791,NOT(nidocstatus:archived))",
    "productData": {
      "AnalogInputChannels": "8",
      "BusTypeFormFactor": "PCI Express",
      "AO_NumberOfChannels": "8",
      "MaximumSamplingRate": "200 kS/s"
    },
    "category": "multifunction-io",
    "model": "PCIe-7842",
    "key": "122791",
    "pinouts": []
  },
  "PCIe-7841": {
    "productSpecs": "https://www.ni.com/en-in/search.html?sn=catnav:sup.man.spc&fil=AND(pmdmid:122790,NOT(nidocstatus:archived))",
    "productData": {
      "AnalogInputChannels": "8",
      "BusTypeFormFactor": "PCI Express",
      "AO_NumberOfChannels": "8",
      "MaximumSamplingRate": "200 kS/s"
    },
    "category": "multifunction-io",
    "model": "PCIe-7841",
    "key": "122790",
    "pinouts": []
  },
  "PXIe-6375": {
    "productSpecs": "https://www.ni.com/docs/en-US/bundle/pxie-6375-specs/page/specs.html",
    "productData": {
      "AnalogInputChannels": "208",
      "BusTypeFormFactor": "PXI Express",
      "AO_NumberOfChannels": "2",
      "MaximumSamplingRate": "3.86 MS/s"
    },
    "category": "multifunction-io",
    "pinouts": [
      {
        "title": "NI PXIe-6375 Connectors 2 and 3 Pinout",
        "img": "https://docs-be.ni.com/bundle/pxie-6375-specs/page/GUID-4F06E324-B9A6-488F-B040-3888BD05DE44-a5.svg?_LANG=enus"
      },
      {
        "title": "NI PXIe-6375 Connectors 0 and 1 Pinout",
        "img": "https://docs-be.ni.com/bundle/pxie-6375-specs/page/GUID-DB0F3B32-75B1-43DE-80BB-439C2C2406F7-a5.svg?_LANG=enus"
      }
    ],
    "estimatedPinout": {
      "confidence": 95,
      "analogInput": {
        "portCount": 208
      },
      "analogOutput": {
        "portCount": 2
      },
      "thermocouple": {
        "portCount": 0
      },
      "digitalInput": {
        "portCount": 0,
        "lineCounts": []
      },
      "digitalOutput": {
        "portCount": 0,
        "lineCounts": []
      },
      "digitalInputOutput": {
        "portCount": 3,
        "lineCounts": [8, 8, 8]
      }
    },
    "model": "PXIe-6375",
    "key": "123715"
  },
  "PXIe-6368": {
    "productSpecs": "https://www.ni.com/docs/en-US/bundle/pxie-6368-specs/page/specs.html",
    "productData": {
      "AnalogInputChannels": "16",
      "BusTypeFormFactor": "PXI Express",
      "AO_NumberOfChannels": "4",
      "MaximumSamplingRate": "2 MS/s/ch"
    },
    "category": "multifunction-io",
    "pinouts": [
      {
        "title": "Pinout",
        "img": "https://docs-be.ni.com/bundle/pxie-6368-specs/page/GUID-EB0DC951-36AC-4909-B8EA-9DED775C5941-a5.svg?_LANG=enus"
      }
    ],
    "estimatedPinout": {
      "confidence": 101,
      "analogInput": {
        "portCount": 0
      },
      "analogOutput": {
        "portCount": 0
      },
      "thermocouple": {
        "portCount": 0
      },
      "digitalInput": {
        "portCount": 0,
        "lineCounts": []
      },
      "digitalOutput": {
        "portCount": 0,
        "lineCounts": []
      },
      "digitalInputOutput": {
        "portCount": 0,
        "lineCounts": []
      }
    },
    "model": "PXIe-6368",
    "key": "123714"
  },
  "PXIe-6366": {
    "productSpecs": "https://www.ni.com/docs/en-US/bundle/pxie-usb-6366-specs/page/specs.html",
    "productData": {
      "AnalogInputChannels": "8",
      "BusTypeFormFactor": "PXI Express",
      "AO_NumberOfChannels": "2",
      "MaximumSamplingRate": "2 MS/s/ch"
    },
    "category": "multifunction-io",
    "pinouts": [
      {
        "title": "Pinout",
        "img": "https://docs-be.ni.com/bundle/pxie-usb-6366-specs/page/GUID-4275F420-BA41-4397-BB2F-67EFB1942BCB-a5.svg?_LANG=enus"
      },
      {
        "title": "Pinout",
        "img": "https://docs-be.ni.com/bundle/pxie-usb-6366-specs/page/GUID-D4DEE55D-9AA5-4082-9B39-85AE1B65E416-a5.svg?_LANG=enus"
      },
      {
        "title": "Pinout",
        "img": "https://docs-be.ni.com/bundle/pxie-usb-6366-specs/page/GUID-0C23DD03-0763-4C57-A8F7-E1D21A0CCAE2-a5.svg?_LANG=enus"
      },
      {
        "title": "Front Panel and Pinout",
        "img": "https://docs-be.ni.com/bundle/pxie-usb-6366-specs/page/GUID-B901BB25-EA97-4022-9DFD-4E37E1CFE4A0-a5.svg?_LANG=enus"
      }
    ],
    "estimatedPinout": {
      "confidence": 97,
      "analogInput": {
        "portCount": 8
      },
      "analogOutput": {
        "portCount": 2
      },
      "thermocouple": {
        "portCount": 0
      },
      "digitalInput": {
        "portCount": 0,
        "lineCounts": []
      },
      "digitalOutput": {
        "portCount": 0,
        "lineCounts": []
      },
      "digitalInputOutput": {
        "portCount": 3,
        "lineCounts": [8, 8, 8]
      }
    },
    "model": "PXIe-6366",
    "key": "123713"
  },
  "TS-15200": {
    "productSpecs": "https://www.ni.com/docs/en-US/bundle/ts-15200-specs/page/specs.html",
    "productData": {
      "BusTypeFormFactor": "TestScale",
      "LightWeightPageVisible": "TRUE"
    },
    "category": "multifunction-io",
    "pinouts": [
      {
        "img": "https://docs-be.ni.com/bundle/ts-15200-feature/page/GUID-8799FD8B-1AEA-4268-A295-79289CB81CB9-a5.svg?_LANG=enus"
      }
    ],
    "estimatedPinout": {
      "confidence": 101,
      "analogInput": {
        "portCount": 0
      },
      "analogOutput": {
        "portCount": 0
      },
      "thermocouple": {
        "portCount": 0
      },
      "digitalInput": {
        "portCount": 0,
        "lineCounts": []
      },
      "digitalOutput": {
        "portCount": 0,
        "lineCounts": []
      },
      "digitalInputOutput": {
        "portCount": 0,
        "lineCounts": []
      }
    },
    "model": "TS-15200",
    "key": "405312"
  },
  "TS-15000": {
    "productSpecs": "https://www.ni.com/docs/en-US/bundle/ts-15000-specs/page/specs.html",
    "productData": {
      "BusTypeFormFactor": "TestScale",
      "LightWeightPageVisible": "TRUE"
    },
    "category": "multifunction-io",
    "model": "TS-15000",
    "key": "409862",
    "pinouts": []
  },
  "PXIe-7891": {
    "productSpecs": "https://www.ni.com/docs/en-US/bundle/pxie-7891-specs/page/specs.html",
    "productData": {
      "BusTypeFormFactor": "PXI",
      "AO_NumberOfChannels": "32"
    },
    "category": "multifunction-io",
    "model": "PXIe-7891",
    "key": "345090",
    "pinouts": []
  },
  "PXIe-4302": {
    "productSpecs": "https://www.ni.com/docs/en-US/bundle/pxie-4302-4303-specs/resource/377007b.pdf",
    "productData": {
      "AnalogInputChannels": "32",
      "BusTypeFormFactor": "PXI Express",
      "VoltageRange": "-0.1 V to 0.1 V",
      "MaximumSamplingRate": "5 kS/s/ch"
    },
    "category": "voltage",
    "model": "PXIe-4302",
    "key": "123609",
    "pinouts": [],
    "estimatedPinout": {
      "analogInput": {
        "portCount": 32
      },
      "analogOutput": {
        "portCount": 0
      },
      "thermocouple": {
        "portCount": 0
      },
      "digitalInput": {
        "portCount": 0,
        "lineCounts": []
      },
      "digitalOutput": {
        "portCount": 0,
        "lineCounts": []
      },
      "digitalInputOutput": {
        "portCount": 0,
        "lineCounts": []
      }
    }
  },
  "PXIe-4300": {
    "productSpecs": "https://www.ni.com/docs/en-US/bundle/pxie-4300-specs/resource/375476c.pdf",
    "productData": {
      "AnalogInputChannels": "8",
      "BusTypeFormFactor": "PXI Express",
      "VoltageRange": "-60 V to 60 V",
      "AI_Isolation": "300 V Ch-Ch Isolation",
      "MaximumSamplingRate": "250 kS/s/ch"
    },
    "category": "voltage",
    "model": "PXIe-4300",
    "key": "123607",
    "pinouts": []
  },
  "RM-26999": {
    "productSpecs": "https://www.ni.com/docs/en-US/bundle/rm-26999-specs/page/specs.html",
    "productData": {
      "AnalogInputChannels": "4",
      "BusTypeFormFactor": "None"
    },
    "category": "voltage",
    "model": "RM-26999",
    "key": "255064",
    "pinouts": []
  },
  "sbRIO-9239": {
    "productSpecs": "",
    "productData": {
      "AnalogInputChannels": "4",
      "BusTypeFormFactor": "Single-Board RIO",
      "VoltageRange": "-10 V to 10 V",
      "AI_Isolation": "60 VDC Ch-Ch Isolation",
      "MaximumSamplingRate": "50 kS/s/ch"
    },
    "category": "voltage",
    "model": "sbRIO-9239",
    "key": "138020",
    "pinouts": []
  },
  "sbRIO-9229": {
    "productSpecs": "",
    "productData": {
      "AnalogInputChannels": "4",
      "BusTypeFormFactor": "Single-Board RIO",
      "VoltageRange": "-60 V to 60 V",
      "AI_Isolation": "250 Vrms Ch-Ch Isolation",
      "MaximumSamplingRate": "50 kS/s/ch"
    },
    "category": "voltage",
    "model": "sbRIO-9229",
    "key": "138012",
    "pinouts": []
  },
  "sbRIO-9221": {
    "productSpecs": "",
    "productData": {
      "AnalogInputChannels": "8",
      "BusTypeFormFactor": "Single-Board RIO",
      "VoltageRange": "-60 V to 60 V",
      "AI_Isolation": "250 Vrms Ch-Earth Ground Isolation",
      "MaximumSamplingRate": "800 kS/s"
    },
    "category": "voltage",
    "model": "sbRIO-9221",
    "key": "138010",
    "pinouts": []
  },
  "sbRIO-9215": {
    "productSpecs": "",
    "productData": {
      "AnalogInputChannels": "4",
      "BusTypeFormFactor": "Single-Board RIO",
      "VoltageRange": "-10 V to 10 V",
      "AI_Isolation": "60 VDC Ch-Earth Ground Isolation",
      "MaximumSamplingRate": "100 kS/s/ch"
    },
    "category": "voltage",
    "model": "sbRIO-9215",
    "key": "137672",
    "pinouts": []
  },
  "sbRIO-9201": {
    "productSpecs": "",
    "productData": {
      "AnalogInputChannels": "8",
      "BusTypeFormFactor": "Single-Board RIO",
      "VoltageRange": "-10 V to 10 V",
      "AI_Isolation": "60 VDC Ch-Earth Ground Isolation",
      "MaximumSamplingRate": "500 kS/s"
    },
    "category": "voltage",
    "model": "sbRIO-9201",
    "key": "137659",
    "pinouts": []
  },
  "NI-9252": {
    "productSpecs": "https://www.ni.com/en-ch/search.html?sn=catnav:sup.man.spc&fil=AND(pmdmid:134829,NOT(nidocstatus:archived))",
    "productData": {
      "AnalogInputChannels": "8",
      "BusTypeFormFactor": "C Series",
      "VoltageRange": "-10 V to 10 V",
      "AI_Isolation": "60 VDC Ch-Earth Ground Isolation",
      "MaximumSamplingRate": "50 kS/s/ch"
    },
    "category": "voltage",
    "pinouts": [
      {
        "img": "https://docs-be.ni.com/bundle/ni-9252-getting-started/page/GUID-D9BE9F65-7D8F-4C3C-AE91-F8F26A1B53D5-a5.svg?_LANG=enus"
      },
      {
        "img": "https://docs-be.ni.com/bundle/ni-9252-getting-started/page/GUID-DB7C8506-BA49-4DD4-912D-5BFB6518368A-a5.svg?_LANG=enus"
      },
      {
        "img": "https://docs-be.ni.com/bundle/ni-9252-getting-started/page/GUID-E6A2F987-808A-40BF-833F-04B4580713B1-a5.svg?_LANG=enus"
      },
      {
        "img": "https://docs-be.ni.com/bundle/ni-9252-getting-started/page/GUID-72275CC8-8CFC-4EAD-8AE2-D0E3D5A8F446-a5.svg?_LANG=enus"
      },
      {
        "img": "https://docs-be.ni.com/bundle/ni-9252-getting-started/page/GUID-4DADF304-5181-4363-A358-1A6272E914B0-a5.svg?_LANG=enus"
      },
      {
        "img": "https://docs-be.ni.com/bundle/ni-9252-getting-started/page/GUID-D2E4C1D2-BB35-4278-8CC8-ABD28E49377D-a5.svg?_LANG=enus"
      },
      {
        "img": "https://docs-be.ni.com/bundle/ni-9252-getting-started/page/GUID-49FD5A36-775C-4058-B305-8AB76A4ED712-a5.svg?_LANG=enus"
      },
      {
        "img": "https://docs-be.ni.com/bundle/ni-9252-getting-started/page/GUID-D593E08A-AE2A-4DEB-85F0-4B6D69A30685-a5.svg?_LANG=enus"
      },
      {
        "img": "https://docs-be.ni.com/bundle/ni-9252-getting-started/page/GUID-6136E500-C458-4741-B353-53862C55E9C4-a5.svg?_LANG=enus"
      },
      {
        "img": "https://docs-be.ni.com/bundle/ni-9252-getting-started/page/GUID-54846E2C-56C8-41E7-A6DD-18DD9222B9D5-a5.svg?_LANG=enus"
      },
      {
        "img": "https://docs-be.ni.com/bundle/ni-9252-getting-started/page/GUID-9F0678EB-DDA9-4BC1-8704-DE1AFBA0266A-a5.svg?_LANG=enus"
      },
      {
        "img": "https://docs-be.ni.com/bundle/ni-9252-getting-started/page/GUID-08D6A3E6-3926-4E21-B6AD-FC9AC9A3E304-a5.svg?_LANG=enus"
      },
      {
        "img": "https://docs-be.ni.com/bundle/ni-9252-getting-started/page/GUID-30392FAA-93D9-4161-A763-B013D70DA158-a5.svg?_LANG=enus"
      }
    ],
    "estimatedPinout": {
      "confidence": 100,
      "analogInput": {
        "portCount": 8
      },
      "analogOutput": {
        "portCount": 0
      },
      "thermocouple": {
        "portCount": 0
      },
      "digitalInput": {
        "portCount": 0,
        "lineCounts": []
      },
      "digitalOutput": {
        "portCount": 0,
        "lineCounts": []
      },
      "digitalInputOutput": {
        "portCount": 0,
        "lineCounts": []
      }
    },
    "model": "NI-9252",
    "key": "134829"
  },
  "NI-9202": {
    "productSpecs": "https://www.ni.com/docs/en-US/bundle/ni-9202-specs/page/specs.html",
    "productData": {
      "AnalogInputChannels": "16",
      "BusTypeFormFactor": "C Series",
      "VoltageRange": "-10 V to 10 V",
      "AI_Isolation": "60 VDC Ch-Earth Ground Isolation",
      "MaximumSamplingRate": "10 kS/s/ch"
    },
    "category": "voltage",
    "pinouts": [
      {
        "img": "https://docs-be.ni.com/bundle/ni-9202-getting-started/page/GUID-F0212FBC-0A4A-4145-8F86-765F3B4D74CE-a5.svg?_LANG=enus"
      },
      {
        "img": "https://docs-be.ni.com/bundle/ni-9202-getting-started/page/GUID-CE71B39F-EE88-4749-AAE8-A859E9CE2448-a5.svg?_LANG=enus"
      },
      {
        "img": "https://docs-be.ni.com/bundle/ni-9202-getting-started/page/GUID-4EB25914-9584-4816-A5C4-C0E00132140C-a5.svg?_LANG=enus"
      },
      {
        "img": "https://docs-be.ni.com/bundle/ni-9202-getting-started/page/GUID-6A3DAE74-8B07-4588-BFBE-B8AF38B03A2B-a5.svg?_LANG=enus"
      },
      {
        "img": "https://docs-be.ni.com/bundle/ni-9202-getting-started/page/GUID-D24FD324-FA0F-45AD-AC15-A2464C8CE438-a5.svg?_LANG=enus"
      }
    ],
    "estimatedPinout": {
      "confidence": 100,
      "analogInput": {
        "portCount": 16
      },
      "analogOutput": {
        "portCount": 0
      },
      "thermocouple": {
        "portCount": 0
      },
      "digitalInput": {
        "portCount": 0,
        "lineCounts": []
      },
      "digitalOutput": {
        "portCount": 0,
        "lineCounts": []
      },
      "digitalInputOutput": {
        "portCount": 0,
        "lineCounts": []
      }
    },
    "model": "NI-9202",
    "key": "134827"
  },
  "NI-9244": {
    "productSpecs": "https://www.ni.com/en-ch/search.html?sn=catnav:sup.man.spc&fil=AND(pmdmid:122194,NOT(nidocstatus:archived))",
    "productData": {
      "AnalogInputChannels": "3",
      "BusTypeFormFactor": "C Series",
      "VoltageRange": "400 Vrms",
      "AI_Isolation": "400 Vrms Ch-Earth Ground Isolation",
      "MaximumSamplingRate": "50 kS/s/ch"
    },
    "category": "voltage",
    "pinouts": [
      {
        "img": "https://docs-be.ni.com/bundle/ni-9244-getting-started/page/GUID-23CFA19E-6227-402B-AC11-EC0F816BF369-a5.svg?_LANG=enus"
      },
      {
        "img": "https://docs-be.ni.com/bundle/ni-9244-getting-started/page/GUID-16757651-FED7-4DFB-A1AA-0334D9D60DFE-a5.svg?_LANG=enus"
      },
      {
        "img": "https://docs-be.ni.com/bundle/ni-9244-getting-started/page/GUID-83C0ACF9-E773-4B9B-AD37-338B3833810D-a5.svg?_LANG=enus"
      },
      {
        "img": "https://docs-be.ni.com/bundle/ni-9244-getting-started/page/GUID-FDD506A6-E122-43AF-9440-7C13609C5BBA-a5.svg?_LANG=enus"
      },
      {
        "img": "https://docs-be.ni.com/bundle/ni-9244-getting-started/page/GUID-6C0DB3F4-37BD-468A-B999-D6A95013140A-a5.svg?_LANG=enus"
      },
      {
        "img": "https://docs-be.ni.com/bundle/ni-9244-getting-started/page/GUID-E38342BD-8796-4943-AEF8-AF06312019C8-a5.svg?_LANG=enus"
      },
      {
        "img": "https://docs-be.ni.com/bundle/ni-9244-getting-started/page/GUID-8F718001-22EA-457E-B49B-8CEB75ACDE34-a5.svg?_LANG=enus"
      },
      {
        "img": "https://docs-be.ni.com/bundle/ni-9244-getting-started/page/GUID-1E437315-0C94-49B2-BC83-65CD03BF27AF-a5.svg?_LANG=enus"
      },
      {
        "img": "https://docs-be.ni.com/bundle/ni-9244-getting-started/page/GUID-7782A0A4-9136-497A-A461-49AF22FD49CF-a5.svg?_LANG=enus"
      },
      {
        "img": "https://docs-be.ni.com/bundle/ni-9244-getting-started/page/GUID-85B8FBFF-D3F5-4AA2-B47A-8ADAA3D7A2F4-a5.svg?_LANG=enus"
      }
    ],
    "estimatedPinout": {
      "confidence": 101,
      "analogInput": {
        "portCount": 0
      },
      "analogOutput": {
        "portCount": 0
      },
      "thermocouple": {
        "portCount": 0
      },
      "digitalInput": {
        "portCount": 0,
        "lineCounts": []
      },
      "digitalOutput": {
        "portCount": 0,
        "lineCounts": []
      },
      "digitalInputOutput": {
        "portCount": 0,
        "lineCounts": []
      }
    },
    "model": "NI-9244",
    "key": "122194"
  },
  "NI-9242": {
    "productSpecs": "https://www.ni.com/en-ch/search.html?sn=catnav:sup.man.spc&fil=AND(pmdmid:122193,NOT(nidocstatus:archived))",
    "productData": {
      "AnalogInputChannels": "3",
      "BusTypeFormFactor": "C Series",
      "VoltageRange": "400 Vrms",
      "AI_Isolation": "250 Vrms Ch-Earth Ground Isolation",
      "MaximumSamplingRate": "50 kS/s/ch"
    },
    "category": "voltage",
    "pinouts": [
      {
        "img": "https://docs-be.ni.com/bundle/ni-9242-getting-started/page/GUID-23CFA19E-6227-402B-AC11-EC0F816BF369-a5.svg?_LANG=enus"
      },
      {
        "img": "https://docs-be.ni.com/bundle/ni-9242-getting-started/page/GUID-61AAAF9F-E0BC-4C43-BDED-AF90CCB3E625-a5.svg?_LANG=enus"
      },
      {
        "img": "https://docs-be.ni.com/bundle/ni-9242-getting-started/page/GUID-D581C2B8-0E67-4FD8-9226-247D6E5D4DAB-a5.svg?_LANG=enus"
      },
      {
        "img": "https://docs-be.ni.com/bundle/ni-9242-getting-started/page/GUID-E8604BBE-9B2B-4CBA-A28E-C1F88B2BE88B-a5.svg?_LANG=enus"
      },
      {
        "img": "https://docs-be.ni.com/bundle/ni-9242-getting-started/page/GUID-424A54CB-1285-4DBB-923C-E9E34F8363B1-a5.svg?_LANG=enus"
      },
      {
        "img": "https://docs-be.ni.com/bundle/ni-9242-getting-started/page/GUID-F579B879-99D2-4960-917C-24C7B9344BC2-a5.svg?_LANG=enus"
      },
      {
        "img": "https://docs-be.ni.com/bundle/ni-9242-getting-started/page/GUID-548303CD-72E8-41D1-B47A-9888A2E8D907-a5.svg?_LANG=enus"
      },
      {
        "img": "https://docs-be.ni.com/bundle/ni-9242-getting-started/page/GUID-1A6C5AEE-2598-436E-B1D2-1EDD2A6B750F-a5.svg?_LANG=enus"
      },
      {
        "img": "https://docs-be.ni.com/bundle/ni-9242-getting-started/page/GUID-27085FC6-DE11-4D5B-AD08-FDB2F4581921-a5.svg?_LANG=enus"
      },
      {
        "img": "https://docs-be.ni.com/bundle/ni-9242-getting-started/page/GUID-2A59771F-A285-4521-85FC-4DE6FFA452F1-a5.svg?_LANG=enus"
      },
      {
        "img": "https://docs-be.ni.com/bundle/ni-9242-getting-started/page/GUID-F7307DBC-110B-48FD-B8CF-1D97EAA9FF97-a5.svg?_LANG=enus"
      },
      {
        "img": "https://docs-be.ni.com/bundle/ni-9242-getting-started/page/GUID-F4E65F36-1876-4AF8-96BB-B44CFE7AE5B4-a5.svg?_LANG=enus"
      },
      {
        "img": "https://docs-be.ni.com/bundle/ni-9242-getting-started/page/GUID-96507D8A-511C-4671-88AA-9703E57B0AB4-a5.svg?_LANG=enus"
      },
      {
        "img": "https://docs-be.ni.com/bundle/ni-9242-getting-started/page/GUID-1E437315-0C94-49B2-BC83-65CD03BF27AF-a5.svg?_LANG=enus"
      },
      {
        "img": "https://docs-be.ni.com/bundle/ni-9242-getting-started/page/GUID-7782A0A4-9136-497A-A461-49AF22FD49CF-a5.svg?_LANG=enus"
      },
      {
        "img": "https://docs-be.ni.com/bundle/ni-9242-getting-started/page/GUID-85B8FBFF-D3F5-4AA2-B47A-8ADAA3D7A2F4-a5.svg?_LANG=enus"
      }
    ],
    "estimatedPinout": {
      "confidence": 98,
      "analogInput": {
        "portCount": 3
      },
      "analogOutput": {
        "portCount": 0
      },
      "thermocouple": {
        "portCount": 0
      },
      "digitalInput": {
        "portCount": 0,
        "lineCounts": []
      },
      "digitalOutput": {
        "portCount": 0,
        "lineCounts": []
      },
      "digitalInputOutput": {
        "portCount": 0,
        "lineCounts": []
      }
    },
    "model": "NI-9242",
    "key": "122193"
  },
  "NI-9239": {
    "productSpecs": "https://www.ni.com/en-ch/search.html?sn=catnav:sup.man.spc&fil=AND(pmdmid:122192,NOT(nidocstatus:archived))",
    "productData": {
      "AnalogInputChannels": "4",
      "BusTypeFormFactor": "C Series",
      "VoltageRange": "-10 V to 10 V",
      "AI_Isolation": "60 VDC Ch-Ch Isolation",
      "MaximumSamplingRate": "50 kS/s/ch"
    },
    "category": "voltage",
    "pinouts": [
      {
        "img": "https://docs-be.ni.com/bundle/ni-9239-getting-started/page/GUID-7D474884-F373-4972-8D37-268B9A301611-a5.svg?_LANG=enus"
      },
      {
        "img": "https://docs-be.ni.com/bundle/ni-9239-getting-started/page/GUID-F506A448-3949-4BCA-8877-C7D3A3907878-a5.svg?_LANG=enus"
      },
      {
        "img": "https://docs-be.ni.com/bundle/ni-9239-getting-started/page/GUID-FC2889FA-0D95-4949-8903-5689AA40545C-a5.svg?_LANG=enus"
      },
      {
        "img": "https://docs-be.ni.com/bundle/ni-9239-getting-started/page/GUID-F775A28C-FD1E-4C5A-91E8-9A14028EBE24-a5.svg?_LANG=enus"
      },
      {
        "img": "https://docs-be.ni.com/bundle/ni-9239-getting-started/page/GUID-13CB3D52-8D9E-4E61-9544-84A04851B0B8-a5.svg?_LANG=enus"
      },
      {
        "img": "https://docs-be.ni.com/bundle/ni-9239-getting-started/page/GUID-F16E846E-D9FB-41C7-97FE-C9E81F2BCFDC-a5.svg?_LANG=enus"
      }
    ],
    "estimatedPinout": {
      "confidence": 100,
      "analogInput": {
        "portCount": 4
      },
      "analogOutput": {
        "portCount": 0
      },
      "thermocouple": {
        "portCount": 0
      },
      "digitalInput": {
        "portCount": 0,
        "lineCounts": []
      },
      "digitalOutput": {
        "portCount": 0,
        "lineCounts": []
      },
      "digitalInputOutput": {
        "portCount": 0,
        "lineCounts": []
      }
    },
    "model": "NI-9239",
    "key": "122192"
  },
  "sbRIO-9223": {
    "productSpecs": "",
    "productData": {
      "AnalogInputChannels": "4",
      "BusTypeFormFactor": "Single-Board RIO",
      "VoltageRange": "-10 V to 10 V",
      "AI_Isolation": "60 VDC Ch-Ch Isolation",
      "MaximumSamplingRate": "1 MS/s/ch"
    },
    "category": "voltage",
    "model": "sbRIO-9223",
    "key": "218606",
    "pinouts": []
  },
  "sbRIO-9222": {
    "productSpecs": "",
    "productData": {
      "AnalogInputChannels": "4",
      "BusTypeFormFactor": "Single-Board RIO",
      "VoltageRange": "-10 V to 10 V",
      "AI_Isolation": "60 VDC Ch-Ch Isolation",
      "MaximumSamplingRate": "500 kS/s/ch"
    },
    "category": "voltage",
    "model": "sbRIO-9222",
    "key": "218605",
    "pinouts": []
  },
  "sbRIO-9205": {
    "productSpecs": "",
    "productData": {
      "AnalogInputChannels": "32",
      "BusTypeFormFactor": "Single-Board RIO",
      "VoltageRange": "-5 V to 5 V",
      "AI_Isolation": "250 Vrms Ch-Earth Ground Isolation",
      "MaximumSamplingRate": "250 kS/s"
    },
    "category": "voltage",
    "model": "sbRIO-9205",
    "key": "148565",
    "pinouts": []
  },
  "NI-9238": {
    "productSpecs": "https://www.ni.com/cs-cz/search.html?sn=catnav:sup.man.spc&fil=AND(pmdmid:122191,NOT(nidocstatus:archived))",
    "productData": {
      "AnalogInputChannels": "4",
      "BusTypeFormFactor": "C Series",
      "VoltageRange": "-500 mV to 500 mV",
      "AI_Isolation": "250 Vrms Ch-Ch Isolation",
      "MaximumSamplingRate": "50 kS/s/ch"
    },
    "category": "voltage",
    "pinouts": [
      {
        "img": "https://docs-be.ni.com/bundle/ni-9238-getting-started/page/GUID-E36AF759-829B-471E-8FA2-C81F0682AEE8-a5.svg?_LANG=enus"
      },
      {
        "img": "https://docs-be.ni.com/bundle/ni-9238-getting-started/page/GUID-D5A233E3-8C48-4EF8-B9AB-5255A486C020-a5.svg?_LANG=enus"
      },
      {
        "img": "https://docs-be.ni.com/bundle/ni-9238-getting-started/page/GUID-8BB9E9FD-C7C0-4CF5-9487-EDA45CBCB485-a5.svg?_LANG=enus"
      },
      {
        "img": "https://docs-be.ni.com/bundle/ni-9238-getting-started/page/GUID-EBA37C7D-BEF7-4BA2-871A-0890613D9DD2-a5.svg?_LANG=enus"
      },
      {
        "img": "https://docs-be.ni.com/bundle/ni-9238-getting-started/page/GUID-AA962C9D-BF3F-4412-9EF8-B7E2D81A905B-a5.svg?_LANG=enus"
      },
      {
        "img": "https://docs-be.ni.com/bundle/ni-9238-getting-started/page/GUID-B5C8188C-D3E8-4DA7-A685-B5C8D9C838E4-a5.svg?_LANG=enus"
      }
    ],
    "estimatedPinout": {
      "confidence": 100,
      "analogInput": {
        "portCount": 4
      },
      "analogOutput": {
        "portCount": 0
      },
      "thermocouple": {
        "portCount": 0
      },
      "digitalInput": {
        "portCount": 0,
        "lineCounts": []
      },
      "digitalOutput": {
        "portCount": 0,
        "lineCounts": []
      },
      "digitalInputOutput": {
        "portCount": 0,
        "lineCounts": []
      }
    },
    "model": "NI-9238",
    "key": "122191"
  },
  "NI-9229": {
    "productSpecs": "https://www.ni.com/cs-cz/search.html?sn=catnav:sup.man.spc&fil=AND(pmdmid:122181,NOT(nidocstatus:archived))",
    "productData": {
      "AnalogInputChannels": "4",
      "BusTypeFormFactor": "C Series",
      "VoltageRange": "-60 V to 60 V",
      "AI_Isolation": "250 Vrms Ch-Ch Isolation",
      "MaximumSamplingRate": "50 kS/s/ch"
    },
    "category": "voltage",
    "pinouts": [
      {
        "img": "https://docs-be.ni.com/bundle/ni-9229-getting-started/page/GUID-7D474884-F373-4972-8D37-268B9A301611-a5.svg?_LANG=enus"
      },
      {
        "img": "https://docs-be.ni.com/bundle/ni-9229-getting-started/page/GUID-D22BC116-4BB0-4192-BACE-467C1BD09716-a5.svg?_LANG=enus"
      },
      {
        "img": "https://docs-be.ni.com/bundle/ni-9229-getting-started/page/GUID-F16E846E-D9FB-41C7-97FE-C9E81F2BCFDC-a5.svg?_LANG=enus"
      },
      {
        "img": "https://docs-be.ni.com/bundle/ni-9229-getting-started/page/GUID-146FEF41-661C-4DEC-8513-677850524BB4-a5.svg?_LANG=enus"
      },
      {
        "img": "https://docs-be.ni.com/bundle/ni-9229-getting-started/page/GUID-BFB44343-B9EB-45A7-89E8-03BCF4944489-a5.svg?_LANG=enus"
      },
      {
        "img": "https://docs-be.ni.com/bundle/ni-9229-getting-started/page/GUID-F506A448-3949-4BCA-8877-C7D3A3907878-a5.svg?_LANG=enus"
      }
    ],
    "estimatedPinout": {
      "confidence": 100,
      "analogInput": {
        "portCount": 4
      },
      "analogOutput": {
        "portCount": 0
      },
      "thermocouple": {
        "portCount": 0
      },
      "digitalInput": {
        "portCount": 0,
        "lineCounts": []
      },
      "digitalOutput": {
        "portCount": 0,
        "lineCounts": []
      },
      "digitalInputOutput": {
        "portCount": 0,
        "lineCounts": []
      }
    },
    "model": "NI-9229",
    "key": "122181"
  },
  "NI-9228": {
    "productSpecs": "https://www.ni.com/docs/en-US/bundle/ni-9228-specs/page/specs.html",
    "productData": {
      "AnalogInputChannels": "8",
      "BusTypeFormFactor": "C Series",
      "VoltageRange": "-60 V to 60 V",
      "AI_Isolation": "250 Vrms Ch-Ch Isolation",
      "MaximumSamplingRate": "1 kS/s/ch"
    },
    "category": "voltage",
    "pinouts": [
      {
        "img": "https://docs-be.ni.com/bundle/ni-9228-getting-started/page/GUID-16B00B89-F624-4DF5-A5CE-CB9EFF871293-a5.svg?_LANG=enus"
      },
      {
        "img": "https://docs-be.ni.com/bundle/ni-9228-getting-started/page/GUID-4CE8CB51-47ED-4BF3-94EC-EFE67E80050D-a5.svg?_LANG=enus"
      },
      {
        "img": "https://docs-be.ni.com/bundle/ni-9228-getting-started/page/GUID-BA5D28A7-1A67-4695-AFA7-2706AA82DC1D-a5.svg?_LANG=enus"
      },
      {
        "img": "https://docs-be.ni.com/bundle/ni-9228-getting-started/page/GUID-60D26A2B-191C-46AC-92A9-7A2C4694C097-a5.svg?_LANG=enus"
      },
      {
        "img": "https://docs-be.ni.com/bundle/ni-9228-getting-started/page/GUID-2D1EC88C-678C-4DFC-9825-CAA26A8959E5-a5.svg?_LANG=enus"
      },
      {
        "img": "https://docs-be.ni.com/bundle/ni-9228-getting-started/page/GUID-1AFA1B43-A979-4CF2-9B83-C1EC467F67DC-a5.svg?_LANG=enus"
      }
    ],
    "estimatedPinout": {
      "confidence": 100,
      "analogInput": {
        "portCount": 8
      },
      "analogOutput": {
        "portCount": 0
      },
      "thermocouple": {
        "portCount": 0
      },
      "digitalInput": {
        "portCount": 0,
        "lineCounts": []
      },
      "digitalOutput": {
        "portCount": 0,
        "lineCounts": []
      },
      "digitalInputOutput": {
        "portCount": 0,
        "lineCounts": []
      }
    },
    "model": "NI-9228",
    "key": "122180"
  },
  "NI-9225": {
    "productSpecs": "",
    "productData": {
      "AnalogInputChannels": "3",
      "BusTypeFormFactor": "C Series",
      "VoltageRange": "300 Vrms",
      "AI_Isolation": "600 Vrms Ch-Ch Isolation",
      "MaximumSamplingRate": "50 kS/s/ch"
    },
    "category": "voltage",
    "model": "NI-9225",
    "key": "122177",
    "pinouts": []
  },
  "NI-9224": {
    "productSpecs": "https://www.ni.com/cs-cz/search.html?sn=catnav:sup.man.spc&fil=AND(pmdmid:122176,NOT(nidocstatus:archived))",
    "productData": {
      "AnalogInputChannels": "8",
      "BusTypeFormFactor": "C Series",
      "VoltageRange": "-10 V to 10 V",
      "AI_Isolation": "250 Vrms Ch-Ch Isolation",
      "MaximumSamplingRate": "1 kS/s/ch"
    },
    "category": "voltage",
    "pinouts": [
      {
        "img": "https://docs-be.ni.com/bundle/ni-9224-getting-started/page/GUID-0F18D611-DAC3-4E43-8E63-0A8AC08D9971-a5.svg?_LANG=enus"
      },
      {
        "img": "https://docs-be.ni.com/bundle/ni-9224-getting-started/page/GUID-880A643A-5F28-41FD-B2FD-96B40C6B1FE6-a5.svg?_LANG=enus"
      },
      {
        "img": "https://docs-be.ni.com/bundle/ni-9224-getting-started/page/GUID-C60DF6EE-4F65-4E55-8D23-ACA1C4B562A1-a5.svg?_LANG=enus"
      },
      {
        "img": "https://docs-be.ni.com/bundle/ni-9224-getting-started/page/GUID-C2407EB1-4A21-49B2-B794-3F7CE78578E4-a5.svg?_LANG=enus"
      },
      {
        "img": "https://docs-be.ni.com/bundle/ni-9224-getting-started/page/GUID-60D26A2B-191C-46AC-92A9-7A2C4694C097-a5.svg?_LANG=enus"
      },
      {
        "img": "https://docs-be.ni.com/bundle/ni-9224-getting-started/page/GUID-2D1EC88C-678C-4DFC-9825-CAA26A8959E5-a5.svg?_LANG=enus"
      },
      {
        "img": "https://docs-be.ni.com/bundle/ni-9224-getting-started/page/GUID-1AFA1B43-A979-4CF2-9B83-C1EC467F67DC-a5.svg?_LANG=enus"
      }
    ],
    "estimatedPinout": {
      "confidence": 100,
      "analogInput": {
        "portCount": 8
      },
      "analogOutput": {
        "portCount": 0
      },
      "thermocouple": {
        "portCount": 0
      },
      "digitalInput": {
        "portCount": 0,
        "lineCounts": []
      },
      "digitalOutput": {
        "portCount": 0,
        "lineCounts": []
      },
      "digitalInputOutput": {
        "portCount": 0,
        "lineCounts": []
      }
    },
    "model": "NI-9224",
    "key": "122176"
  },
  "NI-9223": {
    "productSpecs": "https://www.ni.com/cs-cz/search.html?sn=catnav:sup.man.spc&fil=AND(pmdmid:122175,NOT(nidocstatus:archived))",
    "productData": {
      "AnalogInputChannels": "4",
      "BusTypeFormFactor": "C Series",
      "VoltageRange": "-10 V to 10 V",
      "AI_Isolation": "60 VDC Ch-Ch Isolation",
      "MaximumSamplingRate": "1 MS/s/ch"
    },
    "category": "voltage",
    "pinouts": [
      {
        "img": "https://docs-be.ni.com/bundle/ni-9223-getting-started/page/GUID-409A9A94-D96D-490E-ADEA-E7F099C183BD-a5.svg?_LANG=enus"
      },
      {
        "img": "https://docs-be.ni.com/bundle/ni-9223-getting-started/page/GUID-4A540AB7-9C7E-4A43-9D9B-DC8A81C2AF34-a5.svg?_LANG=enus"
      },
      {
        "img": "https://docs-be.ni.com/bundle/ni-9223-getting-started/page/GUID-A8F1EDAD-9226-4186-B52A-F10E5192C4D6-a5.svg?_LANG=enus"
      },
      {
        "img": "https://docs-be.ni.com/bundle/ni-9223-getting-started/page/GUID-C9AEB6D7-1FE8-4360-B21D-F0984106B066-a5.svg?_LANG=enus"
      }
    ],
    "estimatedPinout": {
      "confidence": 100,
      "analogInput": {
        "portCount": 4
      },
      "analogOutput": {
        "portCount": 0
      },
      "thermocouple": {
        "portCount": 0
      },
      "digitalInput": {
        "portCount": 0,
        "lineCounts": []
      },
      "digitalOutput": {
        "portCount": 0,
        "lineCounts": []
      },
      "digitalInputOutput": {
        "portCount": 0,
        "lineCounts": []
      }
    },
    "model": "NI-9223",
    "key": "122175"
  },
  "NI-9222": {
    "productSpecs": "https://www.ni.com/docs/en-US/bundle/ni-9222-specs/page/specs.html",
    "productData": {
      "AnalogInputChannels": "4",
      "BusTypeFormFactor": "C Series",
      "VoltageRange": "-10 V to 10 V",
      "AI_Isolation": "60 VDC Ch-Ch Isolation",
      "MaximumSamplingRate": "500 kS/s/ch"
    },
    "category": "voltage",
    "pinouts": [
      {
        "img": "https://docs-be.ni.com/bundle/ni-9222-getting-started/page/GUID-409A9A94-D96D-490E-ADEA-E7F099C183BD-a5.svg?_LANG=enus"
      },
      {
        "img": "https://docs-be.ni.com/bundle/ni-9222-getting-started/page/GUID-CBB00D81-F6A4-4855-B325-EAB62E1E9D28-a5.svg?_LANG=enus"
      },
      {
        "img": "https://docs-be.ni.com/bundle/ni-9222-getting-started/page/GUID-04B0F332-F0BE-4FAD-8119-E8E59A4273E3-a5.svg?_LANG=enus"
      },
      {
        "img": "https://docs-be.ni.com/bundle/ni-9222-getting-started/page/GUID-23B66144-357F-4736-B9BE-8A2F6AE3E8D9-a5.svg?_LANG=enus"
      }
    ],
    "estimatedPinout": {
      "confidence": 100,
      "analogInput": {
        "portCount": 4
      },
      "analogOutput": {
        "portCount": 0
      },
      "thermocouple": {
        "portCount": 0
      },
      "digitalInput": {
        "portCount": 0,
        "lineCounts": []
      },
      "digitalOutput": {
        "portCount": 0,
        "lineCounts": []
      },
      "digitalInputOutput": {
        "portCount": 0,
        "lineCounts": []
      }
    },
    "model": "NI-9222",
    "key": "122174"
  },
  "NI-9221": {
    "productSpecs": "https://www.ni.com/docs/en-US/bundle/ni-9221-specs/page/specs.html",
    "productData": {
      "AnalogInputChannels": "8",
      "BusTypeFormFactor": "C Series",
      "VoltageRange": "-60 V to 60 V",
      "AI_Isolation": "60 VDC Ch-Earth Ground Isolation",
      "MaximumSamplingRate": "800 kS/s"
    },
    "category": "voltage",
    "pinouts": [
      {
        "img": "https://docs-be.ni.com/bundle/ni-9221-getting-started/page/GUID-52248785-32C4-44CD-A6EB-AA83E32F1CA5-a5.svg?_LANG=enus"
      },
      {
        "img": "https://docs-be.ni.com/bundle/ni-9221-getting-started/page/GUID-268C2B36-047F-482C-98F3-93199F00C3CC-a5.svg?_LANG=enus"
      }
    ],
    "estimatedPinout": {
      "confidence": 101,
      "analogInput": {
        "portCount": 8
      },
      "analogOutput": {
        "portCount": 0
      },
      "thermocouple": {
        "portCount": 0
      },
      "digitalInput": {
        "portCount": 0,
        "lineCounts": []
      },
      "digitalOutput": {
        "portCount": 0,
        "lineCounts": []
      },
      "digitalInputOutput": {
        "portCount": 0,
        "lineCounts": []
      }
    },
    "model": "NI-9221",
    "key": "122173"
  },
  "NI-9220": {
    "productSpecs": "https://www.ni.com/docs/en-US/bundle/ni-9220-specs/page/specs.html",
    "productData": {
      "AnalogInputChannels": "16",
      "BusTypeFormFactor": "C Series",
      "VoltageRange": "-10 V to 10 V",
      "AI_Isolation": "60 VDC Ch-Earth Ground Isolation",
      "MaximumSamplingRate": "100 kS/s/ch"
    },
    "category": "voltage",
    "pinouts": [
      {
        "img": "https://docs-be.ni.com/bundle/ni-9220-getting-started/page/GUID-7CF84215-C5B6-4163-813A-6CFD4D1E691D-a5.svg?_LANG=enus"
      },
      {
        "title": "Push-In Spring Terminal Pinout",
        "img": "https://docs-be.ni.com/bundle/ni-9220-getting-started/page/GUID-19E96F3B-16C0-4E20-8E0B-D90F138A9768-a5.svg?_LANG=enus"
      },
      {
        "title": "DSUB Terminal Pinout",
        "img": "https://docs-be.ni.com/bundle/ni-9220-getting-started/page/GUID-B34DF11C-4483-453D-AA61-71A91D27165D-a5.svg?_LANG=enus"
      },
      {
        "img": "https://docs-be.ni.com/bundle/ni-9220-getting-started/page/GUID-B4F79BE1-8FBF-4D65-A4E7-35EE3FD5660D-a5.svg?_LANG=enus"
      },
      {
        "img": "https://docs-be.ni.com/bundle/ni-9220-getting-started/page/GUID-7428239D-9264-4072-8B4D-F75BE1D27BC4-a5.svg?_LANG=enus"
      },
      {
        "img": "https://docs-be.ni.com/bundle/ni-9220-getting-started/page/GUID-427A768A-A605-415D-8791-88FF0C1A56D3-a5.svg?_LANG=enus"
      },
      {
        "img": "https://docs-be.ni.com/bundle/ni-9220-getting-started/page/GUID-2BA8F216-FB1E-4860-B0B1-1A7E56610C4E-a5.svg?_LANG=enus"
      }
    ],
    "estimatedPinout": {
      "confidence": 100,
      "analogInput": {
        "portCount": 16
      },
      "analogOutput": {
        "portCount": 0
      },
      "thermocouple": {
        "portCount": 0
      },
      "digitalInput": {
        "portCount": 0,
        "lineCounts": []
      },
      "digitalOutput": {
        "portCount": 0,
        "lineCounts": []
      },
      "digitalInputOutput": {
        "portCount": 0,
        "lineCounts": []
      }
    },
    "model": "NI-9220",
    "key": "122172"
  },
  "NI-9215": {
    "productSpecs": "https://www.ni.com/cs-cz/search.html?sn=catnav:sup.man.spc&fil=AND(pmdmid:122167,NOT(nidocstatus:archived))",
    "productData": {
      "AnalogInputChannels": "4",
      "BusTypeFormFactor": "C Series",
      "VoltageRange": "-10 V to 10 V",
      "AI_Isolation": "250 Vrms Ch-Earth Ground Isolation",
      "MaximumSamplingRate": "100 kS/s/ch"
    },
    "category": "voltage",
    "pinouts": [
      {
        "img": "https://docs-be.ni.com/bundle/ni-9215-getting-started/page/GUID-A292F9E6-EE7D-4CD2-8F61-63CF61182C0B-a5.svg?_LANG=enus"
      },
      {
        "img": "https://docs-be.ni.com/bundle/ni-9215-getting-started/page/GUID-994F007E-820A-4CF3-B6DE-B35359AAE680-a5.svg?_LANG=enus"
      },
      {
        "img": "https://docs-be.ni.com/bundle/ni-9215-getting-started/page/GUID-296158C0-F4EA-4E7A-82E1-4D744AD3CA5C-a5.svg?_LANG=enus"
      },
      {
        "img": "https://docs-be.ni.com/bundle/ni-9215-getting-started/page/GUID-414F3574-31C0-4A1B-9F48-0C55AED0E3C3-a5.svg?_LANG=enus"
      },
      {
        "img": "https://docs-be.ni.com/bundle/ni-9215-getting-started/page/GUID-76B9BEC4-F284-4310-A09C-5AB79B0D3723-a5.svg?_LANG=enus"
      },
      {
        "img": "https://docs-be.ni.com/bundle/ni-9215-getting-started/page/GUID-5E45B453-92C9-41E8-A4A4-A71C4A297E8A-a5.svg?_LANG=enus"
      }
    ],
    "estimatedPinout": {
      "confidence": 100,
      "analogInput": {
        "portCount": 4
      },
      "analogOutput": {
        "portCount": 0
      },
      "thermocouple": {
        "portCount": 0
      },
      "digitalInput": {
        "portCount": 0,
        "lineCounts": []
      },
      "digitalOutput": {
        "portCount": 0,
        "lineCounts": []
      },
      "digitalInputOutput": {
        "portCount": 0,
        "lineCounts": []
      }
    },
    "model": "NI-9215",
    "key": "122167"
  },
  "NI-9209": {
    "productSpecs": "https://www.ni.com/cs-cz/search.html?sn=catnav:sup.man.spc&fil=AND(pmdmid:122162,NOT(nidocstatus:archived))",
    "productData": {
      "AnalogInputChannels": "32",
      "BusTypeFormFactor": "C Series",
      "VoltageRange": "-10 V to 10 V",
      "AI_Isolation": "60 VDC Ch-Earth Ground Isolation",
      "MaximumSamplingRate": "500 S/s"
    },
    "category": "voltage",
    "pinouts": [
      {
        "img": "https://docs-be.ni.com/bundle/ni-9209-getting-started/page/GUID-682DF4D3-7754-4635-BFA6-9871C9824F76-a5.svg?_LANG=enus"
      },
      {
        "img": "https://docs-be.ni.com/bundle/ni-9209-getting-started/page/GUID-B0500DF8-074A-42D8-A362-069CDAAECE01-a5.svg?_LANG=enus"
      },
      {
        "img": "https://docs-be.ni.com/bundle/ni-9209-getting-started/page/GUID-7346734A-CC96-4D02-A4AE-504BD0046156-a5.svg?_LANG=enus"
      },
      {
        "img": "https://docs-be.ni.com/bundle/ni-9209-getting-started/page/GUID-2A7C3CAE-F274-4AE5-AFA2-6DD96FDFFA3E-a5.svg?_LANG=enus"
      }
    ],
    "estimatedPinout": {
      "confidence": 100,
      "analogInput": {
        "portCount": 32
      },
      "analogOutput": {
        "portCount": 0
      },
      "thermocouple": {
        "portCount": 0
      },
      "digitalInput": {
        "portCount": 0,
        "lineCounts": []
      },
      "digitalOutput": {
        "portCount": 0,
        "lineCounts": []
      },
      "digitalInputOutput": {
        "portCount": 0,
        "lineCounts": []
      }
    },
    "model": "NI-9209",
    "key": "122162"
  },
  "NI-9206": {
    "productSpecs": "https://www.ni.com/docs/en-US/bundle/ni-9206-specs/page/specs.html",
    "productData": {
      "AnalogInputChannels": "32",
      "BusTypeFormFactor": "C Series",
      "VoltageRange": "-5 V to 5 V",
      "AI_Isolation": "600 VDC Ch-Earth Ground Isolation",
      "MaximumSamplingRate": "250 kS/s"
    },
    "category": "voltage",
    "pinouts": [
      {
        "img": "https://docs-be.ni.com/bundle/ni-9206-getting-started/page/GUID-58AD26D8-FA37-4B4F-9FE4-3A5D455D4AFA-a5.svg?_LANG=enus"
      },
      {
        "img": "https://docs-be.ni.com/bundle/ni-9206-getting-started/page/GUID-417A0840-9E29-4370-820E-AFE891C90AA8-a5.svg?_LANG=enus"
      },
      {
        "img": "https://docs-be.ni.com/bundle/ni-9206-getting-started/page/GUID-17F0794B-1D66-4067-9875-BE88E617487B-a5.svg?_LANG=enus"
      },
      {
        "img": "https://docs-be.ni.com/bundle/ni-9206-getting-started/page/GUID-04DE9FC1-D30C-4E83-A497-616D5B3CCAC3-a5.svg?_LANG=enus"
      },
      {
        "img": "https://docs-be.ni.com/bundle/ni-9206-getting-started/page/GUID-91699E5B-C7BD-48FC-BE3A-0736C659B7F4-a5.svg?_LANG=enus"
      },
      {
        "img": "https://docs-be.ni.com/bundle/ni-9206-getting-started/page/GUID-9445924F-8866-481F-A618-C0469E8278F5-a5.svg?_LANG=enus"
      },
      {
        "img": "https://docs-be.ni.com/bundle/ni-9206-getting-started/page/GUID-91D4F62C-876A-4431-ABDE-C5AFCD0C3ACD-a5.svg?_LANG=enus"
      }
    ],
    "estimatedPinout": {
      "confidence": 96,
      "analogInput": {
        "portCount": 32
      },
      "analogOutput": {
        "portCount": 0
      },
      "thermocouple": {
        "portCount": 0
      },
      "digitalInput": {
        "portCount": 0,
        "lineCounts": []
      },
      "digitalOutput": {
        "portCount": 1,
        "lineCounts": [1]
      },
      "digitalInputOutput": {
        "portCount": 0,
        "lineCounts": []
      }
    },
    "model": "NI-9206",
    "key": "122159"
  },
  "NI-9205": {
    "productSpecs": "https://www.ni.com/cs-cz/search.html?sn=catnav:sup.man.spc&fil=AND(pmdmid:122157,NOT(nidocstatus:archived))",
    "productData": {
      "AnalogInputChannels": "32",
      "BusTypeFormFactor": "C Series",
      "VoltageRange": "-5 V to 5 V",
      "AI_Isolation": "60 VDC Ch-Earth Ground Isolation",
      "MaximumSamplingRate": "250 kS/s"
    },
    "category": "voltage",
    "pinouts": [
      {
        "img": "https://docs-be.ni.com/bundle/ni-9205-getting-started/page/GUID-464C0D89-C3D1-4B01-922F-C03D7857EFDB-a5.svg?_LANG=enus"
      },
      {
        "title": "with Push-in Style Spring Terminal (Black/Orange Connector) Pinout",
        "img": "https://docs-be.ni.com/bundle/ni-9205-getting-started/page/GUID-D2BF2CDD-1C4F-4E32-ADB2-81611FAE6C3B-a5.svg?_LANG=enus"
      },
      {
        "title": "with DSUB Pinout",
        "img": "https://docs-be.ni.com/bundle/ni-9205-getting-started/page/GUID-B12769F2-37C3-4EFD-92D0-4DCEDEE2945C-a5.svg?_LANG=enus"
      },
      {
        "img": "https://docs-be.ni.com/bundle/ni-9205-getting-started/page/GUID-D219DD1F-3BCC-434E-B48F-FDD6EB516507-a5.svg?_LANG=enus"
      },
      {
        "img": "https://docs-be.ni.com/bundle/ni-9205-getting-started/page/GUID-8CD84B48-9510-4323-8B43-A6E387BFE532-a5.svg?_LANG=enus"
      },
      {
        "img": "https://docs-be.ni.com/bundle/ni-9205-getting-started/page/GUID-0D5FAB61-59D2-4B87-8B26-F733EAA19543-a5.svg?_LANG=enus"
      },
      {
        "img": "https://docs-be.ni.com/bundle/ni-9205-getting-started/page/GUID-D66F8471-C54F-4350-97F7-F7B6A9BE3EAB-a5.svg?_LANG=enus"
      },
      {
        "img": "https://docs-be.ni.com/bundle/ni-9205-getting-started/page/GUID-91D4F62C-876A-4431-ABDE-C5AFCD0C3ACD-a5.svg?_LANG=enus"
      }
    ],
    "estimatedPinout": {
      "confidence": 96,
      "analogInput": {
        "portCount": 32
      },
      "analogOutput": {
        "portCount": 0
      },
      "thermocouple": {
        "portCount": 0
      },
      "digitalInput": {
        "portCount": 0,
        "lineCounts": []
      },
      "digitalOutput": {
        "portCount": 1,
        "lineCounts": [1]
      },
      "digitalInputOutput": {
        "portCount": 0,
        "lineCounts": []
      }
    },
    "model": "NI-9205",
    "key": "122157"
  },
  "NI-9201": {
    "productSpecs": "https://www.ni.com/docs/en-US/bundle/ni-9201-specs/page/specs.html",
    "productData": {
      "AnalogInputChannels": "8",
      "BusTypeFormFactor": "C Series",
      "VoltageRange": "-10 V to 10 V",
      "AI_Isolation": "250 Vrms Ch-Earth Ground Isolation",
      "MaximumSamplingRate": "500 kS/s"
    },
    "category": "voltage",
    "pinouts": [
      {
        "img": "https://docs-be.ni.com/bundle/ni-9201-getting-started/page/GUID-0630B361-7A76-48AE-88FC-964C63EE7DF4-a5.svg?_LANG=enus"
      },
      {
        "title": "with DSUB Pinout",
        "img": "https://docs-be.ni.com/bundle/ni-9201-getting-started/page/GUID-0C41EC67-5D74-454E-9FA1-F37B3672C04A-a5.svg?_LANG=enus"
      },
      {
        "img": "https://docs-be.ni.com/bundle/ni-9201-getting-started/page/GUID-07CE4B96-E348-4C82-81B2-7DF9EE815FF5-a5.svg?_LANG=enus"
      }
    ],
    "estimatedPinout": {
      "confidence": 100,
      "analogInput": {
        "portCount": 8
      },
      "analogOutput": {
        "portCount": 0
      },
      "thermocouple": {
        "portCount": 0
      },
      "digitalInput": {
        "portCount": 0,
        "lineCounts": []
      },
      "digitalOutput": {
        "portCount": 0,
        "lineCounts": []
      },
      "digitalInputOutput": {
        "portCount": 0,
        "lineCounts": []
      }
    },
    "model": "NI-9201",
    "key": "122155"
  },
  "NI-9207": {
    "productSpecs": "https://www.ni.com/docs/en-US/bundle/ni-9207-specs/page/specs.html",
    "productData": {
      "AnalogInputChannels": "16",
      "BusTypeFormFactor": "C Series",
      "VoltageRange": "-10 V to 10 V",
      "AI_Isolation": "60 VDC Bank Isolation",
      "MaximumSamplingRate": "500 S/s"
    },
    "category": "voltage",
    "pinouts": [
      {
        "img": "https://docs-be.ni.com/bundle/ni-9207-getting-started/page/GUID-C6C30942-22D8-42C8-81DD-C76EB07E9940-a5.svg?_LANG=enus"
      },
      {
        "img": "https://docs-be.ni.com/bundle/ni-9207-getting-started/page/GUID-CEE02448-F64D-4F1D-85D1-7607F0F3C96D-a5.svg?_LANG=enus"
      },
      {
        "img": "https://docs-be.ni.com/bundle/ni-9207-getting-started/page/GUID-64849ACF-A25B-4542-9040-6E2AAB39EE79-a5.svg?_LANG=enus"
      },
      {
        "img": "https://docs-be.ni.com/bundle/ni-9207-getting-started/page/GUID-1F7EA3E3-2E8E-4A2C-B94B-34AA3F340B53-a5.svg?_LANG=enus"
      },
      {
        "img": "https://docs-be.ni.com/bundle/ni-9207-getting-started/page/GUID-66243683-10BF-4F25-A72C-3DB755C0FB5D-a5.svg?_LANG=enus"
      },
      {
        "img": "https://docs-be.ni.com/bundle/ni-9207-getting-started/page/GUID-40CC5DB1-7301-4E82-A202-4481909FABBD-a5.svg?_LANG=enus"
      }
    ],
    "estimatedPinout": {
      "confidence": 99,
      "analogInput": {
        "portCount": 16
      },
      "analogOutput": {
        "portCount": 0
      },
      "thermocouple": {
        "portCount": 0
      },
      "digitalInput": {
        "portCount": 0,
        "lineCounts": []
      },
      "digitalOutput": {
        "portCount": 0,
        "lineCounts": []
      },
      "digitalInputOutput": {
        "portCount": 0,
        "lineCounts": []
      }
    },
    "model": "NI-9207",
    "key": "122160"
  },
  "sbRIO-9207": {
    "productSpecs": "https://www.ni.com/docs/en-US/bundle/sbrio-9207-seri/resource/375207a.pdf",
    "productData": {
      "AnalogInputChannels": "8",
      "BusTypeFormFactor": "Single-Board RIO",
      "VoltageRange": "-10 V to 10 V",
      "AI_Isolation": "60 VDC Bank Isolation",
      "MaximumSamplingRate": "500 S/s"
    },
    "category": "voltage",
    "model": "sbRIO-9207",
    "key": "137661",
    "pinouts": []
  },
  "NI-9262": {
    "productSpecs": "https://www.ni.com/docs/en-US/bundle/ni-9262-specs/page/specs.html",
    "productData": {
      "BusTypeFormFactor": "C Series",
      "VoltageRange": "-10 V to 10 V",
      "AO_NumberOfChannels": "6",
      "AO_Isolation": "60 VDC Ch-Earth Ground Isolation",
      "MaximumUpdateRate": "1 MS/s/ch"
    },
    "category": "voltage",
    "pinouts": [
      {
        "img": "https://docs-be.ni.com/bundle/ni-9262-getting-started/page/GUID-5D7A18A5-221D-4DE4-BAA8-680FE4A5503E-a5.svg?_LANG=enus"
      },
      {
        "img": "https://docs-be.ni.com/bundle/ni-9262-getting-started/page/GUID-DF97902A-9EA7-4589-93D1-70D72CD8BAE7-a5.svg?_LANG=enus"
      }
    ],
    "estimatedPinout": {
      "confidence": 100,
      "analogInput": {
        "portCount": 0
      },
      "analogOutput": {
        "portCount": 6
      },
      "thermocouple": {
        "portCount": 0
      },
      "digitalInput": {
        "portCount": 0,
        "lineCounts": []
      },
      "digitalOutput": {
        "portCount": 0,
        "lineCounts": []
      },
      "digitalInputOutput": {
        "portCount": 0,
        "lineCounts": []
      }
    },
    "model": "NI-9262",
    "key": "218644"
  },
  "sbRIO-9269": {
    "productSpecs": "https://www.ni.com/docs/en-US/bundle/sbrio-9269-seri/resource/372920a.pdf",
    "productData": {
      "BusTypeFormFactor": "Single-Board RIO",
      "VoltageRange": "-10 V to 10 V",
      "AO_NumberOfChannels": "4",
      "AO_Isolation": "250 Vrms Ch-Ch Isolation",
      "MaximumUpdateRate": "100 kS/s/ch"
    },
    "category": "voltage",
    "model": "sbRIO-9269",
    "key": "138028",
    "pinouts": []
  },
  "sbRIO-9264": {
    "productSpecs": "",
    "productData": {
      "BusTypeFormFactor": "Single-Board RIO",
      "VoltageRange": "-10 V to 10 V",
      "AO_NumberOfChannels": "16",
      "AO_Isolation": "60 VDC Ch-Earth Ground Isolation",
      "MaximumUpdateRate": "25 kS/s/ch"
    },
    "category": "voltage",
    "model": "sbRIO-9264",
    "key": "138024",
    "pinouts": []
  },
  "sbRIO-9263": {
    "productSpecs": "",
    "productData": {
      "BusTypeFormFactor": "Single-Board RIO",
      "VoltageRange": "-10 V to 10 V",
      "AO_Isolation": "250 Vrms Ch-Earth Ground Isolation",
      "AO_NumberOfChannels": "4",
      "MaximumUpdateRate": "100 kS/s/ch"
    },
    "category": "voltage",
    "model": "sbRIO-9263",
    "key": "138022",
    "pinouts": []
  },
  "NI-9269": {
    "productSpecs": "https://www.ni.com/docs/en-US/bundle/ni-9269-specs/page/specs.html",
    "productData": {
      "BusTypeFormFactor": "C Series",
      "VoltageRange": "-40 V to 40 V",
      "AO_Isolation": "250 Vrms Ch-Ch Isolation",
      "AO_NumberOfChannels": "4",
      "MaximumSamplingRate": "100 kS/s/ch",
      "MaximumUpdateRate": "100 kS/s/ch"
    },
    "category": "voltage",
    "pinouts": [
      {
        "img": "https://docs-be.ni.com/bundle/ni-9269-getting-started/page/GUID-A3E0C8AE-BFDE-465A-8EB4-AA0237B9A324-a5.svg?_LANG=enus"
      },
      {
        "img": "https://docs-be.ni.com/bundle/ni-9269-getting-started/page/GUID-1A3A9FC2-681D-4CD5-ADCA-07715F9FE104-a5.svg?_LANG=enus"
      },
      {
        "img": "https://docs-be.ni.com/bundle/ni-9269-getting-started/page/GUID-C1605079-AB80-4071-9CB3-57192A92799E-a5.svg?_LANG=enus"
      }
    ],
    "estimatedPinout": {
      "confidence": 100,
      "analogInput": {
        "portCount": 0
      },
      "analogOutput": {
        "portCount": 4
      },
      "thermocouple": {
        "portCount": 0
      },
      "digitalInput": {
        "portCount": 0,
        "lineCounts": []
      },
      "digitalOutput": {
        "portCount": 0,
        "lineCounts": []
      },
      "digitalInputOutput": {
        "portCount": 0,
        "lineCounts": []
      }
    },
    "model": "NI-9269",
    "key": "122203"
  },
  "NI-9264": {
    "productSpecs": "https://www.ni.com/docs/en-US/bundle/ni-9264-specs/page/specs.html",
    "productData": {
      "BusTypeFormFactor": "C Series",
      "VoltageRange": "-10 V to 10 V",
      "AO_NumberOfChannels": "16",
      "AO_Isolation": "60 VDC Ch-Earth Ground Isolation",
      "MaximumSamplingRate": "25 kS/s/ch",
      "MaximumUpdateRate": "25 kS/s/ch"
    },
    "category": "voltage",
    "pinouts": [
      {
        "img": "https://docs-be.ni.com/bundle/ni-9264-getting-started/page/GUID-B8BB24E6-4578-438C-B0A4-26DA3F33033A-a5.svg?_LANG=enus"
      },
      {
        "title": "with Push-in Style Spring Terminal (Black/Orange Connector) Pinout",
        "img": "https://docs-be.ni.com/bundle/ni-9264-getting-started/page/GUID-C855CA54-C036-4BD1-A897-779FE42556FC-a5.svg?_LANG=enus"
      },
      {
        "title": "NI-9264 with DSUB Pinout",
        "img": "https://docs-be.ni.com/bundle/ni-9264-getting-started/page/GUID-595D0E3E-2D89-4164-8CA8-3CED8A9B9FE5-a5.svg?_LANG=enus"
      },
      {
        "img": "https://docs-be.ni.com/bundle/ni-9264-getting-started/page/GUID-91D4F62C-876A-4431-ABDE-C5AFCD0C3ACD-a5.svg?_LANG=enus"
      },
      {
        "img": "https://docs-be.ni.com/bundle/ni-9264-getting-started/page/GUID-A61451F3-08D3-4873-BF3B-C81A68B28FD3-a5.svg?_LANG=enus"
      }
    ],
    "estimatedPinout": {
      "confidence": 100,
      "analogInput": {
        "portCount": 0
      },
      "analogOutput": {
        "portCount": 16
      },
      "thermocouple": {
        "portCount": 0
      },
      "digitalInput": {
        "portCount": 0,
        "lineCounts": []
      },
      "digitalOutput": {
        "portCount": 0,
        "lineCounts": []
      },
      "digitalInputOutput": {
        "portCount": 0,
        "lineCounts": []
      }
    },
    "model": "NI-9264",
    "key": "122201"
  },
  "NI-9263": {
    "productSpecs": "https://www.ni.com/docs/en-US/bundle/ni-9263-specs/page/specs.html",
    "productData": {
      "BusTypeFormFactor": "C Series",
      "VoltageRange": "-10 V to 10 V",
      "AO_NumberOfChannels": "4",
      "AO_Isolation": "250 Vrms Ch-Earth Ground Isolation",
      "MaximumSamplingRate": "100 kS/s/ch",
      "MaximumUpdateRate": "100 kS/s/ch"
    },
    "category": "voltage",
    "pinouts": [
      {
        "img": "https://docs-be.ni.com/bundle/ni-9263-getting-started/page/GUID-EC7504D1-5B83-46A2-B0AF-460F1F4CFEEC-a5.svg?_LANG=enus"
      },
      {
        "img": "https://docs-be.ni.com/bundle/ni-9263-getting-started/page/GUID-0EC29E23-10CB-4965-AD23-D42A7DDB707E-a5.svg?_LANG=enus"
      }
    ],
    "estimatedPinout": {
      "confidence": 100,
      "analogInput": {
        "portCount": 0
      },
      "analogOutput": {
        "portCount": 4
      },
      "thermocouple": {
        "portCount": 0
      },
      "digitalInput": {
        "portCount": 0,
        "lineCounts": []
      },
      "digitalOutput": {
        "portCount": 0,
        "lineCounts": []
      },
      "digitalInputOutput": {
        "portCount": 0,
        "lineCounts": []
      }
    },
    "model": "NI-9263",
    "key": "122200"
  },
  "NI-9260": {
    "productSpecs": "https://www.ni.com/docs/en-US/bundle/ni-9260-specs/page/specs.html",
    "productData": {
      "BusTypeFormFactor": "C Series",
      "VoltageRange": "0 Vrms to 3 Vrms",
      "AO_Isolation": "None",
      "AO_NumberOfChannels": "2",
      "MaximumSamplingRate": "51.2 kS/s/ch",
      "MaximumUpdateRate": "51.2 kS/s/ch"
    },
    "category": "voltage",
    "pinouts": [
      {
        "img": "https://docs-be.ni.com/bundle/ni-9260-getting-started/page/GUID-1EC784B3-B6E7-4532-BE38-4F3B8A4C69E3-a5.svg?_LANG=enus"
      },
      {
        "img": "https://docs-be.ni.com/bundle/ni-9260-getting-started/page/GUID-2C14E34E-E2E3-4212-B453-54CD639306FA-a5.svg?_LANG=enus"
      },
      {
        "img": "https://docs-be.ni.com/bundle/ni-9260-getting-started/page/GUID-DEE69F2B-4F54-4356-BE87-00D1044B5BB5-a5.svg?_LANG=enus"
      }
    ],
    "estimatedPinout": {
      "confidence": 100,
      "analogInput": {
        "portCount": 0
      },
      "analogOutput": {
        "portCount": 2
      },
      "thermocouple": {
        "portCount": 0
      },
      "digitalInput": {
        "portCount": 0,
        "lineCounts": []
      },
      "digitalOutput": {
        "portCount": 0,
        "lineCounts": []
      },
      "digitalInputOutput": {
        "portCount": 0,
        "lineCounts": []
      }
    },
    "model": "NI-9260",
    "key": "122199"
  },
  "sbRIO-9219": {
    "productSpecs": "",
    "productData": {
      "AnalogInputChannels": "4",
      "BusTypeFormFactor": "Single-Board RIO",
      "AI_Isolation": "250 Vrms Ch-Ch Isolation",
      "MaximumSamplingRate": "100 S/s/ch"
    },
    "category": "voltage",
    "model": "sbRIO-9219",
    "key": "137675",
    "pinouts": []
  },
  "NI-9219": {
    "productSpecs": "https://www.ni.com/docs/en-US/bundle/ni-9219-specs/page/specs.html",
    "productData": {
      "AnalogInputChannels": "4",
      "BusTypeFormFactor": "C Series",
      "VoltageRange": "-4 V to 4 V",
      "AI_Isolation": "250 Vrms Ch-Ch Isolation",
      "MaximumSamplingRate": "100 S/s/ch"
    },
    "category": "voltage",
    "pinouts": [
      {
        "img": "https://docs-be.ni.com/bundle/ni-9219-getting-started/page/GUID-A0C13E8D-E213-400B-BA32-6F2DDDDFA773-a5.svg?_LANG=enus"
      },
      {
        "title": "with Push-in Style Spring Terminal (Black/Orange Connector) Pinout",
        "img": "https://docs-be.ni.com/bundle/ni-9219-getting-started/page/GUID-2703AA49-93F5-4C69-9E50-0FD444467281-a5.svg?_LANG=enus"
      },
      {
        "title": "Pin",
        "img": "https://docs-be.ni.com/bundle/ni-9219-getting-started/page/GUID-26D78652-248E-4BBE-AF66-8DB5E2507B41-a5.svg?_LANG=enus"
      },
      {
        "title": "Voltage Pinout",
        "img": "https://docs-be.ni.com/bundle/ni-9219-getting-started/page/GUID-363F5EAF-7256-43B7-BB08-22B0632C1574-a5.svg?_LANG=enus"
      },
      {
        "title": "Current Pinout",
        "img": "https://docs-be.ni.com/bundle/ni-9219-getting-started/page/GUID-843013F5-F756-4779-81A4-C087F10C31A0-a5.svg?_LANG=enus"
      },
      {
        "title": "Thermocouple Pinout",
        "img": "https://docs-be.ni.com/bundle/ni-9219-getting-started/page/GUID-88247C02-87F9-4D33-AB63-1ED210554954-a5.svg?_LANG=enus"
      },
      {
        "title": "4-Wire Resistance and 4-Wire RTD Pinout",
        "img": "https://docs-be.ni.com/bundle/ni-9219-getting-started/page/GUID-23560419-118D-4BB0-A370-786D29F7C314-a5.svg?_LANG=enus"
      },
      {
        "title": "3-Wire RTD Pinout",
        "img": "https://docs-be.ni.com/bundle/ni-9219-getting-started/page/GUID-FA8FE414-4878-49E6-8E1F-3D58044B2543-a5.svg?_LANG=enus"
      },
      {
        "title": "Full-Bridge Pinout",
        "img": "https://docs-be.ni.com/bundle/ni-9219-getting-started/page/GUID-D987871B-3E53-403E-BFA3-AB5E6FD2DB63-a5.svg?_LANG=enus"
      },
      {
        "title": "Half-Bridge Pinout",
        "img": "https://docs-be.ni.com/bundle/ni-9219-getting-started/page/GUID-26D78652-248E-4BBE-AF66-8DB5E2507B41-a5.svg?_LANG=enus"
      },
      {
        "title": "Digital In Pinout",
        "img": "https://docs-be.ni.com/bundle/ni-9219-getting-started/page/GUID-0FA9A09A-C254-42AA-BA27-CAB4B9F3EEA6-a5.svg?_LANG=enus"
      },
      {
        "title": "Open Contact Pinout",
        "img": "https://docs-be.ni.com/bundle/ni-9219-getting-started/page/GUID-4D5C2D68-682E-4F52-B1DB-8665709A5136-a5.svg?_LANG=enus"
      },
      {
        "img": "https://docs-be.ni.com/bundle/ni-9219-getting-started/page/GUID-866293BE-CCDF-4C11-96B1-D21DD7841C38-a5.svg?_LANG=enus"
      },
      {
        "img": "https://docs-be.ni.com/bundle/ni-9219-getting-started/page/GUID-67A206B0-5961-4590-AC7A-F4FE9C958373-a5.svg?_LANG=enus"
      },
      {
        "img": "https://docs-be.ni.com/bundle/ni-9219-getting-started/page/GUID-898E2650-BD7C-4840-A9FF-102A552B2A30-a5.svg?_LANG=enus"
      },
      {
        "title": "Voltage Pinout",
        "img": "https://docs-be.ni.com/bundle/ni-9219-getting-started/page/GUID-37834C70-82F5-40C2-9B6A-0D6218FD3CCE-a5.svg?_LANG=enus"
      },
      {
        "title": "Current Pinout",
        "img": "https://docs-be.ni.com/bundle/ni-9219-getting-started/page/GUID-5DB8531F-A052-4206-87CB-48DDE7179DA5-a5.svg?_LANG=enus"
      },
      {
        "title": "Thermocouple Pinout",
        "img": "https://docs-be.ni.com/bundle/ni-9219-getting-started/page/GUID-37834C70-82F5-40C2-9B6A-0D6218FD3CCE-a5.svg?_LANG=enus"
      },
      {
        "title": "4-Wire Resistance and 4-Wire RTD Pinout",
        "img": "https://docs-be.ni.com/bundle/ni-9219-getting-started/page/GUID-7E1E2643-B959-407B-B2A9-76129806E8EF-a5.svg?_LANG=enus"
      },
      {
        "title": "3-Wire RTD Pinout",
        "img": "https://docs-be.ni.com/bundle/ni-9219-getting-started/page/GUID-344A9A37-BB93-4893-BAE3-0C7A02EFD803-a5.svg?_LANG=enus"
      },
      {
        "title": "Full-Bridge Pinout",
        "img": "https://docs-be.ni.com/bundle/ni-9219-getting-started/page/GUID-7E1E2643-B959-407B-B2A9-76129806E8EF-a5.svg?_LANG=enus"
      },
      {
        "title": "Half-Bridge Pinout",
        "img": "https://docs-be.ni.com/bundle/ni-9219-getting-started/page/GUID-0568C344-7232-48E8-BDD8-AC903E2F948A-a5.svg?_LANG=enus"
      },
      {
        "title": "Digital In Pinout",
        "img": "https://docs-be.ni.com/bundle/ni-9219-getting-started/page/GUID-37834C70-82F5-40C2-9B6A-0D6218FD3CCE-a5.svg?_LANG=enus"
      },
      {
        "title": "Open Contact Pinout",
        "img": "https://docs-be.ni.com/bundle/ni-9219-getting-started/page/GUID-5DB8531F-A052-4206-87CB-48DDE7179DA5-a5.svg?_LANG=enus"
      },
      {
        "img": "https://docs-be.ni.com/bundle/ni-9219-getting-started/page/GUID-729A4E35-81FB-4D18-9035-40A08DE295F2-a5.svg?_LANG=enus"
      },
      {
        "img": "https://docs-be.ni.com/bundle/ni-9219-getting-started/page/GUID-46A68227-25ED-484F-8821-0E92D7F7B1CA-a5.svg?_LANG=enus"
      },
      {
        "img": "https://docs-be.ni.com/bundle/ni-9219-getting-started/page/GUID-2F97BCA2-DA97-45AF-BB93-4AB9B4124EDA-a5.svg?_LANG=enus"
      },
      {
        "img": "https://docs-be.ni.com/bundle/ni-9219-getting-started/page/GUID-0FDE77D8-4049-4552-9B27-CAD3DAABE0EB-a5.svg?_LANG=enus"
      },
      {
        "img": "https://docs-be.ni.com/bundle/ni-9219-getting-started/page/GUID-A571BEEF-524F-4EF7-97B6-48767E4481AE-a5.svg?_LANG=enus"
      },
      {
        "img": "https://docs-be.ni.com/bundle/ni-9219-getting-started/page/GUID-585269B8-9CB3-4918-8F74-1F34C867ED7C-a5.svg?_LANG=enus"
      },
      {
        "img": "https://docs-be.ni.com/bundle/ni-9219-getting-started/page/GUID-50EB7473-095E-4C15-95F6-AC90E6CDE028-a5.svg?_LANG=enus"
      },
      {
        "img": "https://docs-be.ni.com/bundle/ni-9219-getting-started/page/GUID-44351044-0696-4AC3-9B60-CEAFE8042DF7-a5.svg?_LANG=enus"
      },
      {
        "img": "https://docs-be.ni.com/bundle/ni-9219-getting-started/page/GUID-86069722-3CAB-411B-A915-D61B52688F23-a5.svg?_LANG=enus"
      },
      {
        "img": "https://docs-be.ni.com/bundle/ni-9219-getting-started/page/GUID-46A68227-25ED-484F-8821-0E92D7F7B1CA-a5.svg?_LANG=enus"
      },
      {
        "img": "https://docs-be.ni.com/bundle/ni-9219-getting-started/page/GUID-341CA487-D62B-42A3-9437-CB799E39DD5A-a5.svg?_LANG=enus"
      }
    ],
    "estimatedPinout": {
      "confidence": 101,
      "analogInput": {
        "portCount": 0
      },
      "analogOutput": {
        "portCount": 0
      },
      "thermocouple": {
        "portCount": 0
      },
      "digitalInput": {
        "portCount": 0,
        "lineCounts": []
      },
      "digitalOutput": {
        "portCount": 0,
        "lineCounts": []
      },
      "digitalInputOutput": {
        "portCount": 0,
        "lineCounts": []
      }
    },
    "model": "NI-9219",
    "key": "122171"
  },
  "NI-9218": {
    "productSpecs": "https://www.ni.com/docs/en-US/bundle/ni-9218-specs/page/specs.html",
    "productData": {
      "AnalogInputChannels": "2",
      "BusTypeFormFactor": "C Series",
      "AI_Isolation": "60 VDC Ch-Ch Isolation",
      "MaximumSamplingRate": "51.2 kS/s/ch"
    },
    "category": "voltage",
    "pinouts": [
      {
        "img": "https://docs-be.ni.com/bundle/ni-9218-getting-started/page/GUID-3DF54C9A-3403-4F5B-8E52-D37DA0F3E851-a5.svg?_LANG=enus"
      },
      {
        "title": "Pin",
        "img": "https://docs-be.ni.com/bundle/ni-9218-getting-started/page/GUID-981E58CA-26B4-4C76-90C4-E3FCC9382D49-a5.svg?_LANG=enus"
      },
      {
        "title": "NI-9982 \u00b116 V Connection Pinout",
        "img": "https://docs-be.ni.com/bundle/ni-9218-getting-started/page/GUID-17ED2580-9CD4-49C7-BB5C-9FFB2B63D545-a5.svg?_LANG=enus"
      },
      {
        "title": "NI-9982 \u00b165 mV Connection Pinout",
        "img": "https://docs-be.ni.com/bundle/ni-9218-getting-started/page/GUID-D1843AE1-BC45-4316-80B4-3AA817F3652F-a5.svg?_LANG=enus"
      },
      {
        "title": "NI-9982 Full-Bridge Connection Pinout",
        "img": "https://docs-be.ni.com/bundle/ni-9218-getting-started/page/GUID-03CF2708-DFF3-4DA2-B473-2B0664211315-a5.svg?_LANG=enus"
      },
      {
        "title": "NI-9982 IEPE Connection Pinout",
        "img": "https://docs-be.ni.com/bundle/ni-9218-getting-started/page/GUID-091E0C39-5FAA-41CC-9C32-95A3613E3B22-a5.svg?_LANG=enus"
      },
      {
        "img": "https://docs-be.ni.com/bundle/ni-9218-getting-started/page/GUID-ECDE18E1-14B6-460F-B492-78DFB4620B19-a5.svg?_LANG=enus"
      },
      {
        "title": "NI-9983 Pinout",
        "img": "https://docs-be.ni.com/bundle/ni-9218-getting-started/page/GUID-FAA816B7-DD08-41A6-87E5-687866F72A51-a5.svg?_LANG=enus"
      },
      {
        "title": "NI-9987 Pinout",
        "img": "https://docs-be.ni.com/bundle/ni-9218-getting-started/page/GUID-0D495EC1-AEF9-48DF-BE08-AEFBD1557346-a5.svg?_LANG=enus"
      },
      {
        "title": "NI-9986 Pinout",
        "img": "https://docs-be.ni.com/bundle/ni-9218-getting-started/page/GUID-A973248D-4923-49C7-87A3-BD5306ADA21A-a5.svg?_LANG=enus"
      },
      {
        "title": "NI-9984/9985 Pinout",
        "img": "https://docs-be.ni.com/bundle/ni-9218-getting-started/page/GUID-48D26EC4-A9BC-40FA-A03A-6286B45304C9-a5.svg?_LANG=enus"
      },
      {
        "img": "https://docs-be.ni.com/bundle/ni-9218-getting-started/page/GUID-07581545-3383-4DED-9BBB-7A75CFD9190B-a5.svg?_LANG=enus"
      },
      {
        "img": "https://docs-be.ni.com/bundle/ni-9218-getting-started/page/GUID-B5C66D1E-E3DE-4EA5-8BB5-CA9D23623B10-a5.svg?_LANG=enus"
      },
      {
        "img": "https://docs-be.ni.com/bundle/ni-9218-getting-started/page/GUID-397FDB83-7DC6-40E7-8731-79105B35FB36-a5.svg?_LANG=enus"
      },
      {
        "img": "https://docs-be.ni.com/bundle/ni-9218-getting-started/page/GUID-BAC3CF2B-8F9F-48CF-9887-D077FDABB0DA-a5.svg?_LANG=enus"
      },
      {
        "img": "https://docs-be.ni.com/bundle/ni-9218-getting-started/page/GUID-44B1E874-8988-43B9-9A00-B399CCC27810-a5.svg?_LANG=enus"
      },
      {
        "img": "https://docs-be.ni.com/bundle/ni-9218-getting-started/page/GUID-C516ACD8-F179-4250-9F61-4F78A1E19F51-a5.svg?_LANG=enus"
      },
      {
        "img": "https://docs-be.ni.com/bundle/ni-9218-getting-started/page/GUID-822C6021-524B-4995-924C-F9C10EC76A77-a5.svg?_LANG=enus"
      },
      {
        "img": "https://docs-be.ni.com/bundle/ni-9218-getting-started/page/GUID-D7C98F41-4484-40E9-A112-A6F0FBF11DBA-a5.svg?_LANG=enus"
      },
      {
        "img": "https://docs-be.ni.com/bundle/ni-9218-getting-started/page/GUID-89E7D3D3-E9F8-4A73-A108-427041831113-a5.svg?_LANG=enus"
      },
      {
        "img": "https://docs-be.ni.com/bundle/ni-9218-getting-started/page/GUID-95BD7405-ECAD-461B-9C9B-1691DC3DC6A2-a5.svg?_LANG=enus"
      },
      {
        "img": "https://docs-be.ni.com/bundle/ni-9218-getting-started/page/GUID-63D2ACEA-8BC5-4094-BF72-90FD73F5A5D9-a5.svg?_LANG=enus"
      },
      {
        "img": "https://docs-be.ni.com/bundle/ni-9218-getting-started/page/GUID-131194C2-A259-42BB-AF81-F5C383EEFCCD-a5.svg?_LANG=enus"
      },
      {
        "title": "Connection Pinout",
        "img": "https://docs-be.ni.com/bundle/ni-9218-getting-started/page/GUID-AE77208F-6AB4-4890-851E-AA01543E90AA-a5.svg?_LANG=enus"
      },
      {
        "title": "Connection Pinout",
        "img": "https://docs-be.ni.com/bundle/ni-9218-getting-started/page/GUID-88563798-BDC0-4D5E-AFEE-A17F0BE2503C-a5.svg?_LANG=enus"
      },
      {
        "title": "Full-Bridge Connection Pinout",
        "img": "https://docs-be.ni.com/bundle/ni-9218-getting-started/page/GUID-4ECD9C0A-DCED-4A96-AA77-FB40C3CC5B24-a5.svg?_LANG=enus"
      },
      {
        "title": "IEPE Connection Pinout",
        "img": "https://docs-be.ni.com/bundle/ni-9218-getting-started/page/GUID-8599F73E-2343-4454-94B4-52D34D99001E-a5.svg?_LANG=enus"
      },
      {
        "title": "Pinout",
        "img": "https://docs-be.ni.com/bundle/ni-9218-getting-started/page/GUID-FA3EDF51-EBA9-402F-9699-00F01118E5CD-a5.svg?_LANG=enus"
      },
      {
        "title": "Pinout",
        "img": "https://docs-be.ni.com/bundle/ni-9218-getting-started/page/GUID-73605F72-5D28-452E-9CD0-845B7EAD34F9-a5.svg?_LANG=enus"
      },
      {
        "title": "Pinout",
        "img": "https://docs-be.ni.com/bundle/ni-9218-getting-started/page/GUID-10D9779E-0604-4D6D-907A-B10F26235309-a5.svg?_LANG=enus"
      },
      {
        "title": "Pinout",
        "img": "https://docs-be.ni.com/bundle/ni-9218-getting-started/page/GUID-8E21A4BC-DEBC-4664-85A7-D85068DE06D1-a5.svg?_LANG=enus"
      }
    ],
    "estimatedPinout": {
      "confidence": 101,
      "analogInput": {
        "portCount": 0
      },
      "analogOutput": {
        "portCount": 0
      },
      "thermocouple": {
        "portCount": 0
      },
      "digitalInput": {
        "portCount": 0,
        "lineCounts": []
      },
      "digitalOutput": {
        "portCount": 0,
        "lineCounts": []
      },
      "digitalInputOutput": {
        "portCount": 0,
        "lineCounts": []
      }
    },
    "model": "NI-9218",
    "key": "122170"
  },
  "PXI-6723": {
    "productSpecs": "https://www.ni.com/docs/en-US/bundle/ni-6722-6723-specs/resource/370822d.pdf",
    "productData": {
      "BusTypeFormFactor": "PXI",
      "VoltageRange": "-10 V to 10 V",
      "AO_Isolation": "None",
      "AO_NumberOfChannels": "32",
      "MaximumUpdateRate": "800 kS/s"
    },
    "category": "voltage",
    "model": "PXI-6723",
    "key": "123322",
    "pinouts": []
  },
  "PXI-6704": {
    "productSpecs": "https://www.ni.com/ja-jp/search.html?sn=catnav:sup.man.spc&fil=AND(pmdmid:123318,NOT(nidocstatus:archived))",
    "productData": {
      "BusTypeFormFactor": "PXI",
      "VoltageRange": "-10.1 V to 10.1 V",
      "AO_Isolation": "None",
      "AO_NumberOfChannels": "32",
      "MaximumUpdateRate": "Static"
    },
    "category": "voltage",
    "model": "PXI-6704",
    "key": "123318",
    "pinouts": []
  },
  "NI-9775": {
    "productSpecs": "https://www.ni.com/docs/en-US/bundle/ni-9775-specs/page/specs.html",
    "productData": {
      "AnalogInputChannels": "4",
      "BusTypeFormFactor": "C Series",
      "VoltageRange": "-10 V to 10 V",
      "AI_Isolation": "None",
      "MaximumSamplingRate": "20 MS/s/ch"
    },
    "category": "voltage",
    "pinouts": [
      {
        "img": "https://docs-be.ni.com/bundle/ni-9775-getting-started/page/GUID-273E4EB4-13D1-464E-AF74-A5A017ADD824-a5.svg?_LANG=enus"
      },
      {
        "img": "https://docs-be.ni.com/bundle/ni-9775-getting-started/page/GUID-A50A37F8-5354-44B0-897A-06F4D3298688-a5.svg?_LANG=enus"
      }
    ],
    "estimatedPinout": {
      "confidence": 100,
      "analogInput": {
        "portCount": 4
      },
      "analogOutput": {
        "portCount": 0
      },
      "thermocouple": {
        "portCount": 0
      },
      "digitalInput": {
        "portCount": 0,
        "lineCounts": []
      },
      "digitalOutput": {
        "portCount": 0,
        "lineCounts": []
      },
      "digitalInputOutput": {
        "portCount": 0,
        "lineCounts": []
      }
    },
    "model": "NI-9775",
    "key": "139017"
  },
  "PXIe-6739": {
    "productSpecs": "https://www.ni.com/docs/en-US/bundle/pxie-6739-specs/page/specs.html",
    "productData": {
      "BusTypeFormFactor": "PXI Express",
      "VoltageRange": "-10 V to 10 V",
      "AO_Isolation": "None",
      "AO_NumberOfChannels": "64",
      "MaximumUpdateRate": "1 MS/s"
    },
    "category": "voltage",
    "model": "PXIe-6739",
    "key": "123742",
    "pinouts": []
  },
  "PXIe-6738": {
    "productSpecs": "https://www.ni.com/docs/en-US/bundle/pxie-6738-specs/page/specs.html",
    "productData": {
      "BusTypeFormFactor": "PXI Express",
      "VoltageRange": "-10 V to 10 V",
      "AO_Isolation": "None",
      "AO_NumberOfChannels": "32",
      "MaximumUpdateRate": "1 MS/s"
    },
    "category": "voltage",
    "model": "PXIe-6738",
    "key": "123741",
    "pinouts": []
  },
  "PXIe-4322": {
    "productSpecs": "https://www.ni.com/docs/en-US/bundle/pxie-4322-specs/page/specs.html",
    "productData": {
      "BusTypeFormFactor": "PXI Express",
      "VoltageRange": "-16 V to 16 V",
      "AO_Isolation": "300 Vrms Ch-Ch Isolation",
      "AO_NumberOfChannels": "8",
      "MaximumUpdateRate": "250 kS/s"
    },
    "category": "voltage",
    "model": "PXIe-4322",
    "key": "123616",
    "pinouts": []
  },
  "PXI-6733": {
    "productSpecs": "https://www.ni.com/docs/en-US/bundle/ni-6731-6733-specs/resource/371232b.pdf",
    "productData": {
      "BusTypeFormFactor": "PXI",
      "VoltageRange": "-10 V to 10 V",
      "AO_Isolation": "None",
      "AO_NumberOfChannels": "8",
      "MaximumUpdateRate": "1 MS/s"
    },
    "category": "voltage",
    "model": "PXI-6733",
    "key": "123323",
    "pinouts": []
  },
  "PCIe-6738": {
    "productSpecs": "https://www.ni.com/docs/en-US/bundle/pcie-6738-specs/page/specs.html",
    "productData": {
      "BusTypeFormFactor": "PCI Express",
      "VoltageRange": "-10 V to 10 V",
      "AO_NumberOfChannels": "32",
      "MaximumUpdateRate": "1 MS/s"
    },
    "category": "voltage",
    "model": "PCIe-6738",
    "key": "238357",
    "pinouts": []
  },
  "sbRIO-9218": {
    "productSpecs": "https://www.ni.com/docs/en-US/bundle/sbrio-9218-specs/page/specs.html",
    "productData": {
      "BusTypeFormFactor": "Single-Board RIO",
      "AI_Isolation": "60 VDC Ch-Ch Isolation",
      "MaximumSamplingRate": "51.2 kS/s/ch"
    },
    "category": "voltage",
    "pinouts": [
      {
        "img": "https://docs-be.ni.com/bundle/sbrio-9218-getting-started/page/GUID-BFEE8694-97C6-4872-BF00-76A779C81BA6-a5.svg?_LANG=enus"
      }
    ],
    "estimatedPinout": {
      "confidence": 101,
      "analogInput": {
        "portCount": 0
      },
      "analogOutput": {
        "portCount": 0
      },
      "thermocouple": {
        "portCount": 0
      },
      "digitalInput": {
        "portCount": 0,
        "lineCounts": []
      },
      "digitalOutput": {
        "portCount": 0,
        "lineCounts": []
      },
      "digitalInputOutput": {
        "portCount": 0,
        "lineCounts": []
      }
    },
    "model": "sbRIO-9218",
    "key": "354286"
  },
  "sbRIO-9220": {
    "productSpecs": "https://www.ni.com/docs/en-US/bundle/sbrio-9220-specs/page/specs.html",
    "productData": {
      "BusTypeFormFactor": "CompactDAQ",
      "AI_Isolation": "250 Vrms Ch-Earth Ground Isolation",
      "MaximumSamplingRate": "100 kS/s/ch"
    },
    "category": "voltage",
    "pinouts": [
      {
        "img": "https://docs-be.ni.com/bundle/sbrio-9220-getting-started/page/GUID-37EB11F7-ED15-45C2-9A81-E900655ADCF9-a5.svg?_LANG=enus"
      }
    ],
    "estimatedPinout": {
      "confidence": 101,
      "analogInput": {
        "portCount": 16
      },
      "analogOutput": {
        "portCount": 0
      },
      "thermocouple": {
        "portCount": 0
      },
      "digitalInput": {
        "portCount": 0,
        "lineCounts": []
      },
      "digitalOutput": {
        "portCount": 0,
        "lineCounts": []
      },
      "digitalInputOutput": {
        "portCount": 0,
        "lineCounts": []
      }
    },
    "model": "sbRIO-9220",
    "key": "352441"
  },
  "PXIe-4309": {
    "productSpecs": "https://www.ni.com/docs/en-US/bundle/pxie-4309-specs/page/specs.html",
    "productData": {
      "AnalogInputChannels": "32",
      "BusTypeFormFactor": "PXI Express",
      "VoltageRange": "-1 V to 1 V",
      "AI_Isolation": "None",
      "MaximumSamplingRate": "2 MS/s/ch"
    },
    "category": "voltage",
    "model": "PXIe-4309",
    "key": "153049",
    "pinouts": []
  },
  "PXIe-4310": {
    "productSpecs": "https://www.ni.com/docs/en-US/bundle/pxie-4310-specs/resource/377031a.pdf",
    "productData": {
      "AnalogInputChannels": "8",
      "BusTypeFormFactor": "PXI Express",
      "VoltageRange": "-120 V to 120 V",
      "AI_Isolation": "600 V Ch-Ch Isolation",
      "MaximumSamplingRate": "400 kS/s/ch"
    },
    "category": "voltage",
    "model": "PXIe-4310",
    "key": "151039",
    "pinouts": []
  },
  "PXIe-4481": {
    "productSpecs": "https://www.ni.com/docs/en-US/bundle/pxie-4481-specs/page/specs.html",
    "productData": {
      "AnalogInputChannels": "6",
      "BusTypeFormFactor": "PXI Express",
      "VoltageRange": "-1 V to 1 V",
      "MaximumSamplingRate": "20 MS/s"
    },
    "category": "voltage",
    "model": "PXIe-4481",
    "key": "137098",
    "pinouts": []
  },
  "PXIe-4305": {
    "productSpecs": "https://www.ni.com/en-my/search.html?sn=catnav:sup.man.spc&fil=AND(pmdmid:123614,NOT(nidocstatus:archived))",
    "productData": {
      "AnalogInputChannels": "32",
      "BusTypeFormFactor": "PXI Express",
      "VoltageRange": "-42 V to 42 V",
      "MaximumSamplingRate": "51.2 kS/s/ch"
    },
    "category": "voltage",
    "model": "PXIe-4305",
    "key": "123614",
    "pinouts": []
  },
  "PXIe-4304": {
    "productSpecs": "https://www.ni.com/en-my/search.html?sn=catnav:sup.man.spc&fil=AND(pmdmid:123612,NOT(nidocstatus:archived))",
    "productData": {
      "AnalogInputChannels": "32",
      "BusTypeFormFactor": "PXI Express",
      "VoltageRange": "-42 V to 42 V",
      "MaximumSamplingRate": "5 kS/s/ch"
    },
    "category": "voltage",
    "model": "PXIe-4304",
    "key": "123612",
    "pinouts": []
  },
  "PXIe-4303": {
    "productSpecs": "https://www.ni.com/docs/en-US/bundle/pxie-4302-4303-specs/resource/377007b.pdf",
    "productData": {
      "AnalogInputChannels": "32",
      "BusTypeFormFactor": "PXI Express",
      "VoltageRange": "-0.1 V to 0.1 V",
      "MaximumSamplingRate": "51.2 kS/s/ch"
    },
    "category": "voltage",
    "model": "PXIe-4303",
    "key": "123611",
    "pinouts": [],
    "estimatedPinout": {
      "analogInput": {
        "portCount": 32
      },
      "analogOutput": {
        "portCount": 0
      },
      "thermocouple": {
        "portCount": 0
      },
      "digitalInput": {
        "portCount": 0,
        "lineCounts": []
      },
      "digitalOutput": {
        "portCount": 0,
        "lineCounts": []
      },
      "digitalInputOutput": {
        "portCount": 0,
        "lineCounts": []
      }
    }
  },
  "sbRIO-9253": {
    "productSpecs": "",
    "productData": {
      "AnalogInputChannels": "8",
      "BusTypeFormFactor": "Single-Board RIO",
      "MaximumSamplingRate": "50 kS/s/ch",
      "FrontendConnection": "28-Pin, Female Spring Terminal",
      "Enclosed": "false"
    },
    "category": "current",
    "model": "sbRIO-9253",
    "key": "316003",
    "pinouts": []
  },
  "NI-9253": {
    "productSpecs": "https://www.ni.com/de-at/search.html?sn=catnav:sup.man.spc&fil=AND(pmdmid:243674,NOT(nidocstatus:archived))",
    "productData": {
      "Enclosed": "true",
      "MaximumSamplingRate": "50 kS/s/ch",
      "FrontendConnection": "28-Pin, Female Spring Terminal",
      "BusTypeFormFactor": "C Series",
      "AnalogInputChannels": "8"
    },
    "category": "current",
    "pinouts": [
      {
        "img": "https://docs-be.ni.com/bundle/ni-9253-getting-started/page/GUID-F06A8F84-7AD5-445D-BA27-A5DF20648B33-a5.svg?_LANG=enus"
      },
      {
        "img": "https://docs-be.ni.com/bundle/ni-9253-getting-started/page/GUID-454A4798-5655-4ACA-A651-0DC2CBD93F6F-a5.svg?_LANG=enus"
      },
      {
        "img": "https://docs-be.ni.com/bundle/ni-9253-getting-started/page/GUID-5E5FF06C-91FD-4F41-9E93-962901F4BC3F-a5.svg?_LANG=enus"
      },
      {
        "img": "https://docs-be.ni.com/bundle/ni-9253-getting-started/page/GUID-FEE6F7C0-E01D-4D39-97C2-5848FA7E324F-a5.svg?_LANG=enus"
      },
      {
        "img": "https://docs-be.ni.com/bundle/ni-9253-getting-started/page/GUID-49FD5A36-775C-4058-B305-8AB76A4ED712-a5.svg?_LANG=enus"
      },
      {
        "img": "https://docs-be.ni.com/bundle/ni-9253-getting-started/page/GUID-D593E08A-AE2A-4DEB-85F0-4B6D69A30685-a5.svg?_LANG=enus"
      },
      {
        "img": "https://docs-be.ni.com/bundle/ni-9253-getting-started/page/GUID-6136E500-C458-4741-B353-53862C55E9C4-a5.svg?_LANG=enus"
      },
      {
        "img": "https://docs-be.ni.com/bundle/ni-9253-getting-started/page/GUID-54846E2C-56C8-41E7-A6DD-18DD9222B9D5-a5.svg?_LANG=enus"
      },
      {
        "img": "https://docs-be.ni.com/bundle/ni-9253-getting-started/page/GUID-9F0678EB-DDA9-4BC1-8704-DE1AFBA0266A-a5.svg?_LANG=enus"
      },
      {
        "img": "https://docs-be.ni.com/bundle/ni-9253-getting-started/page/GUID-08D6A3E6-3926-4E21-B6AD-FC9AC9A3E304-a5.svg?_LANG=enus"
      },
      {
        "img": "https://docs-be.ni.com/bundle/ni-9253-getting-started/page/GUID-30392FAA-93D9-4161-A763-B013D70DA158-a5.svg?_LANG=enus"
      }
    ],
    "estimatedPinout": {
      "confidence": 99,
      "analogInput": {
        "portCount": 8
      },
      "analogOutput": {
        "portCount": 0
      },
      "thermocouple": {
        "portCount": 0
      },
      "digitalInput": {
        "portCount": 0,
        "lineCounts": []
      },
      "digitalOutput": {
        "portCount": 0,
        "lineCounts": []
      },
      "digitalInputOutput": {
        "portCount": 0,
        "lineCounts": []
      }
    },
    "model": "NI-9253",
    "key": "243674"
  },
  "sbRIO-9227": {
    "productSpecs": "",
    "productData": {
      "AnalogInputChannels": "4",
      "BusTypeFormFactor": "Single-Board RIO",
      "MaximumSamplingRate": "50 kS/s/ch",
      "FrontendConnection": "2-Pin, Female Screw Terminal",
      "Enclosed": "false"
    },
    "category": "current",
    "model": "sbRIO-9227",
    "key": "138007",
    "pinouts": []
  },
  "NI-9247": {
    "productSpecs": "https://www.ni.com/docs/en-US/bundle/ni-9247-specs/page/specs.html",
    "productData": {
      "BusTypeFormFactor": "C Series",
      "AnalogInputChannels": "3",
      "Enclosed": "true",
      "FrontendConnection": "1-Pin, Female Ring Terminals",
      "MaximumSamplingRate": "50 kS/s/ch"
    },
    "category": "current",
    "model": "NI-9247",
    "key": "122196",
    "pinouts": []
  },
  "NI-9246": {
    "productSpecs": "https://www.ni.com/docs/en-US/bundle/ni-9246-specs/page/specs.html",
    "productData": {
      "BusTypeFormFactor": "C Series",
      "AnalogInputChannels": "3",
      "Enclosed": "true",
      "MaximumSamplingRate": "50 kS/s/ch",
      "FrontendConnection": "1-Pin, Female Ring Terminals"
    },
    "category": "current",
    "model": "NI-9246",
    "key": "122195",
    "pinouts": []
  },
  "NI-9227": {
    "productSpecs": "https://www.ni.com/docs/en-US/bundle/ni-9227-seri/resource/375101e.pdf",
    "productData": {
      "Enclosed": "true",
      "MaximumSamplingRate": "50 kS/s/ch",
      "FrontendConnection": "2-Pin, Female Screw Terminal",
      "BusTypeFormFactor": "C Series",
      "AnalogInputChannels": "4"
    },
    "category": "current",
    "model": "NI-9227",
    "key": "122179",
    "pinouts": []
  },
  "NI-9208": {
    "productSpecs": "https://www.ni.com/docs/en-US/bundle/ni-9208-specs/page/specs.html",
    "productData": {
      "BusTypeFormFactor": "C Series",
      "AnalogInputChannels": "16",
      "Enclosed": "true",
      "MaximumSamplingRate": "500 S/s",
      "FrontendConnection": "37-Pin, Male D-SUB"
    },
    "category": "current",
    "pinouts": [
      {
        "img": "https://docs-be.ni.com/bundle/ni-9208-getting-started/page/GUID-17D2919A-3C60-4962-AFF0-C30B3498688D-a5.svg?_LANG=enus"
      },
      {
        "title": "with DSUB Terminal Pinout",
        "img": "https://docs-be.ni.com/bundle/ni-9208-getting-started/page/GUID-29FD1639-F0DE-478F-AA67-FEF7EDC6AF19-a5.svg?_LANG=enus"
      },
      {
        "img": "https://docs-be.ni.com/bundle/ni-9208-getting-started/page/GUID-D8FDD05D-97A8-471D-8331-24C2BB4B993B-a5.svg?_LANG=enus"
      },
      {
        "img": "https://docs-be.ni.com/bundle/ni-9208-getting-started/page/GUID-9936AED4-CFD8-41FC-B668-142FC56144CD-a5.svg?_LANG=enus"
      }
    ],
    "estimatedPinout": {
      "confidence": 100,
      "analogInput": {
        "portCount": 16
      },
      "analogOutput": {
        "portCount": 0
      },
      "thermocouple": {
        "portCount": 0
      },
      "digitalInput": {
        "portCount": 0,
        "lineCounts": []
      },
      "digitalOutput": {
        "portCount": 0,
        "lineCounts": []
      },
      "digitalInputOutput": {
        "portCount": 0,
        "lineCounts": []
      }
    },
    "model": "NI-9208",
    "key": "122161"
  },
  "NI-9203": {
    "productSpecs": "https://www.ni.com/docs/en-US/bundle/ni-9203-specs/page/specs.html",
    "productData": {
      "Enclosed": "true",
      "MaximumSamplingRate": "200 kS/s",
      "FrontendConnection": "10-Pin, Female Screw Terminal",
      "BusTypeFormFactor": "C Series",
      "AnalogInputChannels": "8"
    },
    "category": "current",
    "pinouts": [
      {
        "img": "https://docs-be.ni.com/bundle/ni-9203-getting-started/page/GUID-275CC0A9-6136-4A36-82A0-5786E2852857-a5.svg?_LANG=enus"
      },
      {
        "img": "https://docs-be.ni.com/bundle/ni-9203-getting-started/page/GUID-2FCFC22F-230F-41ED-B43C-1A22DD21BE78-a5.svg?_LANG=enus"
      }
    ],
    "estimatedPinout": {
      "confidence": 100,
      "analogInput": {
        "portCount": 8
      },
      "analogOutput": {
        "portCount": 0
      },
      "thermocouple": {
        "portCount": 0
      },
      "digitalInput": {
        "portCount": 0,
        "lineCounts": []
      },
      "digitalOutput": {
        "portCount": 0,
        "lineCounts": []
      },
      "digitalInputOutput": {
        "portCount": 0,
        "lineCounts": []
      }
    },
    "model": "NI-9203",
    "key": "122156"
  },
  "NI-9266": {
    "productSpecs": "https://www.ni.com/docs/en-US/bundle/ni-9266-specs/page/specs.html",
    "productData": {
      "BusTypeFormFactor": "C Series",
      "AnalogInputChannels": "8",
      "Enclosed": "true",
      "FrontendConnection": "37-Pin, Male D-SUB"
    },
    "category": "current",
    "pinouts": [
      {
        "img": "https://docs-be.ni.com/bundle/ni-9266-getting-started/page/GUID-C531FB30-5ACC-45E8-9F25-EFA0CB76FD4B-a5.svg?_LANG=enus"
      },
      {
        "img": "https://docs-be.ni.com/bundle/ni-9266-getting-started/page/GUID-41966D80-46B4-4C68-A50E-7DD621669EF1-a5.svg?_LANG=enus"
      },
      {
        "img": "https://docs-be.ni.com/bundle/ni-9266-getting-started/page/GUID-F1266802-B5FD-4E27-BB80-82A66DE486FD-a5.svg?_LANG=enus"
      }
    ],
    "estimatedPinout": {
      "confidence": 100,
      "analogInput": {
        "portCount": 0
      },
      "analogOutput": {
        "portCount": 8
      },
      "thermocouple": {
        "portCount": 0
      },
      "digitalInput": {
        "portCount": 0,
        "lineCounts": []
      },
      "digitalOutput": {
        "portCount": 0,
        "lineCounts": []
      },
      "digitalInputOutput": {
        "portCount": 0,
        "lineCounts": []
      }
    },
    "model": "NI-9266",
    "key": "151218"
  },
  "sbRIO-9265": {
    "productSpecs": "",
    "productData": {
      "BusTypeFormFactor": "Single-Board RIO",
      "AnalogInputChannels": "4",
      "FrontendConnection": "10-Pin, Female Screw Terminal",
      "Enclosed": "false"
    },
    "category": "current",
    "model": "sbRIO-9265",
    "key": "138026",
    "pinouts": []
  },
  "NI-9265": {
    "productSpecs": "https://www.ni.com/docs/en-US/bundle/ni-9265-specs/page/specs.html",
    "productData": {
      "BusTypeFormFactor": "C Series",
      "AnalogInputChannels": "4",
      "Enclosed": "true",
      "FrontendConnection": "10-Pin, Female Spring Terminal"
    },
    "category": "current",
    "pinouts": [
      {
        "img": "https://docs-be.ni.com/bundle/ni-9265-getting-started/page/GUID-AC82C18D-7402-4FEE-8643-E810682633BC-a5.svg?_LANG=enus"
      },
      {
        "img": "https://docs-be.ni.com/bundle/ni-9265-getting-started/page/GUID-4FBB035A-BD53-4C6E-A41E-4FAFF3D23538-a5.svg?_LANG=enus"
      }
    ],
    "estimatedPinout": {
      "confidence": 100,
      "analogInput": {
        "portCount": 0
      },
      "analogOutput": {
        "portCount": 4
      },
      "thermocouple": {
        "portCount": 0
      },
      "digitalInput": {
        "portCount": 0,
        "lineCounts": []
      },
      "digitalOutput": {
        "portCount": 0,
        "lineCounts": []
      },
      "digitalInputOutput": {
        "portCount": 0,
        "lineCounts": []
      }
    },
    "model": "NI-9265",
    "key": "122202"
  },
  "PCI-6503": {
    "productSpecs": "",
    "productData": {
      "BusTypeFormFactor": "PCI",
      "DIO_LogicLevels": "5 V TTL",
      "NumberOfBidirectionalChannels": "24",
      "Enclosed": "true"
    },
    "category": "digital-io",
    "model": "PCI-6503",
    "key": "122595",
    "pinouts": []
  },
  "USB-6525": {
    "productSpecs": "",
    "productData": {
      "BusTypeFormFactor": "USB",
      "DIO_LogicLevels": "60 V",
      "NumberOfOutputOnlyChannels": "8",
      "NumberOfInputOnlyChannels": "8",
      "NumberOfBidirectionalChannels": "0",
      "Enclosed": "true"
    },
    "category": "digital-io",
    "model": "USB-6525",
    "key": "124945",
    "pinouts": []
  },
  "USB-6509": {
    "productSpecs": "",
    "productData": {
      "BusTypeFormFactor": "USB",
      "DIO_LogicLevels": "5 V TTL",
      "NumberOfInputOnlyChannels": "0",
      "NumberOfBidirectionalChannels": "96",
      "NumberOfOutputOnlyChannels": "0",
      "Enclosed": "true"
    },
    "category": "digital-io",
    "model": "USB-6509",
    "key": "124944",
    "pinouts": []
  },
  "USB-6501": {
    "productSpecs": "https://www.ni.com/docs/en-US/bundle/usb-6501-specs/page/specs.html",
    "productData": {
      "BusTypeFormFactor": "USB",
      "DIO_LogicLevels": "5 V TTL",
      "NumberOfBidirectionalChannels": "24",
      "NumberOfInputOnlyChannels": "0",
      "NumberOfOutputOnlyChannels": "0",
      "Enclosed": "true"
    },
    "category": "digital-io",
    "pinouts": [
      {
        "title": "NI USB-6501 Device Pinout",
        "img": "https://docs-be.ni.com/bundle/usb-6501-feature/page/GUID-8A709D3F-4608-44FE-B5EA-1ECB24F59757-a5.svg?_LANG=enus"
      }
    ],
    "estimatedPinout": {
      "confidence": 98,
      "analogInput": {
        "portCount": 0
      },
      "analogOutput": {
        "portCount": 0
      },
      "thermocouple": {
        "portCount": 0
      },
      "digitalInput": {
        "portCount": 0,
        "lineCounts": []
      },
      "digitalOutput": {
        "portCount": 0,
        "lineCounts": []
      },
      "digitalInputOutput": {
        "portCount": 3,
        "lineCounts": [8, 8, 8]
      }
    },
    "model": "USB-6501",
    "key": "124942"
  },
  "PCIe-6537B": {
    "productSpecs": "https://www.ni.com/en-no/search.html?sn=catnav:sup.man.spc&fil=AND(pmdmid:122787,NOT(nidocstatus:archived))",
    "productData": {
      "BusTypeFormFactor": "PCI Express",
      "DIO_LogicLevels": "2.5 V",
      "NumberOfBidirectionalChannels": "32",
      "NumberOfInputOnlyChannels": "0",
      "NumberOfOutputOnlyChannels": "0",
      "Enclosed": "true"
    },
    "category": "digital-io",
    "model": "PCIe-6537B",
    "key": "122787",
    "pinouts": []
  },
  "PCIe-6536B": {
    "productSpecs": "https://www.ni.com/en-no/search.html?sn=catnav:sup.man.spc&fil=AND(pmdmid:122785,NOT(nidocstatus:archived))",
    "productData": {
      "BusTypeFormFactor": "PCI Express",
      "DIO_LogicLevels": "2.5 V",
      "NumberOfInputOnlyChannels": "0",
      "NumberOfBidirectionalChannels": "32",
      "NumberOfOutputOnlyChannels": "0",
      "Enclosed": "true"
    },
    "category": "digital-io",
    "model": "PCIe-6536B",
    "key": "122785",
    "pinouts": []
  },
  "PCIe-6535B": {
    "productSpecs": "https://www.ni.com/en-no/search.html?sn=catnav:sup.man.spc&fil=AND(pmdmid:122783,NOT(nidocstatus:archived))",
    "productData": {
      "BusTypeFormFactor": "PCI Express",
      "DIO_LogicLevels": "2.5 V",
      "NumberOfOutputOnlyChannels": "0",
      "NumberOfInputOnlyChannels": "0",
      "NumberOfBidirectionalChannels": "32",
      "Enclosed": "true"
    },
    "category": "digital-io",
    "model": "PCIe-6535B",
    "key": "122783",
    "pinouts": []
  },
  "PCIe-6509": {
    "productSpecs": "",
    "productData": {
      "BusTypeFormFactor": "PCI Express",
      "DIO_LogicLevels": "5 V TTL",
      "NumberOfInputOnlyChannels": "0",
      "NumberOfBidirectionalChannels": "96",
      "NumberOfOutputOnlyChannels": "0",
      "Enclosed": "true"
    },
    "category": "digital-io",
    "model": "PCIe-6509",
    "key": "122781",
    "pinouts": []
  },
  "PCI-6528": {
    "productSpecs": "https://www.ni.com/docs/en-US/bundle/ni-6528-6529-seri/resource/372124d.pdf",
    "productData": {
      "BusTypeFormFactor": "PCI",
      "DIO_LogicLevels": "60 V",
      "NumberOfOutputOnlyChannels": "24",
      "NumberOfInputOnlyChannels": "24",
      "NumberOfBidirectionalChannels": "0",
      "Enclosed": "true"
    },
    "category": "digital-io",
    "model": "PCI-6528",
    "key": "122614",
    "pinouts": []
  },
  "PCI-6520": {
    "productSpecs": "https://www.ni.com/docs/en-US/bundle/ni-6520-specs/resource/371627b.pdf",
    "productData": {
      "BusTypeFormFactor": "PCI",
      "DIO_LogicLevels": "24 V",
      "NumberOfInputOnlyChannels": "8",
      "NumberOfBidirectionalChannels": "0",
      "NumberOfOutputOnlyChannels": "8",
      "Enclosed": "true"
    },
    "category": "digital-io",
    "model": "PCI-6520",
    "key": "122609",
    "pinouts": []
  },
  "NI-9470": {
    "productSpecs": "https://www.ni.com/docs/en-US/bundle/ni-9470-specs/page/specs.html",
    "productData": {
      "BusTypeFormFactor": "C Series",
      "DIO_LogicLevels": "12 V",
      "Enclosed": "true",
      "NumberOfBidirectionalChannels": "0",
      "DIO_MaximumUpdateRate": "312 \u00b5s",
      "NumberOfInputOnlyChannels": "0",
      "NumberOfOutputOnlyChannels": "8"
    },
    "category": "digital-io",
    "pinouts": [
      {
        "img": "https://docs-be.ni.com/bundle/ni-9470-getting-started/page/GUID-A668D7ED-C6E6-422A-9DD2-843F22CCB012-a5.svg?_LANG=enus"
      }
    ],
    "estimatedPinout": {
      "confidence": 100,
      "analogInput": {
        "portCount": 0
      },
      "analogOutput": {
        "portCount": 0
      },
      "thermocouple": {
        "portCount": 0
      },
      "digitalInput": {
        "portCount": 0,
        "lineCounts": []
      },
      "digitalOutput": {
        "portCount": 1,
        "lineCounts": [8]
      },
      "digitalInputOutput": {
        "portCount": 0,
        "lineCounts": []
      }
    },
    "model": "NI-9470",
    "key": "291423"
  },
  "sbRIO-9476": {
    "productSpecs": "",
    "productData": {
      "BusTypeFormFactor": "Single-Board RIO",
      "DIO_LogicLevels": "12 V",
      "DIO_MaximumUpdateRate": "500 \u00b5s",
      "NumberOfOutputOnlyChannels": "32",
      "NumberOfInputOnlyChannels": "0",
      "NumberOfBidirectionalChannels": "0",
      "Enclosed": "false"
    },
    "category": "digital-io",
    "model": "sbRIO-9476",
    "key": "138038",
    "pinouts": []
  },
  "sbRIO-9425": {
    "productSpecs": "",
    "productData": {
      "BusTypeFormFactor": "Single-Board RIO",
      "DIO_LogicLevels": "12 V",
      "DIO_MaximumUpdateRate": "7 \u00b5s",
      "NumberOfBidirectionalChannels": "0",
      "NumberOfInputOnlyChannels": "32",
      "NumberOfOutputOnlyChannels": "0",
      "Enclosed": "false"
    },
    "category": "digital-io",
    "model": "sbRIO-9425",
    "key": "138036",
    "pinouts": []
  },
  "sbRIO-9403": {
    "productSpecs": "https://www.ni.com/docs/en-US/bundle/sbrio-9403-seri/resource/372617a.pdf",
    "productData": {
      "BusTypeFormFactor": "Single-Board RIO",
      "DIO_LogicLevels": "5 V TTL",
      "DIO_MaximumUpdateRate": "7 \u00b5s",
      "NumberOfBidirectionalChannels": "32",
      "NumberOfInputOnlyChannels": "0",
      "NumberOfOutputOnlyChannels": "0",
      "Enclosed": "false"
    },
    "category": "digital-io",
    "model": "sbRIO-9403",
    "key": "138034",
    "pinouts": []
  },
  "sbRIO-9401": {
    "productSpecs": "",
    "productData": {
      "BusTypeFormFactor": "Single-Board RIO",
      "DIO_LogicLevels": "5 V TTL",
      "NumberOfBidirectionalChannels": "8",
      "NumberOfInputOnlyChannels": "0",
      "DIO_MaximumUpdateRate": "100 ns",
      "NumberOfOutputOnlyChannels": "0",
      "Enclosed": "false"
    },
    "category": "digital-io",
    "model": "sbRIO-9401",
    "key": "138032",
    "pinouts": []
  },
  "sbRIO-9375": {
    "productSpecs": "",
    "productData": {
      "BusTypeFormFactor": "Single-Board RIO",
      "DIO_LogicLevels": "12 V",
      "DIO_MaximumUpdateRate": "7 \u00b5s",
      "NumberOfOutputOnlyChannels": "16",
      "NumberOfInputOnlyChannels": "16",
      "NumberOfBidirectionalChannels": "0",
      "Enclosed": "false"
    },
    "category": "digital-io",
    "model": "sbRIO-9375",
    "key": "138030",
    "pinouts": []
  },
  "NI-9478": {
    "productSpecs": "https://www.ni.com/docs/en-US/bundle/ni-9478-specs/page/specs.html",
    "productData": {
      "BusTypeFormFactor": "C Series",
      "DIO_LogicLevels": "12 V",
      "Enclosed": "true",
      "DIO_MaximumUpdateRate": "50 \u00b5s",
      "NumberOfInputOnlyChannels": "0",
      "NumberOfBidirectionalChannels": "0",
      "NumberOfOutputOnlyChannels": "16"
    },
    "category": "digital-io",
    "pinouts": [
      {
        "img": "https://docs-be.ni.com/bundle/ni-9478-getting-started/page/GUID-C2BA6E81-DDFC-40AB-B590-97FCF5AC4F7D-a5.svg?_LANG=enus"
      },
      {
        "img": "https://docs-be.ni.com/bundle/ni-9478-getting-started/page/GUID-E206CAC3-9EB6-46D4-9A08-E756A3C9FDA3-a5.svg?_LANG=enus"
      },
      {
        "img": "https://docs-be.ni.com/bundle/ni-9478-getting-started/page/GUID-2FFA1BEF-41FC-4CF5-A9AF-F623F8085DA2-a5.svg?_LANG=enus"
      },
      {
        "img": "https://docs-be.ni.com/bundle/ni-9478-getting-started/page/GUID-C484ACB9-7F32-4051-ACA2-2785BA20941E-a5.svg?_LANG=enus"
      },
      {
        "img": "https://docs-be.ni.com/bundle/ni-9478-getting-started/page/GUID-9FF4B25D-202F-40E1-A1B2-DF84502E693A-a5.svg?_LANG=enus"
      }
    ],
    "estimatedPinout": {
      "confidence": 99,
      "analogInput": {
        "portCount": 0
      },
      "analogOutput": {
        "portCount": 0
      },
      "thermocouple": {
        "portCount": 0
      },
      "digitalInput": {
        "portCount": 0,
        "lineCounts": []
      },
      "digitalOutput": {
        "portCount": 1,
        "lineCounts": [16]
      },
      "digitalInputOutput": {
        "portCount": 0,
        "lineCounts": []
      }
    },
    "model": "NI-9478",
    "key": "122228"
  },
  "NI-9477": {
    "productSpecs": "https://www.ni.com/docs/en-US/bundle/ni-9477-specs/page/specs.html",
    "productData": {
      "BusTypeFormFactor": "C Series",
      "DIO_LogicLevels": "12 V",
      "Enclosed": "true",
      "NumberOfInputOnlyChannels": "0",
      "NumberOfBidirectionalChannels": "0",
      "DIO_MaximumUpdateRate": "8 \u00b5s",
      "NumberOfOutputOnlyChannels": "32"
    },
    "category": "digital-io",
    "pinouts": [
      {
        "img": "https://docs-be.ni.com/bundle/ni-9477-getting-started/page/GUID-90BD7D7F-14E3-45C7-B9AB-EA4817560C1E-a5.svg?_LANG=enus"
      },
      {
        "img": "https://docs-be.ni.com/bundle/ni-9477-getting-started/page/GUID-1CA9E800-69A7-4856-9352-C841DABD652B-a5.svg?_LANG=enus"
      },
      {
        "img": "https://docs-be.ni.com/bundle/ni-9477-getting-started/page/GUID-2A586A67-1206-4A8C-928B-601F3EE681F1-a5.svg?_LANG=enus"
      },
      {
        "img": "https://docs-be.ni.com/bundle/ni-9477-getting-started/page/GUID-C75EC534-0934-4543-8255-56AD7BA76696-a5.svg?_LANG=enus"
      }
    ],
    "estimatedPinout": {
      "confidence": 98,
      "analogInput": {
        "portCount": 0
      },
      "analogOutput": {
        "portCount": 0
      },
      "thermocouple": {
        "portCount": 0
      },
      "digitalInput": {
        "portCount": 0,
        "lineCounts": []
      },
      "digitalOutput": {
        "portCount": 1,
        "lineCounts": [32]
      },
      "digitalInputOutput": {
        "portCount": 0,
        "lineCounts": []
      }
    },
    "model": "NI-9477",
    "key": "122227"
  },
  "NI-9476": {
    "productSpecs": "https://www.ni.com/en-no/search.html?sn=catnav:sup.man.spc&fil=AND(pmdmid:122226,NOT(nidocstatus:archived))",
    "productData": {
      "BusTypeFormFactor": "C Series",
      "DIO_LogicLevels": "12 V",
      "Enclosed": "true",
      "NumberOfInputOnlyChannels": "0",
      "DIO_MaximumUpdateRate": "500 \u00b5s",
      "NumberOfBidirectionalChannels": "0",
      "NumberOfOutputOnlyChannels": "32"
    },
    "category": "digital-io",
    "pinouts": [
      {
        "img": "https://docs-be.ni.com/bundle/ni-9476-getting-started/page/GUID-B1618C30-8B0E-4A97-92AB-C1EBFE46A3CC-a5.svg?_LANG=enus"
      },
      {
        "img": "https://docs-be.ni.com/bundle/ni-9476-getting-started/page/GUID-29F2D046-66FC-4CDE-9320-A3C8C4B32236-a5.svg?_LANG=enus"
      },
      {
        "img": "https://docs-be.ni.com/bundle/ni-9476-getting-started/page/GUID-3B42BEE0-7890-414C-B78B-609AB114B2F9-a5.svg?_LANG=enus"
      },
      {
        "img": "https://docs-be.ni.com/bundle/ni-9476-getting-started/page/GUID-ADC6491D-988F-4E9C-9D9A-5C5232968779-a5.svg?_LANG=enus"
      },
      {
        "img": "https://docs-be.ni.com/bundle/ni-9476-getting-started/page/GUID-CDFF96D8-FDA9-408F-8296-9187FD515CCC-a5.svg?_LANG=enus"
      }
    ],
    "estimatedPinout": {
      "confidence": 98,
      "analogInput": {
        "portCount": 0
      },
      "analogOutput": {
        "portCount": 0
      },
      "thermocouple": {
        "portCount": 0
      },
      "digitalInput": {
        "portCount": 0,
        "lineCounts": []
      },
      "digitalOutput": {
        "portCount": 1,
        "lineCounts": [32]
      },
      "digitalInputOutput": {
        "portCount": 0,
        "lineCounts": []
      }
    },
    "model": "NI-9476",
    "key": "122226"
  },
  "NI-9475": {
    "productSpecs": "https://www.ni.com/docs/en-US/bundle/ni-9475-specs/page/specs.html",
    "productData": {
      "BusTypeFormFactor": "C Series",
      "DIO_LogicLevels": "12 V",
      "Enclosed": "true",
      "NumberOfBidirectionalChannels": "0",
      "NumberOfInputOnlyChannels": "0",
      "DIO_MaximumUpdateRate": "1 \u00b5s",
      "NumberOfOutputOnlyChannels": "8"
    },
    "category": "digital-io",
    "pinouts": [
      {
        "title": "Pinout",
        "img": "https://docs-be.ni.com/bundle/ni-9475-getting-started/page/GUID-131E071F-162E-4267-96A9-DD32FAADEFA0-a5.svg?_LANG=enus"
      },
      {
        "img": "https://docs-be.ni.com/bundle/ni-9475-getting-started/page/GUID-C5FA90ED-46A3-4CAF-8320-2C9F5EE8ED28-a5.svg?_LANG=enus"
      },
      {
        "img": "https://docs-be.ni.com/bundle/ni-9475-getting-started/page/GUID-189BE663-54CF-4342-A796-6ABE2BF38194-a5.svg?_LANG=enus"
      },
      {
        "img": "https://docs-be.ni.com/bundle/ni-9475-getting-started/page/GUID-8267EE34-CFD2-4AA3-BC36-FB92B6D52301-a5.svg?_LANG=enus"
      }
    ],
    "estimatedPinout": {
      "confidence": 98,
      "analogInput": {
        "portCount": 0
      },
      "analogOutput": {
        "portCount": 0
      },
      "thermocouple": {
        "portCount": 0
      },
      "digitalInput": {
        "portCount": 0,
        "lineCounts": []
      },
      "digitalOutput": {
        "portCount": 1,
        "lineCounts": [8]
      },
      "digitalInputOutput": {
        "portCount": 0,
        "lineCounts": []
      }
    },
    "model": "NI-9475",
    "key": "122225"
  },
  "NI-9474": {
    "productSpecs": "https://www.ni.com/en-no/search.html?sn=catnav:sup.man.spc&fil=AND(pmdmid:122224,NOT(nidocstatus:archived))",
    "productData": {
      "BusTypeFormFactor": "C Series",
      "DIO_LogicLevels": "12 V",
      "Enclosed": "true",
      "NumberOfBidirectionalChannels": "0",
      "NumberOfInputOnlyChannels": "0",
      "DIO_MaximumUpdateRate": "1 \u00b5s",
      "NumberOfOutputOnlyChannels": "8"
    },
    "category": "digital-io",
    "pinouts": [
      {
        "img": "https://docs-be.ni.com/bundle/ni-9474-getting-started/page/GUID-330056A9-395E-4FB7-9CD2-297BDD880ACF-a5.svg?_LANG=enus"
      },
      {
        "img": "https://docs-be.ni.com/bundle/ni-9474-getting-started/page/GUID-08941325-83A3-4A77-8294-86C1E97F4A3C-a5.svg?_LANG=enus"
      },
      {
        "img": "https://docs-be.ni.com/bundle/ni-9474-getting-started/page/GUID-158679F0-15FF-427B-916C-44C065606BF4-a5.svg?_LANG=enus"
      },
      {
        "img": "https://docs-be.ni.com/bundle/ni-9474-getting-started/page/GUID-E506100C-1421-4B8E-9999-20FCCFB0CB5B-a5.svg?_LANG=enus"
      }
    ],
    "estimatedPinout": {
      "confidence": 98,
      "analogInput": {
        "portCount": 0
      },
      "analogOutput": {
        "portCount": 0
      },
      "thermocouple": {
        "portCount": 0
      },
      "digitalInput": {
        "portCount": 0,
        "lineCounts": []
      },
      "digitalOutput": {
        "portCount": 1,
        "lineCounts": [8]
      },
      "digitalInputOutput": {
        "portCount": 0,
        "lineCounts": []
      }
    },
    "model": "NI-9474",
    "key": "122224"
  },
  "NI-9472": {
    "productSpecs": "https://www.ni.com/en-no/search.html?sn=catnav:sup.man.spc&fil=AND(pmdmid:122223,NOT(nidocstatus:archived))",
    "productData": {
      "BusTypeFormFactor": "C Series",
      "DIO_LogicLevels": "12 V",
      "Enclosed": "true",
      "DIO_MaximumUpdateRate": "100 \u00b5s",
      "NumberOfInputOnlyChannels": "0",
      "NumberOfBidirectionalChannels": "0",
      "NumberOfOutputOnlyChannels": "8"
    },
    "category": "digital-io",
    "pinouts": [
      {
        "img": "https://docs-be.ni.com/bundle/ni-9472-getting-started/page/GUID-19C3731A-7D65-4C79-BFC4-BD2EEFF94D6A-a5.svg?_LANG=enus"
      },
      {
        "img": "https://docs-be.ni.com/bundle/ni-9472-getting-started/page/GUID-46665F7F-C00D-4A6D-BE7C-840B1929ED0E-a5.svg?_LANG=enus"
      },
      {
        "img": "https://docs-be.ni.com/bundle/ni-9472-getting-started/page/GUID-C8627F94-7F4C-45BD-841E-97EA9EE5DE34-a5.svg?_LANG=enus"
      },
      {
        "img": "https://docs-be.ni.com/bundle/ni-9472-getting-started/page/GUID-64C17AB6-123A-4909-9C57-19D8176A64C6-a5.svg?_LANG=enus"
      }
    ],
    "estimatedPinout": {
      "confidence": 98,
      "analogInput": {
        "portCount": 0
      },
      "analogOutput": {
        "portCount": 0
      },
      "thermocouple": {
        "portCount": 0
      },
      "digitalInput": {
        "portCount": 0,
        "lineCounts": []
      },
      "digitalOutput": {
        "portCount": 1,
        "lineCounts": [8]
      },
      "digitalInputOutput": {
        "portCount": 0,
        "lineCounts": []
      }
    },
    "model": "NI-9472",
    "key": "122223"
  },
  "NI-9437": {
    "productSpecs": "https://www.ni.com/docs/en-US/bundle/ni-9437-datasheet/resource/ni-9437-datasheet.pdf",
    "productData": {
      "BusTypeFormFactor": "C Series",
      "Enclosed": "true",
      "DIO_LogicLevels": "120 VDC",
      "DIO_MaximumUpdateRate": "1 \u00b5s",
      "NumberOfInputOnlyChannels": "8",
      "NumberOfBidirectionalChannels": "0",
      "NumberOfOutputOnlyChannels": "0"
    },
    "category": "digital-io",
    "model": "NI-9437",
    "key": "122220",
    "pinouts": []
  },
  "NI-9435": {
    "productSpecs": "",
    "productData": {
      "BusTypeFormFactor": "C Series",
      "DIO_LogicLevels": "12 V",
      "Enclosed": "true",
      "DIO_MaximumUpdateRate": "3 ms",
      "NumberOfBidirectionalChannels": "0",
      "NumberOfInputOnlyChannels": "4",
      "NumberOfOutputOnlyChannels": "0"
    },
    "category": "digital-io",
    "model": "NI-9435",
    "key": "122219",
    "pinouts": []
  },
  "NI-9426": {
    "productSpecs": "https://www.ni.com/en-us/search.html?sn=catnav:sup.man.spc&fil=AND(pmdmid:122218,NOT(nidocstatus:archived))",
    "productData": {
      "BusTypeFormFactor": "C Series",
      "Enclosed": "true",
      "DIO_LogicLevels": "24 V",
      "NumberOfOutputOnlyChannels": "0",
      "DIO_MaximumUpdateRate": "7 \u00b5s",
      "NumberOfInputOnlyChannels": "32",
      "NumberOfBidirectionalChannels": "0"
    },
    "category": "digital-io",
    "pinouts": [
      {
        "img": "https://docs-be.ni.com/bundle/ni-9426-getting-started/page/GUID-8D39878F-487B-4774-950D-4423E15D6958-a5.svg?_LANG=enus"
      },
      {
        "img": "https://docs-be.ni.com/bundle/ni-9426-getting-started/page/GUID-09E3EDB3-6507-4697-A928-59F7576E683F-a5.svg?_LANG=enus"
      },
      {
        "img": "https://docs-be.ni.com/bundle/ni-9426-getting-started/page/GUID-F0ADAFA6-F9BC-4C6F-A02B-4F544E264D1A-a5.svg?_LANG=enus"
      }
    ],
    "estimatedPinout": {
      "confidence": 98,
      "analogInput": {
        "portCount": 0
      },
      "analogOutput": {
        "portCount": 0
      },
      "thermocouple": {
        "portCount": 0
      },
      "digitalInput": {
        "portCount": 1,
        "lineCounts": [32]
      },
      "digitalOutput": {
        "portCount": 0,
        "lineCounts": []
      },
      "digitalInputOutput": {
        "portCount": 0,
        "lineCounts": []
      }
    },
    "model": "NI-9426",
    "key": "122218"
  },
  "NI-9425": {
    "productSpecs": "https://www.ni.com/docs/en-US/bundle/ni-9425-specs/page/specs.html",
    "productData": {
      "BusTypeFormFactor": "C Series",
      "DIO_LogicLevels": "12 V",
      "Enclosed": "true",
      "DIO_MaximumUpdateRate": "7 \u00b5s",
      "NumberOfInputOnlyChannels": "32",
      "NumberOfBidirectionalChannels": "0",
      "NumberOfOutputOnlyChannels": "0"
    },
    "category": "digital-io",
    "pinouts": [
      {
        "img": "https://docs-be.ni.com/bundle/ni-9425-getting-started/page/GUID-61E08ACF-7AA6-41C1-A7A0-0C2EC7F605EC-a5.svg?_LANG=enus"
      },
      {
        "img": "https://docs-be.ni.com/bundle/ni-9425-getting-started/page/GUID-A5A4613E-27A3-47A8-A30C-DAE906A984A0-a5.svg?_LANG=enus"
      }
    ],
    "estimatedPinout": {
      "confidence": 98,
      "analogInput": {
        "portCount": 0
      },
      "analogOutput": {
        "portCount": 0
      },
      "thermocouple": {
        "portCount": 0
      },
      "digitalInput": {
        "portCount": 1,
        "lineCounts": [32]
      },
      "digitalOutput": {
        "portCount": 0,
        "lineCounts": []
      },
      "digitalInputOutput": {
        "portCount": 0,
        "lineCounts": []
      }
    },
    "model": "NI-9425",
    "key": "122217"
  },
  "NI-9423": {
    "productSpecs": "https://www.ni.com/en-us/search.html?sn=catnav:sup.man.spc&fil=AND(pmdmid:122216,NOT(nidocstatus:archived))",
    "productData": {
      "BusTypeFormFactor": "C Series",
      "DIO_LogicLevels": "12 V",
      "Enclosed": "true",
      "DIO_MaximumUpdateRate": "1 \u00b5s",
      "NumberOfOutputOnlyChannels": "0",
      "NumberOfInputOnlyChannels": "8",
      "NumberOfBidirectionalChannels": "0"
    },
    "category": "digital-io",
    "pinouts": [
      {
        "img": "https://docs-be.ni.com/bundle/ni-9423-getting-started/page/GUID-B2F95690-A787-4BA4-BB47-B1AC97AA201B-a5.svg?_LANG=enus"
      },
      {
        "img": "https://docs-be.ni.com/bundle/ni-9423-getting-started/page/GUID-32D9CDE4-9F56-441F-A7A8-D63D6BF56C55-a5.svg?_LANG=enus"
      }
    ],
    "estimatedPinout": {
      "confidence": 98,
      "analogInput": {
        "portCount": 0
      },
      "analogOutput": {
        "portCount": 0
      },
      "thermocouple": {
        "portCount": 0
      },
      "digitalInput": {
        "portCount": 1,
        "lineCounts": [8]
      },
      "digitalOutput": {
        "portCount": 0,
        "lineCounts": []
      },
      "digitalInputOutput": {
        "portCount": 0,
        "lineCounts": []
      }
    },
    "model": "NI-9423",
    "key": "122216"
  },
  "NI-9422": {
    "productSpecs": "",
    "productData": {
      "BusTypeFormFactor": "C Series",
      "Enclosed": "true",
      "DIO_LogicLevels": "48 V",
      "NumberOfInputOnlyChannels": "8",
      "NumberOfBidirectionalChannels": "0",
      "DIO_MaximumUpdateRate": "250 \u00b5s",
      "NumberOfOutputOnlyChannels": "0"
    },
    "category": "digital-io",
    "model": "NI-9422",
    "key": "122215",
    "pinouts": []
  },
  "NI-9421": {
    "productSpecs": "https://www.ni.com/docs/en-US/bundle/ni-9421-specs/page/specs.html",
    "productData": {
      "BusTypeFormFactor": "C Series",
      "DIO_LogicLevels": "12 V",
      "Enclosed": "true",
      "DIO_MaximumUpdateRate": "100 \u00b5s",
      "NumberOfInputOnlyChannels": "8",
      "NumberOfBidirectionalChannels": "0",
      "NumberOfOutputOnlyChannels": "0"
    },
    "category": "digital-io",
    "pinouts": [
      {
        "img": "https://docs-be.ni.com/bundle/ni-9421-getting-started/page/GUID-3362C93B-F237-49B6-8EDE-928690C43A0C-a5.svg?_LANG=enus"
      },
      {
        "img": "https://docs-be.ni.com/bundle/ni-9421-getting-started/page/GUID-A34DDE27-9EAE-42D1-83FC-1B21627BEB3F-a5.svg?_LANG=enus"
      }
    ],
    "estimatedPinout": {
      "confidence": 98,
      "analogInput": {
        "portCount": 0
      },
      "analogOutput": {
        "portCount": 0
      },
      "thermocouple": {
        "portCount": 0
      },
      "digitalInput": {
        "portCount": 1,
        "lineCounts": [8]
      },
      "digitalOutput": {
        "portCount": 0,
        "lineCounts": []
      },
      "digitalInputOutput": {
        "portCount": 0,
        "lineCounts": []
      }
    },
    "model": "NI-9421",
    "key": "122214"
  },
  "NI-9411": {
    "productSpecs": "https://www.ni.com/docs/en-US/bundle/ni-9411-specs/page/specs.html",
    "productData": {
      "BusTypeFormFactor": "C Series",
      "DIO_LogicLevels": "12 V",
      "Enclosed": "true",
      "DIO_MaximumUpdateRate": "500 ns",
      "NumberOfOutputOnlyChannels": "0",
      "NumberOfInputOnlyChannels": "6",
      "NumberOfBidirectionalChannels": "0"
    },
    "category": "digital-io",
    "pinouts": [
      {
        "title": "Pinout",
        "img": "https://docs-be.ni.com/bundle/ni-9411-getting-started/page/GUID-5EA6F863-9CEA-4F9B-8B17-018C59D29C72-a5.svg?_LANG=enus"
      },
      {
        "img": "https://docs-be.ni.com/bundle/ni-9411-getting-started/page/GUID-E09D1E20-154A-4A27-87EA-540F651881EA-a5.svg?_LANG=enus"
      },
      {
        "img": "https://docs-be.ni.com/bundle/ni-9411-getting-started/page/GUID-BBB93095-4EFC-474B-ACA1-3F5A1FA9990C-a5.svg?_LANG=enus"
      },
      {
        "img": "https://docs-be.ni.com/bundle/ni-9411-getting-started/page/GUID-F71E9A05-2846-47D4-8CE8-45E3E333F88F-a5.svg?_LANG=enus"
      },
      {
        "img": "https://docs-be.ni.com/bundle/ni-9411-getting-started/page/GUID-7A67B54E-32A9-434E-8FC7-F48687DD6855-a5.svg?_LANG=enus"
      },
      {
        "img": "https://docs-be.ni.com/bundle/ni-9411-getting-started/page/GUID-1520250C-44F8-4B8E-9901-BFA26F3C06DA-a5.svg?_LANG=enus"
      }
    ],
    "estimatedPinout": {
      "confidence": 97,
      "analogInput": {
        "portCount": 0
      },
      "analogOutput": {
        "portCount": 0
      },
      "thermocouple": {
        "portCount": 0
      },
      "digitalInput": {
        "portCount": 1,
        "lineCounts": [6]
      },
      "digitalOutput": {
        "portCount": 0,
        "lineCounts": []
      },
      "digitalInputOutput": {
        "portCount": 0,
        "lineCounts": []
      }
    },
    "model": "NI-9411",
    "key": "122213"
  },
  "NI-9403": {
    "productSpecs": "https://www.ni.com/docs/en-US/bundle/ni-9403-specs/page/specs.html",
    "productData": {
      "BusTypeFormFactor": "C Series",
      "Enclosed": "true",
      "DIO_LogicLevels": "5 V TTL",
      "NumberOfBidirectionalChannels": "32",
      "NumberOfInputOnlyChannels": "0",
      "DIO_MaximumUpdateRate": "7 \u00b5s",
      "NumberOfOutputOnlyChannels": "0"
    },
    "category": "digital-io",
    "pinouts": [
      {
        "title": "NI-9403 Pinout",
        "img": "https://docs-be.ni.com/bundle/ni-9403-getting-started/page/GUID-E07B9561-D557-486D-B273-21FF09B86728-a5.svg?_LANG=enus"
      },
      {
        "img": "https://docs-be.ni.com/bundle/ni-9403-getting-started/page/GUID-A3DC4B6B-60C4-4EDE-B2AC-F4BFC173C63B-a5.svg?_LANG=enus"
      }
    ],
    "estimatedPinout": {
      "confidence": 99,
      "analogInput": {
        "portCount": 0
      },
      "analogOutput": {
        "portCount": 0
      },
      "thermocouple": {
        "portCount": 0
      },
      "digitalInput": {
        "portCount": 0,
        "lineCounts": []
      },
      "digitalOutput": {
        "portCount": 0,
        "lineCounts": []
      },
      "digitalInputOutput": {
        "portCount": 1,
        "lineCounts": [32]
      }
    },
    "model": "NI-9403",
    "key": "122212"
  },
  "NI-9402": {
    "productSpecs": "https://www.ni.com/docs/en-US/bundle/ni-9402-specs/page/specs.html",
    "productData": {
      "BusTypeFormFactor": "C Series",
      "Enclosed": "true",
      "DIO_LogicLevels": "3.3 V TTL",
      "DIO_MaximumUpdateRate": "55 ns",
      "NumberOfBidirectionalChannels": "4",
      "NumberOfInputOnlyChannels": "0",
      "NumberOfOutputOnlyChannels": "0"
    },
    "category": "digital-io",
    "pinouts": [
      {
        "img": "https://docs-be.ni.com/bundle/ni-9402-getting-started/page/GUID-7DA64A5B-3A2C-4146-8C39-57BD81C02D02-a5.svg?_LANG=enus"
      },
      {
        "img": "https://docs-be.ni.com/bundle/ni-9402-getting-started/page/GUID-969FDE65-9E8F-4051-84E9-53B75A482607-a5.svg?_LANG=enus"
      },
      {
        "img": "https://docs-be.ni.com/bundle/ni-9402-getting-started/page/GUID-D8AA4779-5709-4E6E-8837-14DE9E122726-a5.svg?_LANG=enus"
      }
    ],
    "estimatedPinout": {
      "confidence": 98,
      "analogInput": {
        "portCount": 0
      },
      "analogOutput": {
        "portCount": 0
      },
      "thermocouple": {
        "portCount": 0
      },
      "digitalInput": {
        "portCount": 0,
        "lineCounts": []
      },
      "digitalOutput": {
        "portCount": 0,
        "lineCounts": []
      },
      "digitalInputOutput": {
        "portCount": 1,
        "lineCounts": [4]
      }
    },
    "model": "NI-9402",
    "key": "122211"
  },
  "NI-9401": {
    "productSpecs": "https://www.ni.com/docs/en-US/bundle/ni-9401-specs/page/specs.html",
    "productData": {
      "BusTypeFormFactor": "C Series",
      "Enclosed": "true",
      "DIO_LogicLevels": "5 V TTL",
      "NumberOfInputOnlyChannels": "0",
      "NumberOfBidirectionalChannels": "8",
      "DIO_MaximumUpdateRate": "100 ns",
      "NumberOfOutputOnlyChannels": "0"
    },
    "category": "digital-io",
    "pinouts": [
      {
        "img": "https://docs-be.ni.com/bundle/ni-9401-getting-started/page/GUID-1CC62637-9A73-4C42-8CB5-D895B8539BCA-a5.svg?_LANG=enus"
      },
      {
        "img": "https://docs-be.ni.com/bundle/ni-9401-getting-started/page/GUID-C17F28F8-F53A-4023-9FAD-D00B81B161F1-a5.svg?_LANG=enus"
      },
      {
        "img": "https://docs-be.ni.com/bundle/ni-9401-getting-started/page/GUID-B33ECE4F-168E-4030-810F-4B8E2C4BC68D-a5.svg?_LANG=enus"
      },
      {
        "img": "https://docs-be.ni.com/bundle/ni-9401-getting-started/page/GUID-58672614-19C6-4F0F-8C69-D9853734BF32-a5.svg?_LANG=enus"
      },
      {
        "img": "https://docs-be.ni.com/bundle/ni-9401-getting-started/page/GUID-506C7C28-F428-407F-A632-8EF5B135429B-a5.svg?_LANG=enus"
      }
    ],
    "estimatedPinout": {
      "confidence": 99,
      "analogInput": {
        "portCount": 0
      },
      "analogOutput": {
        "portCount": 0
      },
      "thermocouple": {
        "portCount": 0
      },
      "digitalInput": {
        "portCount": 0,
        "lineCounts": []
      },
      "digitalOutput": {
        "portCount": 0,
        "lineCounts": []
      },
      "digitalInputOutput": {
        "portCount": 1,
        "lineCounts": [8]
      }
    },
    "model": "NI-9401",
    "key": "122210"
  },
  "NI-9375": {
    "productSpecs": "https://www.ni.com/docs/en-US/bundle/ni-9375-specs/page/specs.html",
    "productData": {
      "BusTypeFormFactor": "C Series",
      "DIO_LogicLevels": "12 V",
      "Enclosed": "true",
      "NumberOfBidirectionalChannels": "0",
      "NumberOfInputOnlyChannels": "16",
      "DIO_MaximumUpdateRate": "7 \u00b5s",
      "NumberOfOutputOnlyChannels": "16"
    },
    "category": "digital-io",
    "pinouts": [
      {
        "img": "https://docs-be.ni.com/bundle/ni-9375-getting-started/page/GUID-3C35179E-BE01-488E-A4F6-C8FBB3C392A7-a5.svg?_LANG=enus"
      },
      {
        "title": "with Push-in Style Spring Terminal (Black/Orange Connector) Pinout",
        "img": "https://docs-be.ni.com/bundle/ni-9375-getting-started/page/GUID-21055E73-EEC1-4F67-A794-0C621CDB6F99-a5.svg?_LANG=enus"
      },
      {
        "title": "with DSUB Pinout",
        "img": "https://docs-be.ni.com/bundle/ni-9375-getting-started/page/GUID-F2D5FB36-E020-4EA4-A4C2-E09F06277B75-a5.svg?_LANG=enus"
      },
      {
        "img": "https://docs-be.ni.com/bundle/ni-9375-getting-started/page/GUID-75156506-66F0-4CBD-9ABD-B0DDF7ABB3B1-a5.svg?_LANG=enus"
      },
      {
        "img": "https://docs-be.ni.com/bundle/ni-9375-getting-started/page/GUID-89A84BD0-A8B6-466F-AA8E-17DDBA9A8393-a5.svg?_LANG=enus"
      },
      {
        "img": "https://docs-be.ni.com/bundle/ni-9375-getting-started/page/GUID-832E60DE-5549-4907-B28D-0E7D9E088B5D-a5.svg?_LANG=enus"
      },
      {
        "img": "https://docs-be.ni.com/bundle/ni-9375-getting-started/page/GUID-91D4F62C-876A-4431-ABDE-C5AFCD0C3ACD-a5.svg?_LANG=enus"
      }
    ],
    "estimatedPinout": {
      "confidence": 101,
      "analogInput": {
        "portCount": 0
      },
      "analogOutput": {
        "portCount": 0
      },
      "thermocouple": {
        "portCount": 0
      },
      "digitalInput": {
        "portCount": 0,
        "lineCounts": []
      },
      "digitalOutput": {
        "portCount": 0,
        "lineCounts": []
      },
      "digitalInputOutput": {
        "portCount": 0,
        "lineCounts": []
      }
    },
    "model": "NI-9375",
    "key": "122208"
  },
  "USB-8452": {
    "productSpecs": "https://www.ni.com/docs/en-US/bundle/usb-8452-specs/page/specs.html",
    "productData": {
      "BusTypeFormFactor": "USB",
      "DIO_LogicLevels": "1.2 V",
      "Enclosed": "true"
    },
    "category": "digital-io",
    "model": "USB-8452",
    "key": "124961",
    "pinouts": []
  },
  "PCIe-7820": {
    "productSpecs": "https://www.ni.com/docs/en-US/bundle/pcie-7820-specs/page/specs.html",
    "productData": {
      "DIO_LogicLevels": "1.2 V",
      "Enclosed": "true",
      "NumberOfBidirectionalChannels": "128",
      "BusTypeFormFactor": "PCI Express"
    },
    "category": "digital-io",
    "pinouts": [
      {
        "img": "https://docs-be.ni.com/bundle/pcie-7820-getting-started/page/GUID-C8E3BD4E-A379-480A-9BAE-E2494856FB01-a5.svg?_LANG=enus"
      }
    ],
    "estimatedPinout": {
      "confidence": 100,
      "analogInput": {
        "portCount": 0
      },
      "analogOutput": {
        "portCount": 0
      },
      "thermocouple": {
        "portCount": 0
      },
      "digitalInput": {
        "portCount": 0,
        "lineCounts": []
      },
      "digitalOutput": {
        "portCount": 0,
        "lineCounts": []
      },
      "digitalInputOutput": {
        "portCount": 1,
        "lineCounts": [32]
      }
    },
    "model": "PCIe-7820",
    "key": "215621"
  },
  "PCI-7813": {
    "productSpecs": "https://www.ni.com/en-us/search.html?sn=catnav:sup.man.spc&fil=AND(pmdmid:122668,NOT(nidocstatus:archived))",
    "productData": {
      "BusTypeFormFactor": "PCI",
      "DIO_LogicLevels": "5 V",
      "NumberOfBidirectionalChannels": "160",
      "Enclosed": "true"
    },
    "category": "digital-io",
    "model": "PCI-7813",
    "key": "122668",
    "pinouts": []
  },
  "sbRIO-9482": {
    "productSpecs": "",
    "productData": {
      "BusTypeFormFactor": "Single-Board RIO",
      "DIO_LogicLevels": "Requires External Power Supply",
      "NumberOfBidirectionalChannels": "0",
      "NumberOfOutputOnlyChannels": "4",
      "Enclosed": "false"
    },
    "category": "digital-io",
    "model": "sbRIO-9482",
    "key": "138042",
    "pinouts": []
  },
  "NI-9485": {
    "productSpecs": "https://www.ni.com/docs/en-US/bundle/ni-9485-specs/page/specs.html",
    "productData": {
      "BusTypeFormFactor": "C Series",
      "Enclosed": "true",
      "DIO_LogicLevels": "Requires External Power Supply",
      "NumberOfOutputOnlyChannels": "8"
    },
    "category": "digital-io",
    "pinouts": [
      {
        "img": "https://docs-be.ni.com/bundle/ni-9485-getting-started/page/GUID-B872C543-9A73-4B0C-BC09-6D7CF027055C-a5.svg?_LANG=enus"
      },
      {
        "img": "https://docs-be.ni.com/bundle/ni-9485-getting-started/page/GUID-289DB8F3-D85A-42B3-9EE2-52AE86FAA2D4-a5.svg?_LANG=enus"
      },
      {
        "img": "https://docs-be.ni.com/bundle/ni-9485-getting-started/page/GUID-F2603EFF-6244-49C4-82C4-BA2BA41D3374-a5.svg?_LANG=enus"
      },
      {
        "img": "https://docs-be.ni.com/bundle/ni-9485-getting-started/page/GUID-33158ED7-1867-4909-9F57-63227BD1DFE6-a5.svg?_LANG=enus"
      },
      {
        "img": "https://docs-be.ni.com/bundle/ni-9485-getting-started/page/GUID-63545B7B-0772-48CF-9FCC-09243ADB7EEA-a5.svg?_LANG=enus"
      }
    ],
    "estimatedPinout": {
      "confidence": 101,
      "analogInput": {
        "portCount": 0
      },
      "analogOutput": {
        "portCount": 0
      },
      "thermocouple": {
        "portCount": 0
      },
      "digitalInput": {
        "portCount": 0,
        "lineCounts": []
      },
      "digitalOutput": {
        "portCount": 8,
        "lineCounts": []
      },
      "digitalInputOutput": {
        "portCount": 0,
        "lineCounts": []
      }
    },
    "model": "NI-9485",
    "key": "122231"
  },
  "NI-9482": {
    "productSpecs": "",
    "productData": {
      "BusTypeFormFactor": "C Series",
      "Enclosed": "true",
      "DIO_LogicLevels": "Requires External Power Supply",
      "NumberOfBidirectionalChannels": "0",
      "NumberOfOutputOnlyChannels": "4"
    },
    "category": "digital-io",
    "model": "NI-9482",
    "key": "122230",
    "pinouts": []
  },
  "PXI-6529": {
    "productSpecs": "https://www.ni.com/docs/en-US/bundle/ni-6528-6529-seri/resource/372124d.pdf",
    "productData": {
      "BusTypeFormFactor": "PXI",
      "DIO_LogicLevels": "60 V",
      "DIO_InterfaceType": "Single-Ended",
      "NumberOfInputOnlyChannels": "48",
      "Enclosed": "true"
    },
    "category": "digital-io",
    "model": "PXI-6529",
    "key": "123292",
    "pinouts": []
  },
  "PXI-6528": {
    "productSpecs": "https://www.ni.com/docs/en-US/bundle/ni-6528-6529-seri/resource/372124d.pdf",
    "productData": {
      "BusTypeFormFactor": "PXI",
      "DIO_LogicLevels": "60 V",
      "DIO_InterfaceType": "Single-Ended",
      "NumberOfOutputOnlyChannels": "24",
      "NumberOfInputOnlyChannels": "24",
      "Enclosed": "true"
    },
    "category": "digital-io",
    "model": "PXI-6528",
    "key": "123291",
    "pinouts": []
  },
  "PXI-6521": {
    "productSpecs": "https://www.ni.com/docs/en-US/bundle/ni-6521-specs/resource/371607c.pdf",
    "productData": {
      "BusTypeFormFactor": "PXI",
      "DIO_InterfaceType": "Single-Ended",
      "DIO_LogicLevels": "24 V",
      "NumberOfInputOnlyChannels": "8",
      "NumberOfOutputOnlyChannels": "8",
      "Enclosed": "true"
    },
    "category": "digital-io",
    "model": "PXI-6521",
    "key": "123287",
    "pinouts": []
  },
  "PXI-6515": {
    "productSpecs": "",
    "productData": {
      "BusTypeFormFactor": "PXI",
      "DIO_InterfaceType": "Single-Ended",
      "DIO_LogicLevels": "24 V",
      "NumberOfOutputOnlyChannels": "32",
      "NumberOfInputOnlyChannels": "32",
      "Enclosed": "true"
    },
    "category": "digital-io",
    "model": "PXI-6515",
    "key": "123285",
    "pinouts": []
  },
  "PXI-6514": {
    "productSpecs": "",
    "productData": {
      "BusTypeFormFactor": "PXI",
      "DIO_InterfaceType": "Single-Ended",
      "DIO_LogicLevels": "24 V",
      "NumberOfOutputOnlyChannels": "32",
      "NumberOfInputOnlyChannels": "32",
      "Enclosed": "true"
    },
    "category": "digital-io",
    "model": "PXI-6514",
    "key": "123284",
    "pinouts": []
  },
  "PXI-6513": {
    "productSpecs": "",
    "productData": {
      "BusTypeFormFactor": "PXI",
      "DIO_InterfaceType": "Single-Ended",
      "DIO_LogicLevels": "24 V",
      "NumberOfOutputOnlyChannels": "64",
      "Enclosed": "true"
    },
    "category": "digital-io",
    "model": "PXI-6513",
    "key": "123283",
    "pinouts": []
  },
  "PXI-6512": {
    "productSpecs": "",
    "productData": {
      "BusTypeFormFactor": "PXI",
      "DIO_InterfaceType": "Single-Ended",
      "DIO_LogicLevels": "24 V",
      "NumberOfOutputOnlyChannels": "64",
      "Enclosed": "true"
    },
    "category": "digital-io",
    "model": "PXI-6512",
    "key": "123282",
    "pinouts": []
  },
  "PXI-6511": {
    "productSpecs": "",
    "productData": {
      "BusTypeFormFactor": "PXI",
      "DIO_InterfaceType": "Single-Ended",
      "DIO_LogicLevels": "24 V",
      "Enclosed": "true",
      "NumberOfInputOnlyChannels": "64"
    },
    "category": "digital-io",
    "model": "PXI-6511",
    "key": "123281",
    "pinouts": []
  },
  "PXIe-6509": {
    "productSpecs": "https://www.ni.com/docs/en-US/bundle/pxie-6509-specs/page/specs.html",
    "productData": {
      "BusTypeFormFactor": "PXI Express",
      "DIO_LogicLevels": "5 V",
      "DIO_InterfaceType": "Single-Ended",
      "NumberOfInputOnlyChannels": "0",
      "NumberOfBidirectionalChannels": "96",
      "NumberOfOutputOnlyChannels": "0",
      "Enclosed": "true"
    },
    "category": "digital-io",
    "pinouts": [
      {
        "title": "SH100M-100M Flex Cable Connector Pinout",
        "img": "https://docs-be.ni.com/bundle/pxie-6509-feature/page/GUID-EE44076F-8286-402C-9B58-BF4234E6AA9D-a5.svg?_LANG=enus"
      },
      {
        "title": "R1005050 Connector Pinout",
        "img": "https://docs-be.ni.com/bundle/pxie-6509-feature/page/GUID-EAA8A024-4001-4FA6-9289-57FF3100CBB3-a5.svg?_LANG=enus"
      }
    ],
    "estimatedPinout": {
      "confidence": 89,
      "analogInput": {
        "portCount": 0
      },
      "analogOutput": {
        "portCount": 0
      },
      "thermocouple": {
        "portCount": 0
      },
      "digitalInput": {
        "portCount": 0,
        "lineCounts": []
      },
      "digitalOutput": {
        "portCount": 0,
        "lineCounts": []
      },
      "digitalInputOutput": {
        "portCount": 12,
        "lineCounts": [8, 8, 8, 8, 8, 8, 8, 8, 8, 8, 8, 8]
      }
    },
    "model": "PXIe-6509",
    "key": "310411"
  },
  "PXIe-6537": {
    "productSpecs": "https://www.ni.com/en-us/search.html?sn=catnav:sup.man.spc&fil=AND(pmdmid:123722,NOT(nidocstatus:archived))",
    "productData": {
      "BusTypeFormFactor": "PXI Express",
      "DIO_InterfaceType": "Single-Ended",
      "DIO_LogicLevels": "2.5 V",
      "NumberOfBidirectionalChannels": "32",
      "Enclosed": "true"
    },
    "category": "digital-io",
    "model": "PXIe-6537",
    "key": "123722",
    "pinouts": []
  },
  "PXIe-6536": {
    "productSpecs": "https://www.ni.com/en-us/search.html?sn=catnav:sup.man.spc&fil=AND(pmdmid:123720,NOT(nidocstatus:archived))",
    "productData": {
      "BusTypeFormFactor": "PXI Express",
      "DIO_InterfaceType": "Single-Ended",
      "DIO_LogicLevels": "2.5 V",
      "NumberOfBidirectionalChannels": "32",
      "Enclosed": "true"
    },
    "category": "digital-io",
    "model": "PXIe-6536",
    "key": "123720",
    "pinouts": []
  },
  "PXIe-6535": {
    "productSpecs": "https://www.ni.com/en-us/search.html?sn=catnav:sup.man.spc&fil=AND(pmdmid:123718,NOT(nidocstatus:archived))",
    "productData": {
      "BusTypeFormFactor": "PXI Express",
      "DIO_InterfaceType": "Single-Ended",
      "DIO_LogicLevels": "2.5 V",
      "NumberOfBidirectionalChannels": "32",
      "Enclosed": "true"
    },
    "category": "digital-io",
    "model": "PXIe-6535",
    "key": "123718",
    "pinouts": []
  },
  "PCI-6519": {
    "productSpecs": "",
    "productData": {
      "BusTypeFormFactor": "PCI",
      "DIO_LogicLevels": "24 V",
      "NumberOfInputOnlyChannels": "16",
      "NumberOfBidirectionalChannels": "0",
      "NumberOfOutputOnlyChannels": "16",
      "Enclosed": "true"
    },
    "category": "digital-io",
    "model": "PCI-6519",
    "key": "122608",
    "pinouts": []
  },
  "PCI-6518": {
    "productSpecs": "",
    "productData": {
      "BusTypeFormFactor": "PCI",
      "DIO_LogicLevels": "24 V",
      "Enclosed": "true",
      "NumberOfInputOnlyChannels": "16",
      "NumberOfOutputOnlyChannels": "16"
    },
    "category": "digital-io",
    "model": "PCI-6518",
    "key": "122607",
    "pinouts": []
  },
  "PCI-6517": {
    "productSpecs": "",
    "productData": {
      "BusTypeFormFactor": "PCI",
      "DIO_LogicLevels": "24 V",
      "NumberOfOutputOnlyChannels": "32",
      "Enclosed": "true"
    },
    "category": "digital-io",
    "model": "PCI-6517",
    "key": "122606",
    "pinouts": []
  },
  "PCI-6516": {
    "productSpecs": "",
    "productData": {
      "BusTypeFormFactor": "PCI",
      "DIO_LogicLevels": "24 V",
      "NumberOfBidirectionalChannels": "0",
      "NumberOfInputOnlyChannels": "0",
      "NumberOfOutputOnlyChannels": "32",
      "Enclosed": "true"
    },
    "category": "digital-io",
    "model": "PCI-6516",
    "key": "122605",
    "pinouts": []
  },
  "PCI-6515": {
    "productSpecs": "",
    "productData": {
      "BusTypeFormFactor": "PCI",
      "DIO_LogicLevels": "24 V",
      "NumberOfBidirectionalChannels": "0",
      "NumberOfInputOnlyChannels": "32",
      "NumberOfOutputOnlyChannels": "32",
      "Enclosed": "true"
    },
    "category": "digital-io",
    "model": "PCI-6515",
    "key": "122604",
    "pinouts": []
  },
  "PCI-6514": {
    "productSpecs": "",
    "productData": {
      "BusTypeFormFactor": "PCI",
      "DIO_LogicLevels": "24 V",
      "NumberOfOutputOnlyChannels": "32",
      "NumberOfInputOnlyChannels": "32",
      "NumberOfBidirectionalChannels": "0",
      "Enclosed": "true"
    },
    "category": "digital-io",
    "model": "PCI-6514",
    "key": "122602",
    "pinouts": []
  },
  "PCI-6513": {
    "productSpecs": "",
    "productData": {
      "BusTypeFormFactor": "PCI",
      "DIO_LogicLevels": "24 V",
      "NumberOfBidirectionalChannels": "0",
      "NumberOfInputOnlyChannels": "0",
      "NumberOfOutputOnlyChannels": "64",
      "Enclosed": "true"
    },
    "category": "digital-io",
    "model": "PCI-6513",
    "key": "122601",
    "pinouts": []
  },
  "PCI-6512": {
    "productSpecs": "",
    "productData": {
      "BusTypeFormFactor": "PCI",
      "DIO_LogicLevels": "24 V",
      "NumberOfInputOnlyChannels": "0",
      "NumberOfBidirectionalChannels": "0",
      "NumberOfOutputOnlyChannels": "64",
      "Enclosed": "true"
    },
    "category": "digital-io",
    "model": "PCI-6512",
    "key": "122600",
    "pinouts": []
  },
  "PCI-6511": {
    "productSpecs": "",
    "productData": {
      "BusTypeFormFactor": "PCI",
      "DIO_LogicLevels": "24 V",
      "NumberOfInputOnlyChannels": "64",
      "Enclosed": "true"
    },
    "category": "digital-io",
    "model": "PCI-6511",
    "key": "122599",
    "pinouts": []
  },
  "PXIe-7822": {
    "productSpecs": "https://www.ni.com/docs/en-US/bundle/pxie-7822-specs/page/specs.html",
    "productData": {
      "BusTypeFormFactor": "PXI Express",
      "DIO_LogicLevels": "1.2 V",
      "NumberOfBidirectionalChannels": "128",
      "Enclosed": "true"
    },
    "category": "digital-io",
    "pinouts": [
      {
        "img": "https://docs-be.ni.com/bundle/pxie-7822-specs/page/GUID-3ADB280A-3FC3-40A4-BDAE-064FA359FC08-a5.svg?_LANG=enus"
      }
    ],
    "estimatedPinout": {
      "confidence": 100,
      "analogInput": {
        "portCount": 0
      },
      "analogOutput": {
        "portCount": 0
      },
      "thermocouple": {
        "portCount": 0
      },
      "digitalInput": {
        "portCount": 0,
        "lineCounts": []
      },
      "digitalOutput": {
        "portCount": 0,
        "lineCounts": []
      },
      "digitalInputOutput": {
        "portCount": 1,
        "lineCounts": [32]
      }
    },
    "model": "PXIe-7822",
    "key": "123745"
  },
  "PXIe-7821": {
    "productSpecs": "https://www.ni.com/docs/en-US/bundle/pxie-7821-specs/page/specs.html",
    "productData": {
      "BusTypeFormFactor": "PXI Express",
      "DIO_LogicLevels": "1.2 V",
      "NumberOfBidirectionalChannels": "128",
      "Enclosed": "true"
    },
    "category": "digital-io",
    "pinouts": [
      {
        "img": "https://docs-be.ni.com/bundle/pxie-7821-specs/page/GUID-3ADB280A-3FC3-40A4-BDAE-064FA359FC08-a5.svg?_LANG=enus"
      }
    ],
    "estimatedPinout": {
      "confidence": 100,
      "analogInput": {
        "portCount": 0
      },
      "analogOutput": {
        "portCount": 0
      },
      "thermocouple": {
        "portCount": 0
      },
      "digitalInput": {
        "portCount": 0,
        "lineCounts": []
      },
      "digitalOutput": {
        "portCount": 0,
        "lineCounts": []
      },
      "digitalInputOutput": {
        "portCount": 1,
        "lineCounts": [32]
      }
    },
    "model": "PXIe-7821",
    "key": "123744"
  },
  "PXIe-7820": {
    "productSpecs": "https://www.ni.com/en-us/search.html?sn=catnav:sup.man.spc&fil=AND(pmdmid:123743,NOT(nidocstatus:archived))",
    "productData": {
      "BusTypeFormFactor": "PXI Express",
      "DIO_LogicLevels": "1.2 V",
      "NumberOfBidirectionalChannels": "128",
      "Enclosed": "true"
    },
    "category": "digital-io",
    "model": "PXIe-7820",
    "key": "123743",
    "pinouts": []
  },
  "NI-9210": {
    "productSpecs": "https://www.ni.com/docs/en-US/bundle/ni-9210-specs/page/specs.html",
    "productData": {
      "ProductPlatform": "C Series",
      "Enclosed": "true",
      "MaximumSamplingRate": "14 S/s",
      "TemperatureMeasurementAccuracy": "0.8 \u00b0C",
      "NumberOfDifferentialInputChannels": "4",
      "AI_Isolation": "60 Vrms Ch-Earth Ground Isolation",
      "SupportedSensors": "All Standard Thermocouples",
      "FrontendConnection": "12-Pin, Female Miniature Thermocouple (mini-TC)",
      "ConformalCoated": "false"
    },
    "category": "temperature",
    "pinouts": [
      {
        "img": "https://docs-be.ni.com/bundle/ni-9210-getting-started/page/GUID-69184412-46C8-4249-9506-C862E489ED86-a5.svg?_LANG=enus"
      },
      {
        "title": "NI-9210 with Spring Terminal Pinout",
        "img": "https://docs-be.ni.com/bundle/ni-9210-getting-started/page/GUID-039557D8-8173-4A48-9CE5-B4A011F93C39-a5.svg?_LANG=enus"
      },
      {
        "img": "https://docs-be.ni.com/bundle/ni-9210-getting-started/page/GUID-4BFCB34B-4DC0-48A4-9413-4AAC3F58D852-a5.svg?_LANG=enus"
      }
    ],
    "estimatedPinout": {
      "confidence": 100,
      "analogInput": {
        "portCount": 4
      },
      "analogOutput": {
        "portCount": 0
      },
      "thermocouple": {
        "portCount": 4
      },
      "digitalInput": {
        "portCount": 0,
        "lineCounts": []
      },
      "digitalOutput": {
        "portCount": 0,
        "lineCounts": []
      },
      "digitalInputOutput": {
        "portCount": 0,
        "lineCounts": []
      }
    },
    "model": "NI-9210",
    "key": "148563"
  },
  "NI-9213": {
    "productSpecs": "https://www.ni.com/docs/en-US/bundle/ni-9213-specs/page/specs.html",
    "productData": {
      "ProductPlatform": "C Series",
      "ConformalCoated": "true",
      "Enclosed": "true",
      "TemperatureMeasurementAccuracy": "0.77 \u00b0C",
      "NumberOfDifferentialInputChannels": "16",
      "SupportedSensors": "All Standard Thermocouples",
      "AI_Isolation": "250 Vrms Ch-Earth Ground Isolation",
      "MaximumSamplingRate": "75 S/s",
      "FrontendConnection": "36-Pin, Female Spring Terminal"
    },
    "category": "temperature",
    "pinouts": [
      {
        "img": "https://docs-be.ni.com/bundle/ni-9213-getting-started/page/GUID-68187208-3B14-44C3-90FC-9FA6B45BD350-a5.svg?_LANG=enus"
      },
      {
        "title": "(Black/Orange Connector) Pinout",
        "img": "https://docs-be.ni.com/bundle/ni-9213-getting-started/page/GUID-581265B7-40E3-4386-8175-ED504D5F0C72-a5.svg?_LANG=enus"
      },
      {
        "img": "https://docs-be.ni.com/bundle/ni-9213-getting-started/page/GUID-2BA8F216-FB1E-4860-B0B1-1A7E56610C4E-a5.svg?_LANG=enus"
      },
      {
        "img": "https://docs-be.ni.com/bundle/ni-9213-getting-started/page/GUID-F88B68CA-ABDD-4500-95B8-8B077636797C-a5.svg?_LANG=enus"
      }
    ],
    "estimatedPinout": {
      "confidence": 100,
      "analogInput": {
        "portCount": 16
      },
      "analogOutput": {
        "portCount": 0
      },
      "thermocouple": {
        "portCount": 16
      },
      "digitalInput": {
        "portCount": 0,
        "lineCounts": []
      },
      "digitalOutput": {
        "portCount": 0,
        "lineCounts": []
      },
      "digitalInputOutput": {
        "portCount": 0,
        "lineCounts": []
      }
    },
    "model": "NI-9213",
    "key": "137669"
  },
  "sbRIO-9211": {
    "productSpecs": "",
    "productData": {
      "ProductPlatform": "CompactRIO",
      "TemperatureMeasurementAccuracy": "0.92 \u00b0C",
      "AI_Isolation": "250 Vrms Ch-Earth Ground Isolation",
      "NumberOfDifferentialInputChannels": "4",
      "SupportedSensors": "All Standard Thermocouples",
      "MaximumSamplingRate": "14 S/s",
      "FrontendConnection": "10-Pin, Female Screw Terminal",
      "ConformalCoated": "false",
      "Enclosed": "false"
    },
    "category": "temperature",
    "model": "sbRIO-9211",
    "key": "137667",
    "pinouts": []
  },
  "NI-9226": {
    "productSpecs": "https://www.ni.com/docs/en-US/bundle/ni-9226-specs/page/specs.html",
    "productData": {
      "ProductPlatform": "C Series",
      "ConformalCoated": "true",
      "Enclosed": "true",
      "MaximumSamplingRate": "400 S/s",
      "TemperatureMeasurementAccuracy": "0.15 \u00b0C",
      "NumberOfDifferentialInputChannels": "8",
      "AI_Isolation": "60 Vrms Ch-Earth Ground Isolation",
      "SupportedSensors": "PT1000 RTD",
      "FrontendConnection": "37-Pin, Male D-SUB"
    },
    "category": "temperature",
    "pinouts": [
      {
        "img": "https://docs-be.ni.com/bundle/ni-9226-getting-started/page/GUID-70F916FE-B840-453C-8DCF-E8BE4AB2B1D1-a5.svg?_LANG=enus"
      },
      {
        "title": "with Spring Terminal Pinout",
        "img": "https://docs-be.ni.com/bundle/ni-9226-getting-started/page/GUID-9A3BCE7D-C33C-41DF-8863-F9E2A6F60C57-a5.svg?_LANG=enus"
      },
      {
        "img": "https://docs-be.ni.com/bundle/ni-9226-getting-started/page/GUID-CF8B16E8-B42D-4F2F-88D2-96AA99D719E0-a5.svg?_LANG=enus"
      },
      {
        "img": "https://docs-be.ni.com/bundle/ni-9226-getting-started/page/GUID-91D4F62C-876A-4431-ABDE-C5AFCD0C3ACD-a5.svg?_LANG=enus"
      },
      {
        "img": "https://docs-be.ni.com/bundle/ni-9226-getting-started/page/GUID-438F430F-780F-4FA2-AE48-DD16F3CDBE27-a5.svg?_LANG=enus"
      }
    ],
    "estimatedPinout": {
      "confidence": 101,
      "analogInput": {
        "portCount": 0
      },
      "analogOutput": {
        "portCount": 0
      },
      "thermocouple": {
        "portCount": 0
      },
      "digitalInput": {
        "portCount": 0,
        "lineCounts": []
      },
      "digitalOutput": {
        "portCount": 0,
        "lineCounts": []
      },
      "digitalInputOutput": {
        "portCount": 0,
        "lineCounts": []
      }
    },
    "model": "NI-9226",
    "key": "122178"
  },
  "NI-9217": {
    "productSpecs": "https://www.ni.com/docs/en-US/bundle/ni-9217-specs/page/specs.html",
    "productData": {
      "ProductPlatform": "C Series",
      "Enclosed": "true",
      "AI_Isolation": "250 Vrms Ch-Earth Ground Isolation",
      "TemperatureMeasurementAccuracy": "0.15 \u00b0C",
      "NumberOfDifferentialInputChannels": "4",
      "SupportedSensors": "PT100 RTD",
      "MaximumSamplingRate": "400 S/s",
      "FrontendConnection": "16-Pin, Female Screw Terminal",
      "ConformalCoated": "false"
    },
    "category": "temperature",
    "pinouts": [
      {
        "img": "https://docs-be.ni.com/bundle/ni-9217-getting-started/page/GUID-DA3E747F-0C15-47A4-AE9F-DAC74E7BAAE5-a5.svg?_LANG=enus"
      },
      {
        "img": "https://docs-be.ni.com/bundle/ni-9217-getting-started/page/GUID-CF8B16E8-B42D-4F2F-88D2-96AA99D719E0-a5.svg?_LANG=enus"
      }
    ],
    "estimatedPinout": {
      "confidence": 101,
      "analogInput": {
        "portCount": 0
      },
      "analogOutput": {
        "portCount": 0
      },
      "thermocouple": {
        "portCount": 0
      },
      "digitalInput": {
        "portCount": 0,
        "lineCounts": []
      },
      "digitalOutput": {
        "portCount": 0,
        "lineCounts": []
      },
      "digitalInputOutput": {
        "portCount": 0,
        "lineCounts": []
      }
    },
    "model": "NI-9217",
    "key": "122169"
  },
  "NI-9216": {
    "productSpecs": "https://www.ni.com/en-in/search.html?sn=catnav:sup.man.spc&fil=AND(pmdmid:122168,NOT(nidocstatus:archived))",
    "productData": {
      "ProductPlatform": "C Series",
      "Enclosed": "true",
      "ConformalCoated": "true",
      "AI_Isolation": "60 Vrms Ch-Earth Ground Isolation",
      "MaximumSamplingRate": "400 S/s",
      "TemperatureMeasurementAccuracy": "0.15 \u00b0C",
      "NumberOfDifferentialInputChannels": "8",
      "SupportedSensors": "PT100 RTD",
      "FrontendConnection": "37-Pin, Male D-SUB"
    },
    "category": "temperature",
    "pinouts": [
      {
        "img": "https://docs-be.ni.com/bundle/ni-9216-getting-started/page/GUID-70F916FE-B840-453C-8DCF-E8BE4AB2B1D1-a5.svg?_LANG=enus"
      },
      {
        "title": "with Spring Terminal Pinout",
        "img": "https://docs-be.ni.com/bundle/ni-9216-getting-started/page/GUID-9A3BCE7D-C33C-41DF-8863-F9E2A6F60C57-a5.svg?_LANG=enus"
      },
      {
        "img": "https://docs-be.ni.com/bundle/ni-9216-getting-started/page/GUID-CF8B16E8-B42D-4F2F-88D2-96AA99D719E0-a5.svg?_LANG=enus"
      },
      {
        "img": "https://docs-be.ni.com/bundle/ni-9216-getting-started/page/GUID-91D4F62C-876A-4431-ABDE-C5AFCD0C3ACD-a5.svg?_LANG=enus"
      },
      {
        "img": "https://docs-be.ni.com/bundle/ni-9216-getting-started/page/GUID-438F430F-780F-4FA2-AE48-DD16F3CDBE27-a5.svg?_LANG=enus"
      }
    ],
    "estimatedPinout": {
      "confidence": 101,
      "analogInput": {
        "portCount": 0
      },
      "analogOutput": {
        "portCount": 0
      },
      "thermocouple": {
        "portCount": 0
      },
      "digitalInput": {
        "portCount": 0,
        "lineCounts": []
      },
      "digitalOutput": {
        "portCount": 0,
        "lineCounts": []
      },
      "digitalInputOutput": {
        "portCount": 0,
        "lineCounts": []
      }
    },
    "model": "NI-9216",
    "key": "122168"
  },
  "NI-9214": {
    "productSpecs": "https://www.ni.com/en-in/search.html?sn=catnav:sup.man.spc&fil=AND(pmdmid:122166,NOT(nidocstatus:archived))",
    "productData": {
      "ProductPlatform": "C Series",
      "Enclosed": "true",
      "MaximumSamplingRate": "68 S/s",
      "NumberOfDifferentialInputChannels": "16",
      "TemperatureMeasurementAccuracy": "0.37 \u00b0C",
      "AI_Isolation": "250 Vrms Ch-Earth Ground Isolation",
      "SupportedSensors": "All Standard Thermocouples",
      "FrontendConnection": "34-Pin, Female Screw Terminal",
      "ConformalCoated": "false"
    },
    "category": "temperature",
    "pinouts": [
      {
        "img": "https://docs-be.ni.com/bundle/ni-9214-getting-started/page/GUID-768ACB79-609B-42AF-973B-1533107F6B6C-a5.svg?_LANG=enus"
      },
      {
        "img": "https://docs-be.ni.com/bundle/ni-9214-getting-started/page/GUID-867DCEC9-F3CD-4900-8604-FBD86399854A-a5.svg?_LANG=enus"
      },
      {
        "img": "https://docs-be.ni.com/bundle/ni-9214-getting-started/page/GUID-748DA0B1-723C-4717-8C98-1F4832890AB8-a5.svg?_LANG=enus"
      },
      {
        "img": "https://docs-be.ni.com/bundle/ni-9214-getting-started/page/GUID-2C2DE64D-25C1-49D7-907A-ED5534501620-a5.svg?_LANG=enus"
      }
    ],
    "estimatedPinout": {
      "confidence": 100,
      "analogInput": {
        "portCount": 16
      },
      "analogOutput": {
        "portCount": 0
      },
      "thermocouple": {
        "portCount": 16
      },
      "digitalInput": {
        "portCount": 0,
        "lineCounts": []
      },
      "digitalOutput": {
        "portCount": 0,
        "lineCounts": []
      },
      "digitalInputOutput": {
        "portCount": 0,
        "lineCounts": []
      }
    },
    "model": "NI-9214",
    "key": "122166"
  },
  "USB-TC01": {
    "productSpecs": "https://www.ni.com/docs/en-US/bundle/usb-tc01-specs/page/specs.html",
    "productData": {
      "ProductPlatform": "Computer-Based Device",
      "ConformalCoated": "false",
      "Enclosed": "true"
    },
    "category": "temperature",
    "model": "USB-TC01",
    "key": "124999",
    "pinouts": []
  },
  "sbRIO-9213": {
    "productSpecs": "https://www.ni.com/docs/en-US/bundle/sbrio-9213-seri/resource/372886a.pdf",
    "productData": {
      "ProductPlatform": "CompactRIO",
      "AI_Isolation": "250 Vrms Ch-Earth Ground Isolation",
      "TemperatureMeasurementAccuracy": "0.77 \u00b0C",
      "MaximumSamplingRate": "75 S/s",
      "NumberOfDifferentialInputChannels": "16",
      "SupportedSensors": "All Standard Thermocouples",
      "FrontendConnection": "36-Pin, Female Spring Terminal",
      "ConformalCoated": "false",
      "Enclosed": "false"
    },
    "category": "temperature",
    "model": "sbRIO-9213",
    "key": "122165",
    "pinouts": []
  },
  "NI-9212": {
    "productSpecs": "https://www.ni.com/docs/en-US/bundle/ni-9212-specs/page/specs.html",
    "productData": {
      "ProductPlatform": "C Series",
      "Enclosed": "true",
      "MaximumSamplingRate": "95 S/s/ch",
      "TemperatureMeasurementAccuracy": "0.71 \u00b0C",
      "NumberOfDifferentialInputChannels": "8",
      "AI_Isolation": "60 Vrms Ch-Ch Isolation",
      "SupportedSensors": "All Standard Thermocouples",
      "FrontendConnection": "16-Pin, Female Miniature Thermocouple (mini-TC)",
      "ConformalCoated": "false"
    },
    "category": "temperature",
    "pinouts": [
      {
        "img": "https://docs-be.ni.com/bundle/ni-9212-getting-started/page/GUID-866E4504-11CB-41B4-8254-B60C7C2EDC5C-a5.svg?_LANG=enus"
      },
      {
        "img": "https://docs-be.ni.com/bundle/ni-9212-getting-started/page/GUID-6A851F34-69BC-4795-A3A0-54DFC8502F03-a5.svg?_LANG=enus"
      },
      {
        "img": "https://docs-be.ni.com/bundle/ni-9212-getting-started/page/GUID-04CD4163-AD8D-48C5-9A19-9EAE66A7B0B2-a5.svg?_LANG=enus"
      },
      {
        "img": "https://docs-be.ni.com/bundle/ni-9212-getting-started/page/GUID-7F769BE6-CE7A-4398-AFD4-5A6BC5A18AA0-a5.png?_LANG=enus"
      },
      {
        "title": "with Mini TC Pinout",
        "img": "https://docs-be.ni.com/bundle/ni-9212-getting-started/page/GUID-F62E137C-02D3-4BFD-8EC2-785802BBB378-a5.svg?_LANG=enus"
      },
      {
        "img": "https://docs-be.ni.com/bundle/ni-9212-getting-started/page/GUID-B2D8935F-5770-4A71-B413-23AA86A9C4BC-a5.svg?_LANG=enus"
      },
      {
        "img": "https://docs-be.ni.com/bundle/ni-9212-getting-started/page/GUID-10009FE7-6A41-4893-B1EE-C2D8544B8FC5-a5.jpg?_LANG=enus"
      }
    ],
    "estimatedPinout": {
      "confidence": 100,
      "analogInput": {
        "portCount": 8
      },
      "analogOutput": {
        "portCount": 0
      },
      "thermocouple": {
        "portCount": 8
      },
      "digitalInput": {
        "portCount": 0,
        "lineCounts": []
      },
      "digitalOutput": {
        "portCount": 0,
        "lineCounts": []
      },
      "digitalInputOutput": {
        "portCount": 0,
        "lineCounts": []
      }
    },
    "model": "NI-9212",
    "key": "122164"
  },
  "NI-9211": {
    "productSpecs": "https://www.ni.com/docs/en-US/bundle/ni-9211-specs/page/specs.html",
    "productData": {
      "ProductPlatform": "C Series"
    },
    "category": "temperature",
    "pinouts": [
      {
        "img": "https://docs-be.ni.com/bundle/ni-9211-getting-started/page/GUID-96561C13-7586-4587-AD96-6121CA794199-a5.svg?_LANG=enus"
      },
      {
        "img": "https://docs-be.ni.com/bundle/ni-9211-getting-started/page/GUID-C6B2B73F-0BD3-4E52-AB63-6C85308A87F1-a5.svg?_LANG=enus"
      }
    ],
    "estimatedPinout": {
      "confidence": 100,
      "analogInput": {
        "portCount": 4
      },
      "analogOutput": {
        "portCount": 0
      },
      "thermocouple": {
        "portCount": 4
      },
      "digitalInput": {
        "portCount": 0,
        "lineCounts": []
      },
      "digitalOutput": {
        "portCount": 0,
        "lineCounts": []
      },
      "digitalInputOutput": {
        "portCount": 0,
        "lineCounts": []
      }
    },
    "model": "NI-9211",
    "key": "122163"
  },
  "PXIe-4357": {
    "productSpecs": "https://www.ni.com/docs/en-US/bundle/pxie-4357-specs/resource/375734b.pdf",
    "productData": {
      "ProductPlatform": "PXI",
      "SupportedSensors": "PT100 RTD",
      "SupportedSensorType": "RTD",
      "NumberOfDifferentialInputChannels": "20",
      "ConformalCoated": "false",
      "FrontendConnection": "96-Pin, Male DIN",
      "Enclosed": "true"
    },
    "category": "temperature",
    "model": "PXIe-4357",
    "key": "123622",
    "pinouts": [],
    "estimatedPinout": {
      "confidence": 101,
      "analogInput": {
        "portCount": 20
      },
      "analogOutput": {
        "portCount": 0
      },
      "thermocouple": {
        "portCount": 0
      },
      "digitalInput": {
        "portCount": 0,
        "lineCounts": []
      },
      "digitalOutput": {
        "portCount": 0,
        "lineCounts": []
      },
      "digitalInputOutput": {
        "portCount": 0,
        "lineCounts": []
      }
    }
  },
  "PXIe-4353": {
    "productSpecs": "https://www.ni.com/docs/en-US/bundle/pxie-4353-specs/resource/375508c.pdf",
    "productData": {
      "ProductPlatform": "PXI",
      "SupportedSensors": "PT100 RTD",
      "SupportedSensorType": "Thermocouple",
      "NumberOfDifferentialInputChannels": "32",
      "AI_Isolation": "300 V Bank Isolation",
      "ConformalCoated": "false",
      "Enclosed": "true",
      "FrontendConnection": "96-Pin, Male DIN"
    },
    "category": "temperature",
    "model": "PXIe-4353",
    "key": "123621",
    "pinouts": [],
    "estimatedPinout": {
      "confidence": 101,
      "analogInput": {
        "portCount": 32
      },
      "analogOutput": {
        "portCount": 0
      },
      "thermocouple": {
        "portCount": 0
      },
      "digitalInput": {
        "portCount": 0,
        "lineCounts": []
      },
      "digitalOutput": {
        "portCount": 0,
        "lineCounts": []
      },
      "digitalInputOutput": {
        "portCount": 0,
        "lineCounts": []
      }
    }
  }
}<|MERGE_RESOLUTION|>--- conflicted
+++ resolved
@@ -1,8768 +1,4 @@
 {
-<<<<<<< HEAD
-    "PXIe-7890": {
-        "productSpecs": "https://www.ni.com/docs/en-US/bundle/pxie-7890-specs/page/specs.html",
-        "productData": {
-            "BusTypeFormFactor": "PXI",
-            "LightWeightPageVisible": "TRUE",
-            "AO_NumberOfChannels": "16"
-        },
-        "category": "multifunction-io",
-        "model": "PXIe-7890",
-        "key": "344453",
-        "pinouts": []
-    },
-    "TS-15110": {
-        "productSpecs": "https://www.ni.com/docs/en-US/bundle/ts-15110-specs/page/specs.html",
-        "productData": {
-            "BusTypeFormFactor": "TestScale",
-            "LightWeightPageVisible": "TRUE"
-        },
-        "category": "multifunction-io",
-        "pinouts": [
-            {
-                "title": "Terminal and Pin Assignments",
-                "img": "https://docs-be.ni.com/bundle/ts-15110-feature/page/GUID-5F1859BA-A333-4F35-B911-A648E25BD25D-a5.svg?_LANG=enus"
-            }
-        ],
-        "estimatedPinout": {
-            "confidence": 101,
-            "analogInput": {
-                "portCount": 0
-            },
-            "analogOutput": {
-                "portCount": 4
-            },
-            "thermocouple": {
-                "portCount": 0
-            },
-            "digitalInput": {
-                "portCount": 0,
-                "lineCounts": []
-            },
-            "digitalOutput": {
-                "portCount": 0,
-                "lineCounts": []
-            },
-            "digitalInputOutput": {
-                "portCount": 0,
-                "lineCounts": []
-            }
-        },
-        "model": "TS-15110",
-        "key": "409651"
-    },
-    "TS-15010": {
-        "productSpecs": "https://www.ni.com/docs/en-US/bundle/ts-15010-specs/page/specs.html",
-        "productData": {
-            "BusTypeFormFactor": "TestScale",
-            "LightWeightPageVisible": "TRUE"
-        },
-        "category": "multifunction-io",
-        "model": "TS-15010",
-        "key": "409863",
-        "pinouts": []
-    },
-    "TS-15120": {
-        "productSpecs": "https://www.ni.com/docs/en-US/bundle/ts-15120-specs/page/specs.html",
-        "productData": {
-            "BusTypeFormFactor": "TestScale",
-            "LightWeightPageVisible": "TRUE"
-        },
-        "category": "multifunction-io",
-        "pinouts": [
-            {
-                "title": "Terminal and Pin Assignments",
-                "img": "https://docs-be.ni.com/bundle/ts-15120-feature/page/GUID-CDBDE849-A9F8-47B4-B0E5-D1B136959636-a5.svg?_LANG=enus"
-            }
-        ],
-        "estimatedPinout": {
-            "confidence": 100,
-            "analogInput": {
-                "portCount": 0
-            },
-            "analogOutput": {
-                "portCount": 0
-            },
-            "thermocouple": {
-                "portCount": 0
-            },
-            "digitalInput": {
-                "portCount": 0,
-                "lineCounts": []
-            },
-            "digitalOutput": {
-                "portCount": 0,
-                "lineCounts": []
-            },
-            "digitalInputOutput": {
-                "portCount": 1,
-                "lineCounts": [
-                    32
-                ]
-            }
-        },
-        "model": "TS-15120",
-        "key": "409652"
-    },
-    "TS-15130": {
-        "productSpecs": "https://www.ni.com/docs/en-US/bundle/ts-15130-specs/page/specs.html",
-        "productData": {
-            "BusTypeFormFactor": "TestScale",
-            "LightWeightPageVisible": "TRUE"
-        },
-        "category": "multifunction-io",
-        "pinouts": [
-            {
-                "title": "Terminal and Pin Assignments",
-                "img": "https://docs-be.ni.com/bundle/ts-15130-feature/page/GUID-817EFDB8-7E22-40A0-9A31-503F72CEDB72-a5.svg?_LANG=enus"
-            }
-        ],
-        "estimatedPinout": {
-            "confidence": 100,
-            "analogInput": {
-                "portCount": 0
-            },
-            "analogOutput": {
-                "portCount": 0
-            },
-            "thermocouple": {
-                "portCount": 0
-            },
-            "digitalInput": {
-                "portCount": 0,
-                "lineCounts": []
-            },
-            "digitalOutput": {
-                "portCount": 1,
-                "lineCounts": [
-                    32
-                ]
-            },
-            "digitalInputOutput": {
-                "portCount": 0,
-                "lineCounts": []
-            }
-        },
-        "model": "TS-15130",
-        "key": "409653"
-    },
-    "TS-15050": {
-        "productSpecs": "https://www.ni.com/docs/en-US/bundle/ts-15050-specs/page/specs.html",
-        "productData": {
-            "BusTypeFormFactor": "TestScale",
-            "LightWeightPageVisible": "TRUE"
-        },
-        "category": "multifunction-io",
-        "pinouts": [
-            {
-                "title": "Terminal and Pin Assignments",
-                "img": "https://docs-be.ni.com/bundle/ts-15050-feature/page/GUID-F75784D2-458E-4DE1-87DC-5D8956C8E560-a5.svg?_LANG=enus"
-            }
-        ],
-        "estimatedPinout": {
-            "confidence": 100,
-            "analogInput": {
-                "portCount": 0
-            },
-            "analogOutput": {
-                "portCount": 0
-            },
-            "thermocouple": {
-                "portCount": 0
-            },
-            "digitalInput": {
-                "portCount": 0,
-                "lineCounts": []
-            },
-            "digitalOutput": {
-                "portCount": 0,
-                "lineCounts": []
-            },
-            "digitalInputOutput": {
-                "portCount": 1,
-                "lineCounts": [
-                    8
-                ]
-            }
-        },
-        "model": "TS-15050",
-        "key": "445805"
-    },
-    "TS-15100": {
-        "productSpecs": "https://www.ni.com/docs/en-US/bundle/ts-15100-specs/page/specs.html",
-        "productData": {
-            "BusTypeFormFactor": "TestScale",
-            "LightWeightPageVisible": "TRUE"
-        },
-        "category": "multifunction-io",
-        "pinouts": [
-            {
-                "title": "TS-15100 Terminal and Pin Assignments",
-                "img": "https://docs-be.ni.com/bundle/ts-15100-feature/page/GUID-2A16031C-A1E1-4272-B768-0497AD47337D-a5.svg?_LANG=enus"
-            }
-        ],
-        "estimatedPinout": {
-            "confidence": 101,
-            "analogInput": {
-                "portCount": 32
-            },
-            "analogOutput": {
-                "portCount": 0
-            },
-            "thermocouple": {
-                "portCount": 0
-            },
-            "digitalInput": {
-                "portCount": 0,
-                "lineCounts": []
-            },
-            "digitalOutput": {
-                "portCount": 0,
-                "lineCounts": []
-            },
-            "digitalInputOutput": {
-                "portCount": 0,
-                "lineCounts": []
-            }
-        },
-        "model": "TS-15100",
-        "key": "409650"
-    },
-    "PCIe-6374": {
-        "productSpecs": "https://www.ni.com/docs/en-US/bundle/pcie-6374-specs/page/specs.html",
-        "productData": {
-            "AnalogInputChannels": "4",
-            "BusTypeFormFactor": "PCI Express",
-            "AO_NumberOfChannels": "2",
-            "MaximumSamplingRate": "3.57 MS/s/ch"
-        },
-        "category": "multifunction-io",
-        "model": "PCIe-6374",
-        "key": "238355",
-        "pinouts": []
-    },
-    "PCI-6289": {
-        "productSpecs": "https://www.ni.com/docs/en-US/bundle/pci-pxi-usb-6289-specs/page/specs.html",
-        "productData": {
-            "AnalogInputChannels": "32",
-            "BusTypeFormFactor": "PCI",
-            "AO_NumberOfChannels": "4",
-            "MaximumSamplingRate": "625 kS/s"
-        },
-        "category": "multifunction-io",
-        "pinouts": [
-            {
-                "title": "NI PCI/PXI-6289 Pinout",
-                "img": "https://docs-be.ni.com/bundle/pci-pxi-usb-6289-specs/page/GUID-6C9E5419-A6DD-4B97-8362-C00E8A1C4BDA-a5.svg?_LANG=enus"
-            },
-            {
-                "title": "NI USB-6289 Mass Termination Pinout",
-                "img": "https://docs-be.ni.com/bundle/pci-pxi-usb-6289-specs/page/GUID-5CE08252-B0DB-4940-BF57-C66FAD0A2681-a5.svg?_LANG=enus"
-            },
-            {
-                "title": "NI USB-6289 Screw Terminal Pinout",
-                "img": "https://docs-be.ni.com/bundle/pci-pxi-usb-6289-specs/page/GUID-7174102B-58AD-434F-8354-EFD8ADCA6AEA-a5.svg?_LANG=enus"
-            }
-        ],
-        "estimatedPinout": {
-            "confidence": 98,
-            "analogInput": {
-                "portCount": 32
-            },
-            "analogOutput": {
-                "portCount": 4
-            },
-            "thermocouple": {
-                "portCount": 0
-            },
-            "digitalInput": {
-                "portCount": 0,
-                "lineCounts": []
-            },
-            "digitalOutput": {
-                "portCount": 0,
-                "lineCounts": []
-            },
-            "digitalInputOutput": {
-                "portCount": 3,
-                "lineCounts": [
-                    32,
-                    8,
-                    8
-                ]
-            }
-        },
-        "model": "PCI-6289",
-        "key": "122594"
-    },
-    "PCI-6281": {
-        "productSpecs": "https://www.ni.com/docs/en-US/bundle/pci-pxi-usb-6281-specs/page/specs.html",
-        "productData": {
-            "AnalogInputChannels": "16",
-            "BusTypeFormFactor": "PCI",
-            "AO_NumberOfChannels": "2",
-            "MaximumSamplingRate": "625 kS/s"
-        },
-        "category": "multifunction-io",
-        "pinouts": [
-            {
-                "title": "NI PCI/PXI-6281 Pinout",
-                "img": "https://docs-be.ni.com/bundle/pci-pxi-usb-6281-specs/page/GUID-20B75668-1A27-4858-83F8-E6FEDE1A0CB9-a5.svg?_LANG=enus"
-            },
-            {
-                "title": "NI USB-6281 Mass Termination Pinout",
-                "img": "https://docs-be.ni.com/bundle/pci-pxi-usb-6281-specs/page/GUID-0FA17C0A-ABDD-40D5-AD77-839F34C057B5-a5.svg?_LANG=enus"
-            },
-            {
-                "title": "NI USB-6281 Screw Terminal Pinout",
-                "img": "https://docs-be.ni.com/bundle/pci-pxi-usb-6281-specs/page/GUID-6416F34B-95D9-4B0C-936B-F31F30243F33-a5.svg?_LANG=enus"
-            }
-        ],
-        "estimatedPinout": {
-            "confidence": 98,
-            "analogInput": {
-                "portCount": 16
-            },
-            "analogOutput": {
-                "portCount": 2
-            },
-            "thermocouple": {
-                "portCount": 0
-            },
-            "digitalInput": {
-                "portCount": 0,
-                "lineCounts": []
-            },
-            "digitalOutput": {
-                "portCount": 0,
-                "lineCounts": []
-            },
-            "digitalInputOutput": {
-                "portCount": 3,
-                "lineCounts": [
-                    8,
-                    8,
-                    8
-                ]
-            }
-        },
-        "model": "PCI-6281",
-        "key": "122592"
-    },
-    "PCI-6255": {
-        "productSpecs": "https://www.ni.com/docs/en-US/bundle/pci-pxi-usb-6255-specs/page/specs.html",
-        "productData": {
-            "AnalogInputChannels": "80",
-            "BusTypeFormFactor": "PCI",
-            "AO_NumberOfChannels": "2",
-            "MaximumSamplingRate": "1.25 MS/s"
-        },
-        "category": "multifunction-io",
-        "pinouts": [
-            {
-                "title": "NI PCI/PXI-6255 Pinout",
-                "img": "https://docs-be.ni.com/bundle/pci-pxi-usb-6255-specs/page/GUID-3ECCC551-4BA2-43DA-AFA6-68CB23EEB78A-a5.svg?_LANG=enus"
-            },
-            {
-                "title": "NI USB-6255 Screw Terminal Pinout",
-                "img": "https://docs-be.ni.com/bundle/pci-pxi-usb-6255-specs/page/GUID-5CE3BAB3-73C7-48DE-9BFD-876AF0BAE10A-a5.svg?_LANG=enus"
-            },
-            {
-                "title": "NI USB-6255 Mass Termination Pinout",
-                "img": "https://docs-be.ni.com/bundle/pci-pxi-usb-6255-specs/page/GUID-106454D0-4E80-4CCD-8238-F6C7754DE784-a5.svg?_LANG=enus"
-            }
-        ],
-        "estimatedPinout": {
-            "confidence": 98,
-            "analogInput": {
-                "portCount": 80
-            },
-            "analogOutput": {
-                "portCount": 2
-            },
-            "thermocouple": {
-                "portCount": 0
-            },
-            "digitalInput": {
-                "portCount": 0,
-                "lineCounts": []
-            },
-            "digitalOutput": {
-                "portCount": 0,
-                "lineCounts": []
-            },
-            "digitalInputOutput": {
-                "portCount": 3,
-                "lineCounts": [
-                    8,
-                    8,
-                    8
-                ]
-            }
-        },
-        "model": "PCI-6255",
-        "key": "122589"
-    },
-    "PCI-6229": {
-        "productSpecs": "https://www.ni.com/docs/en-US/bundle/pci-pxi-usb-6229-specs/page/specs.html",
-        "productData": {
-            "AnalogInputChannels": "32",
-            "BusTypeFormFactor": "PCI",
-            "AO_NumberOfChannels": "4",
-            "MaximumSamplingRate": "250 kS/s"
-        },
-        "category": "multifunction-io",
-        "pinouts": [
-            {
-                "title": "NI PCI/PXI-6229 Pinout",
-                "img": "https://docs-be.ni.com/bundle/pci-pxi-usb-6229-specs/page/GUID-722ED0C2-A02B-4CD9-B626-D6D20FB28397-a5.svg?_LANG=enus"
-            },
-            {
-                "title": "NI USB-6229 Screw Terminal Pinout",
-                "img": "https://docs-be.ni.com/bundle/pci-pxi-usb-6229-specs/page/GUID-CFECB76B-B4CD-4330-9C81-DEB9D92A9F54-a5.svg?_LANG=enus"
-            },
-            {
-                "title": "NI USB-6229 BNC Top Panel and Pinout",
-                "img": "https://docs-be.ni.com/bundle/pci-pxi-usb-6229-specs/page/GUID-E25F2B22-0D7E-4C7B-BC8C-49C2E56967C0-a5.svg?_LANG=enus"
-            }
-        ],
-        "estimatedPinout": {
-            "confidence": 95,
-            "analogInput": {
-                "portCount": 32
-            },
-            "analogOutput": {
-                "portCount": 4
-            },
-            "thermocouple": {
-                "portCount": 0
-            },
-            "digitalInput": {
-                "portCount": 0,
-                "lineCounts": []
-            },
-            "digitalOutput": {
-                "portCount": 0,
-                "lineCounts": []
-            },
-            "digitalInputOutput": {
-                "portCount": 3,
-                "lineCounts": [
-                    32,
-                    8,
-                    8
-                ]
-            }
-        },
-        "model": "PCI-6229",
-        "key": "122579"
-    },
-    "PCI-6225": {
-        "productSpecs": "https://www.ni.com/docs/en-US/bundle/pci-pxi-usb-6225-specs/page/specs.html",
-        "productData": {
-            "AnalogInputChannels": "80",
-            "BusTypeFormFactor": "PCI",
-            "AO_NumberOfChannels": "2",
-            "MaximumSamplingRate": "250 kS/s"
-        },
-        "category": "multifunction-io",
-        "pinouts": [
-            {
-                "title": "NI PCI/PXI-6225 Pinout",
-                "img": "https://docs-be.ni.com/bundle/pci-pxi-usb-6225-specs/page/GUID-87AB10F8-5C3E-4722-8921-D9C3D68332BC-a5.svg?_LANG=enus"
-            },
-            {
-                "title": "NI USB-6225 Screw Terminal Pinout",
-                "img": "https://docs-be.ni.com/bundle/pci-pxi-usb-6225-specs/page/GUID-921C277E-E999-464D-8924-6196A8ECBDE9-a5.svg?_LANG=enus"
-            },
-            {
-                "title": "NI USB-6225 Mass Termination Pinout",
-                "img": "https://docs-be.ni.com/bundle/pci-pxi-usb-6225-specs/page/GUID-14083CA9-4026-4AD1-84AC-FE340EE7FD69-a5.svg?_LANG=enus"
-            }
-        ],
-        "estimatedPinout": {
-            "confidence": 97,
-            "analogInput": {
-                "portCount": 80
-            },
-            "analogOutput": {
-                "portCount": 2
-            },
-            "thermocouple": {
-                "portCount": 0
-            },
-            "digitalInput": {
-                "portCount": 0,
-                "lineCounts": []
-            },
-            "digitalOutput": {
-                "portCount": 0,
-                "lineCounts": []
-            },
-            "digitalInputOutput": {
-                "portCount": 3,
-                "lineCounts": [
-                    8,
-                    8,
-                    8
-                ]
-            }
-        },
-        "model": "PCI-6225",
-        "key": "122578"
-    },
-    "PXI-6225": {
-        "productSpecs": "https://www.ni.com/docs/en-US/bundle/pci-pxi-usb-6225-specs/page/specs.html",
-        "productData": {
-            "AnalogInputChannels": "80",
-            "BusTypeFormFactor": "PXI",
-            "AO_NumberOfChannels": "2",
-            "MaximumSamplingRate": "250 kS/s"
-        },
-        "category": "multifunction-io",
-        "pinouts": [
-            {
-                "title": "NI PCI/PXI-6225 Pinout",
-                "img": "https://docs-be.ni.com/bundle/pci-pxi-usb-6225-specs/page/GUID-87AB10F8-5C3E-4722-8921-D9C3D68332BC-a5.svg?_LANG=enus"
-            },
-            {
-                "title": "NI USB-6225 Screw Terminal Pinout",
-                "img": "https://docs-be.ni.com/bundle/pci-pxi-usb-6225-specs/page/GUID-921C277E-E999-464D-8924-6196A8ECBDE9-a5.svg?_LANG=enus"
-            },
-            {
-                "title": "NI USB-6225 Mass Termination Pinout",
-                "img": "https://docs-be.ni.com/bundle/pci-pxi-usb-6225-specs/page/GUID-14083CA9-4026-4AD1-84AC-FE340EE7FD69-a5.svg?_LANG=enus"
-            }
-        ],
-        "estimatedPinout": {
-            "confidence": 97,
-            "analogInput": {
-                "portCount": 80
-            },
-            "analogOutput": {
-                "portCount": 2
-            },
-            "thermocouple": {
-                "portCount": 0
-            },
-            "digitalInput": {
-                "portCount": 0,
-                "lineCounts": []
-            },
-            "digitalOutput": {
-                "portCount": 0,
-                "lineCounts": []
-            },
-            "digitalInputOutput": {
-                "portCount": 3,
-                "lineCounts": [
-                    8,
-                    8,
-                    8
-                ]
-            }
-        },
-        "model": "PXI-6225",
-        "key": "123259"
-    },
-    "PXI-6224": {
-        "productSpecs": "https://www.ni.com/docs/en-US/bundle/pci-pxi-6224-specs/page/specs.html",
-        "productData": {
-            "AnalogInputChannels": "32",
-            "BusTypeFormFactor": "PXI",
-            "AO_NumberOfChannels": "0",
-            "MaximumSamplingRate": "250 kS/s"
-        },
-        "category": "multifunction-io",
-        "pinouts": [
-            {
-                "title": "NI PCI/PXI-6224 Pinout",
-                "img": "https://docs-be.ni.com/bundle/pci-pxi-6224-specs/page/GUID-CD90876C-70EE-43C4-B6DB-5F873E01C11A-a5.svg?_LANG=enus"
-            }
-        ],
-        "estimatedPinout": {
-            "confidence": 98,
-            "analogInput": {
-                "portCount": 32
-            },
-            "analogOutput": {
-                "portCount": 0
-            },
-            "thermocouple": {
-                "portCount": 0
-            },
-            "digitalInput": {
-                "portCount": 0,
-                "lineCounts": []
-            },
-            "digitalOutput": {
-                "portCount": 0,
-                "lineCounts": []
-            },
-            "digitalInputOutput": {
-                "portCount": 3,
-                "lineCounts": [
-                    32,
-                    8,
-                    8
-                ]
-            }
-        },
-        "model": "PXI-6224",
-        "key": "123258"
-    },
-    "PXIe-6259": {
-        "productSpecs": "https://www.ni.com/docs/en-US/bundle/pci-pcie-pxi-pxie-usb-6259-specs/page/specs.html",
-        "productData": {
-            "BusTypeFormFactor": "PXI Express"
-        },
-        "category": "multifunction-io",
-        "pinouts": [
-            {
-                "title": "NI PCI/PCIe/PXI/PXIe-6259 Pinout",
-                "img": "https://docs-be.ni.com/bundle/pci-pcie-pxi-pxie-usb-6259-specs/page/GUID-C33B5100-628F-4644-BBBD-0D71775CA580-a5.svg?_LANG=enus"
-            },
-            {
-                "title": "NI USB-6259 Screw Terminal Pinout",
-                "img": "https://docs-be.ni.com/bundle/pci-pcie-pxi-pxie-usb-6259-specs/page/GUID-C802C8B1-99DC-4029-8951-26631BDB3282-a5.svg?_LANG=enus"
-            },
-            {
-                "title": "NI USB-6259 BNC Front Panel and Pinout",
-                "img": "https://docs-be.ni.com/bundle/pci-pcie-pxi-pxie-usb-6259-specs/page/GUID-06245B78-475D-4476-A93B-3CAFFF30903A-a5.svg?_LANG=enus"
-            },
-            {
-                "title": "NI USB-6259 Mass Termination Pinout",
-                "img": "https://docs-be.ni.com/bundle/pci-pcie-pxi-pxie-usb-6259-specs/page/GUID-AC242B14-BD1C-4DED-9AA3-54AED6368124-a5.svg?_LANG=enus"
-            }
-        ],
-        "estimatedPinout": {
-            "confidence": 95,
-            "analogInput": {
-                "portCount": 32
-            },
-            "analogOutput": {
-                "portCount": 4
-            },
-            "thermocouple": {
-                "portCount": 0
-            },
-            "digitalInput": {
-                "portCount": 0,
-                "lineCounts": []
-            },
-            "digitalOutput": {
-                "portCount": 0,
-                "lineCounts": []
-            },
-            "digitalInputOutput": {
-                "portCount": 3,
-                "lineCounts": [
-                    32,
-                    8,
-                    8
-                ]
-            }
-        },
-        "model": "PXIe-6259",
-        "key": "123696"
-    },
-    "PXI-6221": {
-        "productSpecs": "https://www.ni.com/docs/en-US/bundle/pci-pxi-usb-6221-specs/page/specs.html",
-        "productData": {
-            "BusTypeFormFactor": "PXI"
-        },
-        "category": "multifunction-io",
-        "pinouts": [
-            {
-                "title": "NI PCI/PXI-6221 Pinout",
-                "img": "https://docs-be.ni.com/bundle/pci-pxi-usb-6221-specs/page/GUID-A27C0AC6-AEA2-4D99-AA17-028FA1379F20-a5.svg?_LANG=enus"
-            },
-            {
-                "title": "NI USB-6221 Screw Terminal Pinout",
-                "img": "https://docs-be.ni.com/bundle/pci-pxi-usb-6221-specs/page/GUID-F6957862-A240-4C0F-995B-FB46D2374EBA-a5.svg?_LANG=enus"
-            },
-            {
-                "title": "NI USB-6221 BNC Top Panel and Pinout",
-                "img": "https://docs-be.ni.com/bundle/pci-pxi-usb-6221-specs/page/GUID-25070F00-3ADC-4534-9D14-6B21BA0D8465-a5.svg?_LANG=enus"
-            }
-        ],
-        "estimatedPinout": {
-            "confidence": 95,
-            "analogInput": {
-                "portCount": 16
-            },
-            "analogOutput": {
-                "portCount": 2
-            },
-            "thermocouple": {
-                "portCount": 0
-            },
-            "digitalInput": {
-                "portCount": 0,
-                "lineCounts": []
-            },
-            "digitalOutput": {
-                "portCount": 0,
-                "lineCounts": []
-            },
-            "digitalInputOutput": {
-                "portCount": 3,
-                "lineCounts": [
-                    8,
-                    8,
-                    8
-                ]
-            }
-        },
-        "model": "PXI-6221",
-        "key": "123257"
-    },
-    "PXI-6259": {
-        "productSpecs": "https://www.ni.com/docs/en-US/bundle/pci-pcie-pxi-pxie-usb-6259-specs/page/specs.html",
-        "productData": {
-            "BusTypeFormFactor": "PXI"
-        },
-        "category": "multifunction-io",
-        "pinouts": [
-            {
-                "title": "NI PCI/PCIe/PXI/PXIe-6259 Pinout",
-                "img": "https://docs-be.ni.com/bundle/pci-pcie-pxi-pxie-usb-6259-specs/page/GUID-C33B5100-628F-4644-BBBD-0D71775CA580-a5.svg?_LANG=enus"
-            },
-            {
-                "title": "NI USB-6259 Screw Terminal Pinout",
-                "img": "https://docs-be.ni.com/bundle/pci-pcie-pxi-pxie-usb-6259-specs/page/GUID-C802C8B1-99DC-4029-8951-26631BDB3282-a5.svg?_LANG=enus"
-            },
-            {
-                "title": "NI USB-6259 BNC Front Panel and Pinout",
-                "img": "https://docs-be.ni.com/bundle/pci-pcie-pxi-pxie-usb-6259-specs/page/GUID-06245B78-475D-4476-A93B-3CAFFF30903A-a5.svg?_LANG=enus"
-            },
-            {
-                "title": "NI USB-6259 Mass Termination Pinout",
-                "img": "https://docs-be.ni.com/bundle/pci-pcie-pxi-pxie-usb-6259-specs/page/GUID-AC242B14-BD1C-4DED-9AA3-54AED6368124-a5.svg?_LANG=enus"
-            }
-        ],
-        "estimatedPinout": {
-            "confidence": 95,
-            "analogInput": {
-                "portCount": 32
-            },
-            "analogOutput": {
-                "portCount": 4
-            },
-            "thermocouple": {
-                "portCount": 0
-            },
-            "digitalInput": {
-                "portCount": 0,
-                "lineCounts": []
-            },
-            "digitalOutput": {
-                "portCount": 0,
-                "lineCounts": []
-            },
-            "digitalInputOutput": {
-                "portCount": 3,
-                "lineCounts": [
-                    32,
-                    8,
-                    8
-                ]
-            }
-        },
-        "model": "PXI-6259",
-        "key": "123272"
-    },
-    "PXI-6255": {
-        "productSpecs": "https://www.ni.com/docs/en-US/bundle/pci-pxi-usb-6255-specs/page/specs.html",
-        "productData": {
-            "BusTypeFormFactor": "PXI"
-        },
-        "category": "multifunction-io",
-        "pinouts": [
-            {
-                "title": "NI PCI/PXI-6255 Pinout",
-                "img": "https://docs-be.ni.com/bundle/pci-pxi-usb-6255-specs/page/GUID-3ECCC551-4BA2-43DA-AFA6-68CB23EEB78A-a5.svg?_LANG=enus"
-            },
-            {
-                "title": "NI USB-6255 Screw Terminal Pinout",
-                "img": "https://docs-be.ni.com/bundle/pci-pxi-usb-6255-specs/page/GUID-5CE3BAB3-73C7-48DE-9BFD-876AF0BAE10A-a5.svg?_LANG=enus"
-            },
-            {
-                "title": "NI USB-6255 Mass Termination Pinout",
-                "img": "https://docs-be.ni.com/bundle/pci-pxi-usb-6255-specs/page/GUID-106454D0-4E80-4CCD-8238-F6C7754DE784-a5.svg?_LANG=enus"
-            }
-        ],
-        "estimatedPinout": {
-            "confidence": 98,
-            "analogInput": {
-                "portCount": 80
-            },
-            "analogOutput": {
-                "portCount": 2
-            },
-            "thermocouple": {
-                "portCount": 0
-            },
-            "digitalInput": {
-                "portCount": 0,
-                "lineCounts": []
-            },
-            "digitalOutput": {
-                "portCount": 0,
-                "lineCounts": []
-            },
-            "digitalInputOutput": {
-                "portCount": 3,
-                "lineCounts": [
-                    8,
-                    8,
-                    8
-                ]
-            }
-        },
-        "model": "PXI-6255",
-        "key": "123271"
-    },
-    "PXI-6254": {
-        "productSpecs": "",
-        "productData": {
-            "BusTypeFormFactor": "PXI"
-        },
-        "category": "multifunction-io",
-        "model": "PXI-6254",
-        "key": "123270",
-        "pinouts": []
-    },
-    "PXI-6251": {
-        "productSpecs": "https://www.ni.com/docs/en-US/bundle/pci-pcie-pxi-pxie-usb-6251-specs/page/specs.html",
-        "productData": {
-            "BusTypeFormFactor": "PXI"
-        },
-        "category": "multifunction-io",
-        "pinouts": [
-            {
-                "title": "NI PCI/PCIe/PXI/PXIe-6251 Pinout",
-                "img": "https://docs-be.ni.com/bundle/pci-pcie-pxi-pxie-usb-6251-specs/page/GUID-F9A202CA-6967-4A96-8656-9E8386DD95BF-a5.svg?_LANG=enus"
-            },
-            {
-                "title": "NI USB-6251 Screw Terminal Pinout",
-                "img": "https://docs-be.ni.com/bundle/pci-pcie-pxi-pxie-usb-6251-specs/page/GUID-CBC75C72-451B-4726-BC0B-3EFBE61C0E11-a5.svg?_LANG=enus"
-            },
-            {
-                "title": "NI USB-6251 BNC Front Panel and Pinout",
-                "img": "https://docs-be.ni.com/bundle/pci-pcie-pxi-pxie-usb-6251-specs/page/GUID-F03BB873-3257-4D02-BBB5-7BB0322A9322-a5.svg?_LANG=enus"
-            },
-            {
-                "title": "NI USB-6251 Mass Termination Pinout",
-                "img": "https://docs-be.ni.com/bundle/pci-pcie-pxi-pxie-usb-6251-specs/page/GUID-5662092B-1AC6-4565-94C8-0544C2281161-a5.svg?_LANG=enus"
-            }
-        ],
-        "estimatedPinout": {
-            "confidence": 95,
-            "analogInput": {
-                "portCount": 16
-            },
-            "analogOutput": {
-                "portCount": 2
-            },
-            "thermocouple": {
-                "portCount": 0
-            },
-            "digitalInput": {
-                "portCount": 0,
-                "lineCounts": []
-            },
-            "digitalOutput": {
-                "portCount": 0,
-                "lineCounts": []
-            },
-            "digitalInputOutput": {
-                "portCount": 3,
-                "lineCounts": [
-                    8,
-                    8,
-                    8
-                ]
-            }
-        },
-        "model": "PXI-6251",
-        "key": "123269"
-    },
-    "PXI-6220": {
-        "productSpecs": "https://www.ni.com/docs/en-US/bundle/pci-pxi-6220-specs/page/specs.html",
-        "productData": {
-            "BusTypeFormFactor": "PXI"
-        },
-        "category": "multifunction-io",
-        "pinouts": [
-            {
-                "title": "NI PCI/PXI-6220 Pinout",
-                "img": "https://docs-be.ni.com/bundle/pci-pxi-6220-specs/page/GUID-E2F7CFA5-1434-4702-AAA8-E3C749AA0C2E-a5.svg?_LANG=enus"
-            }
-        ],
-        "estimatedPinout": {
-            "confidence": 98,
-            "analogInput": {
-                "portCount": 16
-            },
-            "analogOutput": {
-                "portCount": 0
-            },
-            "thermocouple": {
-                "portCount": 0
-            },
-            "digitalInput": {
-                "portCount": 0,
-                "lineCounts": []
-            },
-            "digitalOutput": {
-                "portCount": 0,
-                "lineCounts": []
-            },
-            "digitalInputOutput": {
-                "portCount": 3,
-                "lineCounts": [
-                    8,
-                    8,
-                    8
-                ]
-            }
-        },
-        "model": "PXI-6220",
-        "key": "123256"
-    },
-    "PXIe-6124": {
-        "productSpecs": "",
-        "productData": {
-            "AnalogInputChannels": "4",
-            "BusTypeFormFactor": "PXI Express",
-            "AO_NumberOfChannels": "2",
-            "MaximumSamplingRate": "4 MS/s/ch"
-        },
-        "category": "multifunction-io",
-        "model": "PXIe-6124",
-        "key": "123694",
-        "pinouts": []
-    },
-    "PXI-6143": {
-        "productSpecs": "https://www.ni.com/docs/en-US/bundle/ni-6143-specs/resource/370835a.pdf",
-        "productData": {
-            "AnalogInputChannels": "8",
-            "BusTypeFormFactor": "PXI",
-            "AO_NumberOfChannels": "0",
-            "MaximumSamplingRate": "250 kS/s/ch"
-        },
-        "category": "multifunction-io",
-        "model": "PXI-6143",
-        "key": "123255",
-        "pinouts": []
-    },
-    "PXI-6133": {
-        "productSpecs": "https://www.ni.com/docs/en-US/bundle/ni-6132-6133-specs/resource/371231d.pdf",
-        "productData": {
-            "AnalogInputChannels": "8",
-            "BusTypeFormFactor": "PXI",
-            "AO_NumberOfChannels": "0",
-            "MaximumSamplingRate": "2.5 MS/s/ch"
-        },
-        "category": "multifunction-io",
-        "model": "PXI-6133",
-        "key": "123254",
-        "pinouts": []
-    },
-    "PXI-6132": {
-        "productSpecs": "https://www.ni.com/docs/en-US/bundle/ni-6132-6133-specs/resource/371231d.pdf",
-        "productData": {
-            "AnalogInputChannels": "4",
-            "BusTypeFormFactor": "PXI",
-            "AO_NumberOfChannels": "0",
-            "MaximumSamplingRate": "2.5 MS/s/ch"
-        },
-        "category": "multifunction-io",
-        "model": "PXI-6132",
-        "key": "123253",
-        "pinouts": []
-    },
-    "PXI-6123": {
-        "productSpecs": "",
-        "productData": {
-            "AnalogInputChannels": "8",
-            "BusTypeFormFactor": "PXI",
-            "AO_NumberOfChannels": "0",
-            "MaximumSamplingRate": "500 kS/s/ch"
-        },
-        "category": "multifunction-io",
-        "model": "PXI-6123",
-        "key": "123252",
-        "pinouts": []
-    },
-    "PXI-6289": {
-        "productSpecs": "https://www.ni.com/docs/en-US/bundle/pci-pxi-usb-6289-specs/page/specs.html",
-        "productData": {
-            "AnalogInputChannels": "32",
-            "BusTypeFormFactor": "PXI",
-            "AO_NumberOfChannels": "4",
-            "MaximumSamplingRate": "625 kS/s"
-        },
-        "category": "multifunction-io",
-        "pinouts": [
-            {
-                "title": "NI PCI/PXI-6289 Pinout",
-                "img": "https://docs-be.ni.com/bundle/pci-pxi-usb-6289-specs/page/GUID-6C9E5419-A6DD-4B97-8362-C00E8A1C4BDA-a5.svg?_LANG=enus"
-            },
-            {
-                "title": "NI USB-6289 Mass Termination Pinout",
-                "img": "https://docs-be.ni.com/bundle/pci-pxi-usb-6289-specs/page/GUID-5CE08252-B0DB-4940-BF57-C66FAD0A2681-a5.svg?_LANG=enus"
-            },
-            {
-                "title": "NI USB-6289 Screw Terminal Pinout",
-                "img": "https://docs-be.ni.com/bundle/pci-pxi-usb-6289-specs/page/GUID-7174102B-58AD-434F-8354-EFD8ADCA6AEA-a5.svg?_LANG=enus"
-            }
-        ],
-        "estimatedPinout": {
-            "confidence": 98,
-            "analogInput": {
-                "portCount": 32
-            },
-            "analogOutput": {
-                "portCount": 4
-            },
-            "thermocouple": {
-                "portCount": 0
-            },
-            "digitalInput": {
-                "portCount": 0,
-                "lineCounts": []
-            },
-            "digitalOutput": {
-                "portCount": 0,
-                "lineCounts": []
-            },
-            "digitalInputOutput": {
-                "portCount": 3,
-                "lineCounts": [
-                    32,
-                    8,
-                    8
-                ]
-            }
-        },
-        "model": "PXI-6289",
-        "key": "123277"
-    },
-    "PXI-6284": {
-        "productSpecs": "https://www.ni.com/docs/en-US/bundle/pci-pxi-6284-specs/page/specs.html",
-        "productData": {
-            "AnalogInputChannels": "32",
-            "BusTypeFormFactor": "PXI",
-            "AO_NumberOfChannels": "0",
-            "MaximumSamplingRate": "625 kS/s"
-        },
-        "category": "multifunction-io",
-        "pinouts": [
-            {
-                "title": "NI PCI/PXI-6284 Pinout",
-                "img": "https://docs-be.ni.com/bundle/pci-pxi-6284-specs/page/GUID-D03DB6C1-E7C3-465B-A80D-541D658B9E0C-a5.svg?_LANG=enus"
-            }
-        ],
-        "estimatedPinout": {
-            "confidence": 98,
-            "analogInput": {
-                "portCount": 32
-            },
-            "analogOutput": {
-                "portCount": 0
-            },
-            "thermocouple": {
-                "portCount": 0
-            },
-            "digitalInput": {
-                "portCount": 0,
-                "lineCounts": []
-            },
-            "digitalOutput": {
-                "portCount": 0,
-                "lineCounts": []
-            },
-            "digitalInputOutput": {
-                "portCount": 3,
-                "lineCounts": [
-                    32,
-                    8,
-                    8
-                ]
-            }
-        },
-        "model": "PXI-6284",
-        "key": "123276"
-    },
-    "PXI-6281": {
-        "productSpecs": "https://www.ni.com/docs/en-US/bundle/pci-pxi-usb-6281-specs/page/specs.html",
-        "productData": {
-            "AnalogInputChannels": "16",
-            "BusTypeFormFactor": "PXI",
-            "AO_NumberOfChannels": "2",
-            "MaximumSamplingRate": "625 kS/s"
-        },
-        "category": "multifunction-io",
-        "pinouts": [
-            {
-                "title": "NI PCI/PXI-6281 Pinout",
-                "img": "https://docs-be.ni.com/bundle/pci-pxi-usb-6281-specs/page/GUID-20B75668-1A27-4858-83F8-E6FEDE1A0CB9-a5.svg?_LANG=enus"
-            },
-            {
-                "title": "NI USB-6281 Mass Termination Pinout",
-                "img": "https://docs-be.ni.com/bundle/pci-pxi-usb-6281-specs/page/GUID-0FA17C0A-ABDD-40D5-AD77-839F34C057B5-a5.svg?_LANG=enus"
-            },
-            {
-                "title": "NI USB-6281 Screw Terminal Pinout",
-                "img": "https://docs-be.ni.com/bundle/pci-pxi-usb-6281-specs/page/GUID-6416F34B-95D9-4B0C-936B-F31F30243F33-a5.svg?_LANG=enus"
-            }
-        ],
-        "estimatedPinout": {
-            "confidence": 98,
-            "analogInput": {
-                "portCount": 16
-            },
-            "analogOutput": {
-                "portCount": 2
-            },
-            "thermocouple": {
-                "portCount": 0
-            },
-            "digitalInput": {
-                "portCount": 0,
-                "lineCounts": []
-            },
-            "digitalOutput": {
-                "portCount": 0,
-                "lineCounts": []
-            },
-            "digitalInputOutput": {
-                "portCount": 3,
-                "lineCounts": [
-                    8,
-                    8,
-                    8
-                ]
-            }
-        },
-        "model": "PXI-6281",
-        "key": "123275"
-    },
-    "PXI-6280": {
-        "productSpecs": "https://www.ni.com/docs/en-US/bundle/pci-pxi-6280-specs/page/specs.html",
-        "productData": {
-            "AnalogInputChannels": "16",
-            "BusTypeFormFactor": "PXI",
-            "AO_NumberOfChannels": "0",
-            "MaximumSamplingRate": "625 kS/s"
-        },
-        "category": "multifunction-io",
-        "pinouts": [
-            {
-                "title": "NI PCI/PXI-6280 Pinout",
-                "img": "https://docs-be.ni.com/bundle/pci-pxi-6280-specs/page/GUID-B186CAE6-7F7D-4DD3-882F-A90F2D53C8EA-a5.svg?_LANG=enus"
-            }
-        ],
-        "estimatedPinout": {
-            "confidence": 98,
-            "analogInput": {
-                "portCount": 16
-            },
-            "analogOutput": {
-                "portCount": 0
-            },
-            "thermocouple": {
-                "portCount": 0
-            },
-            "digitalInput": {
-                "portCount": 0,
-                "lineCounts": []
-            },
-            "digitalOutput": {
-                "portCount": 0,
-                "lineCounts": []
-            },
-            "digitalInputOutput": {
-                "portCount": 3,
-                "lineCounts": [
-                    8,
-                    8,
-                    8
-                ]
-            }
-        },
-        "model": "PXI-6280",
-        "key": "123274"
-    },
-    "USB-6212": {
-        "productSpecs": "https://www.ni.com/docs/en-US/bundle/usb-6212-specs/page/specs.html",
-        "productData": {
-            "AnalogInputChannels": "16",
-            "BusTypeFormFactor": "USB",
-            "AO_NumberOfChannels": "2",
-            "MaximumSamplingRate": "400 kS/s"
-        },
-        "category": "multifunction-io",
-        "model": "USB-6212",
-        "key": "124912",
-        "pinouts": []
-    },
-    "USB-6211": {
-        "productSpecs": "https://www.ni.com/docs/en-US/bundle/usb-6211-specs/page/specs.html",
-        "productData": {
-            "AnalogInputChannels": "16",
-            "BusTypeFormFactor": "USB",
-            "AO_NumberOfChannels": "2",
-            "MaximumSamplingRate": "250 kS/s"
-        },
-        "category": "multifunction-io",
-        "model": "USB-6211",
-        "key": "124911",
-        "pinouts": []
-    },
-    "USB-6210": {
-        "productSpecs": "https://www.ni.com/docs/en-US/bundle/usb-6210-specs/page/specs.html",
-        "productData": {
-            "AnalogInputChannels": "16",
-            "BusTypeFormFactor": "USB",
-            "AO_NumberOfChannels": "0",
-            "MaximumSamplingRate": "250 kS/s"
-        },
-        "category": "multifunction-io",
-        "model": "USB-6210",
-        "key": "124910",
-        "pinouts": []
-    },
-    "USB-9234": {
-        "estimatedPinout": {
-            "confidence": 97,
-            "analogInput": {
-                "portCount": 4
-            },
-            "analogOutput": {
-                "portCount": 0
-            },
-            "thermocouple": {
-                "portCount": 0
-            },
-            "digitalInput": {
-                "portCount": 0,
-                "lineCounts": []
-            },
-            "digitalOutput": {
-                "portCount": 0,
-                "lineCounts": []
-            },
-            "digitalInputOutput": {
-                "portCount": 0,
-                "lineCounts": []
-            }
-        }
-    },
-     "USB-9219": {
-        "estimatedPinout": {
-            "confidence": 97,
-            "analogInput": {
-                "portCount": 4
-            },
-            "analogOutput": {
-                "portCount": 0
-            },
-            "thermocouple": {
-                "portCount": 0
-            },
-            "digitalInput": {
-                "portCount": 0,
-                "lineCounts": []
-            },
-            "digitalOutput": {
-                "portCount": 0,
-                "lineCounts": []
-            },
-            "digitalInputOutput": {
-                "portCount": 0,
-                "lineCounts": []
-            }
-        }
-    },
-    "USB-6366": {
-        "productSpecs": "https://www.ni.com/docs/en-US/bundle/pxie-usb-6366-specs/page/specs.html",
-        "productData": {
-            "AnalogInputChannels": "8",
-            "BusTypeFormFactor": "USB",
-            "AO_NumberOfChannels": "2",
-            "MaximumSamplingRate": "2 MS/s/ch"
-        },
-        "category": "multifunction-io",
-        "pinouts": [
-            {
-                "title": "Pinout",
-                "img": "https://docs-be.ni.com/bundle/pxie-usb-6366-specs/page/GUID-4275F420-BA41-4397-BB2F-67EFB1942BCB-a5.svg?_LANG=enus"
-            },
-            {
-                "title": "Pinout",
-                "img": "https://docs-be.ni.com/bundle/pxie-usb-6366-specs/page/GUID-D4DEE55D-9AA5-4082-9B39-85AE1B65E416-a5.svg?_LANG=enus"
-            },
-            {
-                "title": "Pinout",
-                "img": "https://docs-be.ni.com/bundle/pxie-usb-6366-specs/page/GUID-0C23DD03-0763-4C57-A8F7-E1D21A0CCAE2-a5.svg?_LANG=enus"
-            },
-            {
-                "title": "Front Panel and Pinout",
-                "img": "https://docs-be.ni.com/bundle/pxie-usb-6366-specs/page/GUID-B901BB25-EA97-4022-9DFD-4E37E1CFE4A0-a5.svg?_LANG=enus"
-            }
-        ],
-        "estimatedPinout": {
-            "confidence": 97,
-            "analogInput": {
-                "portCount": 8
-            },
-            "analogOutput": {
-                "portCount": 2
-            },
-            "thermocouple": {
-                "portCount": 0
-            },
-            "digitalInput": {
-                "portCount": 0,
-                "lineCounts": []
-            },
-            "digitalOutput": {
-                "portCount": 0,
-                "lineCounts": []
-            },
-            "digitalInputOutput": {
-                "portCount": 3,
-                "lineCounts": [
-                    8,
-                    8,
-                    8
-                ]
-            }
-        },
-        "model": "USB-6366",
-        "key": "124941"
-    },
-    "USB-6363": {
-        "productSpecs": "https://www.ni.com/docs/en-US/bundle/usb-6363-specs/page/specs.html",
-        "productData": {
-            "AnalogInputChannels": "32",
-            "BusTypeFormFactor": "USB",
-            "AO_NumberOfChannels": "4",
-            "MaximumSamplingRate": "2 MS/s"
-        },
-        "category": "multifunction-io",
-        "model": "USB-6363",
-        "key": "124940",
-        "pinouts": []
-    },
-    "USB-6003": {
-        "productSpecs": "https://www.ni.com/en-us/search.html?sn=catnav:sup.man.spc&fil=AND(pmdmid:124896,NOT(nidocstatus:archived))",
-        "productData": {
-            "AnalogInputChannels": "8",
-            "BusTypeFormFactor": "USB",
-            "AO_NumberOfChannels": "2",
-            "MaximumSamplingRate": "100 kS/s"
-        },
-        "category": "multifunction-io",
-        "model": "USB-6003",
-        "key": "124896",
-        "pinouts": []
-    },
-    "USB-6361": {
-        "productSpecs": "https://www.ni.com/docs/en-US/bundle/pcie-pxie-usb-6361-specs/page/specs.html",
-        "productData": {
-            "AnalogInputChannels": "16",
-            "BusTypeFormFactor": "USB",
-            "AO_NumberOfChannels": "2",
-            "MaximumSamplingRate": "2 MS/s"
-        },
-        "category": "multifunction-io",
-        "pinouts": [
-            {
-                "title": "NI PCIe/PXIe-6361 Pinout",
-                "img": "https://docs-be.ni.com/bundle/pcie-pxie-usb-6361-specs/page/GUID-CE5B76F2-5AD8-4CE9-BE2B-4953154DC1B2-a5.svg?_LANG=enus"
-            },
-            {
-                "title": "NI USB-6361 Mass Termination Pinout",
-                "img": "https://docs-be.ni.com/bundle/pcie-pxie-usb-6361-specs/page/GUID-5C884947-AF41-4E2D-BB94-9C25BAF44225-a5.svg?_LANG=enus"
-            },
-            {
-                "title": "NI USB-6361 Screw Terminal Pinout",
-                "img": "https://docs-be.ni.com/bundle/pcie-pxie-usb-6361-specs/page/GUID-C2D17792-B6EF-4F98-86F1-8AF406032E98-a5.svg?_LANG=enus"
-            },
-            {
-                "title": "NI USB-6361 BNC Front Panel and Pinout",
-                "img": "https://docs-be.ni.com/bundle/pcie-pxie-usb-6361-specs/page/GUID-1BC0696B-7EFD-4DB2-A2D4-E7DE8FB7791F-a5.svg?_LANG=enus"
-            }
-        ],
-        "estimatedPinout": {
-            "confidence": 96,
-            "analogInput": {
-                "portCount": 16
-            },
-            "analogOutput": {
-                "portCount": 2
-            },
-            "thermocouple": {
-                "portCount": 0
-            },
-            "digitalInput": {
-                "portCount": 0,
-                "lineCounts": []
-            },
-            "digitalOutput": {
-                "portCount": 0,
-                "lineCounts": []
-            },
-            "digitalInputOutput": {
-                "portCount": 3,
-                "lineCounts": [
-                    8,
-                    8,
-                    8
-                ]
-            }
-        },
-        "model": "USB-6361",
-        "key": "124939"
-    },
-    "USB-6002": {
-        "productSpecs": "https://www.ni.com/en-us/search.html?sn=catnav:sup.man.spc&fil=AND(pmdmid:124895,NOT(nidocstatus:archived))",
-        "productData": {
-            "AnalogInputChannels": "8",
-            "BusTypeFormFactor": "USB",
-            "AO_NumberOfChannels": "2",
-            "MaximumSamplingRate": "50 kS/s"
-        },
-        "category": "multifunction-io",
-        "model": "USB-6002",
-        "key": "124895",
-        "pinouts": []
-    },
-    "USB-6356": {
-        "productSpecs": "https://www.ni.com/docs/en-US/bundle/pxie-usb-6356-specs/page/specs.html",
-        "productData": {
-            "AnalogInputChannels": "8",
-            "BusTypeFormFactor": "USB",
-            "AO_NumberOfChannels": "2",
-            "MaximumSamplingRate": "1.25 MS/s/ch"
-        },
-        "category": "multifunction-io",
-        "model": "USB-6356",
-        "key": "124938",
-        "pinouts": []
-    },
-    "USB-6001": {
-        "productSpecs": "https://www.ni.com/en-us/search.html?sn=catnav:sup.man.spc&fil=AND(pmdmid:124894,NOT(nidocstatus:archived))",
-        "productData": {
-            "AnalogInputChannels": "8",
-            "BusTypeFormFactor": "USB",
-            "AO_NumberOfChannels": "2",
-            "MaximumSamplingRate": "20 kS/s"
-        },
-        "category": "multifunction-io",
-        "model": "USB-6001",
-        "key": "124894",
-        "pinouts": []
-    },
-    "USB-6353": {
-        "productSpecs": "https://www.ni.com/docs/en-US/bundle/pcie-usb-6353-specs/page/specs.html",
-        "productData": {
-            "AnalogInputChannels": "32",
-            "BusTypeFormFactor": "USB",
-            "AO_NumberOfChannels": "4",
-            "MaximumSamplingRate": "1.25 MS/s"
-        },
-        "category": "multifunction-io",
-        "pinouts": [
-            {
-                "title": "NI PCIe-6353 Pinout",
-                "img": "https://docs-be.ni.com/bundle/pcie-usb-6353-specs/page/GUID-C4E88A0B-6D18-4ECF-9C27-26117AEC9267-a5.svg?_LANG=enus"
-            },
-            {
-                "title": "NI USB-6353 Pinout",
-                "img": "https://docs-be.ni.com/bundle/pcie-usb-6353-specs/page/GUID-82EC0D8C-1DB9-47B3-936F-663E63900BF1-a5.svg?_LANG=enus"
-            }
-        ],
-        "estimatedPinout": {
-            "confidence": 98,
-            "analogInput": {
-                "portCount": 32
-            },
-            "analogOutput": {
-                "portCount": 4
-            },
-            "thermocouple": {
-                "portCount": 0
-            },
-            "digitalInput": {
-                "portCount": 0,
-                "lineCounts": []
-            },
-            "digitalOutput": {
-                "portCount": 0,
-                "lineCounts": []
-            },
-            "digitalInputOutput": {
-                "portCount": 3,
-                "lineCounts": [
-                    32,
-                    8,
-                    8
-                ]
-            }
-        },
-        "model": "USB-6353",
-        "key": "124937"
-    },
-    "USB-6000": {
-        "productSpecs": "https://www.ni.com/docs/en-US/bundle/usb-6000-specs/page/specs.html",
-        "productData": {
-            "AnalogInputChannels": "8",
-            "BusTypeFormFactor": "USB",
-            "AO_NumberOfChannels": "0",
-            "MaximumSamplingRate": "10 kS/s"
-        },
-        "category": "multifunction-io",
-        "model": "USB-6000",
-        "key": "124893",
-        "pinouts": [],
-        "estimatedPinout": {
-            "confidence": 98,
-            "analogInput": {
-                "portCount": 8
-            },
-            "analogOutput": {
-                "portCount": 0
-            },
-            "thermocouple": {
-                "portCount": 0
-            },
-            "digitalInput": {
-                "portCount": 0,
-                "lineCounts": []
-            },
-            "digitalOutput": {
-                "portCount": 0,
-                "lineCounts": []
-            },
-            "digitalInputOutput": {
-                "portCount": 1,
-                "lineCounts": [
-                    4
-                ]
-            }
-        }
-    },
-    "USB-6351": {
-        "productSpecs": "https://www.ni.com/docs/en-US/bundle/pcie-usb-6351-specs/page/specs.html",
-        "productData": {
-            "AnalogInputChannels": "16",
-            "BusTypeFormFactor": "USB",
-            "AO_NumberOfChannels": "2",
-            "MaximumSamplingRate": "1.25 MS/s"
-        },
-        "category": "multifunction-io",
-        "pinouts": [
-            {
-                "title": "NI PCIe-6351 Pinout",
-                "img": "https://docs-be.ni.com/bundle/pcie-usb-6351-specs/page/GUID-C5E832E6-AD36-499B-8B22-E91F8CFE875F-a5.svg?_LANG=enus"
-            },
-            {
-                "title": "NI USB-6351 Pinout",
-                "img": "https://docs-be.ni.com/bundle/pcie-usb-6351-specs/page/GUID-DF2BD6F0-530A-44EC-9790-A2AB4E4BA6FC-a5.svg?_LANG=enus"
-            }
-        ],
-        "estimatedPinout": {
-            "confidence": 98,
-            "analogInput": {
-                "portCount": 16
-            },
-            "analogOutput": {
-                "portCount": 2
-            },
-            "thermocouple": {
-                "portCount": 0
-            },
-            "digitalInput": {
-                "portCount": 0,
-                "lineCounts": []
-            },
-            "digitalOutput": {
-                "portCount": 0,
-                "lineCounts": []
-            },
-            "digitalInputOutput": {
-                "portCount": 3,
-                "lineCounts": [
-                    8,
-                    8,
-                    8
-                ]
-            }
-        },
-        "model": "USB-6351",
-        "key": "124936"
-    },
-    "USB-6346": {
-        "productSpecs": "https://www.ni.com/docs/en-US/bundle/usb-6346-specs/page/specs.html",
-        "productData": {
-            "AnalogInputChannels": "8",
-            "BusTypeFormFactor": "USB",
-            "AO_NumberOfChannels": "2",
-            "MaximumSamplingRate": "500 kS/s/ch"
-        },
-        "category": "multifunction-io",
-        "model": "USB-6346",
-        "key": "124934",
-        "pinouts": []
-    },
-    "PCIe-6363": {
-        "productSpecs": "https://www.ni.com/docs/en-US/bundle/pcie-6363-specs/page/specs.html",
-        "productData": {
-            "AnalogInputChannels": "32",
-            "BusTypeFormFactor": "PCI Express",
-            "AO_NumberOfChannels": "4",
-            "MaximumSamplingRate": "2 MS/s"
-        },
-        "category": "multifunction-io",
-        "model": "PCIe-6363",
-        "key": "122780",
-        "pinouts": []
-    },
-    "PCIe-6361": {
-        "productSpecs": "https://www.ni.com/docs/en-US/bundle/pcie-pxie-usb-6361-specs/page/specs.html",
-        "productData": {
-            "AnalogInputChannels": "16",
-            "BusTypeFormFactor": "PCI Express",
-            "AO_NumberOfChannels": "2",
-            "MaximumSamplingRate": "2 MS/s"
-        },
-        "category": "multifunction-io",
-        "pinouts": [
-            {
-                "title": "NI PCIe/PXIe-6361 Pinout",
-                "img": "https://docs-be.ni.com/bundle/pcie-pxie-usb-6361-specs/page/GUID-CE5B76F2-5AD8-4CE9-BE2B-4953154DC1B2-a5.svg?_LANG=enus"
-            },
-            {
-                "title": "NI USB-6361 Mass Termination Pinout",
-                "img": "https://docs-be.ni.com/bundle/pcie-pxie-usb-6361-specs/page/GUID-5C884947-AF41-4E2D-BB94-9C25BAF44225-a5.svg?_LANG=enus"
-            },
-            {
-                "title": "NI USB-6361 Screw Terminal Pinout",
-                "img": "https://docs-be.ni.com/bundle/pcie-pxie-usb-6361-specs/page/GUID-C2D17792-B6EF-4F98-86F1-8AF406032E98-a5.svg?_LANG=enus"
-            },
-            {
-                "title": "NI USB-6361 BNC Front Panel and Pinout",
-                "img": "https://docs-be.ni.com/bundle/pcie-pxie-usb-6361-specs/page/GUID-1BC0696B-7EFD-4DB2-A2D4-E7DE8FB7791F-a5.svg?_LANG=enus"
-            }
-        ],
-        "estimatedPinout": {
-            "confidence": 96,
-            "analogInput": {
-                "portCount": 16
-            },
-            "analogOutput": {
-                "portCount": 2
-            },
-            "thermocouple": {
-                "portCount": 0
-            },
-            "digitalInput": {
-                "portCount": 0,
-                "lineCounts": []
-            },
-            "digitalOutput": {
-                "portCount": 0,
-                "lineCounts": []
-            },
-            "digitalInputOutput": {
-                "portCount": 3,
-                "lineCounts": [
-                    8,
-                    8,
-                    8
-                ]
-            }
-        },
-        "model": "PCIe-6361",
-        "key": "122779"
-    },
-    "PCIe-6353": {
-        "productSpecs": "https://www.ni.com/docs/en-US/bundle/pcie-usb-6353-specs/page/specs.html",
-        "productData": {
-            "AnalogInputChannels": "32",
-            "BusTypeFormFactor": "PCI Express",
-            "AO_NumberOfChannels": "4",
-            "MaximumSamplingRate": "1.25 MS/s"
-        },
-        "category": "multifunction-io",
-        "pinouts": [
-            {
-                "title": "NI PCIe-6353 Pinout",
-                "img": "https://docs-be.ni.com/bundle/pcie-usb-6353-specs/page/GUID-C4E88A0B-6D18-4ECF-9C27-26117AEC9267-a5.svg?_LANG=enus"
-            },
-            {
-                "title": "NI USB-6353 Pinout",
-                "img": "https://docs-be.ni.com/bundle/pcie-usb-6353-specs/page/GUID-82EC0D8C-1DB9-47B3-936F-663E63900BF1-a5.svg?_LANG=enus"
-            }
-        ],
-        "estimatedPinout": {
-            "confidence": 98,
-            "analogInput": {
-                "portCount": 32
-            },
-            "analogOutput": {
-                "portCount": 4
-            },
-            "thermocouple": {
-                "portCount": 0
-            },
-            "digitalInput": {
-                "portCount": 0,
-                "lineCounts": []
-            },
-            "digitalOutput": {
-                "portCount": 0,
-                "lineCounts": []
-            },
-            "digitalInputOutput": {
-                "portCount": 3,
-                "lineCounts": [
-                    32,
-                    8,
-                    8
-                ]
-            }
-        },
-        "model": "PCIe-6353",
-        "key": "122778"
-    },
-    "PCIe-6351": {
-        "productSpecs": "https://www.ni.com/docs/en-US/bundle/pcie-usb-6351-specs/page/specs.html",
-        "productData": {
-            "AnalogInputChannels": "16",
-            "BusTypeFormFactor": "PCI Express",
-            "AO_NumberOfChannels": "2",
-            "MaximumSamplingRate": "1.25 MS/s"
-        },
-        "category": "multifunction-io",
-        "pinouts": [
-            {
-                "title": "NI PCIe-6351 Pinout",
-                "img": "https://docs-be.ni.com/bundle/pcie-usb-6351-specs/page/GUID-C5E832E6-AD36-499B-8B22-E91F8CFE875F-a5.svg?_LANG=enus"
-            },
-            {
-                "title": "NI USB-6351 Pinout",
-                "img": "https://docs-be.ni.com/bundle/pcie-usb-6351-specs/page/GUID-DF2BD6F0-530A-44EC-9790-A2AB4E4BA6FC-a5.svg?_LANG=enus"
-            }
-        ],
-        "estimatedPinout": {
-            "confidence": 98,
-            "analogInput": {
-                "portCount": 16
-            },
-            "analogOutput": {
-                "portCount": 2
-            },
-            "thermocouple": {
-                "portCount": 0
-            },
-            "digitalInput": {
-                "portCount": 0,
-                "lineCounts": []
-            },
-            "digitalOutput": {
-                "portCount": 0,
-                "lineCounts": []
-            },
-            "digitalInputOutput": {
-                "portCount": 3,
-                "lineCounts": [
-                    8,
-                    8,
-                    8
-                ]
-            }
-        },
-        "model": "PCIe-6351",
-        "key": "122777"
-    },
-    "PCIe-6343": {
-        "productSpecs": "https://www.ni.com/docs/en-US/bundle/pcie-6343-specs/page/specs.html",
-        "productData": {
-            "AnalogInputChannels": "32",
-            "BusTypeFormFactor": "PCI Express",
-            "AO_NumberOfChannels": "4",
-            "MaximumSamplingRate": "500 kS/s"
-        },
-        "category": "multifunction-io",
-        "model": "PCIe-6343",
-        "key": "122772",
-        "pinouts": []
-    },
-    "PCIe-6341": {
-        "productSpecs": "https://www.ni.com/docs/en-US/bundle/pcie-6341-specs/page/specs.html",
-        "productData": {
-            "AnalogInputChannels": "16",
-            "BusTypeFormFactor": "PCI Express",
-            "AO_NumberOfChannels": "2",
-            "MaximumSamplingRate": "500 kS/s"
-        },
-        "category": "multifunction-io",
-        "model": "PCIe-6341",
-        "key": "122770",
-        "pinouts": []
-    },
-    "PCIe-6323": {
-        "productSpecs": "https://www.ni.com/docs/en-US/bundle/pcie-6323-specs/page/specs.html",
-        "productData": {
-            "AnalogInputChannels": "32",
-            "BusTypeFormFactor": "PCI Express",
-            "AO_NumberOfChannels": "4",
-            "MaximumSamplingRate": "250 kS/s"
-        },
-        "category": "multifunction-io",
-        "pinouts": [
-            {
-                "title": "NI PCIe-6323 Pinout",
-                "img": "https://docs-be.ni.com/bundle/pcie-6323-specs/page/GUID-E401B069-9868-413C-AE5C-E5C66E7F1E1B-a5.svg?_LANG=enus"
-            }
-        ],
-        "estimatedPinout": {
-            "confidence": 98,
-            "analogInput": {
-                "portCount": 32
-            },
-            "analogOutput": {
-                "portCount": 4
-            },
-            "thermocouple": {
-                "portCount": 0
-            },
-            "digitalInput": {
-                "portCount": 0,
-                "lineCounts": []
-            },
-            "digitalOutput": {
-                "portCount": 0,
-                "lineCounts": []
-            },
-            "digitalInputOutput": {
-                "portCount": 3,
-                "lineCounts": [
-                    32,
-                    8,
-                    8
-                ]
-            }
-        },
-        "model": "PCIe-6323",
-        "key": "122768"
-    },
-    "PCIe-6321": {
-        "productSpecs": "https://www.ni.com/docs/en-US/bundle/pcie-pxie-usb-63xx-features/resource/370784k.pdf",
-        "productData": {
-            "AnalogInputChannels": "16",
-            "BusTypeFormFactor": "PCI Express",
-            "AO_NumberOfChannels": "2",
-            "MaximumSamplingRate": "250 kS/s"
-        },
-        "category": "multifunction-io",
-        "model": "PCIe-6321",
-        "key": "122767",
-        "pinouts": []
-    },
-    "PCIe-6320": {
-        "productSpecs": "https://www.ni.com/en-us/search.html?sn=catnav:sup.man.spc&fil=AND(pmdmid:122766,NOT(nidocstatus:archived))",
-        "productData": {
-            "AnalogInputChannels": "16",
-            "BusTypeFormFactor": "PCI Express",
-            "AO_NumberOfChannels": "0",
-            "MaximumSamplingRate": "250 kS/s"
-        },
-        "category": "multifunction-io",
-        "model": "PCIe-6320",
-        "key": "122766",
-        "pinouts": []
-    },
-    "PCI-6221": {
-        "productSpecs": "https://www.ni.com/docs/en-US/bundle/pci-pxi-usb-6221-specs/page/specs.html",
-        "productData": {
-            "AnalogInputChannels": "16",
-            "BusTypeFormFactor": "PCI",
-            "AO_NumberOfChannels": "2",
-            "MaximumSamplingRate": "250 kS/s"
-        },
-        "category": "multifunction-io",
-        "pinouts": [
-            {
-                "title": "NI PCI/PXI-6221 Pinout",
-                "img": "https://docs-be.ni.com/bundle/pci-pxi-usb-6221-specs/page/GUID-A27C0AC6-AEA2-4D99-AA17-028FA1379F20-a5.svg?_LANG=enus"
-            },
-            {
-                "title": "NI USB-6221 Screw Terminal Pinout",
-                "img": "https://docs-be.ni.com/bundle/pci-pxi-usb-6221-specs/page/GUID-F6957862-A240-4C0F-995B-FB46D2374EBA-a5.svg?_LANG=enus"
-            },
-            {
-                "title": "NI USB-6221 BNC Top Panel and Pinout",
-                "img": "https://docs-be.ni.com/bundle/pci-pxi-usb-6221-specs/page/GUID-25070F00-3ADC-4534-9D14-6B21BA0D8465-a5.svg?_LANG=enus"
-            }
-        ],
-        "estimatedPinout": {
-            "confidence": 95,
-            "analogInput": {
-                "portCount": 16
-            },
-            "analogOutput": {
-                "portCount": 2
-            },
-            "thermocouple": {
-                "portCount": 0
-            },
-            "digitalInput": {
-                "portCount": 0,
-                "lineCounts": []
-            },
-            "digitalOutput": {
-                "portCount": 0,
-                "lineCounts": []
-            },
-            "digitalInputOutput": {
-                "portCount": 3,
-                "lineCounts": [
-                    8,
-                    8,
-                    8
-                ]
-            }
-        },
-        "model": "PCI-6221",
-        "key": "122576"
-    },
-    "USB-6349": {
-        "productSpecs": "https://www.ni.com/docs/en-US/bundle/usb-6349-specs/page/specs.html",
-        "productData": {
-            "AnalogInputChannels": "32",
-            "BusTypeFormFactor": "USB",
-            "AO_NumberOfChannels": "2",
-            "MaximumSamplingRate": "500 kS/s/ch"
-        },
-        "category": "multifunction-io",
-        "model": "USB-6349",
-        "key": "238353",
-        "pinouts": []
-    },
-    "PCIe-6346": {
-        "productSpecs": "https://www.ni.com/docs/en-US/bundle/pcie-6346-specs/page/specs.html",
-        "productData": {
-            "AnalogInputChannels": "8",
-            "BusTypeFormFactor": "PCI Express",
-            "AO_NumberOfChannels": "2",
-            "MaximumSamplingRate": "500 kS/s/ch"
-        },
-        "category": "multifunction-io",
-        "pinouts": [
-            {
-                "title": "PCIe-6346 Pinout",
-                "img": "https://docs-be.ni.com/bundle/pcie-6346-specs/page/GUID-7BB48332-4422-4D4C-8441-C651183B9D12-a5.svg?_LANG=enus"
-            }
-        ],
-        "estimatedPinout": {
-            "confidence": 98,
-            "analogInput": {
-                "portCount": 8
-            },
-            "analogOutput": {
-                "portCount": 2
-            },
-            "thermocouple": {
-                "portCount": 0
-            },
-            "digitalInput": {
-                "portCount": 0,
-                "lineCounts": []
-            },
-            "digitalOutput": {
-                "portCount": 0,
-                "lineCounts": []
-            },
-            "digitalInputOutput": {
-                "portCount": 3,
-                "lineCounts": [
-                    8,
-                    8,
-                    8
-                ]
-            }
-        },
-        "model": "PCIe-6346",
-        "key": "238351"
-    },
-    "USB-6343": {
-        "productSpecs": "https://www.ni.com/docs/en-US/bundle/usb-6343-specs/page/specs.html",
-        "productData": {
-            "AnalogInputChannels": "32",
-            "BusTypeFormFactor": "USB",
-            "AO_NumberOfChannels": "4",
-            "MaximumSamplingRate": "500 kS/s"
-        },
-        "category": "multifunction-io",
-        "model": "USB-6343",
-        "key": "124933",
-        "pinouts": []
-    },
-    "USB-6341": {
-        "productSpecs": "https://www.ni.com/docs/en-US/bundle/usb-6341-specs/page/specs.html",
-        "productData": {
-            "AnalogInputChannels": "16",
-            "BusTypeFormFactor": "USB",
-            "AO_NumberOfChannels": "2",
-            "MaximumSamplingRate": "500 kS/s"
-        },
-        "category": "multifunction-io",
-        "model": "USB-6341",
-        "key": "124932",
-        "pinouts": []
-    },
-    "USB-6289": {
-        "productSpecs": "https://www.ni.com/docs/en-US/bundle/pci-pxi-usb-6289-specs/page/specs.html",
-        "productData": {
-            "AnalogInputChannels": "32",
-            "BusTypeFormFactor": "USB",
-            "AO_NumberOfChannels": "4",
-            "MaximumSamplingRate": "625 kS/s"
-        },
-        "category": "multifunction-io",
-        "pinouts": [
-            {
-                "title": "NI PCI/PXI-6289 Pinout",
-                "img": "https://docs-be.ni.com/bundle/pci-pxi-usb-6289-specs/page/GUID-6C9E5419-A6DD-4B97-8362-C00E8A1C4BDA-a5.svg?_LANG=enus"
-            },
-            {
-                "title": "NI USB-6289 Mass Termination Pinout",
-                "img": "https://docs-be.ni.com/bundle/pci-pxi-usb-6289-specs/page/GUID-5CE08252-B0DB-4940-BF57-C66FAD0A2681-a5.svg?_LANG=enus"
-            },
-            {
-                "title": "NI USB-6289 Screw Terminal Pinout",
-                "img": "https://docs-be.ni.com/bundle/pci-pxi-usb-6289-specs/page/GUID-7174102B-58AD-434F-8354-EFD8ADCA6AEA-a5.svg?_LANG=enus"
-            }
-        ],
-        "estimatedPinout": {
-            "confidence": 98,
-            "analogInput": {
-                "portCount": 32
-            },
-            "analogOutput": {
-                "portCount": 4
-            },
-            "thermocouple": {
-                "portCount": 0
-            },
-            "digitalInput": {
-                "portCount": 0,
-                "lineCounts": []
-            },
-            "digitalOutput": {
-                "portCount": 0,
-                "lineCounts": []
-            },
-            "digitalInputOutput": {
-                "portCount": 3,
-                "lineCounts": [
-                    32,
-                    8,
-                    8
-                ]
-            }
-        },
-        "model": "USB-6289",
-        "key": "124929"
-    },
-    "NI-9381": {
-        "productSpecs": "https://www.ni.com/docs/en-US/bundle/ni-9381-specs/page/specs.html",
-        "productData": {
-            "AnalogInputChannels": "8",
-            "BusTypeFormFactor": "C Series",
-            "AO_NumberOfChannels": "8",
-            "MaximumSamplingRate": "20 kS/s"
-        },
-        "category": "multifunction-io",
-        "pinouts": [
-            {
-                "img": "https://docs-be.ni.com/bundle/ni-9381-getting-started/page/GUID-A7E990C4-939E-4D79-8FCB-562704C57C04-a5.svg?_LANG=enus"
-            },
-            {
-                "img": "https://docs-be.ni.com/bundle/ni-9381-getting-started/page/GUID-D8956689-5B21-4282-9F72-63CD95ACAAC3-a5.svg?_LANG=enus"
-            },
-            {
-                "img": "https://docs-be.ni.com/bundle/ni-9381-getting-started/page/GUID-DF97902A-9EA7-4589-93D1-70D72CD8BAE7-a5.svg?_LANG=enus"
-            },
-            {
-                "img": "https://docs-be.ni.com/bundle/ni-9381-getting-started/page/GUID-3ED7E3E3-1138-4D04-A11A-CBEC2FB73567-a5.svg?_LANG=enus"
-            }
-        ],
-        "estimatedPinout": {
-            "confidence": 96,
-            "analogInput": {
-                "portCount": 8
-            },
-            "analogOutput": {
-                "portCount": 8
-            },
-            "thermocouple": {
-                "portCount": 0
-            },
-            "digitalInput": {
-                "portCount": 0,
-                "lineCounts": []
-            },
-            "digitalOutput": {
-                "portCount": 0,
-                "lineCounts": []
-            },
-            "digitalInputOutput": {
-                "portCount": 1,
-                "lineCounts": [
-                    4
-                ]
-            }
-        },
-        "model": "NI-9381",
-        "key": "122209"
-    },
-    "USB-6281": {
-        "productSpecs": "https://www.ni.com/docs/en-US/bundle/pci-pxi-usb-6281-specs/page/specs.html",
-        "productData": {
-            "AnalogInputChannels": "16",
-            "BusTypeFormFactor": "USB",
-            "AO_NumberOfChannels": "2",
-            "MaximumSamplingRate": "625 kS/s"
-        },
-        "category": "multifunction-io",
-        "pinouts": [
-            {
-                "title": "NI PCI/PXI-6281 Pinout",
-                "img": "https://docs-be.ni.com/bundle/pci-pxi-usb-6281-specs/page/GUID-20B75668-1A27-4858-83F8-E6FEDE1A0CB9-a5.svg?_LANG=enus"
-            },
-            {
-                "title": "NI USB-6281 Mass Termination Pinout",
-                "img": "https://docs-be.ni.com/bundle/pci-pxi-usb-6281-specs/page/GUID-0FA17C0A-ABDD-40D5-AD77-839F34C057B5-a5.svg?_LANG=enus"
-            },
-            {
-                "title": "NI USB-6281 Screw Terminal Pinout",
-                "img": "https://docs-be.ni.com/bundle/pci-pxi-usb-6281-specs/page/GUID-6416F34B-95D9-4B0C-936B-F31F30243F33-a5.svg?_LANG=enus"
-            }
-        ],
-        "estimatedPinout": {
-            "confidence": 98,
-            "analogInput": {
-                "portCount": 16
-            },
-            "analogOutput": {
-                "portCount": 2
-            },
-            "thermocouple": {
-                "portCount": 0
-            },
-            "digitalInput": {
-                "portCount": 0,
-                "lineCounts": []
-            },
-            "digitalOutput": {
-                "portCount": 0,
-                "lineCounts": []
-            },
-            "digitalInputOutput": {
-                "portCount": 3,
-                "lineCounts": [
-                    8,
-                    8,
-                    8
-                ]
-            }
-        },
-        "model": "USB-6281",
-        "key": "124928"
-    },
-    "USB-6255": {
-        "productSpecs": "https://www.ni.com/docs/en-US/bundle/pci-pxi-usb-6255-specs/page/specs.html",
-        "productData": {
-            "AnalogInputChannels": "80",
-            "BusTypeFormFactor": "USB",
-            "AO_NumberOfChannels": "2",
-            "MaximumSamplingRate": "1.25 MS/s"
-        },
-        "category": "multifunction-io",
-        "pinouts": [
-            {
-                "title": "NI PCI/PXI-6255 Pinout",
-                "img": "https://docs-be.ni.com/bundle/pci-pxi-usb-6255-specs/page/GUID-3ECCC551-4BA2-43DA-AFA6-68CB23EEB78A-a5.svg?_LANG=enus"
-            },
-            {
-                "title": "NI USB-6255 Screw Terminal Pinout",
-                "img": "https://docs-be.ni.com/bundle/pci-pxi-usb-6255-specs/page/GUID-5CE3BAB3-73C7-48DE-9BFD-876AF0BAE10A-a5.svg?_LANG=enus"
-            },
-            {
-                "title": "NI USB-6255 Mass Termination Pinout",
-                "img": "https://docs-be.ni.com/bundle/pci-pxi-usb-6255-specs/page/GUID-106454D0-4E80-4CCD-8238-F6C7754DE784-a5.svg?_LANG=enus"
-            }
-        ],
-        "estimatedPinout": {
-            "confidence": 98,
-            "analogInput": {
-                "portCount": 80
-            },
-            "analogOutput": {
-                "portCount": 2
-            },
-            "thermocouple": {
-                "portCount": 0
-            },
-            "digitalInput": {
-                "portCount": 0,
-                "lineCounts": []
-            },
-            "digitalOutput": {
-                "portCount": 0,
-                "lineCounts": []
-            },
-            "digitalInputOutput": {
-                "portCount": 3,
-                "lineCounts": [
-                    8,
-                    8,
-                    8
-                ]
-            }
-        },
-        "model": "USB-6255",
-        "key": "124925"
-    },
-    "USB-6218": {
-        "productSpecs": "https://www.ni.com/docs/en-US/bundle/usb-6218-specs/page/specs.html",
-        "productData": {
-            "AnalogInputChannels": "32",
-            "BusTypeFormFactor": "USB",
-            "AO_NumberOfChannels": "2",
-            "MaximumSamplingRate": "250 kS/s"
-        },
-        "category": "multifunction-io",
-        "model": "USB-6218",
-        "key": "124915",
-        "pinouts": []
-    },
-    "USB-6216": {
-        "productSpecs": "https://www.ni.com/docs/en-US/bundle/usb-6216-specs/page/specs.html",
-        "productData": {
-            "AnalogInputChannels": "16",
-            "BusTypeFormFactor": "USB",
-            "AO_NumberOfChannels": "2",
-            "MaximumSamplingRate": "400 kS/s"
-        },
-        "category": "multifunction-io",
-        "model": "USB-6216",
-        "key": "124914",
-        "pinouts": []
-    },
-    "USB-6215": {
-        "productSpecs": "https://www.ni.com/docs/en-US/bundle/usb-6215-specs/page/specs.html",
-        "productData": {
-            "AnalogInputChannels": "16",
-            "BusTypeFormFactor": "USB",
-            "AO_NumberOfChannels": "2",
-            "MaximumSamplingRate": "250 kS/s"
-        },
-        "category": "multifunction-io",
-        "model": "USB-6215",
-        "key": "124913",
-        "pinouts": []
-    },
-    "PXIe-6365": {
-        "productSpecs": "https://www.ni.com/docs/en-US/bundle/pxie-6365-specs/page/specs.html",
-        "productData": {
-            "AnalogInputChannels": "144",
-            "BusTypeFormFactor": "PXI Express",
-            "AO_NumberOfChannels": "2",
-            "MaximumSamplingRate": "2 MS/s"
-        },
-        "category": "multifunction-io",
-        "pinouts": [
-            {
-                "title": "NI PXIe-6365 Connector 2 Pinout",
-                "img": "https://docs-be.ni.com/bundle/pxie-6365-specs/page/GUID-06C5402C-8B21-4A79-A6B8-78CB4365ABC3-a5.svg?_LANG=enus"
-            },
-            {
-                "title": "NI PXIe-6365 Connector 0 and 1 Pinout",
-                "img": "https://docs-be.ni.com/bundle/pxie-6365-specs/page/GUID-DB0F3B32-75B1-43DE-80BB-439C2C2406F7-a5.svg?_LANG=enus"
-            }
-        ],
-        "estimatedPinout": {
-            "confidence": 95,
-            "analogInput": {
-                "portCount": 144
-            },
-            "analogOutput": {
-                "portCount": 2
-            },
-            "thermocouple": {
-                "portCount": 0
-            },
-            "digitalInput": {
-                "portCount": 0,
-                "lineCounts": []
-            },
-            "digitalOutput": {
-                "portCount": 0,
-                "lineCounts": []
-            },
-            "digitalInputOutput": {
-                "portCount": 3,
-                "lineCounts": [
-                    8,
-                    8,
-                    8
-                ]
-            }
-        },
-        "model": "PXIe-6365",
-        "key": "123712"
-    },
-    "PXIe-6363": {
-        "productSpecs": "https://www.ni.com/docs/en-US/bundle/pxie-6363-specs/page/specs.html",
-        "productData": {
-            "AnalogInputChannels": "32",
-            "BusTypeFormFactor": "PXI Express",
-            "AO_NumberOfChannels": "4",
-            "MaximumSamplingRate": "2 MS/s"
-        },
-        "category": "multifunction-io",
-        "model": "PXIe-6363",
-        "key": "123711",
-        "pinouts": []
-    },
-    "PXIe-6361": {
-        "productSpecs": "https://www.ni.com/docs/en-US/bundle/pcie-pxie-usb-6361-specs/page/specs.html",
-        "productData": {
-            "AnalogInputChannels": "16",
-            "BusTypeFormFactor": "PXI Express",
-            "AO_NumberOfChannels": "2",
-            "MaximumSamplingRate": "2 MS/s"
-        },
-        "category": "multifunction-io",
-        "pinouts": [
-            {
-                "title": "NI PCIe/PXIe-6361 Pinout",
-                "img": "https://docs-be.ni.com/bundle/pcie-pxie-usb-6361-specs/page/GUID-CE5B76F2-5AD8-4CE9-BE2B-4953154DC1B2-a5.svg?_LANG=enus"
-            },
-            {
-                "title": "NI USB-6361 Mass Termination Pinout",
-                "img": "https://docs-be.ni.com/bundle/pcie-pxie-usb-6361-specs/page/GUID-5C884947-AF41-4E2D-BB94-9C25BAF44225-a5.svg?_LANG=enus"
-            },
-            {
-                "title": "NI USB-6361 Screw Terminal Pinout",
-                "img": "https://docs-be.ni.com/bundle/pcie-pxie-usb-6361-specs/page/GUID-C2D17792-B6EF-4F98-86F1-8AF406032E98-a5.svg?_LANG=enus"
-            },
-            {
-                "title": "NI USB-6361 BNC Front Panel and Pinout",
-                "img": "https://docs-be.ni.com/bundle/pcie-pxie-usb-6361-specs/page/GUID-1BC0696B-7EFD-4DB2-A2D4-E7DE8FB7791F-a5.svg?_LANG=enus"
-            }
-        ],
-        "estimatedPinout": {
-            "confidence": 96,
-            "analogInput": {
-                "portCount": 16
-            },
-            "analogOutput": {
-                "portCount": 2
-            },
-            "thermocouple": {
-                "portCount": 0
-            },
-            "digitalInput": {
-                "portCount": 0,
-                "lineCounts": []
-            },
-            "digitalOutput": {
-                "portCount": 0,
-                "lineCounts": []
-            },
-            "digitalInputOutput": {
-                "portCount": 3,
-                "lineCounts": [
-                    8,
-                    8,
-                    8
-                ]
-            }
-        },
-        "model": "PXIe-6361",
-        "key": "123710"
-    },
-    "PXIe-6358": {
-        "productSpecs": "https://www.ni.com/docs/en-US/bundle/pxie-6358-specs/page/specs.html",
-        "productData": {
-            "AnalogInputChannels": "16",
-            "BusTypeFormFactor": "PXI Express",
-            "AO_NumberOfChannels": "4",
-            "MaximumSamplingRate": "1.25 MS/s/ch"
-        },
-        "category": "multifunction-io",
-        "pinouts": [
-            {
-                "title": "Pinout",
-                "img": "https://docs-be.ni.com/bundle/pxie-6358-specs/page/GUID-EB0DC951-36AC-4909-B8EA-9DED775C5941-a5.svg?_LANG=enus"
-            }
-        ],
-        "estimatedPinout": {
-            "confidence": 98,
-            "analogInput": {
-                "portCount": 16
-            },
-            "analogOutput": {
-                "portCount": 4
-            },
-            "thermocouple": {
-                "portCount": 0
-            },
-            "digitalInput": {
-                "portCount": 0,
-                "lineCounts": []
-            },
-            "digitalOutput": {
-                "portCount": 0,
-                "lineCounts": []
-            },
-            "digitalInputOutput": {
-                "portCount": 3,
-                "lineCounts": [
-                    32,
-                    8,
-                    8
-                ]
-            }
-        },
-        "model": "PXIe-6358",
-        "key": "123709"
-    },
-    "PXIe-6356": {
-        "productSpecs": "https://www.ni.com/docs/en-US/bundle/pxie-usb-6356-specs/page/specs.html",
-        "productData": {
-            "AnalogInputChannels": "8",
-            "BusTypeFormFactor": "PXI Express",
-            "AO_NumberOfChannels": "2",
-            "MaximumSamplingRate": "1.25 MS/s/ch"
-        },
-        "category": "multifunction-io",
-        "model": "PXIe-6356",
-        "key": "123708",
-        "pinouts": []
-    },
-    "PXIe-6355": {
-        "productSpecs": "https://www.ni.com/docs/en-US/bundle/pxie-6355-specs/page/specs.html",
-        "productData": {
-            "AnalogInputChannels": "80",
-            "BusTypeFormFactor": "PXI Express",
-            "AO_NumberOfChannels": "2",
-            "MaximumSamplingRate": "1.25 MS/s"
-        },
-        "category": "multifunction-io",
-        "pinouts": [
-            {
-                "title": "NI PXIe-6355 Pinout",
-                "img": "https://docs-be.ni.com/bundle/pxie-6355-specs/page/GUID-DB0F3B32-75B1-43DE-80BB-439C2C2406F7-a5.svg?_LANG=enus"
-            }
-        ],
-        "estimatedPinout": {
-            "confidence": 98,
-            "analogInput": {
-                "portCount": 80
-            },
-            "analogOutput": {
-                "portCount": 2
-            },
-            "thermocouple": {
-                "portCount": 0
-            },
-            "digitalInput": {
-                "portCount": 0,
-                "lineCounts": []
-            },
-            "digitalOutput": {
-                "portCount": 0,
-                "lineCounts": []
-            },
-            "digitalInputOutput": {
-                "portCount": 3,
-                "lineCounts": [
-                    8,
-                    8,
-                    8
-                ]
-            }
-        },
-        "model": "PXIe-6355",
-        "key": "123707"
-    },
-    "PXIe-6349": {
-        "productSpecs": "https://www.ni.com/docs/en-US/bundle/pxie-6349-specs/page/specs.html",
-        "productData": {
-            "AO_NumberOfChannels": "2",
-            "MaximumSamplingRate": "500 kS/s/ch",
-            "AnalogInputChannels": "32",
-            "BusTypeFormFactor": "PXI Express"
-        },
-        "category": "multifunction-io",
-        "pinouts": [
-            {
-                "img": "https://docs-be.ni.com/bundle/pxie-6349-specs/page/GUID-A2C74AEF-3B87-4A69-80C1-4F6965656C04-a5.svg?_LANG=enus"
-            }
-        ],
-        "estimatedPinout": {
-            "confidence": 98,
-            "analogInput": {
-                "portCount": 32
-            },
-            "analogOutput": {
-                "portCount": 27
-            },
-            "thermocouple": {
-                "portCount": 0
-            },
-            "digitalInput": {
-                "portCount": 0,
-                "lineCounts": []
-            },
-            "digitalOutput": {
-                "portCount": 0,
-                "lineCounts": []
-            },
-            "digitalInputOutput": {
-                "portCount": 3,
-                "lineCounts": [
-                    8,
-                    8,
-                    8
-                ]
-            }
-        },
-        "model": "PXIe-6349",
-        "key": "123704"
-    },
-    "PXI-6238": {
-        "productSpecs": "https://www.ni.com/docs/en-US/bundle/pci-pxi-6238-specs/page/specs.html",
-        "productData": {
-            "AnalogInputChannels": "8",
-            "BusTypeFormFactor": "PXI",
-            "AO_NumberOfChannels": "2",
-            "MaximumSamplingRate": "250 kS/s"
-        },
-        "category": "multifunction-io",
-        "pinouts": [
-            {
-                "title": "NI PCI/PXI-6238 Pinout",
-                "img": "https://docs-be.ni.com/bundle/pci-pxi-6238-specs/page/GUID-13C22E8C-7943-40E3-86C1-5B4D0A93B0A1-a5.svg?_LANG=enus"
-            },
-            {
-                "img": "https://docs-be.ni.com/bundle/pci-pxi-6238-specs/page/GUID-BE1117DE-3E59-47B3-81E4-713B8C1F01CE-a5.svg?_LANG=enus"
-            },
-            {
-                "img": "https://docs-be.ni.com/bundle/pci-pxi-6238-specs/page/GUID-BB5A9EE4-1FE3-43AB-8ED8-E47DAFD24494-a5.svg?_LANG=enus"
-            },
-            {
-                "img": "https://docs-be.ni.com/bundle/pci-pxi-6238-specs/page/GUID-C4CF8885-365B-494D-88C1-341E092C1FA0-a5.svg?_LANG=enus"
-            }
-        ],
-        "estimatedPinout": {
-            "confidence": 96,
-            "analogInput": {
-                "portCount": 8
-            },
-            "analogOutput": {
-                "portCount": 2
-            },
-            "thermocouple": {
-                "portCount": 0
-            },
-            "digitalInput": {
-                "portCount": 0,
-                "lineCounts": []
-            },
-            "digitalOutput": {
-                "portCount": 0,
-                "lineCounts": []
-            },
-            "digitalInputOutput": {
-                "portCount": 2,
-                "lineCounts": [
-                    6,
-                    4
-                ]
-            }
-        },
-        "model": "PXI-6238",
-        "key": "123266"
-    },
-    "PXIe-6345": {
-        "productSpecs": "https://www.ni.com/docs/en-US/bundle/pxie-6345-specs/page/specs.html",
-        "productData": {
-            "AnalogInputChannels": "80",
-            "BusTypeFormFactor": "PXI Express",
-            "AO_NumberOfChannels": "2",
-            "MaximumSamplingRate": "500 kS/s"
-        },
-        "category": "multifunction-io",
-        "pinouts": [
-            {
-                "title": "NI PXIe-6345 Pinout",
-                "img": "https://docs-be.ni.com/bundle/pxie-6345-specs/page/GUID-DB0F3B32-75B1-43DE-80BB-439C2C2406F7-a5.svg?_LANG=enus"
-            }
-        ],
-        "estimatedPinout": {
-            "confidence": 98,
-            "analogInput": {
-                "portCount": 80
-            },
-            "analogOutput": {
-                "portCount": 2
-            },
-            "thermocouple": {
-                "portCount": 0
-            },
-            "digitalInput": {
-                "portCount": 0,
-                "lineCounts": []
-            },
-            "digitalOutput": {
-                "portCount": 0,
-                "lineCounts": []
-            },
-            "digitalInputOutput": {
-                "portCount": 3,
-                "lineCounts": [
-                    8,
-                    8,
-                    8
-                ]
-            }
-        },
-        "model": "PXIe-6345",
-        "key": "123702"
-    },
-    "PXI-6232": {
-        "productSpecs": "https://www.ni.com/docs/en-US/bundle/pci-pxi-6232-specs/page/specs.html",
-        "productData": {
-            "AnalogInputChannels": "16",
-            "BusTypeFormFactor": "PXI",
-            "AO_NumberOfChannels": "2",
-            "MaximumSamplingRate": "250 kS/s"
-        },
-        "category": "multifunction-io",
-        "pinouts": [
-            {
-                "img": "https://docs-be.ni.com/bundle/pci-pxi-6232-specs/page/GUID-33D02BAE-F2DB-49C1-9A52-E783100E8AC1-a5.svg?_LANG=enus"
-            }
-        ],
-        "estimatedPinout": {
-            "confidence": 99,
-            "analogInput": {
-                "portCount": 16
-            },
-            "analogOutput": {
-                "portCount": 2
-            },
-            "thermocouple": {
-                "portCount": 0
-            },
-            "digitalInput": {
-                "portCount": 0,
-                "lineCounts": []
-            },
-            "digitalOutput": {
-                "portCount": 0,
-                "lineCounts": []
-            },
-            "digitalInputOutput": {
-                "portCount": 2,
-                "lineCounts": [
-                    6,
-                    4
-                ]
-            }
-        },
-        "model": "PXI-6232",
-        "key": "123263"
-    },
-    "PXIe-6341": {
-        "productSpecs": "https://www.ni.com/docs/en-US/bundle/pxie-6341-specs/page/specs.html",
-        "productData": {
-            "AnalogInputChannels": "16",
-            "BusTypeFormFactor": "PXI Express",
-            "AO_NumberOfChannels": "2",
-            "MaximumSamplingRate": "500 kS/s"
-        },
-        "category": "multifunction-io",
-        "model": "PXIe-6341",
-        "key": "123700",
-        "pinouts": []
-    },
-    "PCIe-7857": {
-        "productSpecs": "https://www.ni.com/docs/en-US/bundle/pcie-7857-specs/page/specs.html",
-        "productData": {
-            "AnalogInputChannels": "8",
-            "BusTypeFormFactor": "PCI Express",
-            "AO_NumberOfChannels": "8",
-            "MaximumSamplingRate": "1 MS/s"
-        },
-        "category": "multifunction-io",
-        "pinouts": [
-            {
-                "img": "https://docs-be.ni.com/bundle/pcie-7857-getting-started/page/GUID-64448B2C-2775-460B-B8FA-B4A02E35ABF1-a5.svg?_LANG=enus"
-            }
-        ],
-        "estimatedPinout": {
-            "confidence": 100,
-            "analogInput": {
-                "portCount": 8
-            },
-            "analogOutput": {
-                "portCount": 8
-            },
-            "thermocouple": {
-                "portCount": 0
-            },
-            "digitalInput": {
-                "portCount": 0,
-                "lineCounts": []
-            },
-            "digitalOutput": {
-                "portCount": 0,
-                "lineCounts": []
-            },
-            "digitalInputOutput": {
-                "portCount": 1,
-                "lineCounts": [
-                    32
-                ]
-            }
-        },
-        "model": "PCIe-7857",
-        "key": "264044"
-    },
-    "PCIe-7846": {
-        "productSpecs": "https://www.ni.com/docs/en-US/bundle/pcie-7846-specs/page/specs.html",
-        "productData": {
-            "BusTypeFormFactor": "PCI Express",
-            "AO_NumberOfChannels": "8",
-            "MaximumSamplingRate": "500 kS/s"
-        },
-        "category": "multifunction-io",
-        "pinouts": [
-            {
-                "img": "https://docs-be.ni.com/bundle/pcie-7846-getting-started/page/GUID-64448B2C-2775-460B-B8FA-B4A02E35ABF1-a5.svg?_LANG=enus"
-            }
-        ],
-        "estimatedPinout": {
-            "confidence": 100,
-            "analogInput": {
-                "portCount": 8
-            },
-            "analogOutput": {
-                "portCount": 8
-            },
-            "thermocouple": {
-                "portCount": 0
-            },
-            "digitalInput": {
-                "portCount": 0,
-                "lineCounts": []
-            },
-            "digitalOutput": {
-                "portCount": 0,
-                "lineCounts": []
-            },
-            "digitalInputOutput": {
-                "portCount": 1,
-                "lineCounts": [
-                    32
-                ]
-            }
-        },
-        "model": "PCIe-7846",
-        "key": "264042"
-    },
-    "PXIe-7865": {
-        "productSpecs": "https://www.ni.com/docs/en-US/bundle/pxie-7865-specs/page/specs.html",
-        "productData": {
-            "AnalogInputChannels": "2",
-            "BusTypeFormFactor": "PXI Express",
-            "AO_NumberOfChannels": "24",
-            "MaximumSamplingRate": "1 MS/s"
-        },
-        "category": "multifunction-io",
-        "pinouts": [
-            {
-                "img": "https://docs-be.ni.com/bundle/pxie-7865-getting-started/page/GUID-789A8DBE-B65B-4CE8-85D3-55BA5F18A300-a5.svg?_LANG=enus"
-            }
-        ],
-        "estimatedPinout": {
-            "confidence": 100,
-            "analogInput": {
-                "portCount": 2
-            },
-            "analogOutput": {
-                "portCount": 24
-            },
-            "thermocouple": {
-                "portCount": 0
-            },
-            "digitalInput": {
-                "portCount": 0,
-                "lineCounts": []
-            },
-            "digitalOutput": {
-                "portCount": 0,
-                "lineCounts": []
-            },
-            "digitalInputOutput": {
-                "portCount": 1,
-                "lineCounts": [
-                    32
-                ]
-            }
-        },
-        "model": "PXIe-7865",
-        "key": "309808"
-    },
-    "PXIe-7866": {
-        "productSpecs": "https://www.ni.com/docs/en-US/bundle/pxie-7866-specs/page/specs.html",
-        "productData": {
-            "AnalogInputChannels": "2",
-            "BusTypeFormFactor": "PXI Express",
-            "AO_NumberOfChannels": "24",
-            "MaximumSamplingRate": "1 MS/s"
-        },
-        "category": "multifunction-io",
-        "pinouts": [
-            {
-                "img": "https://docs-be.ni.com/bundle/pxie-7866-getting-started/page/GUID-789A8DBE-B65B-4CE8-85D3-55BA5F18A300-a5.svg?_LANG=enus"
-            }
-        ],
-        "estimatedPinout": {
-            "confidence": 100,
-            "analogInput": {
-                "portCount": 2
-            },
-            "analogOutput": {
-                "portCount": 24
-            },
-            "thermocouple": {
-                "portCount": 0
-            },
-            "digitalInput": {
-                "portCount": 0,
-                "lineCounts": []
-            },
-            "digitalOutput": {
-                "portCount": 0,
-                "lineCounts": []
-            },
-            "digitalInputOutput": {
-                "portCount": 1,
-                "lineCounts": [
-                    32
-                ]
-            }
-        },
-        "model": "PXIe-7866",
-        "key": "309412"
-    },
-    "PXIe-7862": {
-        "productSpecs": "https://www.ni.com/docs/en-US/bundle/pxie-7862-specs/page/specs.html",
-        "productData": {
-            "AnalogInputChannels": "16",
-            "BusTypeFormFactor": "PXI Express",
-            "AO_NumberOfChannels": "8",
-            "MaximumSamplingRate": "1 MS/s"
-        },
-        "category": "multifunction-io",
-        "pinouts": [
-            {
-                "img": "https://docs-be.ni.com/bundle/pxie-7862-feature/page/GUID-9FD93225-D1BD-4369-B610-70750E2C1EB3-a5.svg?_LANG=enus"
-            }
-        ],
-        "estimatedPinout": {
-            "confidence": 100,
-            "analogInput": {
-                "portCount": 16
-            },
-            "analogOutput": {
-                "portCount": 8
-            },
-            "thermocouple": {
-                "portCount": 0
-            },
-            "digitalInput": {
-                "portCount": 0,
-                "lineCounts": []
-            },
-            "digitalOutput": {
-                "portCount": 0,
-                "lineCounts": []
-            },
-            "digitalInputOutput": {
-                "portCount": 1,
-                "lineCounts": [
-                    16
-                ]
-            }
-        },
-        "model": "PXIe-7862",
-        "key": "248438"
-    },
-    "PXIe-7861": {
-        "productSpecs": "https://www.ni.com/docs/en-US/bundle/pxie-7861-specs/page/specs.html",
-        "productData": {
-            "AnalogInputChannels": "16",
-            "BusTypeFormFactor": "PXI Express",
-            "AO_NumberOfChannels": "8",
-            "MaximumSamplingRate": "1 MS/s"
-        },
-        "category": "multifunction-io",
-        "pinouts": [
-            {
-                "img": "https://docs-be.ni.com/bundle/pxie-7861-getting-started/page/GUID-9FD93225-D1BD-4369-B610-70750E2C1EB3-a5.svg?_LANG=enus"
-            }
-        ],
-        "estimatedPinout": {
-            "confidence": 100,
-            "analogInput": {
-                "portCount": 16
-            },
-            "analogOutput": {
-                "portCount": 8
-            },
-            "thermocouple": {
-                "portCount": 0
-            },
-            "digitalInput": {
-                "portCount": 0,
-                "lineCounts": []
-            },
-            "digitalOutput": {
-                "portCount": 0,
-                "lineCounts": []
-            },
-            "digitalInputOutput": {
-                "portCount": 1,
-                "lineCounts": [
-                    16
-                ]
-            }
-        },
-        "model": "PXIe-7861",
-        "key": "248435"
-    },
-    "PXIe-7868": {
-        "productSpecs": "https://www.ni.com/docs/en-US/bundle/pxie-7868-specs/page/specs.html",
-        "productData": {
-            "AnalogInputChannels": "6",
-            "BusTypeFormFactor": "PXI Express",
-            "AO_NumberOfChannels": "18",
-            "MaximumSamplingRate": "1 MS/s"
-        },
-        "category": "multifunction-io",
-        "pinouts": [
-            {
-                "img": "https://docs-be.ni.com/bundle/pxie-7868-getting-started/page/GUID-F5C9D27A-601C-4718-AED0-C8E758D1B461-a5.svg?_LANG=enus"
-            }
-        ],
-        "estimatedPinout": {
-            "confidence": 100,
-            "analogInput": {
-                "portCount": 8
-            },
-            "analogOutput": {
-                "portCount": 0
-            },
-            "thermocouple": {
-                "portCount": 0
-            },
-            "digitalInput": {
-                "portCount": 0,
-                "lineCounts": []
-            },
-            "digitalOutput": {
-                "portCount": 0,
-                "lineCounts": []
-            },
-            "digitalInputOutput": {
-                "portCount": 1,
-                "lineCounts": [
-                    32
-                ]
-            }
-        },
-        "model": "PXIe-7868",
-        "key": "225846"
-    },
-    "PXIe-7867": {
-        "productSpecs": "https://www.ni.com/docs/en-US/bundle/pxie-7867-specs/page/specs.html",
-        "productData": {
-            "AnalogInputChannels": "6",
-            "BusTypeFormFactor": "PXI Express",
-            "AO_NumberOfChannels": "18",
-            "MaximumSamplingRate": "1 MS/s"
-        },
-        "category": "multifunction-io",
-        "pinouts": [
-            {
-                "img": "https://docs-be.ni.com/bundle/pxie-7867-getting-started/page/GUID-F5C9D27A-601C-4718-AED0-C8E758D1B461-a5.svg?_LANG=enus"
-            }
-        ],
-        "estimatedPinout": {
-            "confidence": 100,
-            "analogInput": {
-                "portCount": 8
-            },
-            "analogOutput": {
-                "portCount": 0
-            },
-            "thermocouple": {
-                "portCount": 0
-            },
-            "digitalInput": {
-                "portCount": 0,
-                "lineCounts": []
-            },
-            "digitalOutput": {
-                "portCount": 0,
-                "lineCounts": []
-            },
-            "digitalInputOutput": {
-                "portCount": 1,
-                "lineCounts": [
-                    32
-                ]
-            }
-        },
-        "model": "PXIe-7867",
-        "key": "225845"
-    },
-    "PXIe-7858": {
-        "productSpecs": "https://www.ni.com/docs/en-US/bundle/pxie-7858-specs/page/specs.html",
-        "productData": {
-            "AnalogInputChannels": "8",
-            "BusTypeFormFactor": "PXI Express",
-            "AO_NumberOfChannels": "8",
-            "MaximumSamplingRate": "1 MS/s"
-        },
-        "category": "multifunction-io",
-        "pinouts": [
-            {
-                "img": "https://docs-be.ni.com/bundle/pxie-7858-getting-started/page/GUID-C8964C33-6837-4A75-A7CC-8214DEF41ADE-a5.svg?_LANG=enus"
-            }
-        ],
-        "estimatedPinout": {
-            "confidence": 100,
-            "analogInput": {
-                "portCount": 8
-            },
-            "analogOutput": {
-                "portCount": 8
-            },
-            "thermocouple": {
-                "portCount": 0
-            },
-            "digitalInput": {
-                "portCount": 0,
-                "lineCounts": []
-            },
-            "digitalOutput": {
-                "portCount": 0,
-                "lineCounts": []
-            },
-            "digitalInputOutput": {
-                "portCount": 1,
-                "lineCounts": [
-                    32
-                ]
-            }
-        },
-        "model": "PXIe-7858",
-        "key": "123750"
-    },
-    "PXI-7853": {
-        "productSpecs": "https://www.ni.com/nl-nl/search.html?sn=catnav:sup.man.spc&fil=AND(pmdmid:123361,NOT(nidocstatus:archived))",
-        "productData": {
-            "AnalogInputChannels": "8",
-            "BusTypeFormFactor": "PXI",
-            "AO_NumberOfChannels": "8",
-            "MaximumSamplingRate": "750 kS/s"
-        },
-        "category": "multifunction-io",
-        "model": "PXI-7853",
-        "key": "123361",
-        "pinouts": []
-    },
-    "PXI-7852": {
-        "productSpecs": "https://www.ni.com/nl-nl/search.html?sn=catnav:sup.man.spc&fil=AND(pmdmid:123360,NOT(nidocstatus:archived))",
-        "productData": {
-            "AnalogInputChannels": "8",
-            "BusTypeFormFactor": "PXI",
-            "AO_NumberOfChannels": "8",
-            "MaximumSamplingRate": "750 kS/s"
-        },
-        "category": "multifunction-io",
-        "model": "PXI-7852",
-        "key": "123360",
-        "pinouts": []
-    },
-    "PXI-7851": {
-        "productSpecs": "https://www.ni.com/nl-nl/search.html?sn=catnav:sup.man.spc&fil=AND(pmdmid:123359,NOT(nidocstatus:archived))",
-        "productData": {
-            "AnalogInputChannels": "8",
-            "BusTypeFormFactor": "PXI",
-            "AO_NumberOfChannels": "8",
-            "MaximumSamplingRate": "750 kS/s"
-        },
-        "category": "multifunction-io",
-        "model": "PXI-7851",
-        "key": "123359",
-        "pinouts": []
-    },
-    "PXI-7842": {
-        "productSpecs": "https://www.ni.com/nl-nl/search.html?sn=catnav:sup.man.spc&fil=AND(pmdmid:123357,NOT(nidocstatus:archived))",
-        "productData": {
-            "AnalogInputChannels": "8",
-            "BusTypeFormFactor": "PXI",
-            "AO_NumberOfChannels": "8",
-            "MaximumSamplingRate": "200 kS/s"
-        },
-        "category": "multifunction-io",
-        "model": "PXI-7842",
-        "key": "123357",
-        "pinouts": []
-    },
-    "PXI-7841": {
-        "productSpecs": "https://www.ni.com/nl-nl/search.html?sn=catnav:sup.man.spc&fil=AND(pmdmid:123356,NOT(nidocstatus:archived))",
-        "productData": {
-            "AnalogInputChannels": "8",
-            "BusTypeFormFactor": "PXI",
-            "AO_NumberOfChannels": "8",
-            "MaximumSamplingRate": "200 kS/s"
-        },
-        "category": "multifunction-io",
-        "model": "PXI-7841",
-        "key": "123356",
-        "pinouts": []
-    },
-    "PXI-6230": {
-        "productSpecs": "https://www.ni.com/docs/en-US/bundle/pci-pxi-6230-specs/page/specs.html",
-        "productData": {
-            "AnalogInputChannels": "8",
-            "BusTypeFormFactor": "PXI",
-            "AO_NumberOfChannels": "4",
-            "MaximumSamplingRate": "250 kS/s"
-        },
-        "category": "multifunction-io",
-        "pinouts": [
-            {
-                "title": "NI PCI/PXI-6230 Pinout",
-                "img": "https://docs-be.ni.com/bundle/pci-pxi-6230-specs/page/GUID-02F2EFD1-7458-43CD-B0A1-42EFED53BA61-a5.svg?_LANG=enus"
-            }
-        ],
-        "estimatedPinout": {
-            "confidence": 99,
-            "analogInput": {
-                "portCount": 8
-            },
-            "analogOutput": {
-                "portCount": 4
-            },
-            "thermocouple": {
-                "portCount": 0
-            },
-            "digitalInput": {
-                "portCount": 0,
-                "lineCounts": []
-            },
-            "digitalOutput": {
-                "portCount": 0,
-                "lineCounts": []
-            },
-            "digitalInputOutput": {
-                "portCount": 2,
-                "lineCounts": [
-                    6,
-                    4
-                ]
-            }
-        },
-        "model": "PXI-6230",
-        "key": "123262"
-    },
-    "PXI-6229": {
-        "productSpecs": "https://www.ni.com/docs/en-US/bundle/pci-pxi-usb-6229-specs/page/specs.html",
-        "productData": {
-            "AnalogInputChannels": "32",
-            "BusTypeFormFactor": "PXI",
-            "AO_NumberOfChannels": "4",
-            "MaximumSamplingRate": "250 kS/s"
-        },
-        "category": "multifunction-io",
-        "pinouts": [
-            {
-                "title": "NI PCI/PXI-6229 Pinout",
-                "img": "https://docs-be.ni.com/bundle/pci-pxi-usb-6229-specs/page/GUID-722ED0C2-A02B-4CD9-B626-D6D20FB28397-a5.svg?_LANG=enus"
-            },
-            {
-                "title": "NI USB-6229 Screw Terminal Pinout",
-                "img": "https://docs-be.ni.com/bundle/pci-pxi-usb-6229-specs/page/GUID-CFECB76B-B4CD-4330-9C81-DEB9D92A9F54-a5.svg?_LANG=enus"
-            },
-            {
-                "title": "NI USB-6229 BNC Top Panel and Pinout",
-                "img": "https://docs-be.ni.com/bundle/pci-pxi-usb-6229-specs/page/GUID-E25F2B22-0D7E-4C7B-BC8C-49C2E56967C0-a5.svg?_LANG=enus"
-            }
-        ],
-        "estimatedPinout": {
-            "confidence": 95,
-            "analogInput": {
-                "portCount": 32
-            },
-            "analogOutput": {
-                "portCount": 4
-            },
-            "thermocouple": {
-                "portCount": 0
-            },
-            "digitalInput": {
-                "portCount": 0,
-                "lineCounts": []
-            },
-            "digitalOutput": {
-                "portCount": 0,
-                "lineCounts": []
-            },
-            "digitalInputOutput": {
-                "portCount": 3,
-                "lineCounts": [
-                    32,
-                    8,
-                    8
-                ]
-            }
-        },
-        "model": "PXI-6229",
-        "key": "123260"
-    },
-    "PCIe-7856": {
-        "productSpecs": "https://www.ni.com/docs/en-US/bundle/pcie-7856-specs/page/specs.html",
-        "productData": {
-            "AnalogInputChannels": "8",
-            "BusTypeFormFactor": "PCI Express",
-            "AO_NumberOfChannels": "8",
-            "MaximumSamplingRate": "1 MS/s"
-        },
-        "category": "multifunction-io",
-        "pinouts": [
-            {
-                "img": "https://docs-be.ni.com/bundle/pcie-7856-getting-started/page/GUID-64448B2C-2775-460B-B8FA-B4A02E35ABF1-a5.svg?_LANG=enus"
-            }
-        ],
-        "estimatedPinout": {
-            "confidence": 100,
-            "analogInput": {
-                "portCount": 8
-            },
-            "analogOutput": {
-                "portCount": 8
-            },
-            "thermocouple": {
-                "portCount": 0
-            },
-            "digitalInput": {
-                "portCount": 0,
-                "lineCounts": []
-            },
-            "digitalOutput": {
-                "portCount": 0,
-                "lineCounts": []
-            },
-            "digitalInputOutput": {
-                "portCount": 1,
-                "lineCounts": [
-                    32
-                ]
-            }
-        },
-        "model": "PCIe-7856",
-        "key": "264036"
-    },
-    "USB-7856": {
-        "productSpecs": "https://www.ni.com/docs/en-US/bundle/usb-7856-specs/page/specs.html",
-        "productData": {
-            "AnalogInputChannels": "8",
-            "BusTypeFormFactor": "USB",
-            "AO_NumberOfChannels": "8",
-            "MaximumSamplingRate": "1 MS/s"
-        },
-        "category": "multifunction-io",
-        "model": "USB-7856",
-        "key": "124955",
-        "pinouts": []
-    },
-    "PXIe-7857": {
-        "productSpecs": "https://www.ni.com/docs/en-US/bundle/pxie-7857-specs/page/specs.html",
-        "productData": {
-            "AnalogInputChannels": "8",
-            "BusTypeFormFactor": "PXI Express",
-            "AO_NumberOfChannels": "8",
-            "MaximumSamplingRate": "1 MS/s"
-        },
-        "category": "multifunction-io",
-        "pinouts": [
-            {
-                "img": "https://docs-be.ni.com/bundle/pxie-7857-getting-started/page/GUID-C8964C33-6837-4A75-A7CC-8214DEF41ADE-a5.svg?_LANG=enus"
-            }
-        ],
-        "estimatedPinout": {
-            "confidence": 100,
-            "analogInput": {
-                "portCount": 8
-            },
-            "analogOutput": {
-                "portCount": 8
-            },
-            "thermocouple": {
-                "portCount": 0
-            },
-            "digitalInput": {
-                "portCount": 0,
-                "lineCounts": []
-            },
-            "digitalOutput": {
-                "portCount": 0,
-                "lineCounts": []
-            },
-            "digitalInputOutput": {
-                "portCount": 1,
-                "lineCounts": [
-                    32
-                ]
-            }
-        },
-        "model": "PXIe-7857",
-        "key": "123749"
-    },
-    "PXIe-7856": {
-        "productSpecs": "https://www.ni.com/docs/en-US/bundle/pxie-7856-specs/page/specs.html",
-        "productData": {
-            "AnalogInputChannels": "8",
-            "BusTypeFormFactor": "PXI Express",
-            "AO_NumberOfChannels": "8",
-            "MaximumSamplingRate": "1 MS/s"
-        },
-        "category": "multifunction-io",
-        "pinouts": [
-            {
-                "img": "https://docs-be.ni.com/bundle/pxie-7856-getting-started/page/GUID-C8964C33-6837-4A75-A7CC-8214DEF41ADE-a5.svg?_LANG=enus"
-            }
-        ],
-        "estimatedPinout": {
-            "confidence": 100,
-            "analogInput": {
-                "portCount": 8
-            },
-            "analogOutput": {
-                "portCount": 8
-            },
-            "thermocouple": {
-                "portCount": 0
-            },
-            "digitalInput": {
-                "portCount": 0,
-                "lineCounts": []
-            },
-            "digitalOutput": {
-                "portCount": 0,
-                "lineCounts": []
-            },
-            "digitalInputOutput": {
-                "portCount": 1,
-                "lineCounts": [
-                    32
-                ]
-            }
-        },
-        "model": "PXIe-7856",
-        "key": "123748"
-    },
-    "PXIe-7847": {
-        "productSpecs": "https://www.ni.com/en-in/search.html?sn=catnav:sup.man.spc&fil=AND(pmdmid:123747,NOT(nidocstatus:archived))",
-        "productData": {
-            "AnalogInputChannels": "8",
-            "BusTypeFormFactor": "PXI Express",
-            "AO_NumberOfChannels": "8",
-            "MaximumSamplingRate": "500 kS/s"
-        },
-        "category": "multifunction-io",
-        "pinouts": [
-            {
-                "img": "https://docs-be.ni.com/bundle/pxie-7847-getting-started/page/GUID-C8964C33-6837-4A75-A7CC-8214DEF41ADE-a5.svg?_LANG=enus"
-            }
-        ],
-        "estimatedPinout": {
-            "confidence": 100,
-            "analogInput": {
-                "portCount": 8
-            },
-            "analogOutput": {
-                "portCount": 8
-            },
-            "thermocouple": {
-                "portCount": 0
-            },
-            "digitalInput": {
-                "portCount": 0,
-                "lineCounts": []
-            },
-            "digitalOutput": {
-                "portCount": 0,
-                "lineCounts": []
-            },
-            "digitalInputOutput": {
-                "portCount": 1,
-                "lineCounts": [
-                    32
-                ]
-            }
-        },
-        "model": "PXIe-7847",
-        "key": "123747"
-    },
-    "PXIe-7846": {
-        "productSpecs": "https://www.ni.com/docs/en-US/bundle/pxie-7846-specs/page/specs.html",
-        "productData": {
-            "AnalogInputChannels": "8",
-            "BusTypeFormFactor": "PXI Express",
-            "AO_NumberOfChannels": "8",
-            "MaximumSamplingRate": "500 kS/s"
-        },
-        "category": "multifunction-io",
-        "pinouts": [
-            {
-                "img": "https://docs-be.ni.com/bundle/pxie-7846-getting-started/page/GUID-C8964C33-6837-4A75-A7CC-8214DEF41ADE-a5.svg?_LANG=enus"
-            }
-        ],
-        "estimatedPinout": {
-            "confidence": 100,
-            "analogInput": {
-                "portCount": 8
-            },
-            "analogOutput": {
-                "portCount": 8
-            },
-            "thermocouple": {
-                "portCount": 0
-            },
-            "digitalInput": {
-                "portCount": 0,
-                "lineCounts": []
-            },
-            "digitalOutput": {
-                "portCount": 0,
-                "lineCounts": []
-            },
-            "digitalInputOutput": {
-                "portCount": 1,
-                "lineCounts": [
-                    32
-                ]
-            }
-        },
-        "model": "PXIe-7846",
-        "key": "123746"
-    },
-    "PXI-7854": {
-        "productSpecs": "https://www.ni.com/en-in/search.html?sn=catnav:sup.man.spc&fil=AND(pmdmid:123362,NOT(nidocstatus:archived))",
-        "productData": {
-            "AnalogInputChannels": "8",
-            "BusTypeFormFactor": "PXI",
-            "AO_NumberOfChannels": "8",
-            "MaximumSamplingRate": "750 kS/s"
-        },
-        "category": "multifunction-io",
-        "model": "PXI-7854",
-        "key": "123362",
-        "pinouts": []
-    },
-    "PCIe-6376": {
-        "productSpecs": "https://www.ni.com/docs/en-US/bundle/pcie-6376-specs/page/specs.html",
-        "productData": {
-            "AnalogInputChannels": "8",
-            "BusTypeFormFactor": "PCI Express",
-            "AO_NumberOfChannels": "2",
-            "MaximumSamplingRate": "3.57 MS/s/ch"
-        },
-        "category": "multifunction-io",
-        "model": "PCIe-6376",
-        "key": "238819",
-        "pinouts": []
-    },
-    "PXIe-6386": {
-        "productSpecs": "https://www.ni.com/docs/en-US/bundle/pxie-6386-specs/page/specs.html",
-        "productData": {
-            "AO_NumberOfChannels": "2",
-            "MaximumSamplingRate": "14 MS/s/ch",
-            "AnalogInputChannels": "8",
-            "BusTypeFormFactor": "PXI Express"
-        },
-        "category": "multifunction-io",
-        "model": "PXIe-6386",
-        "key": "243613",
-        "pinouts": []
-    },
-    "PXIe-6396": {
-        "productSpecs": "https://www.ni.com/docs/en-US/bundle/pxie-6396-specs/page/specs.html",
-        "productData": {
-            "AO_NumberOfChannels": "2",
-            "MaximumSamplingRate": "14 MS/s/ch",
-            "AnalogInputChannels": "8",
-            "BusTypeFormFactor": "PXI Express"
-        },
-        "category": "multifunction-io",
-        "model": "PXIe-6396",
-        "key": "243612",
-        "pinouts": []
-    },
-    "PXIe-6378": {
-        "productSpecs": "https://www.ni.com/docs/en-US/bundle/pxie-6378-specs/page/specs.html",
-        "productData": {
-            "AnalogInputChannels": "16",
-            "BusTypeFormFactor": "PXI Express",
-            "AO_NumberOfChannels": "4",
-            "MaximumSamplingRate": "3.57 MS/s/ch"
-        },
-        "category": "multifunction-io",
-        "pinouts": [
-            {
-                "title": "Pinout",
-                "img": "https://docs-be.ni.com/bundle/pxie-6378-specs/page/GUID-EB0DC951-36AC-4909-B8EA-9DED775C5941-a5.svg?_LANG=enus"
-            }
-        ],
-        "estimatedPinout": {
-            "confidence": 98,
-            "analogInput": {
-                "portCount": 16
-            },
-            "analogOutput": {
-                "portCount": 4
-            },
-            "thermocouple": {
-                "portCount": 0
-            },
-            "digitalInput": {
-                "portCount": 0,
-                "lineCounts": []
-            },
-            "digitalOutput": {
-                "portCount": 0,
-                "lineCounts": []
-            },
-            "digitalInputOutput": {
-                "portCount": 3,
-                "lineCounts": [
-                    32,
-                    8,
-                    8
-                ]
-            }
-        },
-        "model": "PXIe-6378",
-        "key": "123717"
-    },
-    "PXIe-6376": {
-        "productSpecs": "https://www.ni.com/docs/en-US/bundle/pxie-6376-specs/page/specs.html",
-        "productData": {
-            "AnalogInputChannels": "8",
-            "BusTypeFormFactor": "PXI Express",
-            "AO_NumberOfChannels": "2",
-            "MaximumSamplingRate": "3.57 MS/s/ch"
-        },
-        "category": "multifunction-io",
-        "pinouts": [
-            {
-                "title": "Pinout",
-                "img": "https://docs-be.ni.com/bundle/pxie-6376-specs/page/GUID-4275F420-BA41-4397-BB2F-67EFB1942BCB-a5.svg?_LANG=enus"
-            }
-        ],
-        "estimatedPinout": {
-            "confidence": 98,
-            "analogInput": {
-                "portCount": 8
-            },
-            "analogOutput": {
-                "portCount": 0
-            },
-            "thermocouple": {
-                "portCount": 0
-            },
-            "digitalInput": {
-                "portCount": 0,
-                "lineCounts": []
-            },
-            "digitalOutput": {
-                "portCount": 0,
-                "lineCounts": []
-            },
-            "digitalInputOutput": {
-                "portCount": 3,
-                "lineCounts": [
-                    8,
-                    8,
-                    8
-                ]
-            }
-        },
-        "model": "PXIe-6376",
-        "key": "123716"
-    },
-    "USB-7846": {
-        "productSpecs": "https://www.ni.com/en-in/search.html?sn=catnav:sup.man.spc&fil=AND(pmdmid:124953,NOT(nidocstatus:archived))",
-        "productData": {
-            "BusTypeFormFactor": "USB",
-            "AO_NumberOfChannels": "8",
-            "MaximumSamplingRate": "500 kS/s"
-        },
-        "category": "multifunction-io",
-        "model": "USB-7846",
-        "key": "124953",
-        "pinouts": []
-    },
-    "USB-7845": {
-        "productSpecs": "https://www.ni.com/en-in/search.html?sn=catnav:sup.man.spc&fil=AND(pmdmid:124952,NOT(nidocstatus:archived))",
-        "productData": {
-            "BusTypeFormFactor": "USB",
-            "AO_NumberOfChannels": "8",
-            "MaximumSamplingRate": "500 kS/s"
-        },
-        "category": "multifunction-io",
-        "model": "USB-7845",
-        "key": "124952",
-        "pinouts": []
-    },
-    "PCIe-7852": {
-        "productSpecs": "https://www.ni.com/en-in/search.html?sn=catnav:sup.man.spc&fil=AND(pmdmid:122793,NOT(nidocstatus:archived))",
-        "productData": {
-            "AnalogInputChannels": "8",
-            "BusTypeFormFactor": "PCI Express",
-            "AO_NumberOfChannels": "8",
-            "MaximumSamplingRate": "750 kS/s"
-        },
-        "category": "multifunction-io",
-        "model": "PCIe-7852",
-        "key": "122793",
-        "pinouts": []
-    },
-    "PCIe-7842": {
-        "productSpecs": "https://www.ni.com/en-in/search.html?sn=catnav:sup.man.spc&fil=AND(pmdmid:122791,NOT(nidocstatus:archived))",
-        "productData": {
-            "AnalogInputChannels": "8",
-            "BusTypeFormFactor": "PCI Express",
-            "AO_NumberOfChannels": "8",
-            "MaximumSamplingRate": "200 kS/s"
-        },
-        "category": "multifunction-io",
-        "model": "PCIe-7842",
-        "key": "122791",
-        "pinouts": []
-    },
-    "PCIe-7841": {
-        "productSpecs": "https://www.ni.com/en-in/search.html?sn=catnav:sup.man.spc&fil=AND(pmdmid:122790,NOT(nidocstatus:archived))",
-        "productData": {
-            "AnalogInputChannels": "8",
-            "BusTypeFormFactor": "PCI Express",
-            "AO_NumberOfChannels": "8",
-            "MaximumSamplingRate": "200 kS/s"
-        },
-        "category": "multifunction-io",
-        "model": "PCIe-7841",
-        "key": "122790",
-        "pinouts": []
-    },
-    "PXIe-6375": {
-        "productSpecs": "https://www.ni.com/docs/en-US/bundle/pxie-6375-specs/page/specs.html",
-        "productData": {
-            "AnalogInputChannels": "208",
-            "BusTypeFormFactor": "PXI Express",
-            "AO_NumberOfChannels": "2",
-            "MaximumSamplingRate": "3.86 MS/s"
-        },
-        "category": "multifunction-io",
-        "pinouts": [
-            {
-                "title": "NI PXIe-6375 Connectors 2 and 3 Pinout",
-                "img": "https://docs-be.ni.com/bundle/pxie-6375-specs/page/GUID-4F06E324-B9A6-488F-B040-3888BD05DE44-a5.svg?_LANG=enus"
-            },
-            {
-                "title": "NI PXIe-6375 Connectors 0 and 1 Pinout",
-                "img": "https://docs-be.ni.com/bundle/pxie-6375-specs/page/GUID-DB0F3B32-75B1-43DE-80BB-439C2C2406F7-a5.svg?_LANG=enus"
-            }
-        ],
-        "estimatedPinout": {
-            "confidence": 95,
-            "analogInput": {
-                "portCount": 208
-            },
-            "analogOutput": {
-                "portCount": 2
-            },
-            "thermocouple": {
-                "portCount": 0
-            },
-            "digitalInput": {
-                "portCount": 0,
-                "lineCounts": []
-            },
-            "digitalOutput": {
-                "portCount": 0,
-                "lineCounts": []
-            },
-            "digitalInputOutput": {
-                "portCount": 3,
-                "lineCounts": [
-                    8,
-                    8,
-                    8
-                ]
-            }
-        },
-        "model": "PXIe-6375",
-        "key": "123715"
-    },
-    "PXIe-6368": {
-        "productSpecs": "https://www.ni.com/docs/en-US/bundle/pxie-6368-specs/page/specs.html",
-        "productData": {
-            "AnalogInputChannels": "16",
-            "BusTypeFormFactor": "PXI Express",
-            "AO_NumberOfChannels": "4",
-            "MaximumSamplingRate": "2 MS/s/ch"
-        },
-        "category": "multifunction-io",
-        "pinouts": [
-            {
-                "title": "Pinout",
-                "img": "https://docs-be.ni.com/bundle/pxie-6368-specs/page/GUID-EB0DC951-36AC-4909-B8EA-9DED775C5941-a5.svg?_LANG=enus"
-            }
-        ],
-        "estimatedPinout": {
-            "confidence": 101,
-            "analogInput": {
-                "portCount": 0
-            },
-            "analogOutput": {
-                "portCount": 0
-            },
-            "thermocouple": {
-                "portCount": 0
-            },
-            "digitalInput": {
-                "portCount": 0,
-                "lineCounts": []
-            },
-            "digitalOutput": {
-                "portCount": 0,
-                "lineCounts": []
-            },
-            "digitalInputOutput": {
-                "portCount": 0,
-                "lineCounts": []
-            }
-        },
-        "model": "PXIe-6368",
-        "key": "123714"
-    },
-    "PXIe-6366": {
-        "productSpecs": "https://www.ni.com/docs/en-US/bundle/pxie-usb-6366-specs/page/specs.html",
-        "productData": {
-            "AnalogInputChannels": "8",
-            "BusTypeFormFactor": "PXI Express",
-            "AO_NumberOfChannels": "2",
-            "MaximumSamplingRate": "2 MS/s/ch"
-        },
-        "category": "multifunction-io",
-        "pinouts": [
-            {
-                "title": "Pinout",
-                "img": "https://docs-be.ni.com/bundle/pxie-usb-6366-specs/page/GUID-4275F420-BA41-4397-BB2F-67EFB1942BCB-a5.svg?_LANG=enus"
-            },
-            {
-                "title": "Pinout",
-                "img": "https://docs-be.ni.com/bundle/pxie-usb-6366-specs/page/GUID-D4DEE55D-9AA5-4082-9B39-85AE1B65E416-a5.svg?_LANG=enus"
-            },
-            {
-                "title": "Pinout",
-                "img": "https://docs-be.ni.com/bundle/pxie-usb-6366-specs/page/GUID-0C23DD03-0763-4C57-A8F7-E1D21A0CCAE2-a5.svg?_LANG=enus"
-            },
-            {
-                "title": "Front Panel and Pinout",
-                "img": "https://docs-be.ni.com/bundle/pxie-usb-6366-specs/page/GUID-B901BB25-EA97-4022-9DFD-4E37E1CFE4A0-a5.svg?_LANG=enus"
-            }
-        ],
-        "estimatedPinout": {
-            "confidence": 97,
-            "analogInput": {
-                "portCount": 8
-            },
-            "analogOutput": {
-                "portCount": 2
-            },
-            "thermocouple": {
-                "portCount": 0
-            },
-            "digitalInput": {
-                "portCount": 0,
-                "lineCounts": []
-            },
-            "digitalOutput": {
-                "portCount": 0,
-                "lineCounts": []
-            },
-            "digitalInputOutput": {
-                "portCount": 3,
-                "lineCounts": [
-                    8,
-                    8,
-                    8
-                ]
-            }
-        },
-        "model": "PXIe-6366",
-        "key": "123713"
-    },
-    "TS-15200": {
-        "productSpecs": "https://www.ni.com/docs/en-US/bundle/ts-15200-specs/page/specs.html",
-        "productData": {
-            "BusTypeFormFactor": "TestScale",
-            "LightWeightPageVisible": "TRUE"
-        },
-        "category": "multifunction-io",
-        "pinouts": [
-            {
-                "img": "https://docs-be.ni.com/bundle/ts-15200-feature/page/GUID-8799FD8B-1AEA-4268-A295-79289CB81CB9-a5.svg?_LANG=enus"
-            }
-        ],
-        "estimatedPinout": {
-            "confidence": 101,
-            "analogInput": {
-                "portCount": 0
-            },
-            "analogOutput": {
-                "portCount": 0
-            },
-            "thermocouple": {
-                "portCount": 0
-            },
-            "digitalInput": {
-                "portCount": 0,
-                "lineCounts": []
-            },
-            "digitalOutput": {
-                "portCount": 0,
-                "lineCounts": []
-            },
-            "digitalInputOutput": {
-                "portCount": 0,
-                "lineCounts": []
-            }
-        },
-        "model": "TS-15200",
-        "key": "405312"
-    },
-    "TS-15000": {
-        "productSpecs": "https://www.ni.com/docs/en-US/bundle/ts-15000-specs/page/specs.html",
-        "productData": {
-            "BusTypeFormFactor": "TestScale",
-            "LightWeightPageVisible": "TRUE"
-        },
-        "category": "multifunction-io",
-        "model": "TS-15000",
-        "key": "409862",
-        "pinouts": []
-    },
-    "PXIe-7891": {
-        "productSpecs": "https://www.ni.com/docs/en-US/bundle/pxie-7891-specs/page/specs.html",
-        "productData": {
-            "BusTypeFormFactor": "PXI",
-            "AO_NumberOfChannels": "32"
-        },
-        "category": "multifunction-io",
-        "model": "PXIe-7891",
-        "key": "345090",
-        "pinouts": []
-    },
-    "PXIe-4302": {
-        "productSpecs": "https://www.ni.com/docs/en-US/bundle/pxie-4302-4303-specs/resource/377007b.pdf",
-        "productData": {
-            "AnalogInputChannels": "32",
-            "BusTypeFormFactor": "PXI Express",
-            "VoltageRange": "-0.1 V to 0.1 V",
-            "MaximumSamplingRate": "5 kS/s/ch"
-        },
-        "category": "voltage",
-        "model": "PXIe-4302",
-        "key": "123609",
-        "pinouts": []
-    },
-    "PXIe-4300": {
-        "productSpecs": "https://www.ni.com/docs/en-US/bundle/pxie-4300-specs/resource/375476c.pdf",
-        "productData": {
-            "AnalogInputChannels": "8",
-            "BusTypeFormFactor": "PXI Express",
-            "VoltageRange": "-60 V to 60 V",
-            "AI_Isolation": "300 V Ch-Ch Isolation",
-            "MaximumSamplingRate": "250 kS/s/ch"
-        },
-        "category": "voltage",
-        "model": "PXIe-4300",
-        "key": "123607",
-        "pinouts": []
-    },
-    "RM-26999": {
-        "productSpecs": "https://www.ni.com/docs/en-US/bundle/rm-26999-specs/page/specs.html",
-        "productData": {
-            "AnalogInputChannels": "4",
-            "BusTypeFormFactor": "None"
-        },
-        "category": "voltage",
-        "model": "RM-26999",
-        "key": "255064",
-        "pinouts": []
-    },
-    "sbRIO-9239": {
-        "productSpecs": "",
-        "productData": {
-            "AnalogInputChannels": "4",
-            "BusTypeFormFactor": "Single-Board RIO",
-            "VoltageRange": "-10 V to 10 V",
-            "AI_Isolation": "60 VDC Ch-Ch Isolation",
-            "MaximumSamplingRate": "50 kS/s/ch"
-        },
-        "category": "voltage",
-        "model": "sbRIO-9239",
-        "key": "138020",
-        "pinouts": []
-    },
-    "sbRIO-9229": {
-        "productSpecs": "",
-        "productData": {
-            "AnalogInputChannels": "4",
-            "BusTypeFormFactor": "Single-Board RIO",
-            "VoltageRange": "-60 V to 60 V",
-            "AI_Isolation": "250 Vrms Ch-Ch Isolation",
-            "MaximumSamplingRate": "50 kS/s/ch"
-        },
-        "category": "voltage",
-        "model": "sbRIO-9229",
-        "key": "138012",
-        "pinouts": []
-    },
-    "sbRIO-9221": {
-        "productSpecs": "",
-        "productData": {
-            "AnalogInputChannels": "8",
-            "BusTypeFormFactor": "Single-Board RIO",
-            "VoltageRange": "-60 V to 60 V",
-            "AI_Isolation": "250 Vrms Ch-Earth Ground Isolation",
-            "MaximumSamplingRate": "800 kS/s"
-        },
-        "category": "voltage",
-        "model": "sbRIO-9221",
-        "key": "138010",
-        "pinouts": []
-    },
-    "sbRIO-9215": {
-        "productSpecs": "",
-        "productData": {
-            "AnalogInputChannels": "4",
-            "BusTypeFormFactor": "Single-Board RIO",
-            "VoltageRange": "-10 V to 10 V",
-            "AI_Isolation": "60 VDC Ch-Earth Ground Isolation",
-            "MaximumSamplingRate": "100 kS/s/ch"
-        },
-        "category": "voltage",
-        "model": "sbRIO-9215",
-        "key": "137672",
-        "pinouts": []
-    },
-    "sbRIO-9201": {
-        "productSpecs": "",
-        "productData": {
-            "AnalogInputChannels": "8",
-            "BusTypeFormFactor": "Single-Board RIO",
-            "VoltageRange": "-10 V to 10 V",
-            "AI_Isolation": "60 VDC Ch-Earth Ground Isolation",
-            "MaximumSamplingRate": "500 kS/s"
-        },
-        "category": "voltage",
-        "model": "sbRIO-9201",
-        "key": "137659",
-        "pinouts": []
-    },
-    "NI-9252": {
-        "productSpecs": "https://www.ni.com/en-ch/search.html?sn=catnav:sup.man.spc&fil=AND(pmdmid:134829,NOT(nidocstatus:archived))",
-        "productData": {
-            "AnalogInputChannels": "8",
-            "BusTypeFormFactor": "C Series",
-            "VoltageRange": "-10 V to 10 V",
-            "AI_Isolation": "60 VDC Ch-Earth Ground Isolation",
-            "MaximumSamplingRate": "50 kS/s/ch"
-        },
-        "category": "voltage",
-        "pinouts": [
-            {
-                "img": "https://docs-be.ni.com/bundle/ni-9252-getting-started/page/GUID-D9BE9F65-7D8F-4C3C-AE91-F8F26A1B53D5-a5.svg?_LANG=enus"
-            },
-            {
-                "img": "https://docs-be.ni.com/bundle/ni-9252-getting-started/page/GUID-DB7C8506-BA49-4DD4-912D-5BFB6518368A-a5.svg?_LANG=enus"
-            },
-            {
-                "img": "https://docs-be.ni.com/bundle/ni-9252-getting-started/page/GUID-E6A2F987-808A-40BF-833F-04B4580713B1-a5.svg?_LANG=enus"
-            },
-            {
-                "img": "https://docs-be.ni.com/bundle/ni-9252-getting-started/page/GUID-72275CC8-8CFC-4EAD-8AE2-D0E3D5A8F446-a5.svg?_LANG=enus"
-            },
-            {
-                "img": "https://docs-be.ni.com/bundle/ni-9252-getting-started/page/GUID-4DADF304-5181-4363-A358-1A6272E914B0-a5.svg?_LANG=enus"
-            },
-            {
-                "img": "https://docs-be.ni.com/bundle/ni-9252-getting-started/page/GUID-D2E4C1D2-BB35-4278-8CC8-ABD28E49377D-a5.svg?_LANG=enus"
-            },
-            {
-                "img": "https://docs-be.ni.com/bundle/ni-9252-getting-started/page/GUID-49FD5A36-775C-4058-B305-8AB76A4ED712-a5.svg?_LANG=enus"
-            },
-            {
-                "img": "https://docs-be.ni.com/bundle/ni-9252-getting-started/page/GUID-D593E08A-AE2A-4DEB-85F0-4B6D69A30685-a5.svg?_LANG=enus"
-            },
-            {
-                "img": "https://docs-be.ni.com/bundle/ni-9252-getting-started/page/GUID-6136E500-C458-4741-B353-53862C55E9C4-a5.svg?_LANG=enus"
-            },
-            {
-                "img": "https://docs-be.ni.com/bundle/ni-9252-getting-started/page/GUID-54846E2C-56C8-41E7-A6DD-18DD9222B9D5-a5.svg?_LANG=enus"
-            },
-            {
-                "img": "https://docs-be.ni.com/bundle/ni-9252-getting-started/page/GUID-9F0678EB-DDA9-4BC1-8704-DE1AFBA0266A-a5.svg?_LANG=enus"
-            },
-            {
-                "img": "https://docs-be.ni.com/bundle/ni-9252-getting-started/page/GUID-08D6A3E6-3926-4E21-B6AD-FC9AC9A3E304-a5.svg?_LANG=enus"
-            },
-            {
-                "img": "https://docs-be.ni.com/bundle/ni-9252-getting-started/page/GUID-30392FAA-93D9-4161-A763-B013D70DA158-a5.svg?_LANG=enus"
-            }
-        ],
-        "estimatedPinout": {
-            "confidence": 100,
-            "analogInput": {
-                "portCount": 8
-            },
-            "analogOutput": {
-                "portCount": 0
-            },
-            "thermocouple": {
-                "portCount": 0
-            },
-            "digitalInput": {
-                "portCount": 0,
-                "lineCounts": []
-            },
-            "digitalOutput": {
-                "portCount": 0,
-                "lineCounts": []
-            },
-            "digitalInputOutput": {
-                "portCount": 0,
-                "lineCounts": []
-            }
-        },
-        "model": "NI-9252",
-        "key": "134829"
-    },
-    "NI-9202": {
-        "productSpecs": "https://www.ni.com/docs/en-US/bundle/ni-9202-specs/page/specs.html",
-        "productData": {
-            "AnalogInputChannels": "16",
-            "BusTypeFormFactor": "C Series",
-            "VoltageRange": "-10 V to 10 V",
-            "AI_Isolation": "60 VDC Ch-Earth Ground Isolation",
-            "MaximumSamplingRate": "10 kS/s/ch"
-        },
-        "category": "voltage",
-        "pinouts": [
-            {
-                "img": "https://docs-be.ni.com/bundle/ni-9202-getting-started/page/GUID-F0212FBC-0A4A-4145-8F86-765F3B4D74CE-a5.svg?_LANG=enus"
-            },
-            {
-                "img": "https://docs-be.ni.com/bundle/ni-9202-getting-started/page/GUID-CE71B39F-EE88-4749-AAE8-A859E9CE2448-a5.svg?_LANG=enus"
-            },
-            {
-                "img": "https://docs-be.ni.com/bundle/ni-9202-getting-started/page/GUID-4EB25914-9584-4816-A5C4-C0E00132140C-a5.svg?_LANG=enus"
-            },
-            {
-                "img": "https://docs-be.ni.com/bundle/ni-9202-getting-started/page/GUID-6A3DAE74-8B07-4588-BFBE-B8AF38B03A2B-a5.svg?_LANG=enus"
-            },
-            {
-                "img": "https://docs-be.ni.com/bundle/ni-9202-getting-started/page/GUID-D24FD324-FA0F-45AD-AC15-A2464C8CE438-a5.svg?_LANG=enus"
-            }
-        ],
-        "estimatedPinout": {
-            "confidence": 100,
-            "analogInput": {
-                "portCount": 16
-            },
-            "analogOutput": {
-                "portCount": 0
-            },
-            "thermocouple": {
-                "portCount": 0
-            },
-            "digitalInput": {
-                "portCount": 0,
-                "lineCounts": []
-            },
-            "digitalOutput": {
-                "portCount": 0,
-                "lineCounts": []
-            },
-            "digitalInputOutput": {
-                "portCount": 0,
-                "lineCounts": []
-            }
-        },
-        "model": "NI-9202",
-        "key": "134827"
-    },
-    "NI-9244": {
-        "productSpecs": "https://www.ni.com/en-ch/search.html?sn=catnav:sup.man.spc&fil=AND(pmdmid:122194,NOT(nidocstatus:archived))",
-        "productData": {
-            "AnalogInputChannels": "3",
-            "BusTypeFormFactor": "C Series",
-            "VoltageRange": "400 Vrms",
-            "AI_Isolation": "400 Vrms Ch-Earth Ground Isolation",
-            "MaximumSamplingRate": "50 kS/s/ch"
-        },
-        "category": "voltage",
-        "pinouts": [
-            {
-                "img": "https://docs-be.ni.com/bundle/ni-9244-getting-started/page/GUID-23CFA19E-6227-402B-AC11-EC0F816BF369-a5.svg?_LANG=enus"
-            },
-            {
-                "img": "https://docs-be.ni.com/bundle/ni-9244-getting-started/page/GUID-16757651-FED7-4DFB-A1AA-0334D9D60DFE-a5.svg?_LANG=enus"
-            },
-            {
-                "img": "https://docs-be.ni.com/bundle/ni-9244-getting-started/page/GUID-83C0ACF9-E773-4B9B-AD37-338B3833810D-a5.svg?_LANG=enus"
-            },
-            {
-                "img": "https://docs-be.ni.com/bundle/ni-9244-getting-started/page/GUID-FDD506A6-E122-43AF-9440-7C13609C5BBA-a5.svg?_LANG=enus"
-            },
-            {
-                "img": "https://docs-be.ni.com/bundle/ni-9244-getting-started/page/GUID-6C0DB3F4-37BD-468A-B999-D6A95013140A-a5.svg?_LANG=enus"
-            },
-            {
-                "img": "https://docs-be.ni.com/bundle/ni-9244-getting-started/page/GUID-E38342BD-8796-4943-AEF8-AF06312019C8-a5.svg?_LANG=enus"
-            },
-            {
-                "img": "https://docs-be.ni.com/bundle/ni-9244-getting-started/page/GUID-8F718001-22EA-457E-B49B-8CEB75ACDE34-a5.svg?_LANG=enus"
-            },
-            {
-                "img": "https://docs-be.ni.com/bundle/ni-9244-getting-started/page/GUID-1E437315-0C94-49B2-BC83-65CD03BF27AF-a5.svg?_LANG=enus"
-            },
-            {
-                "img": "https://docs-be.ni.com/bundle/ni-9244-getting-started/page/GUID-7782A0A4-9136-497A-A461-49AF22FD49CF-a5.svg?_LANG=enus"
-            },
-            {
-                "img": "https://docs-be.ni.com/bundle/ni-9244-getting-started/page/GUID-85B8FBFF-D3F5-4AA2-B47A-8ADAA3D7A2F4-a5.svg?_LANG=enus"
-            }
-        ],
-        "estimatedPinout": {
-            "confidence": 101,
-            "analogInput": {
-                "portCount": 0
-            },
-            "analogOutput": {
-                "portCount": 0
-            },
-            "thermocouple": {
-                "portCount": 0
-            },
-            "digitalInput": {
-                "portCount": 0,
-                "lineCounts": []
-            },
-            "digitalOutput": {
-                "portCount": 0,
-                "lineCounts": []
-            },
-            "digitalInputOutput": {
-                "portCount": 0,
-                "lineCounts": []
-            }
-        },
-        "model": "NI-9244",
-        "key": "122194"
-    },
-    "NI-9242": {
-        "productSpecs": "https://www.ni.com/en-ch/search.html?sn=catnav:sup.man.spc&fil=AND(pmdmid:122193,NOT(nidocstatus:archived))",
-        "productData": {
-            "AnalogInputChannels": "3",
-            "BusTypeFormFactor": "C Series",
-            "VoltageRange": "400 Vrms",
-            "AI_Isolation": "250 Vrms Ch-Earth Ground Isolation",
-            "MaximumSamplingRate": "50 kS/s/ch"
-        },
-        "category": "voltage",
-        "pinouts": [
-            {
-                "img": "https://docs-be.ni.com/bundle/ni-9242-getting-started/page/GUID-23CFA19E-6227-402B-AC11-EC0F816BF369-a5.svg?_LANG=enus"
-            },
-            {
-                "img": "https://docs-be.ni.com/bundle/ni-9242-getting-started/page/GUID-61AAAF9F-E0BC-4C43-BDED-AF90CCB3E625-a5.svg?_LANG=enus"
-            },
-            {
-                "img": "https://docs-be.ni.com/bundle/ni-9242-getting-started/page/GUID-D581C2B8-0E67-4FD8-9226-247D6E5D4DAB-a5.svg?_LANG=enus"
-            },
-            {
-                "img": "https://docs-be.ni.com/bundle/ni-9242-getting-started/page/GUID-E8604BBE-9B2B-4CBA-A28E-C1F88B2BE88B-a5.svg?_LANG=enus"
-            },
-            {
-                "img": "https://docs-be.ni.com/bundle/ni-9242-getting-started/page/GUID-424A54CB-1285-4DBB-923C-E9E34F8363B1-a5.svg?_LANG=enus"
-            },
-            {
-                "img": "https://docs-be.ni.com/bundle/ni-9242-getting-started/page/GUID-F579B879-99D2-4960-917C-24C7B9344BC2-a5.svg?_LANG=enus"
-            },
-            {
-                "img": "https://docs-be.ni.com/bundle/ni-9242-getting-started/page/GUID-548303CD-72E8-41D1-B47A-9888A2E8D907-a5.svg?_LANG=enus"
-            },
-            {
-                "img": "https://docs-be.ni.com/bundle/ni-9242-getting-started/page/GUID-1A6C5AEE-2598-436E-B1D2-1EDD2A6B750F-a5.svg?_LANG=enus"
-            },
-            {
-                "img": "https://docs-be.ni.com/bundle/ni-9242-getting-started/page/GUID-27085FC6-DE11-4D5B-AD08-FDB2F4581921-a5.svg?_LANG=enus"
-            },
-            {
-                "img": "https://docs-be.ni.com/bundle/ni-9242-getting-started/page/GUID-2A59771F-A285-4521-85FC-4DE6FFA452F1-a5.svg?_LANG=enus"
-            },
-            {
-                "img": "https://docs-be.ni.com/bundle/ni-9242-getting-started/page/GUID-F7307DBC-110B-48FD-B8CF-1D97EAA9FF97-a5.svg?_LANG=enus"
-            },
-            {
-                "img": "https://docs-be.ni.com/bundle/ni-9242-getting-started/page/GUID-F4E65F36-1876-4AF8-96BB-B44CFE7AE5B4-a5.svg?_LANG=enus"
-            },
-            {
-                "img": "https://docs-be.ni.com/bundle/ni-9242-getting-started/page/GUID-96507D8A-511C-4671-88AA-9703E57B0AB4-a5.svg?_LANG=enus"
-            },
-            {
-                "img": "https://docs-be.ni.com/bundle/ni-9242-getting-started/page/GUID-1E437315-0C94-49B2-BC83-65CD03BF27AF-a5.svg?_LANG=enus"
-            },
-            {
-                "img": "https://docs-be.ni.com/bundle/ni-9242-getting-started/page/GUID-7782A0A4-9136-497A-A461-49AF22FD49CF-a5.svg?_LANG=enus"
-            },
-            {
-                "img": "https://docs-be.ni.com/bundle/ni-9242-getting-started/page/GUID-85B8FBFF-D3F5-4AA2-B47A-8ADAA3D7A2F4-a5.svg?_LANG=enus"
-            }
-        ],
-        "estimatedPinout": {
-            "confidence": 98,
-            "analogInput": {
-                "portCount": 3
-            },
-            "analogOutput": {
-                "portCount": 0
-            },
-            "thermocouple": {
-                "portCount": 0
-            },
-            "digitalInput": {
-                "portCount": 0,
-                "lineCounts": []
-            },
-            "digitalOutput": {
-                "portCount": 0,
-                "lineCounts": []
-            },
-            "digitalInputOutput": {
-                "portCount": 0,
-                "lineCounts": []
-            }
-        },
-        "model": "NI-9242",
-        "key": "122193"
-    },
-    "NI-9239": {
-        "productSpecs": "https://www.ni.com/en-ch/search.html?sn=catnav:sup.man.spc&fil=AND(pmdmid:122192,NOT(nidocstatus:archived))",
-        "productData": {
-            "AnalogInputChannels": "4",
-            "BusTypeFormFactor": "C Series",
-            "VoltageRange": "-10 V to 10 V",
-            "AI_Isolation": "60 VDC Ch-Ch Isolation",
-            "MaximumSamplingRate": "50 kS/s/ch"
-        },
-        "category": "voltage",
-        "pinouts": [
-            {
-                "img": "https://docs-be.ni.com/bundle/ni-9239-getting-started/page/GUID-7D474884-F373-4972-8D37-268B9A301611-a5.svg?_LANG=enus"
-            },
-            {
-                "img": "https://docs-be.ni.com/bundle/ni-9239-getting-started/page/GUID-F506A448-3949-4BCA-8877-C7D3A3907878-a5.svg?_LANG=enus"
-            },
-            {
-                "img": "https://docs-be.ni.com/bundle/ni-9239-getting-started/page/GUID-FC2889FA-0D95-4949-8903-5689AA40545C-a5.svg?_LANG=enus"
-            },
-            {
-                "img": "https://docs-be.ni.com/bundle/ni-9239-getting-started/page/GUID-F775A28C-FD1E-4C5A-91E8-9A14028EBE24-a5.svg?_LANG=enus"
-            },
-            {
-                "img": "https://docs-be.ni.com/bundle/ni-9239-getting-started/page/GUID-13CB3D52-8D9E-4E61-9544-84A04851B0B8-a5.svg?_LANG=enus"
-            },
-            {
-                "img": "https://docs-be.ni.com/bundle/ni-9239-getting-started/page/GUID-F16E846E-D9FB-41C7-97FE-C9E81F2BCFDC-a5.svg?_LANG=enus"
-            }
-        ],
-        "estimatedPinout": {
-            "confidence": 100,
-            "analogInput": {
-                "portCount": 4
-            },
-            "analogOutput": {
-                "portCount": 0
-            },
-            "thermocouple": {
-                "portCount": 0
-            },
-            "digitalInput": {
-                "portCount": 0,
-                "lineCounts": []
-            },
-            "digitalOutput": {
-                "portCount": 0,
-                "lineCounts": []
-            },
-            "digitalInputOutput": {
-                "portCount": 0,
-                "lineCounts": []
-            }
-        },
-        "model": "NI-9239",
-        "key": "122192"
-    },
-    "sbRIO-9223": {
-        "productSpecs": "",
-        "productData": {
-            "AnalogInputChannels": "4",
-            "BusTypeFormFactor": "Single-Board RIO",
-            "VoltageRange": "-10 V to 10 V",
-            "AI_Isolation": "60 VDC Ch-Ch Isolation",
-            "MaximumSamplingRate": "1 MS/s/ch"
-        },
-        "category": "voltage",
-        "model": "sbRIO-9223",
-        "key": "218606",
-        "pinouts": []
-    },
-    "sbRIO-9222": {
-        "productSpecs": "",
-        "productData": {
-            "AnalogInputChannels": "4",
-            "BusTypeFormFactor": "Single-Board RIO",
-            "VoltageRange": "-10 V to 10 V",
-            "AI_Isolation": "60 VDC Ch-Ch Isolation",
-            "MaximumSamplingRate": "500 kS/s/ch"
-        },
-        "category": "voltage",
-        "model": "sbRIO-9222",
-        "key": "218605",
-        "pinouts": []
-    },
-    "sbRIO-9205": {
-        "productSpecs": "",
-        "productData": {
-            "AnalogInputChannels": "32",
-            "BusTypeFormFactor": "Single-Board RIO",
-            "VoltageRange": "-5 V to 5 V",
-            "AI_Isolation": "250 Vrms Ch-Earth Ground Isolation",
-            "MaximumSamplingRate": "250 kS/s"
-        },
-        "category": "voltage",
-        "model": "sbRIO-9205",
-        "key": "148565",
-        "pinouts": []
-    },
-    "NI-9238": {
-        "productSpecs": "https://www.ni.com/cs-cz/search.html?sn=catnav:sup.man.spc&fil=AND(pmdmid:122191,NOT(nidocstatus:archived))",
-        "productData": {
-            "AnalogInputChannels": "4",
-            "BusTypeFormFactor": "C Series",
-            "VoltageRange": "-500 mV to 500 mV",
-            "AI_Isolation": "250 Vrms Ch-Ch Isolation",
-            "MaximumSamplingRate": "50 kS/s/ch"
-        },
-        "category": "voltage",
-        "pinouts": [
-            {
-                "img": "https://docs-be.ni.com/bundle/ni-9238-getting-started/page/GUID-E36AF759-829B-471E-8FA2-C81F0682AEE8-a5.svg?_LANG=enus"
-            },
-            {
-                "img": "https://docs-be.ni.com/bundle/ni-9238-getting-started/page/GUID-D5A233E3-8C48-4EF8-B9AB-5255A486C020-a5.svg?_LANG=enus"
-            },
-            {
-                "img": "https://docs-be.ni.com/bundle/ni-9238-getting-started/page/GUID-8BB9E9FD-C7C0-4CF5-9487-EDA45CBCB485-a5.svg?_LANG=enus"
-            },
-            {
-                "img": "https://docs-be.ni.com/bundle/ni-9238-getting-started/page/GUID-EBA37C7D-BEF7-4BA2-871A-0890613D9DD2-a5.svg?_LANG=enus"
-            },
-            {
-                "img": "https://docs-be.ni.com/bundle/ni-9238-getting-started/page/GUID-AA962C9D-BF3F-4412-9EF8-B7E2D81A905B-a5.svg?_LANG=enus"
-            },
-            {
-                "img": "https://docs-be.ni.com/bundle/ni-9238-getting-started/page/GUID-B5C8188C-D3E8-4DA7-A685-B5C8D9C838E4-a5.svg?_LANG=enus"
-            }
-        ],
-        "estimatedPinout": {
-            "confidence": 100,
-            "analogInput": {
-                "portCount": 4
-            },
-            "analogOutput": {
-                "portCount": 0
-            },
-            "thermocouple": {
-                "portCount": 0
-            },
-            "digitalInput": {
-                "portCount": 0,
-                "lineCounts": []
-            },
-            "digitalOutput": {
-                "portCount": 0,
-                "lineCounts": []
-            },
-            "digitalInputOutput": {
-                "portCount": 0,
-                "lineCounts": []
-            }
-        },
-        "model": "NI-9238",
-        "key": "122191"
-    },
-    "NI-9229": {
-        "productSpecs": "https://www.ni.com/cs-cz/search.html?sn=catnav:sup.man.spc&fil=AND(pmdmid:122181,NOT(nidocstatus:archived))",
-        "productData": {
-            "AnalogInputChannels": "4",
-            "BusTypeFormFactor": "C Series",
-            "VoltageRange": "-60 V to 60 V",
-            "AI_Isolation": "250 Vrms Ch-Ch Isolation",
-            "MaximumSamplingRate": "50 kS/s/ch"
-        },
-        "category": "voltage",
-        "pinouts": [
-            {
-                "img": "https://docs-be.ni.com/bundle/ni-9229-getting-started/page/GUID-7D474884-F373-4972-8D37-268B9A301611-a5.svg?_LANG=enus"
-            },
-            {
-                "img": "https://docs-be.ni.com/bundle/ni-9229-getting-started/page/GUID-D22BC116-4BB0-4192-BACE-467C1BD09716-a5.svg?_LANG=enus"
-            },
-            {
-                "img": "https://docs-be.ni.com/bundle/ni-9229-getting-started/page/GUID-F16E846E-D9FB-41C7-97FE-C9E81F2BCFDC-a5.svg?_LANG=enus"
-            },
-            {
-                "img": "https://docs-be.ni.com/bundle/ni-9229-getting-started/page/GUID-146FEF41-661C-4DEC-8513-677850524BB4-a5.svg?_LANG=enus"
-            },
-            {
-                "img": "https://docs-be.ni.com/bundle/ni-9229-getting-started/page/GUID-BFB44343-B9EB-45A7-89E8-03BCF4944489-a5.svg?_LANG=enus"
-            },
-            {
-                "img": "https://docs-be.ni.com/bundle/ni-9229-getting-started/page/GUID-F506A448-3949-4BCA-8877-C7D3A3907878-a5.svg?_LANG=enus"
-            }
-        ],
-        "estimatedPinout": {
-            "confidence": 100,
-            "analogInput": {
-                "portCount": 4
-            },
-            "analogOutput": {
-                "portCount": 0
-            },
-            "thermocouple": {
-                "portCount": 0
-            },
-            "digitalInput": {
-                "portCount": 0,
-                "lineCounts": []
-            },
-            "digitalOutput": {
-                "portCount": 0,
-                "lineCounts": []
-            },
-            "digitalInputOutput": {
-                "portCount": 0,
-                "lineCounts": []
-            }
-        },
-        "model": "NI-9229",
-        "key": "122181"
-    },
-    "NI-9228": {
-        "productSpecs": "https://www.ni.com/docs/en-US/bundle/ni-9228-specs/page/specs.html",
-        "productData": {
-            "AnalogInputChannels": "8",
-            "BusTypeFormFactor": "C Series",
-            "VoltageRange": "-60 V to 60 V",
-            "AI_Isolation": "250 Vrms Ch-Ch Isolation",
-            "MaximumSamplingRate": "1 kS/s/ch"
-        },
-        "category": "voltage",
-        "pinouts": [
-            {
-                "img": "https://docs-be.ni.com/bundle/ni-9228-getting-started/page/GUID-16B00B89-F624-4DF5-A5CE-CB9EFF871293-a5.svg?_LANG=enus"
-            },
-            {
-                "img": "https://docs-be.ni.com/bundle/ni-9228-getting-started/page/GUID-4CE8CB51-47ED-4BF3-94EC-EFE67E80050D-a5.svg?_LANG=enus"
-            },
-            {
-                "img": "https://docs-be.ni.com/bundle/ni-9228-getting-started/page/GUID-BA5D28A7-1A67-4695-AFA7-2706AA82DC1D-a5.svg?_LANG=enus"
-            },
-            {
-                "img": "https://docs-be.ni.com/bundle/ni-9228-getting-started/page/GUID-60D26A2B-191C-46AC-92A9-7A2C4694C097-a5.svg?_LANG=enus"
-            },
-            {
-                "img": "https://docs-be.ni.com/bundle/ni-9228-getting-started/page/GUID-2D1EC88C-678C-4DFC-9825-CAA26A8959E5-a5.svg?_LANG=enus"
-            },
-            {
-                "img": "https://docs-be.ni.com/bundle/ni-9228-getting-started/page/GUID-1AFA1B43-A979-4CF2-9B83-C1EC467F67DC-a5.svg?_LANG=enus"
-            }
-        ],
-        "estimatedPinout": {
-            "confidence": 100,
-            "analogInput": {
-                "portCount": 8
-            },
-            "analogOutput": {
-                "portCount": 0
-            },
-            "thermocouple": {
-                "portCount": 0
-            },
-            "digitalInput": {
-                "portCount": 0,
-                "lineCounts": []
-            },
-            "digitalOutput": {
-                "portCount": 0,
-                "lineCounts": []
-            },
-            "digitalInputOutput": {
-                "portCount": 0,
-                "lineCounts": []
-            }
-        },
-        "model": "NI-9228",
-        "key": "122180"
-    },
-    "NI-9225": {
-        "productSpecs": "",
-        "productData": {
-            "AnalogInputChannels": "3",
-            "BusTypeFormFactor": "C Series",
-            "VoltageRange": "300 Vrms",
-            "AI_Isolation": "600 Vrms Ch-Ch Isolation",
-            "MaximumSamplingRate": "50 kS/s/ch"
-        },
-        "category": "voltage",
-        "model": "NI-9225",
-        "key": "122177",
-        "pinouts": []
-    },
-    "NI-9224": {
-        "productSpecs": "https://www.ni.com/cs-cz/search.html?sn=catnav:sup.man.spc&fil=AND(pmdmid:122176,NOT(nidocstatus:archived))",
-        "productData": {
-            "AnalogInputChannels": "8",
-            "BusTypeFormFactor": "C Series",
-            "VoltageRange": "-10 V to 10 V",
-            "AI_Isolation": "250 Vrms Ch-Ch Isolation",
-            "MaximumSamplingRate": "1 kS/s/ch"
-        },
-        "category": "voltage",
-        "pinouts": [
-            {
-                "img": "https://docs-be.ni.com/bundle/ni-9224-getting-started/page/GUID-0F18D611-DAC3-4E43-8E63-0A8AC08D9971-a5.svg?_LANG=enus"
-            },
-            {
-                "img": "https://docs-be.ni.com/bundle/ni-9224-getting-started/page/GUID-880A643A-5F28-41FD-B2FD-96B40C6B1FE6-a5.svg?_LANG=enus"
-            },
-            {
-                "img": "https://docs-be.ni.com/bundle/ni-9224-getting-started/page/GUID-C60DF6EE-4F65-4E55-8D23-ACA1C4B562A1-a5.svg?_LANG=enus"
-            },
-            {
-                "img": "https://docs-be.ni.com/bundle/ni-9224-getting-started/page/GUID-C2407EB1-4A21-49B2-B794-3F7CE78578E4-a5.svg?_LANG=enus"
-            },
-            {
-                "img": "https://docs-be.ni.com/bundle/ni-9224-getting-started/page/GUID-60D26A2B-191C-46AC-92A9-7A2C4694C097-a5.svg?_LANG=enus"
-            },
-            {
-                "img": "https://docs-be.ni.com/bundle/ni-9224-getting-started/page/GUID-2D1EC88C-678C-4DFC-9825-CAA26A8959E5-a5.svg?_LANG=enus"
-            },
-            {
-                "img": "https://docs-be.ni.com/bundle/ni-9224-getting-started/page/GUID-1AFA1B43-A979-4CF2-9B83-C1EC467F67DC-a5.svg?_LANG=enus"
-            }
-        ],
-        "estimatedPinout": {
-            "confidence": 100,
-            "analogInput": {
-                "portCount": 8
-            },
-            "analogOutput": {
-                "portCount": 0
-            },
-            "thermocouple": {
-                "portCount": 0
-            },
-            "digitalInput": {
-                "portCount": 0,
-                "lineCounts": []
-            },
-            "digitalOutput": {
-                "portCount": 0,
-                "lineCounts": []
-            },
-            "digitalInputOutput": {
-                "portCount": 0,
-                "lineCounts": []
-            }
-        },
-        "model": "NI-9224",
-        "key": "122176"
-    },
-    "NI-9223": {
-        "productSpecs": "https://www.ni.com/cs-cz/search.html?sn=catnav:sup.man.spc&fil=AND(pmdmid:122175,NOT(nidocstatus:archived))",
-        "productData": {
-            "AnalogInputChannels": "4",
-            "BusTypeFormFactor": "C Series",
-            "VoltageRange": "-10 V to 10 V",
-            "AI_Isolation": "60 VDC Ch-Ch Isolation",
-            "MaximumSamplingRate": "1 MS/s/ch"
-        },
-        "category": "voltage",
-        "pinouts": [
-            {
-                "img": "https://docs-be.ni.com/bundle/ni-9223-getting-started/page/GUID-409A9A94-D96D-490E-ADEA-E7F099C183BD-a5.svg?_LANG=enus"
-            },
-            {
-                "img": "https://docs-be.ni.com/bundle/ni-9223-getting-started/page/GUID-4A540AB7-9C7E-4A43-9D9B-DC8A81C2AF34-a5.svg?_LANG=enus"
-            },
-            {
-                "img": "https://docs-be.ni.com/bundle/ni-9223-getting-started/page/GUID-A8F1EDAD-9226-4186-B52A-F10E5192C4D6-a5.svg?_LANG=enus"
-            },
-            {
-                "img": "https://docs-be.ni.com/bundle/ni-9223-getting-started/page/GUID-C9AEB6D7-1FE8-4360-B21D-F0984106B066-a5.svg?_LANG=enus"
-            }
-        ],
-        "estimatedPinout": {
-            "confidence": 100,
-            "analogInput": {
-                "portCount": 4
-            },
-            "analogOutput": {
-                "portCount": 0
-            },
-            "thermocouple": {
-                "portCount": 0
-            },
-            "digitalInput": {
-                "portCount": 0,
-                "lineCounts": []
-            },
-            "digitalOutput": {
-                "portCount": 0,
-                "lineCounts": []
-            },
-            "digitalInputOutput": {
-                "portCount": 0,
-                "lineCounts": []
-            }
-        },
-        "model": "NI-9223",
-        "key": "122175"
-    },
-    "NI-9222": {
-        "productSpecs": "https://www.ni.com/docs/en-US/bundle/ni-9222-specs/page/specs.html",
-        "productData": {
-            "AnalogInputChannels": "4",
-            "BusTypeFormFactor": "C Series",
-            "VoltageRange": "-10 V to 10 V",
-            "AI_Isolation": "60 VDC Ch-Ch Isolation",
-            "MaximumSamplingRate": "500 kS/s/ch"
-        },
-        "category": "voltage",
-        "pinouts": [
-            {
-                "img": "https://docs-be.ni.com/bundle/ni-9222-getting-started/page/GUID-409A9A94-D96D-490E-ADEA-E7F099C183BD-a5.svg?_LANG=enus"
-            },
-            {
-                "img": "https://docs-be.ni.com/bundle/ni-9222-getting-started/page/GUID-CBB00D81-F6A4-4855-B325-EAB62E1E9D28-a5.svg?_LANG=enus"
-            },
-            {
-                "img": "https://docs-be.ni.com/bundle/ni-9222-getting-started/page/GUID-04B0F332-F0BE-4FAD-8119-E8E59A4273E3-a5.svg?_LANG=enus"
-            },
-            {
-                "img": "https://docs-be.ni.com/bundle/ni-9222-getting-started/page/GUID-23B66144-357F-4736-B9BE-8A2F6AE3E8D9-a5.svg?_LANG=enus"
-            }
-        ],
-        "estimatedPinout": {
-            "confidence": 100,
-            "analogInput": {
-                "portCount": 4
-            },
-            "analogOutput": {
-                "portCount": 0
-            },
-            "thermocouple": {
-                "portCount": 0
-            },
-            "digitalInput": {
-                "portCount": 0,
-                "lineCounts": []
-            },
-            "digitalOutput": {
-                "portCount": 0,
-                "lineCounts": []
-            },
-            "digitalInputOutput": {
-                "portCount": 0,
-                "lineCounts": []
-            }
-        },
-        "model": "NI-9222",
-        "key": "122174"
-    },
-    "NI-9221": {
-        "productSpecs": "https://www.ni.com/docs/en-US/bundle/ni-9221-specs/page/specs.html",
-        "productData": {
-            "AnalogInputChannels": "8",
-            "BusTypeFormFactor": "C Series",
-            "VoltageRange": "-60 V to 60 V",
-            "AI_Isolation": "60 VDC Ch-Earth Ground Isolation",
-            "MaximumSamplingRate": "800 kS/s"
-        },
-        "category": "voltage",
-        "pinouts": [
-            {
-                "img": "https://docs-be.ni.com/bundle/ni-9221-getting-started/page/GUID-52248785-32C4-44CD-A6EB-AA83E32F1CA5-a5.svg?_LANG=enus"
-            },
-            {
-                "img": "https://docs-be.ni.com/bundle/ni-9221-getting-started/page/GUID-268C2B36-047F-482C-98F3-93199F00C3CC-a5.svg?_LANG=enus"
-            }
-        ],
-        "estimatedPinout": {
-            "confidence": 101,
-            "analogInput": {
-                "portCount": 8
-            },
-            "analogOutput": {
-                "portCount": 0
-            },
-            "thermocouple": {
-                "portCount": 0
-            },
-            "digitalInput": {
-                "portCount": 0,
-                "lineCounts": []
-            },
-            "digitalOutput": {
-                "portCount": 0,
-                "lineCounts": []
-            },
-            "digitalInputOutput": {
-                "portCount": 0,
-                "lineCounts": []
-            }
-        },
-        "model": "NI-9221",
-        "key": "122173"
-    },
-    "NI-9220": {
-        "productSpecs": "https://www.ni.com/docs/en-US/bundle/ni-9220-specs/page/specs.html",
-        "productData": {
-            "AnalogInputChannels": "16",
-            "BusTypeFormFactor": "C Series",
-            "VoltageRange": "-10 V to 10 V",
-            "AI_Isolation": "60 VDC Ch-Earth Ground Isolation",
-            "MaximumSamplingRate": "100 kS/s/ch"
-        },
-        "category": "voltage",
-        "pinouts": [
-            {
-                "img": "https://docs-be.ni.com/bundle/ni-9220-getting-started/page/GUID-7CF84215-C5B6-4163-813A-6CFD4D1E691D-a5.svg?_LANG=enus"
-            },
-            {
-                "title": "Push-In Spring Terminal Pinout",
-                "img": "https://docs-be.ni.com/bundle/ni-9220-getting-started/page/GUID-19E96F3B-16C0-4E20-8E0B-D90F138A9768-a5.svg?_LANG=enus"
-            },
-            {
-                "title": "DSUB Terminal Pinout",
-                "img": "https://docs-be.ni.com/bundle/ni-9220-getting-started/page/GUID-B34DF11C-4483-453D-AA61-71A91D27165D-a5.svg?_LANG=enus"
-            },
-            {
-                "img": "https://docs-be.ni.com/bundle/ni-9220-getting-started/page/GUID-B4F79BE1-8FBF-4D65-A4E7-35EE3FD5660D-a5.svg?_LANG=enus"
-            },
-            {
-                "img": "https://docs-be.ni.com/bundle/ni-9220-getting-started/page/GUID-7428239D-9264-4072-8B4D-F75BE1D27BC4-a5.svg?_LANG=enus"
-            },
-            {
-                "img": "https://docs-be.ni.com/bundle/ni-9220-getting-started/page/GUID-427A768A-A605-415D-8791-88FF0C1A56D3-a5.svg?_LANG=enus"
-            },
-            {
-                "img": "https://docs-be.ni.com/bundle/ni-9220-getting-started/page/GUID-2BA8F216-FB1E-4860-B0B1-1A7E56610C4E-a5.svg?_LANG=enus"
-            }
-        ],
-        "estimatedPinout": {
-            "confidence": 100,
-            "analogInput": {
-                "portCount": 16
-            },
-            "analogOutput": {
-                "portCount": 0
-            },
-            "thermocouple": {
-                "portCount": 0
-            },
-            "digitalInput": {
-                "portCount": 0,
-                "lineCounts": []
-            },
-            "digitalOutput": {
-                "portCount": 0,
-                "lineCounts": []
-            },
-            "digitalInputOutput": {
-                "portCount": 0,
-                "lineCounts": []
-            }
-        },
-        "model": "NI-9220",
-        "key": "122172"
-    },
-    "NI-9215": {
-        "productSpecs": "https://www.ni.com/cs-cz/search.html?sn=catnav:sup.man.spc&fil=AND(pmdmid:122167,NOT(nidocstatus:archived))",
-        "productData": {
-            "AnalogInputChannels": "4",
-            "BusTypeFormFactor": "C Series",
-            "VoltageRange": "-10 V to 10 V",
-            "AI_Isolation": "250 Vrms Ch-Earth Ground Isolation",
-            "MaximumSamplingRate": "100 kS/s/ch"
-        },
-        "category": "voltage",
-        "pinouts": [
-            {
-                "img": "https://docs-be.ni.com/bundle/ni-9215-getting-started/page/GUID-A292F9E6-EE7D-4CD2-8F61-63CF61182C0B-a5.svg?_LANG=enus"
-            },
-            {
-                "img": "https://docs-be.ni.com/bundle/ni-9215-getting-started/page/GUID-994F007E-820A-4CF3-B6DE-B35359AAE680-a5.svg?_LANG=enus"
-            },
-            {
-                "img": "https://docs-be.ni.com/bundle/ni-9215-getting-started/page/GUID-296158C0-F4EA-4E7A-82E1-4D744AD3CA5C-a5.svg?_LANG=enus"
-            },
-            {
-                "img": "https://docs-be.ni.com/bundle/ni-9215-getting-started/page/GUID-414F3574-31C0-4A1B-9F48-0C55AED0E3C3-a5.svg?_LANG=enus"
-            },
-            {
-                "img": "https://docs-be.ni.com/bundle/ni-9215-getting-started/page/GUID-76B9BEC4-F284-4310-A09C-5AB79B0D3723-a5.svg?_LANG=enus"
-            },
-            {
-                "img": "https://docs-be.ni.com/bundle/ni-9215-getting-started/page/GUID-5E45B453-92C9-41E8-A4A4-A71C4A297E8A-a5.svg?_LANG=enus"
-            }
-        ],
-        "estimatedPinout": {
-            "confidence": 100,
-            "analogInput": {
-                "portCount": 4
-            },
-            "analogOutput": {
-                "portCount": 0
-            },
-            "thermocouple": {
-                "portCount": 0
-            },
-            "digitalInput": {
-                "portCount": 0,
-                "lineCounts": []
-            },
-            "digitalOutput": {
-                "portCount": 0,
-                "lineCounts": []
-            },
-            "digitalInputOutput": {
-                "portCount": 0,
-                "lineCounts": []
-            }
-        },
-        "model": "NI-9215",
-        "key": "122167"
-    },
-    "NI-9209": {
-        "productSpecs": "https://www.ni.com/cs-cz/search.html?sn=catnav:sup.man.spc&fil=AND(pmdmid:122162,NOT(nidocstatus:archived))",
-        "productData": {
-            "AnalogInputChannels": "32",
-            "BusTypeFormFactor": "C Series",
-            "VoltageRange": "-10 V to 10 V",
-            "AI_Isolation": "60 VDC Ch-Earth Ground Isolation",
-            "MaximumSamplingRate": "500 S/s"
-        },
-        "category": "voltage",
-        "pinouts": [
-            {
-                "img": "https://docs-be.ni.com/bundle/ni-9209-getting-started/page/GUID-682DF4D3-7754-4635-BFA6-9871C9824F76-a5.svg?_LANG=enus"
-            },
-            {
-                "img": "https://docs-be.ni.com/bundle/ni-9209-getting-started/page/GUID-B0500DF8-074A-42D8-A362-069CDAAECE01-a5.svg?_LANG=enus"
-            },
-            {
-                "img": "https://docs-be.ni.com/bundle/ni-9209-getting-started/page/GUID-7346734A-CC96-4D02-A4AE-504BD0046156-a5.svg?_LANG=enus"
-            },
-            {
-                "img": "https://docs-be.ni.com/bundle/ni-9209-getting-started/page/GUID-2A7C3CAE-F274-4AE5-AFA2-6DD96FDFFA3E-a5.svg?_LANG=enus"
-            }
-        ],
-        "estimatedPinout": {
-            "confidence": 100,
-            "analogInput": {
-                "portCount": 32
-            },
-            "analogOutput": {
-                "portCount": 0
-            },
-            "thermocouple": {
-                "portCount": 0
-            },
-            "digitalInput": {
-                "portCount": 0,
-                "lineCounts": []
-            },
-            "digitalOutput": {
-                "portCount": 0,
-                "lineCounts": []
-            },
-            "digitalInputOutput": {
-                "portCount": 0,
-                "lineCounts": []
-            }
-        },
-        "model": "NI-9209",
-        "key": "122162"
-    },
-    "NI-9206": {
-        "productSpecs": "https://www.ni.com/docs/en-US/bundle/ni-9206-specs/page/specs.html",
-        "productData": {
-            "AnalogInputChannels": "32",
-            "BusTypeFormFactor": "C Series",
-            "VoltageRange": "-5 V to 5 V",
-            "AI_Isolation": "600 VDC Ch-Earth Ground Isolation",
-            "MaximumSamplingRate": "250 kS/s"
-        },
-        "category": "voltage",
-        "pinouts": [
-            {
-                "img": "https://docs-be.ni.com/bundle/ni-9206-getting-started/page/GUID-58AD26D8-FA37-4B4F-9FE4-3A5D455D4AFA-a5.svg?_LANG=enus"
-            },
-            {
-                "img": "https://docs-be.ni.com/bundle/ni-9206-getting-started/page/GUID-417A0840-9E29-4370-820E-AFE891C90AA8-a5.svg?_LANG=enus"
-            },
-            {
-                "img": "https://docs-be.ni.com/bundle/ni-9206-getting-started/page/GUID-17F0794B-1D66-4067-9875-BE88E617487B-a5.svg?_LANG=enus"
-            },
-            {
-                "img": "https://docs-be.ni.com/bundle/ni-9206-getting-started/page/GUID-04DE9FC1-D30C-4E83-A497-616D5B3CCAC3-a5.svg?_LANG=enus"
-            },
-            {
-                "img": "https://docs-be.ni.com/bundle/ni-9206-getting-started/page/GUID-91699E5B-C7BD-48FC-BE3A-0736C659B7F4-a5.svg?_LANG=enus"
-            },
-            {
-                "img": "https://docs-be.ni.com/bundle/ni-9206-getting-started/page/GUID-9445924F-8866-481F-A618-C0469E8278F5-a5.svg?_LANG=enus"
-            },
-            {
-                "img": "https://docs-be.ni.com/bundle/ni-9206-getting-started/page/GUID-91D4F62C-876A-4431-ABDE-C5AFCD0C3ACD-a5.svg?_LANG=enus"
-            }
-        ],
-        "estimatedPinout": {
-            "confidence": 96,
-            "analogInput": {
-                "portCount": 32
-            },
-            "analogOutput": {
-                "portCount": 0
-            },
-            "thermocouple": {
-                "portCount": 0
-            },
-            "digitalInput": {
-                "portCount": 0,
-                "lineCounts": []
-            },
-            "digitalOutput": {
-                "portCount": 1,
-                "lineCounts": [
-                    1
-                ]
-            },
-            "digitalInputOutput": {
-                "portCount": 0,
-                "lineCounts": []
-            }
-        },
-        "model": "NI-9206",
-        "key": "122159"
-    },
-    "NI-9205": {
-        "productSpecs": "https://www.ni.com/cs-cz/search.html?sn=catnav:sup.man.spc&fil=AND(pmdmid:122157,NOT(nidocstatus:archived))",
-        "productData": {
-            "AnalogInputChannels": "32",
-            "BusTypeFormFactor": "C Series",
-            "VoltageRange": "-5 V to 5 V",
-            "AI_Isolation": "60 VDC Ch-Earth Ground Isolation",
-            "MaximumSamplingRate": "250 kS/s"
-        },
-        "category": "voltage",
-        "pinouts": [
-            {
-                "img": "https://docs-be.ni.com/bundle/ni-9205-getting-started/page/GUID-464C0D89-C3D1-4B01-922F-C03D7857EFDB-a5.svg?_LANG=enus"
-            },
-            {
-                "title": "with Push-in Style Spring Terminal (Black/Orange Connector) Pinout",
-                "img": "https://docs-be.ni.com/bundle/ni-9205-getting-started/page/GUID-D2BF2CDD-1C4F-4E32-ADB2-81611FAE6C3B-a5.svg?_LANG=enus"
-            },
-            {
-                "title": "with DSUB Pinout",
-                "img": "https://docs-be.ni.com/bundle/ni-9205-getting-started/page/GUID-B12769F2-37C3-4EFD-92D0-4DCEDEE2945C-a5.svg?_LANG=enus"
-            },
-            {
-                "img": "https://docs-be.ni.com/bundle/ni-9205-getting-started/page/GUID-D219DD1F-3BCC-434E-B48F-FDD6EB516507-a5.svg?_LANG=enus"
-            },
-            {
-                "img": "https://docs-be.ni.com/bundle/ni-9205-getting-started/page/GUID-8CD84B48-9510-4323-8B43-A6E387BFE532-a5.svg?_LANG=enus"
-            },
-            {
-                "img": "https://docs-be.ni.com/bundle/ni-9205-getting-started/page/GUID-0D5FAB61-59D2-4B87-8B26-F733EAA19543-a5.svg?_LANG=enus"
-            },
-            {
-                "img": "https://docs-be.ni.com/bundle/ni-9205-getting-started/page/GUID-D66F8471-C54F-4350-97F7-F7B6A9BE3EAB-a5.svg?_LANG=enus"
-            },
-            {
-                "img": "https://docs-be.ni.com/bundle/ni-9205-getting-started/page/GUID-91D4F62C-876A-4431-ABDE-C5AFCD0C3ACD-a5.svg?_LANG=enus"
-            }
-        ],
-        "estimatedPinout": {
-            "confidence": 96,
-            "analogInput": {
-                "portCount": 32
-            },
-            "analogOutput": {
-                "portCount": 0
-            },
-            "thermocouple": {
-                "portCount": 0
-            },
-            "digitalInput": {
-                "portCount": 0,
-                "lineCounts": []
-            },
-            "digitalOutput": {
-                "portCount": 1,
-                "lineCounts": [
-                    1
-                ]
-            },
-            "digitalInputOutput": {
-                "portCount": 0,
-                "lineCounts": []
-            }
-        },
-        "model": "NI-9205",
-        "key": "122157"
-    },
-    "NI-9201": {
-        "productSpecs": "https://www.ni.com/docs/en-US/bundle/ni-9201-specs/page/specs.html",
-        "productData": {
-            "AnalogInputChannels": "8",
-            "BusTypeFormFactor": "C Series",
-            "VoltageRange": "-10 V to 10 V",
-            "AI_Isolation": "250 Vrms Ch-Earth Ground Isolation",
-            "MaximumSamplingRate": "500 kS/s"
-        },
-        "category": "voltage",
-        "pinouts": [
-            {
-                "img": "https://docs-be.ni.com/bundle/ni-9201-getting-started/page/GUID-0630B361-7A76-48AE-88FC-964C63EE7DF4-a5.svg?_LANG=enus"
-            },
-            {
-                "title": "with DSUB Pinout",
-                "img": "https://docs-be.ni.com/bundle/ni-9201-getting-started/page/GUID-0C41EC67-5D74-454E-9FA1-F37B3672C04A-a5.svg?_LANG=enus"
-            },
-            {
-                "img": "https://docs-be.ni.com/bundle/ni-9201-getting-started/page/GUID-07CE4B96-E348-4C82-81B2-7DF9EE815FF5-a5.svg?_LANG=enus"
-            }
-        ],
-        "estimatedPinout": {
-            "confidence": 100,
-            "analogInput": {
-                "portCount": 8
-            },
-            "analogOutput": {
-                "portCount": 0
-            },
-            "thermocouple": {
-                "portCount": 0
-            },
-            "digitalInput": {
-                "portCount": 0,
-                "lineCounts": []
-            },
-            "digitalOutput": {
-                "portCount": 0,
-                "lineCounts": []
-            },
-            "digitalInputOutput": {
-                "portCount": 0,
-                "lineCounts": []
-            }
-        },
-        "model": "NI-9201",
-        "key": "122155"
-    },
-    "NI-9207": {
-        "productSpecs": "https://www.ni.com/docs/en-US/bundle/ni-9207-specs/page/specs.html",
-        "productData": {
-            "AnalogInputChannels": "16",
-            "BusTypeFormFactor": "C Series",
-            "VoltageRange": "-10 V to 10 V",
-            "AI_Isolation": "60 VDC Bank Isolation",
-            "MaximumSamplingRate": "500 S/s"
-        },
-        "category": "voltage",
-        "pinouts": [
-            {
-                "img": "https://docs-be.ni.com/bundle/ni-9207-getting-started/page/GUID-C6C30942-22D8-42C8-81DD-C76EB07E9940-a5.svg?_LANG=enus"
-            },
-            {
-                "img": "https://docs-be.ni.com/bundle/ni-9207-getting-started/page/GUID-CEE02448-F64D-4F1D-85D1-7607F0F3C96D-a5.svg?_LANG=enus"
-            },
-            {
-                "img": "https://docs-be.ni.com/bundle/ni-9207-getting-started/page/GUID-64849ACF-A25B-4542-9040-6E2AAB39EE79-a5.svg?_LANG=enus"
-            },
-            {
-                "img": "https://docs-be.ni.com/bundle/ni-9207-getting-started/page/GUID-1F7EA3E3-2E8E-4A2C-B94B-34AA3F340B53-a5.svg?_LANG=enus"
-            },
-            {
-                "img": "https://docs-be.ni.com/bundle/ni-9207-getting-started/page/GUID-66243683-10BF-4F25-A72C-3DB755C0FB5D-a5.svg?_LANG=enus"
-            },
-            {
-                "img": "https://docs-be.ni.com/bundle/ni-9207-getting-started/page/GUID-40CC5DB1-7301-4E82-A202-4481909FABBD-a5.svg?_LANG=enus"
-            }
-        ],
-        "estimatedPinout": {
-            "confidence": 99,
-            "analogInput": {
-                "portCount": 16
-            },
-            "analogOutput": {
-                "portCount": 0
-            },
-            "thermocouple": {
-                "portCount": 0
-            },
-            "digitalInput": {
-                "portCount": 0,
-                "lineCounts": []
-            },
-            "digitalOutput": {
-                "portCount": 0,
-                "lineCounts": []
-            },
-            "digitalInputOutput": {
-                "portCount": 0,
-                "lineCounts": []
-            }
-        },
-        "model": "NI-9207",
-        "key": "122160"
-    },
-    "sbRIO-9207": {
-        "productSpecs": "https://www.ni.com/docs/en-US/bundle/sbrio-9207-seri/resource/375207a.pdf",
-        "productData": {
-            "AnalogInputChannels": "8",
-            "BusTypeFormFactor": "Single-Board RIO",
-            "VoltageRange": "-10 V to 10 V",
-            "AI_Isolation": "60 VDC Bank Isolation",
-            "MaximumSamplingRate": "500 S/s"
-        },
-        "category": "voltage",
-        "model": "sbRIO-9207",
-        "key": "137661",
-        "pinouts": []
-    },
-    "NI-9262": {
-        "productSpecs": "https://www.ni.com/docs/en-US/bundle/ni-9262-specs/page/specs.html",
-        "productData": {
-            "BusTypeFormFactor": "C Series",
-            "VoltageRange": "-10 V to 10 V",
-            "AO_NumberOfChannels": "6",
-            "AO_Isolation": "60 VDC Ch-Earth Ground Isolation",
-            "MaximumUpdateRate": "1 MS/s/ch"
-        },
-        "category": "voltage",
-        "pinouts": [
-            {
-                "img": "https://docs-be.ni.com/bundle/ni-9262-getting-started/page/GUID-5D7A18A5-221D-4DE4-BAA8-680FE4A5503E-a5.svg?_LANG=enus"
-            },
-            {
-                "img": "https://docs-be.ni.com/bundle/ni-9262-getting-started/page/GUID-DF97902A-9EA7-4589-93D1-70D72CD8BAE7-a5.svg?_LANG=enus"
-            }
-        ],
-        "estimatedPinout": {
-            "confidence": 100,
-            "analogInput": {
-                "portCount": 0
-            },
-            "analogOutput": {
-                "portCount": 6
-            },
-            "thermocouple": {
-                "portCount": 0
-            },
-            "digitalInput": {
-                "portCount": 0,
-                "lineCounts": []
-            },
-            "digitalOutput": {
-                "portCount": 0,
-                "lineCounts": []
-            },
-            "digitalInputOutput": {
-                "portCount": 0,
-                "lineCounts": []
-            }
-        },
-        "model": "NI-9262",
-        "key": "218644"
-    },
-    "sbRIO-9269": {
-        "productSpecs": "https://www.ni.com/docs/en-US/bundle/sbrio-9269-seri/resource/372920a.pdf",
-        "productData": {
-            "BusTypeFormFactor": "Single-Board RIO",
-            "VoltageRange": "-10 V to 10 V",
-            "AO_NumberOfChannels": "4",
-            "AO_Isolation": "250 Vrms Ch-Ch Isolation",
-            "MaximumUpdateRate": "100 kS/s/ch"
-        },
-        "category": "voltage",
-        "model": "sbRIO-9269",
-        "key": "138028",
-        "pinouts": []
-    },
-    "sbRIO-9264": {
-        "productSpecs": "",
-        "productData": {
-            "BusTypeFormFactor": "Single-Board RIO",
-            "VoltageRange": "-10 V to 10 V",
-            "AO_NumberOfChannels": "16",
-            "AO_Isolation": "60 VDC Ch-Earth Ground Isolation",
-            "MaximumUpdateRate": "25 kS/s/ch"
-        },
-        "category": "voltage",
-        "model": "sbRIO-9264",
-        "key": "138024",
-        "pinouts": []
-    },
-    "sbRIO-9263": {
-        "productSpecs": "",
-        "productData": {
-            "BusTypeFormFactor": "Single-Board RIO",
-            "VoltageRange": "-10 V to 10 V",
-            "AO_Isolation": "250 Vrms Ch-Earth Ground Isolation",
-            "AO_NumberOfChannels": "4",
-            "MaximumUpdateRate": "100 kS/s/ch"
-        },
-        "category": "voltage",
-        "model": "sbRIO-9263",
-        "key": "138022",
-        "pinouts": []
-    },
-    "NI-9269": {
-        "productSpecs": "https://www.ni.com/docs/en-US/bundle/ni-9269-specs/page/specs.html",
-        "productData": {
-            "BusTypeFormFactor": "C Series",
-            "VoltageRange": "-40 V to 40 V",
-            "AO_Isolation": "250 Vrms Ch-Ch Isolation",
-            "AO_NumberOfChannels": "4",
-            "MaximumSamplingRate": "100 kS/s/ch",
-            "MaximumUpdateRate": "100 kS/s/ch"
-        },
-        "category": "voltage",
-        "pinouts": [
-            {
-                "img": "https://docs-be.ni.com/bundle/ni-9269-getting-started/page/GUID-A3E0C8AE-BFDE-465A-8EB4-AA0237B9A324-a5.svg?_LANG=enus"
-            },
-            {
-                "img": "https://docs-be.ni.com/bundle/ni-9269-getting-started/page/GUID-1A3A9FC2-681D-4CD5-ADCA-07715F9FE104-a5.svg?_LANG=enus"
-            },
-            {
-                "img": "https://docs-be.ni.com/bundle/ni-9269-getting-started/page/GUID-C1605079-AB80-4071-9CB3-57192A92799E-a5.svg?_LANG=enus"
-            }
-        ],
-        "estimatedPinout": {
-            "confidence": 100,
-            "analogInput": {
-                "portCount": 0
-            },
-            "analogOutput": {
-                "portCount": 4
-            },
-            "thermocouple": {
-                "portCount": 0
-            },
-            "digitalInput": {
-                "portCount": 0,
-                "lineCounts": []
-            },
-            "digitalOutput": {
-                "portCount": 0,
-                "lineCounts": []
-            },
-            "digitalInputOutput": {
-                "portCount": 0,
-                "lineCounts": []
-            }
-        },
-        "model": "NI-9269",
-        "key": "122203"
-    },
-    "NI-9264": {
-        "productSpecs": "https://www.ni.com/docs/en-US/bundle/ni-9264-specs/page/specs.html",
-        "productData": {
-            "BusTypeFormFactor": "C Series",
-            "VoltageRange": "-10 V to 10 V",
-            "AO_NumberOfChannels": "16",
-            "AO_Isolation": "60 VDC Ch-Earth Ground Isolation",
-            "MaximumSamplingRate": "25 kS/s/ch",
-            "MaximumUpdateRate": "25 kS/s/ch"
-        },
-        "category": "voltage",
-        "pinouts": [
-            {
-                "img": "https://docs-be.ni.com/bundle/ni-9264-getting-started/page/GUID-B8BB24E6-4578-438C-B0A4-26DA3F33033A-a5.svg?_LANG=enus"
-            },
-            {
-                "title": "with Push-in Style Spring Terminal (Black/Orange Connector) Pinout",
-                "img": "https://docs-be.ni.com/bundle/ni-9264-getting-started/page/GUID-C855CA54-C036-4BD1-A897-779FE42556FC-a5.svg?_LANG=enus"
-            },
-            {
-                "title": "NI-9264 with DSUB Pinout",
-                "img": "https://docs-be.ni.com/bundle/ni-9264-getting-started/page/GUID-595D0E3E-2D89-4164-8CA8-3CED8A9B9FE5-a5.svg?_LANG=enus"
-            },
-            {
-                "img": "https://docs-be.ni.com/bundle/ni-9264-getting-started/page/GUID-91D4F62C-876A-4431-ABDE-C5AFCD0C3ACD-a5.svg?_LANG=enus"
-            },
-            {
-                "img": "https://docs-be.ni.com/bundle/ni-9264-getting-started/page/GUID-A61451F3-08D3-4873-BF3B-C81A68B28FD3-a5.svg?_LANG=enus"
-            }
-        ],
-        "estimatedPinout": {
-            "confidence": 100,
-            "analogInput": {
-                "portCount": 0
-            },
-            "analogOutput": {
-                "portCount": 16
-            },
-            "thermocouple": {
-                "portCount": 0
-            },
-            "digitalInput": {
-                "portCount": 0,
-                "lineCounts": []
-            },
-            "digitalOutput": {
-                "portCount": 0,
-                "lineCounts": []
-            },
-            "digitalInputOutput": {
-                "portCount": 0,
-                "lineCounts": []
-            }
-        },
-        "model": "NI-9264",
-        "key": "122201"
-    },
-    "NI-9263": {
-        "productSpecs": "https://www.ni.com/docs/en-US/bundle/ni-9263-specs/page/specs.html",
-        "productData": {
-            "BusTypeFormFactor": "C Series",
-            "VoltageRange": "-10 V to 10 V",
-            "AO_NumberOfChannels": "4",
-            "AO_Isolation": "250 Vrms Ch-Earth Ground Isolation",
-            "MaximumSamplingRate": "100 kS/s/ch",
-            "MaximumUpdateRate": "100 kS/s/ch"
-        },
-        "category": "voltage",
-        "pinouts": [
-            {
-                "img": "https://docs-be.ni.com/bundle/ni-9263-getting-started/page/GUID-EC7504D1-5B83-46A2-B0AF-460F1F4CFEEC-a5.svg?_LANG=enus"
-            },
-            {
-                "img": "https://docs-be.ni.com/bundle/ni-9263-getting-started/page/GUID-0EC29E23-10CB-4965-AD23-D42A7DDB707E-a5.svg?_LANG=enus"
-            }
-        ],
-        "estimatedPinout": {
-            "confidence": 100,
-            "analogInput": {
-                "portCount": 0
-            },
-            "analogOutput": {
-                "portCount": 4
-            },
-            "thermocouple": {
-                "portCount": 0
-            },
-            "digitalInput": {
-                "portCount": 0,
-                "lineCounts": []
-            },
-            "digitalOutput": {
-                "portCount": 0,
-                "lineCounts": []
-            },
-            "digitalInputOutput": {
-                "portCount": 0,
-                "lineCounts": []
-            }
-        },
-        "model": "NI-9263",
-        "key": "122200"
-    },
-    "NI-9260": {
-        "productSpecs": "https://www.ni.com/docs/en-US/bundle/ni-9260-specs/page/specs.html",
-        "productData": {
-            "BusTypeFormFactor": "C Series",
-            "VoltageRange": "0 Vrms to 3 Vrms",
-            "AO_Isolation": "None",
-            "AO_NumberOfChannels": "2",
-            "MaximumSamplingRate": "51.2 kS/s/ch",
-            "MaximumUpdateRate": "51.2 kS/s/ch"
-        },
-        "category": "voltage",
-        "pinouts": [
-            {
-                "img": "https://docs-be.ni.com/bundle/ni-9260-getting-started/page/GUID-1EC784B3-B6E7-4532-BE38-4F3B8A4C69E3-a5.svg?_LANG=enus"
-            },
-            {
-                "img": "https://docs-be.ni.com/bundle/ni-9260-getting-started/page/GUID-2C14E34E-E2E3-4212-B453-54CD639306FA-a5.svg?_LANG=enus"
-            },
-            {
-                "img": "https://docs-be.ni.com/bundle/ni-9260-getting-started/page/GUID-DEE69F2B-4F54-4356-BE87-00D1044B5BB5-a5.svg?_LANG=enus"
-            }
-        ],
-        "estimatedPinout": {
-            "confidence": 100,
-            "analogInput": {
-                "portCount": 0
-            },
-            "analogOutput": {
-                "portCount": 2
-            },
-            "thermocouple": {
-                "portCount": 0
-            },
-            "digitalInput": {
-                "portCount": 0,
-                "lineCounts": []
-            },
-            "digitalOutput": {
-                "portCount": 0,
-                "lineCounts": []
-            },
-            "digitalInputOutput": {
-                "portCount": 0,
-                "lineCounts": []
-            }
-        },
-        "model": "NI-9260",
-        "key": "122199"
-    },
-    "sbRIO-9219": {
-        "productSpecs": "",
-        "productData": {
-            "AnalogInputChannels": "4",
-            "BusTypeFormFactor": "Single-Board RIO",
-            "AI_Isolation": "250 Vrms Ch-Ch Isolation",
-            "MaximumSamplingRate": "100 S/s/ch"
-        },
-        "category": "voltage",
-        "model": "sbRIO-9219",
-        "key": "137675",
-        "pinouts": []
-    },
-    "NI-9219": {
-        "productSpecs": "https://www.ni.com/docs/en-US/bundle/ni-9219-specs/page/specs.html",
-        "productData": {
-            "AnalogInputChannels": "4",
-            "BusTypeFormFactor": "C Series",
-            "VoltageRange": "-4 V to 4 V",
-            "AI_Isolation": "250 Vrms Ch-Ch Isolation",
-            "MaximumSamplingRate": "100 S/s/ch"
-        },
-        "category": "voltage",
-        "pinouts": [
-            {
-                "img": "https://docs-be.ni.com/bundle/ni-9219-getting-started/page/GUID-A0C13E8D-E213-400B-BA32-6F2DDDDFA773-a5.svg?_LANG=enus"
-            },
-            {
-                "title": "with Push-in Style Spring Terminal (Black/Orange Connector) Pinout",
-                "img": "https://docs-be.ni.com/bundle/ni-9219-getting-started/page/GUID-2703AA49-93F5-4C69-9E50-0FD444467281-a5.svg?_LANG=enus"
-            },
-            {
-                "title": "Pin",
-                "img": "https://docs-be.ni.com/bundle/ni-9219-getting-started/page/GUID-26D78652-248E-4BBE-AF66-8DB5E2507B41-a5.svg?_LANG=enus"
-            },
-            {
-                "title": "Voltage Pinout",
-                "img": "https://docs-be.ni.com/bundle/ni-9219-getting-started/page/GUID-363F5EAF-7256-43B7-BB08-22B0632C1574-a5.svg?_LANG=enus"
-            },
-            {
-                "title": "Current Pinout",
-                "img": "https://docs-be.ni.com/bundle/ni-9219-getting-started/page/GUID-843013F5-F756-4779-81A4-C087F10C31A0-a5.svg?_LANG=enus"
-            },
-            {
-                "title": "Thermocouple Pinout",
-                "img": "https://docs-be.ni.com/bundle/ni-9219-getting-started/page/GUID-88247C02-87F9-4D33-AB63-1ED210554954-a5.svg?_LANG=enus"
-            },
-            {
-                "title": "4-Wire Resistance and 4-Wire RTD Pinout",
-                "img": "https://docs-be.ni.com/bundle/ni-9219-getting-started/page/GUID-23560419-118D-4BB0-A370-786D29F7C314-a5.svg?_LANG=enus"
-            },
-            {
-                "title": "3-Wire RTD Pinout",
-                "img": "https://docs-be.ni.com/bundle/ni-9219-getting-started/page/GUID-FA8FE414-4878-49E6-8E1F-3D58044B2543-a5.svg?_LANG=enus"
-            },
-            {
-                "title": "Full-Bridge Pinout",
-                "img": "https://docs-be.ni.com/bundle/ni-9219-getting-started/page/GUID-D987871B-3E53-403E-BFA3-AB5E6FD2DB63-a5.svg?_LANG=enus"
-            },
-            {
-                "title": "Half-Bridge Pinout",
-                "img": "https://docs-be.ni.com/bundle/ni-9219-getting-started/page/GUID-26D78652-248E-4BBE-AF66-8DB5E2507B41-a5.svg?_LANG=enus"
-            },
-            {
-                "title": "Digital In Pinout",
-                "img": "https://docs-be.ni.com/bundle/ni-9219-getting-started/page/GUID-0FA9A09A-C254-42AA-BA27-CAB4B9F3EEA6-a5.svg?_LANG=enus"
-            },
-            {
-                "title": "Open Contact Pinout",
-                "img": "https://docs-be.ni.com/bundle/ni-9219-getting-started/page/GUID-4D5C2D68-682E-4F52-B1DB-8665709A5136-a5.svg?_LANG=enus"
-            },
-            {
-                "img": "https://docs-be.ni.com/bundle/ni-9219-getting-started/page/GUID-866293BE-CCDF-4C11-96B1-D21DD7841C38-a5.svg?_LANG=enus"
-            },
-            {
-                "img": "https://docs-be.ni.com/bundle/ni-9219-getting-started/page/GUID-67A206B0-5961-4590-AC7A-F4FE9C958373-a5.svg?_LANG=enus"
-            },
-            {
-                "img": "https://docs-be.ni.com/bundle/ni-9219-getting-started/page/GUID-898E2650-BD7C-4840-A9FF-102A552B2A30-a5.svg?_LANG=enus"
-            },
-            {
-                "title": "Voltage Pinout",
-                "img": "https://docs-be.ni.com/bundle/ni-9219-getting-started/page/GUID-37834C70-82F5-40C2-9B6A-0D6218FD3CCE-a5.svg?_LANG=enus"
-            },
-            {
-                "title": "Current Pinout",
-                "img": "https://docs-be.ni.com/bundle/ni-9219-getting-started/page/GUID-5DB8531F-A052-4206-87CB-48DDE7179DA5-a5.svg?_LANG=enus"
-            },
-            {
-                "title": "Thermocouple Pinout",
-                "img": "https://docs-be.ni.com/bundle/ni-9219-getting-started/page/GUID-37834C70-82F5-40C2-9B6A-0D6218FD3CCE-a5.svg?_LANG=enus"
-            },
-            {
-                "title": "4-Wire Resistance and 4-Wire RTD Pinout",
-                "img": "https://docs-be.ni.com/bundle/ni-9219-getting-started/page/GUID-7E1E2643-B959-407B-B2A9-76129806E8EF-a5.svg?_LANG=enus"
-            },
-            {
-                "title": "3-Wire RTD Pinout",
-                "img": "https://docs-be.ni.com/bundle/ni-9219-getting-started/page/GUID-344A9A37-BB93-4893-BAE3-0C7A02EFD803-a5.svg?_LANG=enus"
-            },
-            {
-                "title": "Full-Bridge Pinout",
-                "img": "https://docs-be.ni.com/bundle/ni-9219-getting-started/page/GUID-7E1E2643-B959-407B-B2A9-76129806E8EF-a5.svg?_LANG=enus"
-            },
-            {
-                "title": "Half-Bridge Pinout",
-                "img": "https://docs-be.ni.com/bundle/ni-9219-getting-started/page/GUID-0568C344-7232-48E8-BDD8-AC903E2F948A-a5.svg?_LANG=enus"
-            },
-            {
-                "title": "Digital In Pinout",
-                "img": "https://docs-be.ni.com/bundle/ni-9219-getting-started/page/GUID-37834C70-82F5-40C2-9B6A-0D6218FD3CCE-a5.svg?_LANG=enus"
-            },
-            {
-                "title": "Open Contact Pinout",
-                "img": "https://docs-be.ni.com/bundle/ni-9219-getting-started/page/GUID-5DB8531F-A052-4206-87CB-48DDE7179DA5-a5.svg?_LANG=enus"
-            },
-            {
-                "img": "https://docs-be.ni.com/bundle/ni-9219-getting-started/page/GUID-729A4E35-81FB-4D18-9035-40A08DE295F2-a5.svg?_LANG=enus"
-            },
-            {
-                "img": "https://docs-be.ni.com/bundle/ni-9219-getting-started/page/GUID-46A68227-25ED-484F-8821-0E92D7F7B1CA-a5.svg?_LANG=enus"
-            },
-            {
-                "img": "https://docs-be.ni.com/bundle/ni-9219-getting-started/page/GUID-2F97BCA2-DA97-45AF-BB93-4AB9B4124EDA-a5.svg?_LANG=enus"
-            },
-            {
-                "img": "https://docs-be.ni.com/bundle/ni-9219-getting-started/page/GUID-0FDE77D8-4049-4552-9B27-CAD3DAABE0EB-a5.svg?_LANG=enus"
-            },
-            {
-                "img": "https://docs-be.ni.com/bundle/ni-9219-getting-started/page/GUID-A571BEEF-524F-4EF7-97B6-48767E4481AE-a5.svg?_LANG=enus"
-            },
-            {
-                "img": "https://docs-be.ni.com/bundle/ni-9219-getting-started/page/GUID-585269B8-9CB3-4918-8F74-1F34C867ED7C-a5.svg?_LANG=enus"
-            },
-            {
-                "img": "https://docs-be.ni.com/bundle/ni-9219-getting-started/page/GUID-50EB7473-095E-4C15-95F6-AC90E6CDE028-a5.svg?_LANG=enus"
-            },
-            {
-                "img": "https://docs-be.ni.com/bundle/ni-9219-getting-started/page/GUID-44351044-0696-4AC3-9B60-CEAFE8042DF7-a5.svg?_LANG=enus"
-            },
-            {
-                "img": "https://docs-be.ni.com/bundle/ni-9219-getting-started/page/GUID-86069722-3CAB-411B-A915-D61B52688F23-a5.svg?_LANG=enus"
-            },
-            {
-                "img": "https://docs-be.ni.com/bundle/ni-9219-getting-started/page/GUID-46A68227-25ED-484F-8821-0E92D7F7B1CA-a5.svg?_LANG=enus"
-            },
-            {
-                "img": "https://docs-be.ni.com/bundle/ni-9219-getting-started/page/GUID-341CA487-D62B-42A3-9437-CB799E39DD5A-a5.svg?_LANG=enus"
-            }
-        ],
-        "estimatedPinout": {
-            "confidence": 101,
-            "analogInput": {
-                "portCount": 0
-            },
-            "analogOutput": {
-                "portCount": 0
-            },
-            "thermocouple": {
-                "portCount": 0
-            },
-            "digitalInput": {
-                "portCount": 0,
-                "lineCounts": []
-            },
-            "digitalOutput": {
-                "portCount": 0,
-                "lineCounts": []
-            },
-            "digitalInputOutput": {
-                "portCount": 0,
-                "lineCounts": []
-            }
-        },
-        "model": "NI-9219",
-        "key": "122171"
-    },
-    "NI-9218": {
-        "productSpecs": "https://www.ni.com/docs/en-US/bundle/ni-9218-specs/page/specs.html",
-        "productData": {
-            "AnalogInputChannels": "2",
-            "BusTypeFormFactor": "C Series",
-            "AI_Isolation": "60 VDC Ch-Ch Isolation",
-            "MaximumSamplingRate": "51.2 kS/s/ch"
-        },
-        "category": "voltage",
-        "pinouts": [
-            {
-                "img": "https://docs-be.ni.com/bundle/ni-9218-getting-started/page/GUID-3DF54C9A-3403-4F5B-8E52-D37DA0F3E851-a5.svg?_LANG=enus"
-            },
-            {
-                "title": "Pin",
-                "img": "https://docs-be.ni.com/bundle/ni-9218-getting-started/page/GUID-981E58CA-26B4-4C76-90C4-E3FCC9382D49-a5.svg?_LANG=enus"
-            },
-            {
-                "title": "NI-9982 \u00b116 V Connection Pinout",
-                "img": "https://docs-be.ni.com/bundle/ni-9218-getting-started/page/GUID-17ED2580-9CD4-49C7-BB5C-9FFB2B63D545-a5.svg?_LANG=enus"
-            },
-            {
-                "title": "NI-9982 \u00b165 mV Connection Pinout",
-                "img": "https://docs-be.ni.com/bundle/ni-9218-getting-started/page/GUID-D1843AE1-BC45-4316-80B4-3AA817F3652F-a5.svg?_LANG=enus"
-            },
-            {
-                "title": "NI-9982 Full-Bridge Connection Pinout",
-                "img": "https://docs-be.ni.com/bundle/ni-9218-getting-started/page/GUID-03CF2708-DFF3-4DA2-B473-2B0664211315-a5.svg?_LANG=enus"
-            },
-            {
-                "title": "NI-9982 IEPE Connection Pinout",
-                "img": "https://docs-be.ni.com/bundle/ni-9218-getting-started/page/GUID-091E0C39-5FAA-41CC-9C32-95A3613E3B22-a5.svg?_LANG=enus"
-            },
-            {
-                "img": "https://docs-be.ni.com/bundle/ni-9218-getting-started/page/GUID-ECDE18E1-14B6-460F-B492-78DFB4620B19-a5.svg?_LANG=enus"
-            },
-            {
-                "title": "NI-9983 Pinout",
-                "img": "https://docs-be.ni.com/bundle/ni-9218-getting-started/page/GUID-FAA816B7-DD08-41A6-87E5-687866F72A51-a5.svg?_LANG=enus"
-            },
-            {
-                "title": "NI-9987 Pinout",
-                "img": "https://docs-be.ni.com/bundle/ni-9218-getting-started/page/GUID-0D495EC1-AEF9-48DF-BE08-AEFBD1557346-a5.svg?_LANG=enus"
-            },
-            {
-                "title": "NI-9986 Pinout",
-                "img": "https://docs-be.ni.com/bundle/ni-9218-getting-started/page/GUID-A973248D-4923-49C7-87A3-BD5306ADA21A-a5.svg?_LANG=enus"
-            },
-            {
-                "title": "NI-9984/9985 Pinout",
-                "img": "https://docs-be.ni.com/bundle/ni-9218-getting-started/page/GUID-48D26EC4-A9BC-40FA-A03A-6286B45304C9-a5.svg?_LANG=enus"
-            },
-            {
-                "img": "https://docs-be.ni.com/bundle/ni-9218-getting-started/page/GUID-07581545-3383-4DED-9BBB-7A75CFD9190B-a5.svg?_LANG=enus"
-            },
-            {
-                "img": "https://docs-be.ni.com/bundle/ni-9218-getting-started/page/GUID-B5C66D1E-E3DE-4EA5-8BB5-CA9D23623B10-a5.svg?_LANG=enus"
-            },
-            {
-                "img": "https://docs-be.ni.com/bundle/ni-9218-getting-started/page/GUID-397FDB83-7DC6-40E7-8731-79105B35FB36-a5.svg?_LANG=enus"
-            },
-            {
-                "img": "https://docs-be.ni.com/bundle/ni-9218-getting-started/page/GUID-BAC3CF2B-8F9F-48CF-9887-D077FDABB0DA-a5.svg?_LANG=enus"
-            },
-            {
-                "img": "https://docs-be.ni.com/bundle/ni-9218-getting-started/page/GUID-44B1E874-8988-43B9-9A00-B399CCC27810-a5.svg?_LANG=enus"
-            },
-            {
-                "img": "https://docs-be.ni.com/bundle/ni-9218-getting-started/page/GUID-C516ACD8-F179-4250-9F61-4F78A1E19F51-a5.svg?_LANG=enus"
-            },
-            {
-                "img": "https://docs-be.ni.com/bundle/ni-9218-getting-started/page/GUID-822C6021-524B-4995-924C-F9C10EC76A77-a5.svg?_LANG=enus"
-            },
-            {
-                "img": "https://docs-be.ni.com/bundle/ni-9218-getting-started/page/GUID-D7C98F41-4484-40E9-A112-A6F0FBF11DBA-a5.svg?_LANG=enus"
-            },
-            {
-                "img": "https://docs-be.ni.com/bundle/ni-9218-getting-started/page/GUID-89E7D3D3-E9F8-4A73-A108-427041831113-a5.svg?_LANG=enus"
-            },
-            {
-                "img": "https://docs-be.ni.com/bundle/ni-9218-getting-started/page/GUID-95BD7405-ECAD-461B-9C9B-1691DC3DC6A2-a5.svg?_LANG=enus"
-            },
-            {
-                "img": "https://docs-be.ni.com/bundle/ni-9218-getting-started/page/GUID-63D2ACEA-8BC5-4094-BF72-90FD73F5A5D9-a5.svg?_LANG=enus"
-            },
-            {
-                "img": "https://docs-be.ni.com/bundle/ni-9218-getting-started/page/GUID-131194C2-A259-42BB-AF81-F5C383EEFCCD-a5.svg?_LANG=enus"
-            },
-            {
-                "title": "Connection Pinout",
-                "img": "https://docs-be.ni.com/bundle/ni-9218-getting-started/page/GUID-AE77208F-6AB4-4890-851E-AA01543E90AA-a5.svg?_LANG=enus"
-            },
-            {
-                "title": "Connection Pinout",
-                "img": "https://docs-be.ni.com/bundle/ni-9218-getting-started/page/GUID-88563798-BDC0-4D5E-AFEE-A17F0BE2503C-a5.svg?_LANG=enus"
-            },
-            {
-                "title": "Full-Bridge Connection Pinout",
-                "img": "https://docs-be.ni.com/bundle/ni-9218-getting-started/page/GUID-4ECD9C0A-DCED-4A96-AA77-FB40C3CC5B24-a5.svg?_LANG=enus"
-            },
-            {
-                "title": "IEPE Connection Pinout",
-                "img": "https://docs-be.ni.com/bundle/ni-9218-getting-started/page/GUID-8599F73E-2343-4454-94B4-52D34D99001E-a5.svg?_LANG=enus"
-            },
-            {
-                "title": "Pinout",
-                "img": "https://docs-be.ni.com/bundle/ni-9218-getting-started/page/GUID-FA3EDF51-EBA9-402F-9699-00F01118E5CD-a5.svg?_LANG=enus"
-            },
-            {
-                "title": "Pinout",
-                "img": "https://docs-be.ni.com/bundle/ni-9218-getting-started/page/GUID-73605F72-5D28-452E-9CD0-845B7EAD34F9-a5.svg?_LANG=enus"
-            },
-            {
-                "title": "Pinout",
-                "img": "https://docs-be.ni.com/bundle/ni-9218-getting-started/page/GUID-10D9779E-0604-4D6D-907A-B10F26235309-a5.svg?_LANG=enus"
-            },
-            {
-                "title": "Pinout",
-                "img": "https://docs-be.ni.com/bundle/ni-9218-getting-started/page/GUID-8E21A4BC-DEBC-4664-85A7-D85068DE06D1-a5.svg?_LANG=enus"
-            }
-        ],
-        "estimatedPinout": {
-            "confidence": 101,
-            "analogInput": {
-                "portCount": 0
-            },
-            "analogOutput": {
-                "portCount": 0
-            },
-            "thermocouple": {
-                "portCount": 0
-            },
-            "digitalInput": {
-                "portCount": 0,
-                "lineCounts": []
-            },
-            "digitalOutput": {
-                "portCount": 0,
-                "lineCounts": []
-            },
-            "digitalInputOutput": {
-                "portCount": 0,
-                "lineCounts": []
-            }
-        },
-        "model": "NI-9218",
-        "key": "122170"
-    },
-    "PXI-6723": {
-        "productSpecs": "https://www.ni.com/docs/en-US/bundle/ni-6722-6723-specs/resource/370822d.pdf",
-        "productData": {
-            "BusTypeFormFactor": "PXI",
-            "VoltageRange": "-10 V to 10 V",
-            "AO_Isolation": "None",
-            "AO_NumberOfChannels": "32",
-            "MaximumUpdateRate": "800 kS/s"
-        },
-        "category": "voltage",
-        "model": "PXI-6723",
-        "key": "123322",
-        "pinouts": []
-    },
-    "PXI-6704": {
-        "productSpecs": "https://www.ni.com/ja-jp/search.html?sn=catnav:sup.man.spc&fil=AND(pmdmid:123318,NOT(nidocstatus:archived))",
-        "productData": {
-            "BusTypeFormFactor": "PXI",
-            "VoltageRange": "-10.1 V to 10.1 V",
-            "AO_Isolation": "None",
-            "AO_NumberOfChannels": "32",
-            "MaximumUpdateRate": "Static"
-        },
-        "category": "voltage",
-        "model": "PXI-6704",
-        "key": "123318",
-        "pinouts": []
-    },
-    "NI-9775": {
-        "productSpecs": "https://www.ni.com/docs/en-US/bundle/ni-9775-specs/page/specs.html",
-        "productData": {
-            "AnalogInputChannels": "4",
-            "BusTypeFormFactor": "C Series",
-            "VoltageRange": "-10 V to 10 V",
-            "AI_Isolation": "None",
-            "MaximumSamplingRate": "20 MS/s/ch"
-        },
-        "category": "voltage",
-        "pinouts": [
-            {
-                "img": "https://docs-be.ni.com/bundle/ni-9775-getting-started/page/GUID-273E4EB4-13D1-464E-AF74-A5A017ADD824-a5.svg?_LANG=enus"
-            },
-            {
-                "img": "https://docs-be.ni.com/bundle/ni-9775-getting-started/page/GUID-A50A37F8-5354-44B0-897A-06F4D3298688-a5.svg?_LANG=enus"
-            }
-        ],
-        "estimatedPinout": {
-            "confidence": 100,
-            "analogInput": {
-                "portCount": 4
-            },
-            "analogOutput": {
-                "portCount": 0
-            },
-            "thermocouple": {
-                "portCount": 0
-            },
-            "digitalInput": {
-                "portCount": 0,
-                "lineCounts": []
-            },
-            "digitalOutput": {
-                "portCount": 0,
-                "lineCounts": []
-            },
-            "digitalInputOutput": {
-                "portCount": 0,
-                "lineCounts": []
-            }
-        },
-        "model": "NI-9775",
-        "key": "139017"
-    },
-    "PXIe-6739": {
-        "productSpecs": "https://www.ni.com/docs/en-US/bundle/pxie-6739-specs/page/specs.html",
-        "productData": {
-            "BusTypeFormFactor": "PXI Express",
-            "VoltageRange": "-10 V to 10 V",
-            "AO_Isolation": "None",
-            "AO_NumberOfChannels": "64",
-            "MaximumUpdateRate": "1 MS/s"
-        },
-        "category": "voltage",
-        "model": "PXIe-6739",
-        "key": "123742",
-        "pinouts": []
-    },
-    "PXIe-6738": {
-        "productSpecs": "https://www.ni.com/docs/en-US/bundle/pxie-6738-specs/page/specs.html",
-        "productData": {
-            "BusTypeFormFactor": "PXI Express",
-            "VoltageRange": "-10 V to 10 V",
-            "AO_Isolation": "None",
-            "AO_NumberOfChannels": "32",
-            "MaximumUpdateRate": "1 MS/s"
-        },
-        "category": "voltage",
-        "model": "PXIe-6738",
-        "key": "123741",
-        "pinouts": []
-    },
-    "PXIe-4322": {
-        "productSpecs": "https://www.ni.com/docs/en-US/bundle/pxie-4322-specs/page/specs.html",
-        "productData": {
-            "BusTypeFormFactor": "PXI Express",
-            "VoltageRange": "-16 V to 16 V",
-            "AO_Isolation": "300 Vrms Ch-Ch Isolation",
-            "AO_NumberOfChannels": "8",
-            "MaximumUpdateRate": "250 kS/s"
-        },
-        "category": "voltage",
-        "model": "PXIe-4322",
-        "key": "123616",
-        "pinouts": []
-    },
-    "PXI-6733": {
-        "productSpecs": "https://www.ni.com/docs/en-US/bundle/ni-6731-6733-specs/resource/371232b.pdf",
-        "productData": {
-            "BusTypeFormFactor": "PXI",
-            "VoltageRange": "-10 V to 10 V",
-            "AO_Isolation": "None",
-            "AO_NumberOfChannels": "8",
-            "MaximumUpdateRate": "1 MS/s"
-        },
-        "category": "voltage",
-        "model": "PXI-6733",
-        "key": "123323",
-        "pinouts": []
-    },
-    "PCIe-6738": {
-        "productSpecs": "https://www.ni.com/docs/en-US/bundle/pcie-6738-specs/page/specs.html",
-        "productData": {
-            "BusTypeFormFactor": "PCI Express",
-            "VoltageRange": "-10 V to 10 V",
-            "AO_NumberOfChannels": "32",
-            "MaximumUpdateRate": "1 MS/s"
-        },
-        "category": "voltage",
-        "model": "PCIe-6738",
-        "key": "238357",
-        "pinouts": []
-    },
-    "sbRIO-9218": {
-        "productSpecs": "https://www.ni.com/docs/en-US/bundle/sbrio-9218-specs/page/specs.html",
-        "productData": {
-            "BusTypeFormFactor": "Single-Board RIO",
-            "AI_Isolation": "60 VDC Ch-Ch Isolation",
-            "MaximumSamplingRate": "51.2 kS/s/ch"
-        },
-        "category": "voltage",
-        "pinouts": [
-            {
-                "img": "https://docs-be.ni.com/bundle/sbrio-9218-getting-started/page/GUID-BFEE8694-97C6-4872-BF00-76A779C81BA6-a5.svg?_LANG=enus"
-            }
-        ],
-        "estimatedPinout": {
-            "confidence": 101,
-            "analogInput": {
-                "portCount": 0
-            },
-            "analogOutput": {
-                "portCount": 0
-            },
-            "thermocouple": {
-                "portCount": 0
-            },
-            "digitalInput": {
-                "portCount": 0,
-                "lineCounts": []
-            },
-            "digitalOutput": {
-                "portCount": 0,
-                "lineCounts": []
-            },
-            "digitalInputOutput": {
-                "portCount": 0,
-                "lineCounts": []
-            }
-        },
-        "model": "sbRIO-9218",
-        "key": "354286"
-    },
-    "sbRIO-9220": {
-        "productSpecs": "https://www.ni.com/docs/en-US/bundle/sbrio-9220-specs/page/specs.html",
-        "productData": {
-            "BusTypeFormFactor": "CompactDAQ",
-            "AI_Isolation": "250 Vrms Ch-Earth Ground Isolation",
-            "MaximumSamplingRate": "100 kS/s/ch"
-        },
-        "category": "voltage",
-        "pinouts": [
-            {
-                "img": "https://docs-be.ni.com/bundle/sbrio-9220-getting-started/page/GUID-37EB11F7-ED15-45C2-9A81-E900655ADCF9-a5.svg?_LANG=enus"
-            }
-        ],
-        "estimatedPinout": {
-            "confidence": 101,
-            "analogInput": {
-                "portCount": 16
-            },
-            "analogOutput": {
-                "portCount": 0
-            },
-            "thermocouple": {
-                "portCount": 0
-            },
-            "digitalInput": {
-                "portCount": 0,
-                "lineCounts": []
-            },
-            "digitalOutput": {
-                "portCount": 0,
-                "lineCounts": []
-            },
-            "digitalInputOutput": {
-                "portCount": 0,
-                "lineCounts": []
-            }
-        },
-        "model": "sbRIO-9220",
-        "key": "352441"
-    },
-    "PXIe-4309": {
-        "productSpecs": "https://www.ni.com/docs/en-US/bundle/pxie-4309-specs/page/specs.html",
-        "productData": {
-            "AnalogInputChannels": "32",
-            "BusTypeFormFactor": "PXI Express",
-            "VoltageRange": "-1 V to 1 V",
-            "AI_Isolation": "None",
-            "MaximumSamplingRate": "2 MS/s/ch"
-        },
-        "category": "voltage",
-        "model": "PXIe-4309",
-        "key": "153049",
-        "pinouts": []
-    },
-    "PXIe-4310": {
-        "productSpecs": "https://www.ni.com/docs/en-US/bundle/pxie-4310-specs/resource/377031a.pdf",
-        "productData": {
-            "AnalogInputChannels": "8",
-            "BusTypeFormFactor": "PXI Express",
-            "VoltageRange": "-120 V to 120 V",
-            "AI_Isolation": "600 V Ch-Ch Isolation",
-            "MaximumSamplingRate": "400 kS/s/ch"
-        },
-        "category": "voltage",
-        "model": "PXIe-4310",
-        "key": "151039",
-        "pinouts": []
-    },
-    "PXIe-4481": {
-        "productSpecs": "https://www.ni.com/docs/en-US/bundle/pxie-4481-specs/page/specs.html",
-        "productData": {
-            "AnalogInputChannels": "6",
-            "BusTypeFormFactor": "PXI Express",
-            "VoltageRange": "-1 V to 1 V",
-            "MaximumSamplingRate": "20 MS/s"
-        },
-        "category": "voltage",
-        "model": "PXIe-4481",
-        "key": "137098",
-        "pinouts": []
-    },
-    "PXIe-4305": {
-        "productSpecs": "https://www.ni.com/en-my/search.html?sn=catnav:sup.man.spc&fil=AND(pmdmid:123614,NOT(nidocstatus:archived))",
-        "productData": {
-            "AnalogInputChannels": "32",
-            "BusTypeFormFactor": "PXI Express",
-            "VoltageRange": "-42 V to 42 V",
-            "MaximumSamplingRate": "51.2 kS/s/ch"
-        },
-        "category": "voltage",
-        "model": "PXIe-4305",
-        "key": "123614",
-        "pinouts": []
-    },
-    "PXIe-4304": {
-        "productSpecs": "https://www.ni.com/en-my/search.html?sn=catnav:sup.man.spc&fil=AND(pmdmid:123612,NOT(nidocstatus:archived))",
-        "productData": {
-            "AnalogInputChannels": "32",
-            "BusTypeFormFactor": "PXI Express",
-            "VoltageRange": "-42 V to 42 V",
-            "MaximumSamplingRate": "5 kS/s/ch"
-        },
-        "category": "voltage",
-        "model": "PXIe-4304",
-        "key": "123612",
-        "pinouts": []
-    },
-    "PXIe-4303": {
-        "productSpecs": "https://www.ni.com/docs/en-US/bundle/pxie-4302-4303-specs/resource/377007b.pdf",
-        "productData": {
-            "AnalogInputChannels": "32",
-            "BusTypeFormFactor": "PXI Express",
-            "VoltageRange": "-0.1 V to 0.1 V",
-            "MaximumSamplingRate": "51.2 kS/s/ch"
-        },
-        "category": "voltage",
-        "model": "PXIe-4303",
-        "key": "123611",
-        "pinouts": []
-    },
-    "sbRIO-9253": {
-        "productSpecs": "",
-        "productData": {
-            "AnalogInputChannels": "8",
-            "BusTypeFormFactor": "Single-Board RIO",
-            "MaximumSamplingRate": "50 kS/s/ch",
-            "FrontendConnection": "28-Pin, Female Spring Terminal",
-            "Enclosed": "false"
-        },
-        "category": "current",
-        "model": "sbRIO-9253",
-        "key": "316003",
-        "pinouts": []
-    },
-    "NI-9253": {
-        "productSpecs": "https://www.ni.com/de-at/search.html?sn=catnav:sup.man.spc&fil=AND(pmdmid:243674,NOT(nidocstatus:archived))",
-        "productData": {
-            "Enclosed": "true",
-            "MaximumSamplingRate": "50 kS/s/ch",
-            "FrontendConnection": "28-Pin, Female Spring Terminal",
-            "BusTypeFormFactor": "C Series",
-            "AnalogInputChannels": "8"
-        },
-        "category": "current",
-        "pinouts": [
-            {
-                "img": "https://docs-be.ni.com/bundle/ni-9253-getting-started/page/GUID-F06A8F84-7AD5-445D-BA27-A5DF20648B33-a5.svg?_LANG=enus"
-            },
-            {
-                "img": "https://docs-be.ni.com/bundle/ni-9253-getting-started/page/GUID-454A4798-5655-4ACA-A651-0DC2CBD93F6F-a5.svg?_LANG=enus"
-            },
-            {
-                "img": "https://docs-be.ni.com/bundle/ni-9253-getting-started/page/GUID-5E5FF06C-91FD-4F41-9E93-962901F4BC3F-a5.svg?_LANG=enus"
-            },
-            {
-                "img": "https://docs-be.ni.com/bundle/ni-9253-getting-started/page/GUID-FEE6F7C0-E01D-4D39-97C2-5848FA7E324F-a5.svg?_LANG=enus"
-            },
-            {
-                "img": "https://docs-be.ni.com/bundle/ni-9253-getting-started/page/GUID-49FD5A36-775C-4058-B305-8AB76A4ED712-a5.svg?_LANG=enus"
-            },
-            {
-                "img": "https://docs-be.ni.com/bundle/ni-9253-getting-started/page/GUID-D593E08A-AE2A-4DEB-85F0-4B6D69A30685-a5.svg?_LANG=enus"
-            },
-            {
-                "img": "https://docs-be.ni.com/bundle/ni-9253-getting-started/page/GUID-6136E500-C458-4741-B353-53862C55E9C4-a5.svg?_LANG=enus"
-            },
-            {
-                "img": "https://docs-be.ni.com/bundle/ni-9253-getting-started/page/GUID-54846E2C-56C8-41E7-A6DD-18DD9222B9D5-a5.svg?_LANG=enus"
-            },
-            {
-                "img": "https://docs-be.ni.com/bundle/ni-9253-getting-started/page/GUID-9F0678EB-DDA9-4BC1-8704-DE1AFBA0266A-a5.svg?_LANG=enus"
-            },
-            {
-                "img": "https://docs-be.ni.com/bundle/ni-9253-getting-started/page/GUID-08D6A3E6-3926-4E21-B6AD-FC9AC9A3E304-a5.svg?_LANG=enus"
-            },
-            {
-                "img": "https://docs-be.ni.com/bundle/ni-9253-getting-started/page/GUID-30392FAA-93D9-4161-A763-B013D70DA158-a5.svg?_LANG=enus"
-            }
-        ],
-        "estimatedPinout": {
-            "confidence": 99,
-            "analogInput": {
-                "portCount": 8
-            },
-            "analogOutput": {
-                "portCount": 0
-            },
-            "thermocouple": {
-                "portCount": 0
-            },
-            "digitalInput": {
-                "portCount": 0,
-                "lineCounts": []
-            },
-            "digitalOutput": {
-                "portCount": 0,
-                "lineCounts": []
-            },
-            "digitalInputOutput": {
-                "portCount": 0,
-                "lineCounts": []
-            }
-        },
-        "model": "NI-9253",
-        "key": "243674"
-    },
-    "sbRIO-9227": {
-        "productSpecs": "",
-        "productData": {
-            "AnalogInputChannels": "4",
-            "BusTypeFormFactor": "Single-Board RIO",
-            "MaximumSamplingRate": "50 kS/s/ch",
-            "FrontendConnection": "2-Pin, Female Screw Terminal",
-            "Enclosed": "false"
-        },
-        "category": "current",
-        "model": "sbRIO-9227",
-        "key": "138007",
-        "pinouts": []
-    },
-    "NI-9247": {
-        "productSpecs": "https://www.ni.com/docs/en-US/bundle/ni-9247-specs/page/specs.html",
-        "productData": {
-            "BusTypeFormFactor": "C Series",
-            "AnalogInputChannels": "3",
-            "Enclosed": "true",
-            "FrontendConnection": "1-Pin, Female Ring Terminals",
-            "MaximumSamplingRate": "50 kS/s/ch"
-        },
-        "category": "current",
-        "model": "NI-9247",
-        "key": "122196",
-        "pinouts": []
-    },
-    "NI-9246": {
-        "productSpecs": "https://www.ni.com/docs/en-US/bundle/ni-9246-specs/page/specs.html",
-        "productData": {
-            "BusTypeFormFactor": "C Series",
-            "AnalogInputChannels": "3",
-            "Enclosed": "true",
-            "MaximumSamplingRate": "50 kS/s/ch",
-            "FrontendConnection": "1-Pin, Female Ring Terminals"
-        },
-        "category": "current",
-        "model": "NI-9246",
-        "key": "122195",
-        "pinouts": []
-    },
-    "NI-9227": {
-        "productSpecs": "https://www.ni.com/docs/en-US/bundle/ni-9227-seri/resource/375101e.pdf",
-        "productData": {
-            "Enclosed": "true",
-            "MaximumSamplingRate": "50 kS/s/ch",
-            "FrontendConnection": "2-Pin, Female Screw Terminal",
-            "BusTypeFormFactor": "C Series",
-            "AnalogInputChannels": "4"
-        },
-        "category": "current",
-        "model": "NI-9227",
-        "key": "122179",
-        "pinouts": []
-    },
-    "NI-9208": {
-        "productSpecs": "https://www.ni.com/docs/en-US/bundle/ni-9208-specs/page/specs.html",
-        "productData": {
-            "BusTypeFormFactor": "C Series",
-            "AnalogInputChannels": "16",
-            "Enclosed": "true",
-            "MaximumSamplingRate": "500 S/s",
-            "FrontendConnection": "37-Pin, Male D-SUB"
-        },
-        "category": "current",
-        "pinouts": [
-            {
-                "img": "https://docs-be.ni.com/bundle/ni-9208-getting-started/page/GUID-17D2919A-3C60-4962-AFF0-C30B3498688D-a5.svg?_LANG=enus"
-            },
-            {
-                "title": "with DSUB Terminal Pinout",
-                "img": "https://docs-be.ni.com/bundle/ni-9208-getting-started/page/GUID-29FD1639-F0DE-478F-AA67-FEF7EDC6AF19-a5.svg?_LANG=enus"
-            },
-            {
-                "img": "https://docs-be.ni.com/bundle/ni-9208-getting-started/page/GUID-D8FDD05D-97A8-471D-8331-24C2BB4B993B-a5.svg?_LANG=enus"
-            },
-            {
-                "img": "https://docs-be.ni.com/bundle/ni-9208-getting-started/page/GUID-9936AED4-CFD8-41FC-B668-142FC56144CD-a5.svg?_LANG=enus"
-            }
-        ],
-        "estimatedPinout": {
-            "confidence": 100,
-            "analogInput": {
-                "portCount": 16
-            },
-            "analogOutput": {
-                "portCount": 0
-            },
-            "thermocouple": {
-                "portCount": 0
-            },
-            "digitalInput": {
-                "portCount": 0,
-                "lineCounts": []
-            },
-            "digitalOutput": {
-                "portCount": 0,
-                "lineCounts": []
-            },
-            "digitalInputOutput": {
-                "portCount": 0,
-                "lineCounts": []
-            }
-        },
-        "model": "NI-9208",
-        "key": "122161"
-    },
-    "NI-9203": {
-        "productSpecs": "https://www.ni.com/docs/en-US/bundle/ni-9203-specs/page/specs.html",
-        "productData": {
-            "Enclosed": "true",
-            "MaximumSamplingRate": "200 kS/s",
-            "FrontendConnection": "10-Pin, Female Screw Terminal",
-            "BusTypeFormFactor": "C Series",
-            "AnalogInputChannels": "8"
-        },
-        "category": "current",
-        "pinouts": [
-            {
-                "img": "https://docs-be.ni.com/bundle/ni-9203-getting-started/page/GUID-275CC0A9-6136-4A36-82A0-5786E2852857-a5.svg?_LANG=enus"
-            },
-            {
-                "img": "https://docs-be.ni.com/bundle/ni-9203-getting-started/page/GUID-2FCFC22F-230F-41ED-B43C-1A22DD21BE78-a5.svg?_LANG=enus"
-            }
-        ],
-        "estimatedPinout": {
-            "confidence": 100,
-            "analogInput": {
-                "portCount": 8
-            },
-            "analogOutput": {
-                "portCount": 0
-            },
-            "thermocouple": {
-                "portCount": 0
-            },
-            "digitalInput": {
-                "portCount": 0,
-                "lineCounts": []
-            },
-            "digitalOutput": {
-                "portCount": 0,
-                "lineCounts": []
-            },
-            "digitalInputOutput": {
-                "portCount": 0,
-                "lineCounts": []
-            }
-        },
-        "model": "NI-9203",
-        "key": "122156"
-    },
-    "NI-9266": {
-        "productSpecs": "https://www.ni.com/docs/en-US/bundle/ni-9266-specs/page/specs.html",
-        "productData": {
-            "BusTypeFormFactor": "C Series",
-            "AnalogInputChannels": "8",
-            "Enclosed": "true",
-            "FrontendConnection": "37-Pin, Male D-SUB"
-        },
-        "category": "current",
-        "pinouts": [
-            {
-                "img": "https://docs-be.ni.com/bundle/ni-9266-getting-started/page/GUID-C531FB30-5ACC-45E8-9F25-EFA0CB76FD4B-a5.svg?_LANG=enus"
-            },
-            {
-                "img": "https://docs-be.ni.com/bundle/ni-9266-getting-started/page/GUID-41966D80-46B4-4C68-A50E-7DD621669EF1-a5.svg?_LANG=enus"
-            },
-            {
-                "img": "https://docs-be.ni.com/bundle/ni-9266-getting-started/page/GUID-F1266802-B5FD-4E27-BB80-82A66DE486FD-a5.svg?_LANG=enus"
-            }
-        ],
-        "estimatedPinout": {
-            "confidence": 100,
-            "analogInput": {
-                "portCount": 0
-            },
-            "analogOutput": {
-                "portCount": 8
-            },
-            "thermocouple": {
-                "portCount": 0
-            },
-            "digitalInput": {
-                "portCount": 0,
-                "lineCounts": []
-            },
-            "digitalOutput": {
-                "portCount": 0,
-                "lineCounts": []
-            },
-            "digitalInputOutput": {
-                "portCount": 0,
-                "lineCounts": []
-            }
-        },
-        "model": "NI-9266",
-        "key": "151218"
-    },
-    "sbRIO-9265": {
-        "productSpecs": "",
-        "productData": {
-            "BusTypeFormFactor": "Single-Board RIO",
-            "AnalogInputChannels": "4",
-            "FrontendConnection": "10-Pin, Female Screw Terminal",
-            "Enclosed": "false"
-        },
-        "category": "current",
-        "model": "sbRIO-9265",
-        "key": "138026",
-        "pinouts": []
-    },
-    "NI-9265": {
-        "productSpecs": "https://www.ni.com/docs/en-US/bundle/ni-9265-specs/page/specs.html",
-        "productData": {
-            "BusTypeFormFactor": "C Series",
-            "AnalogInputChannels": "4",
-            "Enclosed": "true",
-            "FrontendConnection": "10-Pin, Female Spring Terminal"
-        },
-        "category": "current",
-        "pinouts": [
-            {
-                "img": "https://docs-be.ni.com/bundle/ni-9265-getting-started/page/GUID-AC82C18D-7402-4FEE-8643-E810682633BC-a5.svg?_LANG=enus"
-            },
-            {
-                "img": "https://docs-be.ni.com/bundle/ni-9265-getting-started/page/GUID-4FBB035A-BD53-4C6E-A41E-4FAFF3D23538-a5.svg?_LANG=enus"
-            }
-        ],
-        "estimatedPinout": {
-            "confidence": 100,
-            "analogInput": {
-                "portCount": 0
-            },
-            "analogOutput": {
-                "portCount": 4
-            },
-            "thermocouple": {
-                "portCount": 0
-            },
-            "digitalInput": {
-                "portCount": 0,
-                "lineCounts": []
-            },
-            "digitalOutput": {
-                "portCount": 0,
-                "lineCounts": []
-            },
-            "digitalInputOutput": {
-                "portCount": 0,
-                "lineCounts": []
-            }
-        },
-        "model": "NI-9265",
-        "key": "122202"
-    },
-    "PCI-6503": {
-        "productSpecs": "",
-        "productData": {
-            "BusTypeFormFactor": "PCI",
-            "DIO_LogicLevels": "5 V TTL",
-            "NumberOfBidirectionalChannels": "24",
-            "Enclosed": "true"
-        },
-        "category": "digital-io",
-        "model": "PCI-6503",
-        "key": "122595",
-        "pinouts": []
-    },
-    "USB-6525": {
-        "productSpecs": "",
-        "productData": {
-            "BusTypeFormFactor": "USB",
-            "DIO_LogicLevels": "60 V",
-            "NumberOfOutputOnlyChannels": "8",
-            "NumberOfInputOnlyChannels": "8",
-            "NumberOfBidirectionalChannels": "0",
-            "Enclosed": "true"
-        },
-        "category": "digital-io",
-        "model": "USB-6525",
-        "key": "124945",
-        "pinouts": []
-    },
-    "USB-6509": {
-        "productSpecs": "",
-        "productData": {
-            "BusTypeFormFactor": "USB",
-            "DIO_LogicLevels": "5 V TTL",
-            "NumberOfInputOnlyChannels": "0",
-            "NumberOfBidirectionalChannels": "96",
-            "NumberOfOutputOnlyChannels": "0",
-            "Enclosed": "true"
-        },
-        "category": "digital-io",
-        "model": "USB-6509",
-        "key": "124944",
-        "pinouts": []
-    },
-    "USB-6501": {
-        "productSpecs": "https://www.ni.com/docs/en-US/bundle/usb-6501-specs/page/specs.html",
-        "productData": {
-            "BusTypeFormFactor": "USB",
-            "DIO_LogicLevels": "5 V TTL",
-            "NumberOfBidirectionalChannels": "24",
-            "NumberOfInputOnlyChannels": "0",
-            "NumberOfOutputOnlyChannels": "0",
-            "Enclosed": "true"
-        },
-        "category": "digital-io",
-        "pinouts": [
-            {
-                "title": "NI USB-6501 Device Pinout",
-                "img": "https://docs-be.ni.com/bundle/usb-6501-feature/page/GUID-8A709D3F-4608-44FE-B5EA-1ECB24F59757-a5.svg?_LANG=enus"
-            }
-        ],
-        "estimatedPinout": {
-            "confidence": 98,
-            "analogInput": {
-                "portCount": 0
-            },
-            "analogOutput": {
-                "portCount": 0
-            },
-            "thermocouple": {
-                "portCount": 0
-            },
-            "digitalInput": {
-                "portCount": 0,
-                "lineCounts": []
-            },
-            "digitalOutput": {
-                "portCount": 0,
-                "lineCounts": []
-            },
-            "digitalInputOutput": {
-                "portCount": 3,
-                "lineCounts": [
-                    8,
-                    8,
-                    8
-                ]
-            }
-        },
-        "model": "USB-6501",
-        "key": "124942"
-    },
-    "PCIe-6537B": {
-        "productSpecs": "https://www.ni.com/en-no/search.html?sn=catnav:sup.man.spc&fil=AND(pmdmid:122787,NOT(nidocstatus:archived))",
-        "productData": {
-            "BusTypeFormFactor": "PCI Express",
-            "DIO_LogicLevels": "2.5 V",
-            "NumberOfBidirectionalChannels": "32",
-            "NumberOfInputOnlyChannels": "0",
-            "NumberOfOutputOnlyChannels": "0",
-            "Enclosed": "true"
-        },
-        "category": "digital-io",
-        "model": "PCIe-6537B",
-        "key": "122787",
-        "pinouts": []
-    },
-    "PCIe-6536B": {
-        "productSpecs": "https://www.ni.com/en-no/search.html?sn=catnav:sup.man.spc&fil=AND(pmdmid:122785,NOT(nidocstatus:archived))",
-        "productData": {
-            "BusTypeFormFactor": "PCI Express",
-            "DIO_LogicLevels": "2.5 V",
-            "NumberOfInputOnlyChannels": "0",
-            "NumberOfBidirectionalChannels": "32",
-            "NumberOfOutputOnlyChannels": "0",
-            "Enclosed": "true"
-        },
-        "category": "digital-io",
-        "model": "PCIe-6536B",
-        "key": "122785",
-        "pinouts": []
-    },
-    "PCIe-6535B": {
-        "productSpecs": "https://www.ni.com/en-no/search.html?sn=catnav:sup.man.spc&fil=AND(pmdmid:122783,NOT(nidocstatus:archived))",
-        "productData": {
-            "BusTypeFormFactor": "PCI Express",
-            "DIO_LogicLevels": "2.5 V",
-            "NumberOfOutputOnlyChannels": "0",
-            "NumberOfInputOnlyChannels": "0",
-            "NumberOfBidirectionalChannels": "32",
-            "Enclosed": "true"
-        },
-        "category": "digital-io",
-        "model": "PCIe-6535B",
-        "key": "122783",
-        "pinouts": []
-    },
-    "PCIe-6509": {
-        "productSpecs": "",
-        "productData": {
-            "BusTypeFormFactor": "PCI Express",
-            "DIO_LogicLevels": "5 V TTL",
-            "NumberOfInputOnlyChannels": "0",
-            "NumberOfBidirectionalChannels": "96",
-            "NumberOfOutputOnlyChannels": "0",
-            "Enclosed": "true"
-        },
-        "category": "digital-io",
-        "model": "PCIe-6509",
-        "key": "122781",
-        "pinouts": []
-    },
-    "PCI-6528": {
-        "productSpecs": "https://www.ni.com/docs/en-US/bundle/ni-6528-6529-seri/resource/372124d.pdf",
-        "productData": {
-            "BusTypeFormFactor": "PCI",
-            "DIO_LogicLevels": "60 V",
-            "NumberOfOutputOnlyChannels": "24",
-            "NumberOfInputOnlyChannels": "24",
-            "NumberOfBidirectionalChannels": "0",
-            "Enclosed": "true"
-        },
-        "category": "digital-io",
-        "model": "PCI-6528",
-        "key": "122614",
-        "pinouts": []
-    },
-    "PCI-6520": {
-        "productSpecs": "https://www.ni.com/docs/en-US/bundle/ni-6520-specs/resource/371627b.pdf",
-        "productData": {
-            "BusTypeFormFactor": "PCI",
-            "DIO_LogicLevels": "24 V",
-            "NumberOfInputOnlyChannels": "8",
-            "NumberOfBidirectionalChannels": "0",
-            "NumberOfOutputOnlyChannels": "8",
-            "Enclosed": "true"
-        },
-        "category": "digital-io",
-        "model": "PCI-6520",
-        "key": "122609",
-        "pinouts": []
-    },
-    "NI-9470": {
-        "productSpecs": "https://www.ni.com/docs/en-US/bundle/ni-9470-specs/page/specs.html",
-        "productData": {
-            "BusTypeFormFactor": "C Series",
-            "DIO_LogicLevels": "12 V",
-            "Enclosed": "true",
-            "NumberOfBidirectionalChannels": "0",
-            "DIO_MaximumUpdateRate": "312 \u00b5s",
-            "NumberOfInputOnlyChannels": "0",
-            "NumberOfOutputOnlyChannels": "8"
-        },
-        "category": "digital-io",
-        "pinouts": [
-            {
-                "img": "https://docs-be.ni.com/bundle/ni-9470-getting-started/page/GUID-A668D7ED-C6E6-422A-9DD2-843F22CCB012-a5.svg?_LANG=enus"
-            }
-        ],
-        "estimatedPinout": {
-            "confidence": 100,
-            "analogInput": {
-                "portCount": 0
-            },
-            "analogOutput": {
-                "portCount": 0
-            },
-            "thermocouple": {
-                "portCount": 0
-            },
-            "digitalInput": {
-                "portCount": 0,
-                "lineCounts": []
-            },
-            "digitalOutput": {
-                "portCount": 1,
-                "lineCounts": [
-                    8
-                ]
-            },
-            "digitalInputOutput": {
-                "portCount": 0,
-                "lineCounts": []
-            }
-        },
-        "model": "NI-9470",
-        "key": "291423"
-    },
-    "sbRIO-9476": {
-        "productSpecs": "",
-        "productData": {
-            "BusTypeFormFactor": "Single-Board RIO",
-            "DIO_LogicLevels": "12 V",
-            "DIO_MaximumUpdateRate": "500 \u00b5s",
-            "NumberOfOutputOnlyChannels": "32",
-            "NumberOfInputOnlyChannels": "0",
-            "NumberOfBidirectionalChannels": "0",
-            "Enclosed": "false"
-        },
-        "category": "digital-io",
-        "model": "sbRIO-9476",
-        "key": "138038",
-        "pinouts": []
-    },
-    "sbRIO-9425": {
-        "productSpecs": "",
-        "productData": {
-            "BusTypeFormFactor": "Single-Board RIO",
-            "DIO_LogicLevels": "12 V",
-            "DIO_MaximumUpdateRate": "7 \u00b5s",
-            "NumberOfBidirectionalChannels": "0",
-            "NumberOfInputOnlyChannels": "32",
-            "NumberOfOutputOnlyChannels": "0",
-            "Enclosed": "false"
-        },
-        "category": "digital-io",
-        "model": "sbRIO-9425",
-        "key": "138036",
-        "pinouts": []
-    },
-    "sbRIO-9403": {
-        "productSpecs": "https://www.ni.com/docs/en-US/bundle/sbrio-9403-seri/resource/372617a.pdf",
-        "productData": {
-            "BusTypeFormFactor": "Single-Board RIO",
-            "DIO_LogicLevels": "5 V TTL",
-            "DIO_MaximumUpdateRate": "7 \u00b5s",
-            "NumberOfBidirectionalChannels": "32",
-            "NumberOfInputOnlyChannels": "0",
-            "NumberOfOutputOnlyChannels": "0",
-            "Enclosed": "false"
-        },
-        "category": "digital-io",
-        "model": "sbRIO-9403",
-        "key": "138034",
-        "pinouts": []
-    },
-    "sbRIO-9401": {
-        "productSpecs": "",
-        "productData": {
-            "BusTypeFormFactor": "Single-Board RIO",
-            "DIO_LogicLevels": "5 V TTL",
-            "NumberOfBidirectionalChannels": "8",
-            "NumberOfInputOnlyChannels": "0",
-            "DIO_MaximumUpdateRate": "100 ns",
-            "NumberOfOutputOnlyChannels": "0",
-            "Enclosed": "false"
-        },
-        "category": "digital-io",
-        "model": "sbRIO-9401",
-        "key": "138032",
-        "pinouts": []
-    },
-    "sbRIO-9375": {
-        "productSpecs": "",
-        "productData": {
-            "BusTypeFormFactor": "Single-Board RIO",
-            "DIO_LogicLevels": "12 V",
-            "DIO_MaximumUpdateRate": "7 \u00b5s",
-            "NumberOfOutputOnlyChannels": "16",
-            "NumberOfInputOnlyChannels": "16",
-            "NumberOfBidirectionalChannels": "0",
-            "Enclosed": "false"
-        },
-        "category": "digital-io",
-        "model": "sbRIO-9375",
-        "key": "138030",
-        "pinouts": []
-    },
-    "NI-9478": {
-        "productSpecs": "https://www.ni.com/docs/en-US/bundle/ni-9478-specs/page/specs.html",
-        "productData": {
-            "BusTypeFormFactor": "C Series",
-            "DIO_LogicLevels": "12 V",
-            "Enclosed": "true",
-            "DIO_MaximumUpdateRate": "50 \u00b5s",
-            "NumberOfInputOnlyChannels": "0",
-            "NumberOfBidirectionalChannels": "0",
-            "NumberOfOutputOnlyChannels": "16"
-        },
-        "category": "digital-io",
-        "pinouts": [
-            {
-                "img": "https://docs-be.ni.com/bundle/ni-9478-getting-started/page/GUID-C2BA6E81-DDFC-40AB-B590-97FCF5AC4F7D-a5.svg?_LANG=enus"
-            },
-            {
-                "img": "https://docs-be.ni.com/bundle/ni-9478-getting-started/page/GUID-E206CAC3-9EB6-46D4-9A08-E756A3C9FDA3-a5.svg?_LANG=enus"
-            },
-            {
-                "img": "https://docs-be.ni.com/bundle/ni-9478-getting-started/page/GUID-2FFA1BEF-41FC-4CF5-A9AF-F623F8085DA2-a5.svg?_LANG=enus"
-            },
-            {
-                "img": "https://docs-be.ni.com/bundle/ni-9478-getting-started/page/GUID-C484ACB9-7F32-4051-ACA2-2785BA20941E-a5.svg?_LANG=enus"
-            },
-            {
-                "img": "https://docs-be.ni.com/bundle/ni-9478-getting-started/page/GUID-9FF4B25D-202F-40E1-A1B2-DF84502E693A-a5.svg?_LANG=enus"
-            }
-        ],
-        "estimatedPinout": {
-            "confidence": 99,
-            "analogInput": {
-                "portCount": 0
-            },
-            "analogOutput": {
-                "portCount": 0
-            },
-            "thermocouple": {
-                "portCount": 0
-            },
-            "digitalInput": {
-                "portCount": 0,
-                "lineCounts": []
-            },
-            "digitalOutput": {
-                "portCount": 1,
-                "lineCounts": [
-                    16
-                ]
-            },
-            "digitalInputOutput": {
-                "portCount": 0,
-                "lineCounts": []
-            }
-        },
-        "model": "NI-9478",
-        "key": "122228"
-    },
-    "NI-9477": {
-        "productSpecs": "https://www.ni.com/docs/en-US/bundle/ni-9477-specs/page/specs.html",
-        "productData": {
-            "BusTypeFormFactor": "C Series",
-            "DIO_LogicLevels": "12 V",
-            "Enclosed": "true",
-            "NumberOfInputOnlyChannels": "0",
-            "NumberOfBidirectionalChannels": "0",
-            "DIO_MaximumUpdateRate": "8 \u00b5s",
-            "NumberOfOutputOnlyChannels": "32"
-        },
-        "category": "digital-io",
-        "pinouts": [
-            {
-                "img": "https://docs-be.ni.com/bundle/ni-9477-getting-started/page/GUID-90BD7D7F-14E3-45C7-B9AB-EA4817560C1E-a5.svg?_LANG=enus"
-            },
-            {
-                "img": "https://docs-be.ni.com/bundle/ni-9477-getting-started/page/GUID-1CA9E800-69A7-4856-9352-C841DABD652B-a5.svg?_LANG=enus"
-            },
-            {
-                "img": "https://docs-be.ni.com/bundle/ni-9477-getting-started/page/GUID-2A586A67-1206-4A8C-928B-601F3EE681F1-a5.svg?_LANG=enus"
-            },
-            {
-                "img": "https://docs-be.ni.com/bundle/ni-9477-getting-started/page/GUID-C75EC534-0934-4543-8255-56AD7BA76696-a5.svg?_LANG=enus"
-            }
-        ],
-        "estimatedPinout": {
-            "confidence": 98,
-            "analogInput": {
-                "portCount": 0
-            },
-            "analogOutput": {
-                "portCount": 0
-            },
-            "thermocouple": {
-                "portCount": 0
-            },
-            "digitalInput": {
-                "portCount": 0,
-                "lineCounts": []
-            },
-            "digitalOutput": {
-                "portCount": 1,
-                "lineCounts": [
-                    32
-                ]
-            },
-            "digitalInputOutput": {
-                "portCount": 0,
-                "lineCounts": []
-            }
-        },
-        "model": "NI-9477",
-        "key": "122227"
-    },
-    "NI-9476": {
-        "productSpecs": "https://www.ni.com/en-no/search.html?sn=catnav:sup.man.spc&fil=AND(pmdmid:122226,NOT(nidocstatus:archived))",
-        "productData": {
-            "BusTypeFormFactor": "C Series",
-            "DIO_LogicLevels": "12 V",
-            "Enclosed": "true",
-            "NumberOfInputOnlyChannels": "0",
-            "DIO_MaximumUpdateRate": "500 \u00b5s",
-            "NumberOfBidirectionalChannels": "0",
-            "NumberOfOutputOnlyChannels": "32"
-        },
-        "category": "digital-io",
-        "pinouts": [
-            {
-                "img": "https://docs-be.ni.com/bundle/ni-9476-getting-started/page/GUID-B1618C30-8B0E-4A97-92AB-C1EBFE46A3CC-a5.svg?_LANG=enus"
-            },
-            {
-                "img": "https://docs-be.ni.com/bundle/ni-9476-getting-started/page/GUID-29F2D046-66FC-4CDE-9320-A3C8C4B32236-a5.svg?_LANG=enus"
-            },
-            {
-                "img": "https://docs-be.ni.com/bundle/ni-9476-getting-started/page/GUID-3B42BEE0-7890-414C-B78B-609AB114B2F9-a5.svg?_LANG=enus"
-            },
-            {
-                "img": "https://docs-be.ni.com/bundle/ni-9476-getting-started/page/GUID-ADC6491D-988F-4E9C-9D9A-5C5232968779-a5.svg?_LANG=enus"
-            },
-            {
-                "img": "https://docs-be.ni.com/bundle/ni-9476-getting-started/page/GUID-CDFF96D8-FDA9-408F-8296-9187FD515CCC-a5.svg?_LANG=enus"
-            }
-        ],
-        "estimatedPinout": {
-            "confidence": 98,
-            "analogInput": {
-                "portCount": 0
-            },
-            "analogOutput": {
-                "portCount": 0
-            },
-            "thermocouple": {
-                "portCount": 0
-            },
-            "digitalInput": {
-                "portCount": 0,
-                "lineCounts": []
-            },
-            "digitalOutput": {
-                "portCount": 1,
-                "lineCounts": [
-                    32
-                ]
-            },
-            "digitalInputOutput": {
-                "portCount": 0,
-                "lineCounts": []
-            }
-        },
-        "model": "NI-9476",
-        "key": "122226"
-    },
-    "NI-9475": {
-        "productSpecs": "https://www.ni.com/docs/en-US/bundle/ni-9475-specs/page/specs.html",
-        "productData": {
-            "BusTypeFormFactor": "C Series",
-            "DIO_LogicLevels": "12 V",
-            "Enclosed": "true",
-            "NumberOfBidirectionalChannels": "0",
-            "NumberOfInputOnlyChannels": "0",
-            "DIO_MaximumUpdateRate": "1 \u00b5s",
-            "NumberOfOutputOnlyChannels": "8"
-        },
-        "category": "digital-io",
-        "pinouts": [
-            {
-                "title": "Pinout",
-                "img": "https://docs-be.ni.com/bundle/ni-9475-getting-started/page/GUID-131E071F-162E-4267-96A9-DD32FAADEFA0-a5.svg?_LANG=enus"
-            },
-            {
-                "img": "https://docs-be.ni.com/bundle/ni-9475-getting-started/page/GUID-C5FA90ED-46A3-4CAF-8320-2C9F5EE8ED28-a5.svg?_LANG=enus"
-            },
-            {
-                "img": "https://docs-be.ni.com/bundle/ni-9475-getting-started/page/GUID-189BE663-54CF-4342-A796-6ABE2BF38194-a5.svg?_LANG=enus"
-            },
-            {
-                "img": "https://docs-be.ni.com/bundle/ni-9475-getting-started/page/GUID-8267EE34-CFD2-4AA3-BC36-FB92B6D52301-a5.svg?_LANG=enus"
-            }
-        ],
-        "estimatedPinout": {
-            "confidence": 98,
-            "analogInput": {
-                "portCount": 0
-            },
-            "analogOutput": {
-                "portCount": 0
-            },
-            "thermocouple": {
-                "portCount": 0
-            },
-            "digitalInput": {
-                "portCount": 0,
-                "lineCounts": []
-            },
-            "digitalOutput": {
-                "portCount": 1,
-                "lineCounts": [
-                    8
-                ]
-            },
-            "digitalInputOutput": {
-                "portCount": 0,
-                "lineCounts": []
-            }
-        },
-        "model": "NI-9475",
-        "key": "122225"
-    },
-    "NI-9474": {
-        "productSpecs": "https://www.ni.com/en-no/search.html?sn=catnav:sup.man.spc&fil=AND(pmdmid:122224,NOT(nidocstatus:archived))",
-        "productData": {
-            "BusTypeFormFactor": "C Series",
-            "DIO_LogicLevels": "12 V",
-            "Enclosed": "true",
-            "NumberOfBidirectionalChannels": "0",
-            "NumberOfInputOnlyChannels": "0",
-            "DIO_MaximumUpdateRate": "1 \u00b5s",
-            "NumberOfOutputOnlyChannels": "8"
-        },
-        "category": "digital-io",
-        "pinouts": [
-            {
-                "img": "https://docs-be.ni.com/bundle/ni-9474-getting-started/page/GUID-330056A9-395E-4FB7-9CD2-297BDD880ACF-a5.svg?_LANG=enus"
-            },
-            {
-                "img": "https://docs-be.ni.com/bundle/ni-9474-getting-started/page/GUID-08941325-83A3-4A77-8294-86C1E97F4A3C-a5.svg?_LANG=enus"
-            },
-            {
-                "img": "https://docs-be.ni.com/bundle/ni-9474-getting-started/page/GUID-158679F0-15FF-427B-916C-44C065606BF4-a5.svg?_LANG=enus"
-            },
-            {
-                "img": "https://docs-be.ni.com/bundle/ni-9474-getting-started/page/GUID-E506100C-1421-4B8E-9999-20FCCFB0CB5B-a5.svg?_LANG=enus"
-            }
-        ],
-        "estimatedPinout": {
-            "confidence": 98,
-            "analogInput": {
-                "portCount": 0
-            },
-            "analogOutput": {
-                "portCount": 0
-            },
-            "thermocouple": {
-                "portCount": 0
-            },
-            "digitalInput": {
-                "portCount": 0,
-                "lineCounts": []
-            },
-            "digitalOutput": {
-                "portCount": 1,
-                "lineCounts": [
-                    8
-                ]
-            },
-            "digitalInputOutput": {
-                "portCount": 0,
-                "lineCounts": []
-            }
-        },
-        "model": "NI-9474",
-        "key": "122224"
-    },
-    "NI-9472": {
-        "productSpecs": "https://www.ni.com/en-no/search.html?sn=catnav:sup.man.spc&fil=AND(pmdmid:122223,NOT(nidocstatus:archived))",
-        "productData": {
-            "BusTypeFormFactor": "C Series",
-            "DIO_LogicLevels": "12 V",
-            "Enclosed": "true",
-            "DIO_MaximumUpdateRate": "100 \u00b5s",
-            "NumberOfInputOnlyChannels": "0",
-            "NumberOfBidirectionalChannels": "0",
-            "NumberOfOutputOnlyChannels": "8"
-        },
-        "category": "digital-io",
-        "pinouts": [
-            {
-                "img": "https://docs-be.ni.com/bundle/ni-9472-getting-started/page/GUID-19C3731A-7D65-4C79-BFC4-BD2EEFF94D6A-a5.svg?_LANG=enus"
-            },
-            {
-                "img": "https://docs-be.ni.com/bundle/ni-9472-getting-started/page/GUID-46665F7F-C00D-4A6D-BE7C-840B1929ED0E-a5.svg?_LANG=enus"
-            },
-            {
-                "img": "https://docs-be.ni.com/bundle/ni-9472-getting-started/page/GUID-C8627F94-7F4C-45BD-841E-97EA9EE5DE34-a5.svg?_LANG=enus"
-            },
-            {
-                "img": "https://docs-be.ni.com/bundle/ni-9472-getting-started/page/GUID-64C17AB6-123A-4909-9C57-19D8176A64C6-a5.svg?_LANG=enus"
-            }
-        ],
-        "estimatedPinout": {
-            "confidence": 98,
-            "analogInput": {
-                "portCount": 0
-            },
-            "analogOutput": {
-                "portCount": 0
-            },
-            "thermocouple": {
-                "portCount": 0
-            },
-            "digitalInput": {
-                "portCount": 0,
-                "lineCounts": []
-            },
-            "digitalOutput": {
-                "portCount": 1,
-                "lineCounts": [
-                    8
-                ]
-            },
-            "digitalInputOutput": {
-                "portCount": 0,
-                "lineCounts": []
-            }
-        },
-        "model": "NI-9472",
-        "key": "122223"
-    },
-    "NI-9437": {
-        "productSpecs": "https://www.ni.com/docs/en-US/bundle/ni-9437-datasheet/resource/ni-9437-datasheet.pdf",
-        "productData": {
-            "BusTypeFormFactor": "C Series",
-            "Enclosed": "true",
-            "DIO_LogicLevels": "120 VDC",
-            "DIO_MaximumUpdateRate": "1 \u00b5s",
-            "NumberOfInputOnlyChannels": "8",
-            "NumberOfBidirectionalChannels": "0",
-            "NumberOfOutputOnlyChannels": "0"
-        },
-        "category": "digital-io",
-        "model": "NI-9437",
-        "key": "122220",
-        "pinouts": []
-    },
-    "NI-9435": {
-        "productSpecs": "",
-        "productData": {
-            "BusTypeFormFactor": "C Series",
-            "DIO_LogicLevels": "12 V",
-            "Enclosed": "true",
-            "DIO_MaximumUpdateRate": "3 ms",
-            "NumberOfBidirectionalChannels": "0",
-            "NumberOfInputOnlyChannels": "4",
-            "NumberOfOutputOnlyChannels": "0"
-        },
-        "category": "digital-io",
-        "model": "NI-9435",
-        "key": "122219",
-        "pinouts": []
-    },
-    "NI-9426": {
-        "productSpecs": "https://www.ni.com/en-us/search.html?sn=catnav:sup.man.spc&fil=AND(pmdmid:122218,NOT(nidocstatus:archived))",
-        "productData": {
-            "BusTypeFormFactor": "C Series",
-            "Enclosed": "true",
-            "DIO_LogicLevels": "24 V",
-            "NumberOfOutputOnlyChannels": "0",
-            "DIO_MaximumUpdateRate": "7 \u00b5s",
-            "NumberOfInputOnlyChannels": "32",
-            "NumberOfBidirectionalChannels": "0"
-        },
-        "category": "digital-io",
-        "pinouts": [
-            {
-                "img": "https://docs-be.ni.com/bundle/ni-9426-getting-started/page/GUID-8D39878F-487B-4774-950D-4423E15D6958-a5.svg?_LANG=enus"
-            },
-            {
-                "img": "https://docs-be.ni.com/bundle/ni-9426-getting-started/page/GUID-09E3EDB3-6507-4697-A928-59F7576E683F-a5.svg?_LANG=enus"
-            },
-            {
-                "img": "https://docs-be.ni.com/bundle/ni-9426-getting-started/page/GUID-F0ADAFA6-F9BC-4C6F-A02B-4F544E264D1A-a5.svg?_LANG=enus"
-            }
-        ],
-        "estimatedPinout": {
-            "confidence": 98,
-            "analogInput": {
-                "portCount": 0
-            },
-            "analogOutput": {
-                "portCount": 0
-            },
-            "thermocouple": {
-                "portCount": 0
-            },
-            "digitalInput": {
-                "portCount": 1,
-                "lineCounts": [
-                    32
-                ]
-            },
-            "digitalOutput": {
-                "portCount": 0,
-                "lineCounts": []
-            },
-            "digitalInputOutput": {
-                "portCount": 0,
-                "lineCounts": []
-            }
-        },
-        "model": "NI-9426",
-        "key": "122218"
-    },
-    "NI-9425": {
-        "productSpecs": "https://www.ni.com/docs/en-US/bundle/ni-9425-specs/page/specs.html",
-        "productData": {
-            "BusTypeFormFactor": "C Series",
-            "DIO_LogicLevels": "12 V",
-            "Enclosed": "true",
-            "DIO_MaximumUpdateRate": "7 \u00b5s",
-            "NumberOfInputOnlyChannels": "32",
-            "NumberOfBidirectionalChannels": "0",
-            "NumberOfOutputOnlyChannels": "0"
-        },
-        "category": "digital-io",
-        "pinouts": [
-            {
-                "img": "https://docs-be.ni.com/bundle/ni-9425-getting-started/page/GUID-61E08ACF-7AA6-41C1-A7A0-0C2EC7F605EC-a5.svg?_LANG=enus"
-            },
-            {
-                "img": "https://docs-be.ni.com/bundle/ni-9425-getting-started/page/GUID-A5A4613E-27A3-47A8-A30C-DAE906A984A0-a5.svg?_LANG=enus"
-            }
-        ],
-        "estimatedPinout": {
-            "confidence": 98,
-            "analogInput": {
-                "portCount": 0
-            },
-            "analogOutput": {
-                "portCount": 0
-            },
-            "thermocouple": {
-                "portCount": 0
-            },
-            "digitalInput": {
-                "portCount": 1,
-                "lineCounts": [
-                    32
-                ]
-            },
-            "digitalOutput": {
-                "portCount": 0,
-                "lineCounts": []
-            },
-            "digitalInputOutput": {
-                "portCount": 0,
-                "lineCounts": []
-            }
-        },
-        "model": "NI-9425",
-        "key": "122217"
-    },
-    "NI-9423": {
-        "productSpecs": "https://www.ni.com/en-us/search.html?sn=catnav:sup.man.spc&fil=AND(pmdmid:122216,NOT(nidocstatus:archived))",
-        "productData": {
-            "BusTypeFormFactor": "C Series",
-            "DIO_LogicLevels": "12 V",
-            "Enclosed": "true",
-            "DIO_MaximumUpdateRate": "1 \u00b5s",
-            "NumberOfOutputOnlyChannels": "0",
-            "NumberOfInputOnlyChannels": "8",
-            "NumberOfBidirectionalChannels": "0"
-        },
-        "category": "digital-io",
-        "pinouts": [
-            {
-                "img": "https://docs-be.ni.com/bundle/ni-9423-getting-started/page/GUID-B2F95690-A787-4BA4-BB47-B1AC97AA201B-a5.svg?_LANG=enus"
-            },
-            {
-                "img": "https://docs-be.ni.com/bundle/ni-9423-getting-started/page/GUID-32D9CDE4-9F56-441F-A7A8-D63D6BF56C55-a5.svg?_LANG=enus"
-            }
-        ],
-        "estimatedPinout": {
-            "confidence": 98,
-            "analogInput": {
-                "portCount": 0
-            },
-            "analogOutput": {
-                "portCount": 0
-            },
-            "thermocouple": {
-                "portCount": 0
-            },
-            "digitalInput": {
-                "portCount": 1,
-                "lineCounts": [
-                    8
-                ]
-            },
-            "digitalOutput": {
-                "portCount": 0,
-                "lineCounts": []
-            },
-            "digitalInputOutput": {
-                "portCount": 0,
-                "lineCounts": []
-            }
-        },
-        "model": "NI-9423",
-        "key": "122216"
-    },
-    "NI-9422": {
-        "productSpecs": "",
-        "productData": {
-            "BusTypeFormFactor": "C Series",
-            "Enclosed": "true",
-            "DIO_LogicLevels": "48 V",
-            "NumberOfInputOnlyChannels": "8",
-            "NumberOfBidirectionalChannels": "0",
-            "DIO_MaximumUpdateRate": "250 \u00b5s",
-            "NumberOfOutputOnlyChannels": "0"
-        },
-        "category": "digital-io",
-        "model": "NI-9422",
-        "key": "122215",
-        "pinouts": []
-    },
-    "NI-9421": {
-        "productSpecs": "https://www.ni.com/docs/en-US/bundle/ni-9421-specs/page/specs.html",
-        "productData": {
-            "BusTypeFormFactor": "C Series",
-            "DIO_LogicLevels": "12 V",
-            "Enclosed": "true",
-            "DIO_MaximumUpdateRate": "100 \u00b5s",
-            "NumberOfInputOnlyChannels": "8",
-            "NumberOfBidirectionalChannels": "0",
-            "NumberOfOutputOnlyChannels": "0"
-        },
-        "category": "digital-io",
-        "pinouts": [
-            {
-                "img": "https://docs-be.ni.com/bundle/ni-9421-getting-started/page/GUID-3362C93B-F237-49B6-8EDE-928690C43A0C-a5.svg?_LANG=enus"
-            },
-            {
-                "img": "https://docs-be.ni.com/bundle/ni-9421-getting-started/page/GUID-A34DDE27-9EAE-42D1-83FC-1B21627BEB3F-a5.svg?_LANG=enus"
-            }
-        ],
-        "estimatedPinout": {
-            "confidence": 98,
-            "analogInput": {
-                "portCount": 0
-            },
-            "analogOutput": {
-                "portCount": 0
-            },
-            "thermocouple": {
-                "portCount": 0
-            },
-            "digitalInput": {
-                "portCount": 1,
-                "lineCounts": [
-                    8
-                ]
-            },
-            "digitalOutput": {
-                "portCount": 0,
-                "lineCounts": []
-            },
-            "digitalInputOutput": {
-                "portCount": 0,
-                "lineCounts": []
-            }
-        },
-        "model": "NI-9421",
-        "key": "122214"
-    },
-    "NI-9411": {
-        "productSpecs": "https://www.ni.com/docs/en-US/bundle/ni-9411-specs/page/specs.html",
-        "productData": {
-            "BusTypeFormFactor": "C Series",
-            "DIO_LogicLevels": "12 V",
-            "Enclosed": "true",
-            "DIO_MaximumUpdateRate": "500 ns",
-            "NumberOfOutputOnlyChannels": "0",
-            "NumberOfInputOnlyChannels": "6",
-            "NumberOfBidirectionalChannels": "0"
-        },
-        "category": "digital-io",
-        "pinouts": [
-            {
-                "title": "Pinout",
-                "img": "https://docs-be.ni.com/bundle/ni-9411-getting-started/page/GUID-5EA6F863-9CEA-4F9B-8B17-018C59D29C72-a5.svg?_LANG=enus"
-            },
-            {
-                "img": "https://docs-be.ni.com/bundle/ni-9411-getting-started/page/GUID-E09D1E20-154A-4A27-87EA-540F651881EA-a5.svg?_LANG=enus"
-            },
-            {
-                "img": "https://docs-be.ni.com/bundle/ni-9411-getting-started/page/GUID-BBB93095-4EFC-474B-ACA1-3F5A1FA9990C-a5.svg?_LANG=enus"
-            },
-            {
-                "img": "https://docs-be.ni.com/bundle/ni-9411-getting-started/page/GUID-F71E9A05-2846-47D4-8CE8-45E3E333F88F-a5.svg?_LANG=enus"
-            },
-            {
-                "img": "https://docs-be.ni.com/bundle/ni-9411-getting-started/page/GUID-7A67B54E-32A9-434E-8FC7-F48687DD6855-a5.svg?_LANG=enus"
-            },
-            {
-                "img": "https://docs-be.ni.com/bundle/ni-9411-getting-started/page/GUID-1520250C-44F8-4B8E-9901-BFA26F3C06DA-a5.svg?_LANG=enus"
-            }
-        ],
-        "estimatedPinout": {
-            "confidence": 97,
-            "analogInput": {
-                "portCount": 0
-            },
-            "analogOutput": {
-                "portCount": 0
-            },
-            "thermocouple": {
-                "portCount": 0
-            },
-            "digitalInput": {
-                "portCount": 1,
-                "lineCounts": [
-                    6
-                ]
-            },
-            "digitalOutput": {
-                "portCount": 0,
-                "lineCounts": []
-            },
-            "digitalInputOutput": {
-                "portCount": 0,
-                "lineCounts": []
-            }
-        },
-        "model": "NI-9411",
-        "key": "122213"
-    },
-    "NI-9403": {
-        "productSpecs": "https://www.ni.com/docs/en-US/bundle/ni-9403-specs/page/specs.html",
-        "productData": {
-            "BusTypeFormFactor": "C Series",
-            "Enclosed": "true",
-            "DIO_LogicLevels": "5 V TTL",
-            "NumberOfBidirectionalChannels": "32",
-            "NumberOfInputOnlyChannels": "0",
-            "DIO_MaximumUpdateRate": "7 \u00b5s",
-            "NumberOfOutputOnlyChannels": "0"
-        },
-        "category": "digital-io",
-        "pinouts": [
-            {
-                "title": "NI-9403 Pinout",
-                "img": "https://docs-be.ni.com/bundle/ni-9403-getting-started/page/GUID-E07B9561-D557-486D-B273-21FF09B86728-a5.svg?_LANG=enus"
-            },
-            {
-                "img": "https://docs-be.ni.com/bundle/ni-9403-getting-started/page/GUID-A3DC4B6B-60C4-4EDE-B2AC-F4BFC173C63B-a5.svg?_LANG=enus"
-            }
-        ],
-        "estimatedPinout": {
-            "confidence": 99,
-            "analogInput": {
-                "portCount": 0
-            },
-            "analogOutput": {
-                "portCount": 0
-            },
-            "thermocouple": {
-                "portCount": 0
-            },
-            "digitalInput": {
-                "portCount": 0,
-                "lineCounts": []
-            },
-            "digitalOutput": {
-                "portCount": 0,
-                "lineCounts": []
-            },
-            "digitalInputOutput": {
-                "portCount": 1,
-                "lineCounts": [
-                    32
-                ]
-            }
-        },
-        "model": "NI-9403",
-        "key": "122212"
-    },
-    "NI-9402": {
-        "productSpecs": "https://www.ni.com/docs/en-US/bundle/ni-9402-specs/page/specs.html",
-        "productData": {
-            "BusTypeFormFactor": "C Series",
-            "Enclosed": "true",
-            "DIO_LogicLevels": "3.3 V TTL",
-            "DIO_MaximumUpdateRate": "55 ns",
-            "NumberOfBidirectionalChannels": "4",
-            "NumberOfInputOnlyChannels": "0",
-            "NumberOfOutputOnlyChannels": "0"
-        },
-        "category": "digital-io",
-        "pinouts": [
-            {
-                "img": "https://docs-be.ni.com/bundle/ni-9402-getting-started/page/GUID-7DA64A5B-3A2C-4146-8C39-57BD81C02D02-a5.svg?_LANG=enus"
-            },
-            {
-                "img": "https://docs-be.ni.com/bundle/ni-9402-getting-started/page/GUID-969FDE65-9E8F-4051-84E9-53B75A482607-a5.svg?_LANG=enus"
-            },
-            {
-                "img": "https://docs-be.ni.com/bundle/ni-9402-getting-started/page/GUID-D8AA4779-5709-4E6E-8837-14DE9E122726-a5.svg?_LANG=enus"
-            }
-        ],
-        "estimatedPinout": {
-            "confidence": 98,
-            "analogInput": {
-                "portCount": 0
-            },
-            "analogOutput": {
-                "portCount": 0
-            },
-            "thermocouple": {
-                "portCount": 0
-            },
-            "digitalInput": {
-                "portCount": 0,
-                "lineCounts": []
-            },
-            "digitalOutput": {
-                "portCount": 0,
-                "lineCounts": []
-            },
-            "digitalInputOutput": {
-                "portCount": 1,
-                "lineCounts": [
-                    4
-                ]
-            }
-        },
-        "model": "NI-9402",
-        "key": "122211"
-    },
-    "NI-9401": {
-        "productSpecs": "https://www.ni.com/docs/en-US/bundle/ni-9401-specs/page/specs.html",
-        "productData": {
-            "BusTypeFormFactor": "C Series",
-            "Enclosed": "true",
-            "DIO_LogicLevels": "5 V TTL",
-            "NumberOfInputOnlyChannels": "0",
-            "NumberOfBidirectionalChannels": "8",
-            "DIO_MaximumUpdateRate": "100 ns",
-            "NumberOfOutputOnlyChannels": "0"
-        },
-        "category": "digital-io",
-        "pinouts": [
-            {
-                "img": "https://docs-be.ni.com/bundle/ni-9401-getting-started/page/GUID-1CC62637-9A73-4C42-8CB5-D895B8539BCA-a5.svg?_LANG=enus"
-            },
-            {
-                "img": "https://docs-be.ni.com/bundle/ni-9401-getting-started/page/GUID-C17F28F8-F53A-4023-9FAD-D00B81B161F1-a5.svg?_LANG=enus"
-            },
-            {
-                "img": "https://docs-be.ni.com/bundle/ni-9401-getting-started/page/GUID-B33ECE4F-168E-4030-810F-4B8E2C4BC68D-a5.svg?_LANG=enus"
-            },
-            {
-                "img": "https://docs-be.ni.com/bundle/ni-9401-getting-started/page/GUID-58672614-19C6-4F0F-8C69-D9853734BF32-a5.svg?_LANG=enus"
-            },
-            {
-                "img": "https://docs-be.ni.com/bundle/ni-9401-getting-started/page/GUID-506C7C28-F428-407F-A632-8EF5B135429B-a5.svg?_LANG=enus"
-            }
-        ],
-        "estimatedPinout": {
-            "confidence": 99,
-            "analogInput": {
-                "portCount": 0
-            },
-            "analogOutput": {
-                "portCount": 0
-            },
-            "thermocouple": {
-                "portCount": 0
-            },
-            "digitalInput": {
-                "portCount": 0,
-                "lineCounts": []
-            },
-            "digitalOutput": {
-                "portCount": 0,
-                "lineCounts": []
-            },
-            "digitalInputOutput": {
-                "portCount": 1,
-                "lineCounts": [
-                    8
-                ]
-            }
-        },
-        "model": "NI-9401",
-        "key": "122210"
-    },
-    "NI-9375": {
-        "productSpecs": "https://www.ni.com/docs/en-US/bundle/ni-9375-specs/page/specs.html",
-        "productData": {
-            "BusTypeFormFactor": "C Series",
-            "DIO_LogicLevels": "12 V",
-            "Enclosed": "true",
-            "NumberOfBidirectionalChannels": "0",
-            "NumberOfInputOnlyChannels": "16",
-            "DIO_MaximumUpdateRate": "7 \u00b5s",
-            "NumberOfOutputOnlyChannels": "16"
-        },
-        "category": "digital-io",
-        "pinouts": [
-            {
-                "img": "https://docs-be.ni.com/bundle/ni-9375-getting-started/page/GUID-3C35179E-BE01-488E-A4F6-C8FBB3C392A7-a5.svg?_LANG=enus"
-            },
-            {
-                "title": "with Push-in Style Spring Terminal (Black/Orange Connector) Pinout",
-                "img": "https://docs-be.ni.com/bundle/ni-9375-getting-started/page/GUID-21055E73-EEC1-4F67-A794-0C621CDB6F99-a5.svg?_LANG=enus"
-            },
-            {
-                "title": "with DSUB Pinout",
-                "img": "https://docs-be.ni.com/bundle/ni-9375-getting-started/page/GUID-F2D5FB36-E020-4EA4-A4C2-E09F06277B75-a5.svg?_LANG=enus"
-            },
-            {
-                "img": "https://docs-be.ni.com/bundle/ni-9375-getting-started/page/GUID-75156506-66F0-4CBD-9ABD-B0DDF7ABB3B1-a5.svg?_LANG=enus"
-            },
-            {
-                "img": "https://docs-be.ni.com/bundle/ni-9375-getting-started/page/GUID-89A84BD0-A8B6-466F-AA8E-17DDBA9A8393-a5.svg?_LANG=enus"
-            },
-            {
-                "img": "https://docs-be.ni.com/bundle/ni-9375-getting-started/page/GUID-832E60DE-5549-4907-B28D-0E7D9E088B5D-a5.svg?_LANG=enus"
-            },
-            {
-                "img": "https://docs-be.ni.com/bundle/ni-9375-getting-started/page/GUID-91D4F62C-876A-4431-ABDE-C5AFCD0C3ACD-a5.svg?_LANG=enus"
-            }
-        ],
-        "estimatedPinout": {
-            "confidence": 101,
-            "analogInput": {
-                "portCount": 0
-            },
-            "analogOutput": {
-                "portCount": 0
-            },
-            "thermocouple": {
-                "portCount": 0
-            },
-            "digitalInput": {
-                "portCount": 0,
-                "lineCounts": []
-            },
-            "digitalOutput": {
-                "portCount": 0,
-                "lineCounts": []
-            },
-            "digitalInputOutput": {
-                "portCount": 0,
-                "lineCounts": []
-            }
-        },
-        "model": "NI-9375",
-        "key": "122208"
-    },
-    "USB-8452": {
-        "productSpecs": "https://www.ni.com/docs/en-US/bundle/usb-8452-specs/page/specs.html",
-        "productData": {
-            "BusTypeFormFactor": "USB",
-            "DIO_LogicLevels": "1.2 V",
-            "Enclosed": "true"
-        },
-        "category": "digital-io",
-        "model": "USB-8452",
-        "key": "124961",
-        "pinouts": []
-    },
-    "PCIe-7820": {
-        "productSpecs": "https://www.ni.com/docs/en-US/bundle/pcie-7820-specs/page/specs.html",
-        "productData": {
-            "DIO_LogicLevels": "1.2 V",
-            "Enclosed": "true",
-            "NumberOfBidirectionalChannels": "128",
-            "BusTypeFormFactor": "PCI Express"
-        },
-        "category": "digital-io",
-        "pinouts": [
-            {
-                "img": "https://docs-be.ni.com/bundle/pcie-7820-getting-started/page/GUID-C8E3BD4E-A379-480A-9BAE-E2494856FB01-a5.svg?_LANG=enus"
-            }
-        ],
-        "estimatedPinout": {
-            "confidence": 100,
-            "analogInput": {
-                "portCount": 0
-            },
-            "analogOutput": {
-                "portCount": 0
-            },
-            "thermocouple": {
-                "portCount": 0
-            },
-            "digitalInput": {
-                "portCount": 0,
-                "lineCounts": []
-            },
-            "digitalOutput": {
-                "portCount": 0,
-                "lineCounts": []
-            },
-            "digitalInputOutput": {
-                "portCount": 1,
-                "lineCounts": [
-                    32
-                ]
-            }
-        },
-        "model": "PCIe-7820",
-        "key": "215621"
-    },
-    "PCI-7813": {
-        "productSpecs": "https://www.ni.com/en-us/search.html?sn=catnav:sup.man.spc&fil=AND(pmdmid:122668,NOT(nidocstatus:archived))",
-        "productData": {
-            "BusTypeFormFactor": "PCI",
-            "DIO_LogicLevels": "5 V",
-            "NumberOfBidirectionalChannels": "160",
-            "Enclosed": "true"
-        },
-        "category": "digital-io",
-        "model": "PCI-7813",
-        "key": "122668",
-        "pinouts": []
-    },
-    "sbRIO-9482": {
-        "productSpecs": "",
-        "productData": {
-            "BusTypeFormFactor": "Single-Board RIO",
-            "DIO_LogicLevels": "Requires External Power Supply",
-            "NumberOfBidirectionalChannels": "0",
-            "NumberOfOutputOnlyChannels": "4",
-            "Enclosed": "false"
-        },
-        "category": "digital-io",
-        "model": "sbRIO-9482",
-        "key": "138042",
-        "pinouts": []
-    },
-    "NI-9485": {
-        "productSpecs": "https://www.ni.com/docs/en-US/bundle/ni-9485-specs/page/specs.html",
-        "productData": {
-            "BusTypeFormFactor": "C Series",
-            "Enclosed": "true",
-            "DIO_LogicLevels": "Requires External Power Supply",
-            "NumberOfOutputOnlyChannels": "8"
-        },
-        "category": "digital-io",
-        "pinouts": [
-            {
-                "img": "https://docs-be.ni.com/bundle/ni-9485-getting-started/page/GUID-B872C543-9A73-4B0C-BC09-6D7CF027055C-a5.svg?_LANG=enus"
-            },
-            {
-                "img": "https://docs-be.ni.com/bundle/ni-9485-getting-started/page/GUID-289DB8F3-D85A-42B3-9EE2-52AE86FAA2D4-a5.svg?_LANG=enus"
-            },
-            {
-                "img": "https://docs-be.ni.com/bundle/ni-9485-getting-started/page/GUID-F2603EFF-6244-49C4-82C4-BA2BA41D3374-a5.svg?_LANG=enus"
-            },
-            {
-                "img": "https://docs-be.ni.com/bundle/ni-9485-getting-started/page/GUID-33158ED7-1867-4909-9F57-63227BD1DFE6-a5.svg?_LANG=enus"
-            },
-            {
-                "img": "https://docs-be.ni.com/bundle/ni-9485-getting-started/page/GUID-63545B7B-0772-48CF-9FCC-09243ADB7EEA-a5.svg?_LANG=enus"
-            }
-        ],
-        "estimatedPinout": {
-            "confidence": 101,
-            "analogInput": {
-                "portCount": 0
-            },
-            "analogOutput": {
-                "portCount": 0
-            },
-            "thermocouple": {
-                "portCount": 0
-            },
-            "digitalInput": {
-                "portCount": 0,
-                "lineCounts": []
-            },
-            "digitalOutput": {
-                "portCount": 0,
-                "lineCounts": []
-            },
-            "digitalInputOutput": {
-                "portCount": 0,
-                "lineCounts": []
-            }
-        },
-        "model": "NI-9485",
-        "key": "122231"
-    },
-    "NI-9482": {
-        "productSpecs": "",
-        "productData": {
-            "BusTypeFormFactor": "C Series",
-            "Enclosed": "true",
-            "DIO_LogicLevels": "Requires External Power Supply",
-            "NumberOfBidirectionalChannels": "0",
-            "NumberOfOutputOnlyChannels": "4"
-        },
-        "category": "digital-io",
-        "model": "NI-9482",
-        "key": "122230",
-        "pinouts": []
-    },
-    "PXI-6529": {
-        "productSpecs": "https://www.ni.com/docs/en-US/bundle/ni-6528-6529-seri/resource/372124d.pdf",
-        "productData": {
-            "BusTypeFormFactor": "PXI",
-            "DIO_LogicLevels": "60 V",
-            "DIO_InterfaceType": "Single-Ended",
-            "NumberOfInputOnlyChannels": "48",
-            "Enclosed": "true"
-        },
-        "category": "digital-io",
-        "model": "PXI-6529",
-        "key": "123292",
-        "pinouts": []
-    },
-    "PXI-6528": {
-        "productSpecs": "https://www.ni.com/docs/en-US/bundle/ni-6528-6529-seri/resource/372124d.pdf",
-        "productData": {
-            "BusTypeFormFactor": "PXI",
-            "DIO_LogicLevels": "60 V",
-            "DIO_InterfaceType": "Single-Ended",
-            "NumberOfOutputOnlyChannels": "24",
-            "NumberOfInputOnlyChannels": "24",
-            "Enclosed": "true"
-        },
-        "category": "digital-io",
-        "model": "PXI-6528",
-        "key": "123291",
-        "pinouts": []
-    },
-    "PXI-6521": {
-        "productSpecs": "https://www.ni.com/docs/en-US/bundle/ni-6521-specs/resource/371607c.pdf",
-        "productData": {
-            "BusTypeFormFactor": "PXI",
-            "DIO_InterfaceType": "Single-Ended",
-            "DIO_LogicLevels": "24 V",
-            "NumberOfInputOnlyChannels": "8",
-            "NumberOfOutputOnlyChannels": "8",
-            "Enclosed": "true"
-        },
-        "category": "digital-io",
-        "model": "PXI-6521",
-        "key": "123287",
-        "pinouts": []
-    },
-    "PXI-6515": {
-        "productSpecs": "",
-        "productData": {
-            "BusTypeFormFactor": "PXI",
-            "DIO_InterfaceType": "Single-Ended",
-            "DIO_LogicLevels": "24 V",
-            "NumberOfOutputOnlyChannels": "32",
-            "NumberOfInputOnlyChannels": "32",
-            "Enclosed": "true"
-        },
-        "category": "digital-io",
-        "model": "PXI-6515",
-        "key": "123285",
-        "pinouts": []
-    },
-    "PXI-6514": {
-        "productSpecs": "",
-        "productData": {
-            "BusTypeFormFactor": "PXI",
-            "DIO_InterfaceType": "Single-Ended",
-            "DIO_LogicLevels": "24 V",
-            "NumberOfOutputOnlyChannels": "32",
-            "NumberOfInputOnlyChannels": "32",
-            "Enclosed": "true"
-        },
-        "category": "digital-io",
-        "model": "PXI-6514",
-        "key": "123284",
-        "pinouts": []
-    },
-    "PXI-6513": {
-        "productSpecs": "",
-        "productData": {
-            "BusTypeFormFactor": "PXI",
-            "DIO_InterfaceType": "Single-Ended",
-            "DIO_LogicLevels": "24 V",
-            "NumberOfOutputOnlyChannels": "64",
-            "Enclosed": "true"
-        },
-        "category": "digital-io",
-        "model": "PXI-6513",
-        "key": "123283",
-        "pinouts": []
-    },
-    "PXI-6512": {
-        "productSpecs": "",
-        "productData": {
-            "BusTypeFormFactor": "PXI",
-            "DIO_InterfaceType": "Single-Ended",
-            "DIO_LogicLevels": "24 V",
-            "NumberOfOutputOnlyChannels": "64",
-            "Enclosed": "true"
-        },
-        "category": "digital-io",
-        "model": "PXI-6512",
-        "key": "123282",
-        "pinouts": []
-    },
-    "PXI-6511": {
-        "productSpecs": "",
-        "productData": {
-            "BusTypeFormFactor": "PXI",
-            "DIO_InterfaceType": "Single-Ended",
-            "DIO_LogicLevels": "24 V",
-            "Enclosed": "true",
-            "NumberOfInputOnlyChannels": "64"
-        },
-        "category": "digital-io",
-        "model": "PXI-6511",
-        "key": "123281",
-        "pinouts": []
-    },
-    "PXIe-6509": {
-        "productSpecs": "https://www.ni.com/docs/en-US/bundle/pxie-6509-specs/page/specs.html",
-        "productData": {
-            "BusTypeFormFactor": "PXI Express",
-            "DIO_LogicLevels": "5 V",
-            "DIO_InterfaceType": "Single-Ended",
-            "NumberOfInputOnlyChannels": "0",
-            "NumberOfBidirectionalChannels": "96",
-            "NumberOfOutputOnlyChannels": "0",
-            "Enclosed": "true"
-        },
-        "category": "digital-io",
-        "pinouts": [
-            {
-                "title": "SH100M-100M Flex Cable Connector Pinout",
-                "img": "https://docs-be.ni.com/bundle/pxie-6509-feature/page/GUID-EE44076F-8286-402C-9B58-BF4234E6AA9D-a5.svg?_LANG=enus"
-            },
-            {
-                "title": "R1005050 Connector Pinout",
-                "img": "https://docs-be.ni.com/bundle/pxie-6509-feature/page/GUID-EAA8A024-4001-4FA6-9289-57FF3100CBB3-a5.svg?_LANG=enus"
-            }
-        ],
-        "estimatedPinout": {
-            "confidence": 89,
-            "analogInput": {
-                "portCount": 0
-            },
-            "analogOutput": {
-                "portCount": 0
-            },
-            "thermocouple": {
-                "portCount": 0
-            },
-            "digitalInput": {
-                "portCount": 0,
-                "lineCounts": []
-            },
-            "digitalOutput": {
-                "portCount": 0,
-                "lineCounts": []
-            },
-            "digitalInputOutput": {
-                "portCount": 12,
-                "lineCounts": [
-                    8,
-                    8,
-                    8,
-                    8,
-                    8,
-                    8,
-                    8,
-                    8,
-                    8,
-                    8,
-                    8,
-                    8
-                ]
-            }
-        },
-        "model": "PXIe-6509",
-        "key": "310411"
-    },
-    "PXIe-6537": {
-        "productSpecs": "https://www.ni.com/en-us/search.html?sn=catnav:sup.man.spc&fil=AND(pmdmid:123722,NOT(nidocstatus:archived))",
-        "productData": {
-            "BusTypeFormFactor": "PXI Express",
-            "DIO_InterfaceType": "Single-Ended",
-            "DIO_LogicLevels": "2.5 V",
-            "NumberOfBidirectionalChannels": "32",
-            "Enclosed": "true"
-        },
-        "category": "digital-io",
-        "model": "PXIe-6537",
-        "key": "123722",
-        "pinouts": []
-    },
-    "PXIe-6536": {
-        "productSpecs": "https://www.ni.com/en-us/search.html?sn=catnav:sup.man.spc&fil=AND(pmdmid:123720,NOT(nidocstatus:archived))",
-        "productData": {
-            "BusTypeFormFactor": "PXI Express",
-            "DIO_InterfaceType": "Single-Ended",
-            "DIO_LogicLevels": "2.5 V",
-            "NumberOfBidirectionalChannels": "32",
-            "Enclosed": "true"
-        },
-        "category": "digital-io",
-        "model": "PXIe-6536",
-        "key": "123720",
-        "pinouts": []
-    },
-    "PXIe-6535": {
-        "productSpecs": "https://www.ni.com/en-us/search.html?sn=catnav:sup.man.spc&fil=AND(pmdmid:123718,NOT(nidocstatus:archived))",
-        "productData": {
-            "BusTypeFormFactor": "PXI Express",
-            "DIO_InterfaceType": "Single-Ended",
-            "DIO_LogicLevels": "2.5 V",
-            "NumberOfBidirectionalChannels": "32",
-            "Enclosed": "true"
-        },
-        "category": "digital-io",
-        "model": "PXIe-6535",
-        "key": "123718",
-        "pinouts": []
-    },
-    "PCI-6519": {
-        "productSpecs": "",
-        "productData": {
-            "BusTypeFormFactor": "PCI",
-            "DIO_LogicLevels": "24 V",
-            "NumberOfInputOnlyChannels": "16",
-            "NumberOfBidirectionalChannels": "0",
-            "NumberOfOutputOnlyChannels": "16",
-            "Enclosed": "true"
-        },
-        "category": "digital-io",
-        "model": "PCI-6519",
-        "key": "122608",
-        "pinouts": []
-    },
-    "PCI-6518": {
-        "productSpecs": "",
-        "productData": {
-            "BusTypeFormFactor": "PCI",
-            "DIO_LogicLevels": "24 V",
-            "Enclosed": "true",
-            "NumberOfInputOnlyChannels": "16",
-            "NumberOfOutputOnlyChannels": "16"
-        },
-        "category": "digital-io",
-        "model": "PCI-6518",
-        "key": "122607",
-        "pinouts": []
-    },
-    "PCI-6517": {
-        "productSpecs": "",
-        "productData": {
-            "BusTypeFormFactor": "PCI",
-            "DIO_LogicLevels": "24 V",
-            "NumberOfOutputOnlyChannels": "32",
-            "Enclosed": "true"
-        },
-        "category": "digital-io",
-        "model": "PCI-6517",
-        "key": "122606",
-        "pinouts": []
-    },
-    "PCI-6516": {
-        "productSpecs": "",
-        "productData": {
-            "BusTypeFormFactor": "PCI",
-            "DIO_LogicLevels": "24 V",
-            "NumberOfBidirectionalChannels": "0",
-            "NumberOfInputOnlyChannels": "0",
-            "NumberOfOutputOnlyChannels": "32",
-            "Enclosed": "true"
-        },
-        "category": "digital-io",
-        "model": "PCI-6516",
-        "key": "122605",
-        "pinouts": []
-    },
-    "PCI-6515": {
-        "productSpecs": "",
-        "productData": {
-            "BusTypeFormFactor": "PCI",
-            "DIO_LogicLevels": "24 V",
-            "NumberOfBidirectionalChannels": "0",
-            "NumberOfInputOnlyChannels": "32",
-            "NumberOfOutputOnlyChannels": "32",
-            "Enclosed": "true"
-        },
-        "category": "digital-io",
-        "model": "PCI-6515",
-        "key": "122604",
-        "pinouts": []
-    },
-    "PCI-6514": {
-        "productSpecs": "",
-        "productData": {
-            "BusTypeFormFactor": "PCI",
-            "DIO_LogicLevels": "24 V",
-            "NumberOfOutputOnlyChannels": "32",
-            "NumberOfInputOnlyChannels": "32",
-            "NumberOfBidirectionalChannels": "0",
-            "Enclosed": "true"
-        },
-        "category": "digital-io",
-        "model": "PCI-6514",
-        "key": "122602",
-        "pinouts": []
-    },
-    "PCI-6513": {
-        "productSpecs": "",
-        "productData": {
-            "BusTypeFormFactor": "PCI",
-            "DIO_LogicLevels": "24 V",
-            "NumberOfBidirectionalChannels": "0",
-            "NumberOfInputOnlyChannels": "0",
-            "NumberOfOutputOnlyChannels": "64",
-            "Enclosed": "true"
-        },
-        "category": "digital-io",
-        "model": "PCI-6513",
-        "key": "122601",
-        "pinouts": []
-    },
-    "PCI-6512": {
-        "productSpecs": "",
-        "productData": {
-            "BusTypeFormFactor": "PCI",
-            "DIO_LogicLevels": "24 V",
-            "NumberOfInputOnlyChannels": "0",
-            "NumberOfBidirectionalChannels": "0",
-            "NumberOfOutputOnlyChannels": "64",
-            "Enclosed": "true"
-        },
-        "category": "digital-io",
-        "model": "PCI-6512",
-        "key": "122600",
-        "pinouts": []
-    },
-    "PCI-6511": {
-        "productSpecs": "",
-        "productData": {
-            "BusTypeFormFactor": "PCI",
-            "DIO_LogicLevels": "24 V",
-            "NumberOfInputOnlyChannels": "64",
-            "Enclosed": "true"
-        },
-        "category": "digital-io",
-        "model": "PCI-6511",
-        "key": "122599",
-        "pinouts": []
-    },
-    "PXIe-7822": {
-        "productSpecs": "https://www.ni.com/docs/en-US/bundle/pxie-7822-specs/page/specs.html",
-        "productData": {
-            "BusTypeFormFactor": "PXI Express",
-            "DIO_LogicLevels": "1.2 V",
-            "NumberOfBidirectionalChannels": "128",
-            "Enclosed": "true"
-        },
-        "category": "digital-io",
-        "pinouts": [
-            {
-                "img": "https://docs-be.ni.com/bundle/pxie-7822-specs/page/GUID-3ADB280A-3FC3-40A4-BDAE-064FA359FC08-a5.svg?_LANG=enus"
-            }
-        ],
-        "estimatedPinout": {
-            "confidence": 100,
-            "analogInput": {
-                "portCount": 0
-            },
-            "analogOutput": {
-                "portCount": 0
-            },
-            "thermocouple": {
-                "portCount": 0
-            },
-            "digitalInput": {
-                "portCount": 0,
-                "lineCounts": []
-            },
-            "digitalOutput": {
-                "portCount": 0,
-                "lineCounts": []
-            },
-            "digitalInputOutput": {
-                "portCount": 1,
-                "lineCounts": [
-                    32
-                ]
-            }
-        },
-        "model": "PXIe-7822",
-        "key": "123745"
-    },
-    "PXIe-7821": {
-        "productSpecs": "https://www.ni.com/docs/en-US/bundle/pxie-7821-specs/page/specs.html",
-        "productData": {
-            "BusTypeFormFactor": "PXI Express",
-            "DIO_LogicLevels": "1.2 V",
-            "NumberOfBidirectionalChannels": "128",
-            "Enclosed": "true"
-        },
-        "category": "digital-io",
-        "pinouts": [
-            {
-                "img": "https://docs-be.ni.com/bundle/pxie-7821-specs/page/GUID-3ADB280A-3FC3-40A4-BDAE-064FA359FC08-a5.svg?_LANG=enus"
-            }
-        ],
-        "estimatedPinout": {
-            "confidence": 100,
-            "analogInput": {
-                "portCount": 0
-            },
-            "analogOutput": {
-                "portCount": 0
-            },
-            "thermocouple": {
-                "portCount": 0
-            },
-            "digitalInput": {
-                "portCount": 0,
-                "lineCounts": []
-            },
-            "digitalOutput": {
-                "portCount": 0,
-                "lineCounts": []
-            },
-            "digitalInputOutput": {
-                "portCount": 1,
-                "lineCounts": [
-                    32
-                ]
-            }
-        },
-        "model": "PXIe-7821",
-        "key": "123744"
-    },
-    "PXIe-7820": {
-        "productSpecs": "https://www.ni.com/en-us/search.html?sn=catnav:sup.man.spc&fil=AND(pmdmid:123743,NOT(nidocstatus:archived))",
-        "productData": {
-            "BusTypeFormFactor": "PXI Express",
-            "DIO_LogicLevels": "1.2 V",
-            "NumberOfBidirectionalChannels": "128",
-            "Enclosed": "true"
-        },
-        "category": "digital-io",
-        "model": "PXIe-7820",
-        "key": "123743",
-        "pinouts": []
-    },
-    "NI-9210": {
-        "productSpecs": "https://www.ni.com/docs/en-US/bundle/ni-9210-specs/page/specs.html",
-        "productData": {
-            "ProductPlatform": "C Series",
-            "Enclosed": "true",
-            "MaximumSamplingRate": "14 S/s",
-            "TemperatureMeasurementAccuracy": "0.8 \u00b0C",
-            "NumberOfDifferentialInputChannels": "4",
-            "AI_Isolation": "60 Vrms Ch-Earth Ground Isolation",
-            "SupportedSensors": "All Standard Thermocouples",
-            "FrontendConnection": "12-Pin, Female Miniature Thermocouple (mini-TC)",
-            "ConformalCoated": "false"
-        },
-        "category": "temperature",
-        "pinouts": [
-            {
-                "img": "https://docs-be.ni.com/bundle/ni-9210-getting-started/page/GUID-69184412-46C8-4249-9506-C862E489ED86-a5.svg?_LANG=enus"
-            },
-            {
-                "title": "NI-9210 with Spring Terminal Pinout",
-                "img": "https://docs-be.ni.com/bundle/ni-9210-getting-started/page/GUID-039557D8-8173-4A48-9CE5-B4A011F93C39-a5.svg?_LANG=enus"
-            },
-            {
-                "img": "https://docs-be.ni.com/bundle/ni-9210-getting-started/page/GUID-4BFCB34B-4DC0-48A4-9413-4AAC3F58D852-a5.svg?_LANG=enus"
-            }
-        ],
-        "estimatedPinout": {
-            "confidence": 100,
-            "analogInput": {
-                "portCount": 0
-            },
-            "analogOutput": {
-                "portCount": 0
-            },
-            "thermocouple": {
-                "portCount": 4
-            },
-            "digitalInput": {
-                "portCount": 0,
-                "lineCounts": []
-            },
-            "digitalOutput": {
-                "portCount": 0,
-                "lineCounts": []
-            },
-            "digitalInputOutput": {
-                "portCount": 0,
-                "lineCounts": []
-            }
-        },
-        "model": "NI-9210",
-        "key": "148563"
-    },
-    "NI-9213": {
-        "productSpecs": "https://www.ni.com/docs/en-US/bundle/ni-9213-specs/page/specs.html",
-        "productData": {
-            "ProductPlatform": "C Series",
-            "ConformalCoated": "true",
-            "Enclosed": "true",
-            "TemperatureMeasurementAccuracy": "0.77 \u00b0C",
-            "NumberOfDifferentialInputChannels": "16",
-            "SupportedSensors": "All Standard Thermocouples",
-            "AI_Isolation": "250 Vrms Ch-Earth Ground Isolation",
-            "MaximumSamplingRate": "75 S/s",
-            "FrontendConnection": "36-Pin, Female Spring Terminal"
-        },
-        "category": "temperature",
-        "pinouts": [
-            {
-                "img": "https://docs-be.ni.com/bundle/ni-9213-getting-started/page/GUID-68187208-3B14-44C3-90FC-9FA6B45BD350-a5.svg?_LANG=enus"
-            },
-            {
-                "title": "(Black/Orange Connector) Pinout",
-                "img": "https://docs-be.ni.com/bundle/ni-9213-getting-started/page/GUID-581265B7-40E3-4386-8175-ED504D5F0C72-a5.svg?_LANG=enus"
-            },
-            {
-                "img": "https://docs-be.ni.com/bundle/ni-9213-getting-started/page/GUID-2BA8F216-FB1E-4860-B0B1-1A7E56610C4E-a5.svg?_LANG=enus"
-            },
-            {
-                "img": "https://docs-be.ni.com/bundle/ni-9213-getting-started/page/GUID-F88B68CA-ABDD-4500-95B8-8B077636797C-a5.svg?_LANG=enus"
-            }
-        ],
-        "estimatedPinout": {
-            "confidence": 100,
-            "analogInput": {
-                "portCount": 0
-            },
-            "analogOutput": {
-                "portCount": 0
-            },
-            "thermocouple": {
-                "portCount": 16
-            },
-            "digitalInput": {
-                "portCount": 0,
-                "lineCounts": []
-            },
-            "digitalOutput": {
-                "portCount": 0,
-                "lineCounts": []
-            },
-            "digitalInputOutput": {
-                "portCount": 0,
-                "lineCounts": []
-            }
-        },
-        "model": "NI-9213",
-        "key": "137669"
-    },
-    "sbRIO-9211": {
-        "productSpecs": "",
-        "productData": {
-            "ProductPlatform": "CompactRIO",
-            "TemperatureMeasurementAccuracy": "0.92 \u00b0C",
-            "AI_Isolation": "250 Vrms Ch-Earth Ground Isolation",
-            "NumberOfDifferentialInputChannels": "4",
-            "SupportedSensors": "All Standard Thermocouples",
-            "MaximumSamplingRate": "14 S/s",
-            "FrontendConnection": "10-Pin, Female Screw Terminal",
-            "ConformalCoated": "false",
-            "Enclosed": "false"
-        },
-        "category": "temperature",
-        "model": "sbRIO-9211",
-        "key": "137667",
-        "pinouts": []
-    },
-    "NI-9226": {
-        "productSpecs": "https://www.ni.com/docs/en-US/bundle/ni-9226-specs/page/specs.html",
-        "productData": {
-            "ProductPlatform": "C Series",
-            "ConformalCoated": "true",
-            "Enclosed": "true",
-            "MaximumSamplingRate": "400 S/s",
-            "TemperatureMeasurementAccuracy": "0.15 \u00b0C",
-            "NumberOfDifferentialInputChannels": "8",
-            "AI_Isolation": "60 Vrms Ch-Earth Ground Isolation",
-            "SupportedSensors": "PT1000 RTD",
-            "FrontendConnection": "37-Pin, Male D-SUB"
-        },
-        "category": "temperature",
-        "pinouts": [
-            {
-                "img": "https://docs-be.ni.com/bundle/ni-9226-getting-started/page/GUID-70F916FE-B840-453C-8DCF-E8BE4AB2B1D1-a5.svg?_LANG=enus"
-            },
-            {
-                "title": "with Spring Terminal Pinout",
-                "img": "https://docs-be.ni.com/bundle/ni-9226-getting-started/page/GUID-9A3BCE7D-C33C-41DF-8863-F9E2A6F60C57-a5.svg?_LANG=enus"
-            },
-            {
-                "img": "https://docs-be.ni.com/bundle/ni-9226-getting-started/page/GUID-CF8B16E8-B42D-4F2F-88D2-96AA99D719E0-a5.svg?_LANG=enus"
-            },
-            {
-                "img": "https://docs-be.ni.com/bundle/ni-9226-getting-started/page/GUID-91D4F62C-876A-4431-ABDE-C5AFCD0C3ACD-a5.svg?_LANG=enus"
-            },
-            {
-                "img": "https://docs-be.ni.com/bundle/ni-9226-getting-started/page/GUID-438F430F-780F-4FA2-AE48-DD16F3CDBE27-a5.svg?_LANG=enus"
-            }
-        ],
-        "estimatedPinout": {
-            "confidence": 101,
-            "analogInput": {
-                "portCount": 0
-            },
-            "analogOutput": {
-                "portCount": 0
-            },
-            "thermocouple": {
-                "portCount": 0
-            },
-            "digitalInput": {
-                "portCount": 0,
-                "lineCounts": []
-            },
-            "digitalOutput": {
-                "portCount": 0,
-                "lineCounts": []
-            },
-            "digitalInputOutput": {
-                "portCount": 0,
-                "lineCounts": []
-            }
-        },
-        "model": "NI-9226",
-        "key": "122178"
-    },
-    "NI-9217": {
-        "productSpecs": "https://www.ni.com/docs/en-US/bundle/ni-9217-specs/page/specs.html",
-        "productData": {
-            "ProductPlatform": "C Series",
-            "Enclosed": "true",
-            "AI_Isolation": "250 Vrms Ch-Earth Ground Isolation",
-            "TemperatureMeasurementAccuracy": "0.15 \u00b0C",
-            "NumberOfDifferentialInputChannels": "4",
-            "SupportedSensors": "PT100 RTD",
-            "MaximumSamplingRate": "400 S/s",
-            "FrontendConnection": "16-Pin, Female Screw Terminal",
-            "ConformalCoated": "false"
-        },
-        "category": "temperature",
-        "pinouts": [
-            {
-                "img": "https://docs-be.ni.com/bundle/ni-9217-getting-started/page/GUID-DA3E747F-0C15-47A4-AE9F-DAC74E7BAAE5-a5.svg?_LANG=enus"
-            },
-            {
-                "img": "https://docs-be.ni.com/bundle/ni-9217-getting-started/page/GUID-CF8B16E8-B42D-4F2F-88D2-96AA99D719E0-a5.svg?_LANG=enus"
-            }
-        ],
-        "estimatedPinout": {
-            "confidence": 101,
-            "analogInput": {
-                "portCount": 0
-            },
-            "analogOutput": {
-                "portCount": 0
-            },
-            "thermocouple": {
-                "portCount": 0
-            },
-            "digitalInput": {
-                "portCount": 0,
-                "lineCounts": []
-            },
-            "digitalOutput": {
-                "portCount": 0,
-                "lineCounts": []
-            },
-            "digitalInputOutput": {
-                "portCount": 0,
-                "lineCounts": []
-            }
-        },
-        "model": "NI-9217",
-        "key": "122169"
-    },
-    "NI-9216": {
-        "productSpecs": "https://www.ni.com/en-in/search.html?sn=catnav:sup.man.spc&fil=AND(pmdmid:122168,NOT(nidocstatus:archived))",
-        "productData": {
-            "ProductPlatform": "C Series",
-            "Enclosed": "true",
-            "ConformalCoated": "true",
-            "AI_Isolation": "60 Vrms Ch-Earth Ground Isolation",
-            "MaximumSamplingRate": "400 S/s",
-            "TemperatureMeasurementAccuracy": "0.15 \u00b0C",
-            "NumberOfDifferentialInputChannels": "8",
-            "SupportedSensors": "PT100 RTD",
-            "FrontendConnection": "37-Pin, Male D-SUB"
-        },
-        "category": "temperature",
-        "pinouts": [
-            {
-                "img": "https://docs-be.ni.com/bundle/ni-9216-getting-started/page/GUID-70F916FE-B840-453C-8DCF-E8BE4AB2B1D1-a5.svg?_LANG=enus"
-            },
-            {
-                "title": "with Spring Terminal Pinout",
-                "img": "https://docs-be.ni.com/bundle/ni-9216-getting-started/page/GUID-9A3BCE7D-C33C-41DF-8863-F9E2A6F60C57-a5.svg?_LANG=enus"
-            },
-            {
-                "img": "https://docs-be.ni.com/bundle/ni-9216-getting-started/page/GUID-CF8B16E8-B42D-4F2F-88D2-96AA99D719E0-a5.svg?_LANG=enus"
-            },
-            {
-                "img": "https://docs-be.ni.com/bundle/ni-9216-getting-started/page/GUID-91D4F62C-876A-4431-ABDE-C5AFCD0C3ACD-a5.svg?_LANG=enus"
-            },
-            {
-                "img": "https://docs-be.ni.com/bundle/ni-9216-getting-started/page/GUID-438F430F-780F-4FA2-AE48-DD16F3CDBE27-a5.svg?_LANG=enus"
-            }
-        ],
-        "estimatedPinout": {
-            "confidence": 101,
-            "analogInput": {
-                "portCount": 0
-            },
-            "analogOutput": {
-                "portCount": 0
-            },
-            "thermocouple": {
-                "portCount": 0
-            },
-            "digitalInput": {
-                "portCount": 0,
-                "lineCounts": []
-            },
-            "digitalOutput": {
-                "portCount": 0,
-                "lineCounts": []
-            },
-            "digitalInputOutput": {
-                "portCount": 0,
-                "lineCounts": []
-            }
-        },
-        "model": "NI-9216",
-        "key": "122168"
-    },
-    "NI-9214": {
-        "productSpecs": "https://www.ni.com/en-in/search.html?sn=catnav:sup.man.spc&fil=AND(pmdmid:122166,NOT(nidocstatus:archived))",
-        "productData": {
-            "ProductPlatform": "C Series",
-            "Enclosed": "true",
-            "MaximumSamplingRate": "68 S/s",
-            "NumberOfDifferentialInputChannels": "16",
-            "TemperatureMeasurementAccuracy": "0.37 \u00b0C",
-            "AI_Isolation": "250 Vrms Ch-Earth Ground Isolation",
-            "SupportedSensors": "All Standard Thermocouples",
-            "FrontendConnection": "34-Pin, Female Screw Terminal",
-            "ConformalCoated": "false"
-        },
-        "category": "temperature",
-        "pinouts": [
-            {
-                "img": "https://docs-be.ni.com/bundle/ni-9214-getting-started/page/GUID-768ACB79-609B-42AF-973B-1533107F6B6C-a5.svg?_LANG=enus"
-            },
-            {
-                "img": "https://docs-be.ni.com/bundle/ni-9214-getting-started/page/GUID-867DCEC9-F3CD-4900-8604-FBD86399854A-a5.svg?_LANG=enus"
-            },
-            {
-                "img": "https://docs-be.ni.com/bundle/ni-9214-getting-started/page/GUID-748DA0B1-723C-4717-8C98-1F4832890AB8-a5.svg?_LANG=enus"
-            },
-            {
-                "img": "https://docs-be.ni.com/bundle/ni-9214-getting-started/page/GUID-2C2DE64D-25C1-49D7-907A-ED5534501620-a5.svg?_LANG=enus"
-            }
-        ],
-        "estimatedPinout": {
-            "confidence": 100,
-            "analogInput": {
-                "portCount": 0
-            },
-            "analogOutput": {
-                "portCount": 0
-            },
-            "thermocouple": {
-                "portCount": 16
-            },
-            "digitalInput": {
-                "portCount": 0,
-                "lineCounts": []
-            },
-            "digitalOutput": {
-                "portCount": 0,
-                "lineCounts": []
-            },
-            "digitalInputOutput": {
-                "portCount": 0,
-                "lineCounts": []
-            }
-        },
-        "model": "NI-9214",
-        "key": "122166"
-    },
-    "USB-TC01": {
-        "productSpecs": "https://www.ni.com/docs/en-US/bundle/usb-tc01-specs/page/specs.html",
-        "productData": {
-            "ProductPlatform": "Computer-Based Device",
-            "ConformalCoated": "false",
-            "Enclosed": "true"
-        },
-        "category": "temperature",
-        "model": "USB-TC01",
-        "key": "124999",
-        "pinouts": []
-    },
-    "sbRIO-9213": {
-        "productSpecs": "https://www.ni.com/docs/en-US/bundle/sbrio-9213-seri/resource/372886a.pdf",
-        "productData": {
-            "ProductPlatform": "CompactRIO",
-            "AI_Isolation": "250 Vrms Ch-Earth Ground Isolation",
-            "TemperatureMeasurementAccuracy": "0.77 \u00b0C",
-            "MaximumSamplingRate": "75 S/s",
-            "NumberOfDifferentialInputChannels": "16",
-            "SupportedSensors": "All Standard Thermocouples",
-            "FrontendConnection": "36-Pin, Female Spring Terminal",
-            "ConformalCoated": "false",
-            "Enclosed": "false"
-        },
-        "category": "temperature",
-        "model": "sbRIO-9213",
-        "key": "122165",
-        "pinouts": []
-    },
-    "NI-9212": {
-        "productSpecs": "https://www.ni.com/docs/en-US/bundle/ni-9212-specs/page/specs.html",
-        "productData": {
-            "ProductPlatform": "C Series",
-            "Enclosed": "true",
-            "MaximumSamplingRate": "95 S/s/ch",
-            "TemperatureMeasurementAccuracy": "0.71 \u00b0C",
-            "NumberOfDifferentialInputChannels": "8",
-            "AI_Isolation": "60 Vrms Ch-Ch Isolation",
-            "SupportedSensors": "All Standard Thermocouples",
-            "FrontendConnection": "16-Pin, Female Miniature Thermocouple (mini-TC)",
-            "ConformalCoated": "false"
-        },
-        "category": "temperature",
-        "pinouts": [
-            {
-                "img": "https://docs-be.ni.com/bundle/ni-9212-getting-started/page/GUID-866E4504-11CB-41B4-8254-B60C7C2EDC5C-a5.svg?_LANG=enus"
-            },
-            {
-                "img": "https://docs-be.ni.com/bundle/ni-9212-getting-started/page/GUID-6A851F34-69BC-4795-A3A0-54DFC8502F03-a5.svg?_LANG=enus"
-            },
-            {
-                "img": "https://docs-be.ni.com/bundle/ni-9212-getting-started/page/GUID-04CD4163-AD8D-48C5-9A19-9EAE66A7B0B2-a5.svg?_LANG=enus"
-            },
-            {
-                "img": "https://docs-be.ni.com/bundle/ni-9212-getting-started/page/GUID-7F769BE6-CE7A-4398-AFD4-5A6BC5A18AA0-a5.png?_LANG=enus"
-            },
-            {
-                "title": "with Mini TC Pinout",
-                "img": "https://docs-be.ni.com/bundle/ni-9212-getting-started/page/GUID-F62E137C-02D3-4BFD-8EC2-785802BBB378-a5.svg?_LANG=enus"
-            },
-            {
-                "img": "https://docs-be.ni.com/bundle/ni-9212-getting-started/page/GUID-B2D8935F-5770-4A71-B413-23AA86A9C4BC-a5.svg?_LANG=enus"
-            },
-            {
-                "img": "https://docs-be.ni.com/bundle/ni-9212-getting-started/page/GUID-10009FE7-6A41-4893-B1EE-C2D8544B8FC5-a5.jpg?_LANG=enus"
-            }
-        ],
-        "estimatedPinout": {
-            "confidence": 100,
-            "analogInput": {
-                "portCount": 0
-            },
-            "analogOutput": {
-                "portCount": 0
-            },
-            "thermocouple": {
-                "portCount": 8
-            },
-            "digitalInput": {
-                "portCount": 0,
-                "lineCounts": []
-            },
-            "digitalOutput": {
-                "portCount": 0,
-                "lineCounts": []
-            },
-            "digitalInputOutput": {
-                "portCount": 0,
-                "lineCounts": []
-            }
-        },
-        "model": "NI-9212",
-        "key": "122164"
-    },
-    "NI-9211": {
-        "productSpecs": "https://www.ni.com/docs/en-US/bundle/ni-9211-specs/page/specs.html",
-        "productData": {
-            "ProductPlatform": "C Series"
-        },
-        "category": "temperature",
-        "pinouts": [
-            {
-                "img": "https://docs-be.ni.com/bundle/ni-9211-getting-started/page/GUID-96561C13-7586-4587-AD96-6121CA794199-a5.svg?_LANG=enus"
-            },
-            {
-                "img": "https://docs-be.ni.com/bundle/ni-9211-getting-started/page/GUID-C6B2B73F-0BD3-4E52-AB63-6C85308A87F1-a5.svg?_LANG=enus"
-            }
-        ],
-        "estimatedPinout": {
-            "confidence": 100,
-            "analogInput": {
-                "portCount": 0
-            },
-            "analogOutput": {
-                "portCount": 0
-            },
-            "thermocouple": {
-                "portCount": 4
-            },
-            "digitalInput": {
-                "portCount": 0,
-                "lineCounts": []
-            },
-            "digitalOutput": {
-                "portCount": 0,
-                "lineCounts": []
-            },
-            "digitalInputOutput": {
-                "portCount": 0,
-                "lineCounts": []
-            }
-        },
-        "model": "NI-9211",
-        "key": "122163"
-    },
-    "PXIe-4357": {
-        "productSpecs": "https://www.ni.com/docs/en-US/bundle/pxie-4357-specs/resource/375734b.pdf",
-        "productData": {
-            "ProductPlatform": "PXI",
-            "SupportedSensors": "PT100 RTD",
-            "SupportedSensorType": "RTD",
-            "NumberOfDifferentialInputChannels": "20",
-            "ConformalCoated": "false",
-            "FrontendConnection": "96-Pin, Male DIN",
-            "Enclosed": "true"
-        },
-        "category": "temperature",
-        "model": "PXIe-4357",
-        "key": "123622",
-        "pinouts": []
-    },
-    "PXIe-4353": {
-        "productSpecs": "https://www.ni.com/docs/en-US/bundle/pxie-4353-specs/resource/375508c.pdf",
-        "productData": {
-            "ProductPlatform": "PXI",
-            "SupportedSensors": "PT100 RTD",
-            "SupportedSensorType": "Thermocouple",
-            "NumberOfDifferentialInputChannels": "32",
-            "AI_Isolation": "300 V Bank Isolation",
-            "ConformalCoated": "false",
-            "Enclosed": "true",
-            "FrontendConnection": "96-Pin, Male DIN"
-        },
-        "category": "temperature",
-        "model": "PXIe-4353",
-        "key": "123621",
-        "pinouts": []
-=======
   "PXIe-7890": {
     "productSpecs": "https://www.ni.com/docs/en-US/bundle/pxie-7890-specs/page/specs.html",
     "productData": {
@@ -10179,7 +1415,6 @@
         "portCount": 1,
         "lineCounts": [4]
       }
->>>>>>> 6cb93999
     }
   },
   "USB-6351": {
