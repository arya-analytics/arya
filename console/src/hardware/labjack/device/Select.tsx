--- conflicted
+++ resolved
@@ -64,28 +64,11 @@
   KeyedNamed<InputChannelType>
 >({
   fieldKey: "type",
-<<<<<<< HEAD
-  fieldProps: {
-    label: "Channel Type",
-    onChange: (value, { get, set, path }) => {
-      const prevType = get<InputChannelType>(path).value;
-      if (prevType === value) return;
-      const next = deep.copy(value === "TC" ? ZERO_THERMOCOUPLE_CHAN : ZERO_READ_CHAN);
-      const parentPath = path.slice(0, path.lastIndexOf("."));
-      const prevParent = get<ReadChan>(parentPath).value;
-      const schema = value === "TC" ? thermocoupleChanZ : inputChan;
-      set(parentPath, {
-        ...deep.overrideValidItems(next, prevParent, schema),
-        type: next.type,
-      });
-    },
-=======
   fieldProps: { label: "Channel Type" },
   inputProps: {
     entryRenderKey: "name",
     columns: [{ key: "name", name: "Name" }],
     data: INPUT_CHANNEL_TYPES,
->>>>>>> 0512a385
   },
 });
 
