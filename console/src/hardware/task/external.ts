--- conflicted
+++ resolved
@@ -7,12 +7,9 @@
 // License, use of this software will be governed by the Apache License, Version 2.0,
 // included in the file licenses/APL.txt.
 
-<<<<<<< HEAD
-=======
 import { Selector, SELECTOR_TYPE } from "@/hardware/task/Selector";
 import { type Layout } from "@/layout";
 
->>>>>>> 62c5d0e5
 export * from "@/hardware/task/link";
 export * from "@/hardware/task/ontology";
 export * from "@/hardware/task/Selector";
