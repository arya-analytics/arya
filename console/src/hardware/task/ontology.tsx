// Copyright 2024 Synnax Labs, Inc.
//
// Use of this software is governed by the Business Source License included in the file
// licenses/BSL.txt.
//
// As of the Change Date specified in that file, in accordance with the Business Source
// License, use of this software will be governed by the Apache License, Version 2.0,
// included in the file licenses/APL.txt.

import { ontology } from "@synnaxlabs/client";
import { Icon } from "@synnaxlabs/media";
import { Menu as PMenu, Mosaic, Tree } from "@synnaxlabs/pluto";
import { errors } from "@synnaxlabs/x";
import { useMutation } from "@tanstack/react-query";

import { Menu } from "@/components/menu";
import { Group } from "@/group";
import { NI } from "@/hardware/ni";
import { OPC } from "@/hardware/opc";
import { Layout } from "@/layout";
import { Link } from "@/link";
import { Ontology } from "@/ontology";
import { useConfirmDelete } from "@/ontology/hooks";
import { Range } from "@/range";

const ZERO_LAYOUT_STATES: Record<
  string,
  ({ create }: { create: boolean }) => Layout.State
> = {
  [OPC.Task.READ_TYPE]: OPC.Task.configureReadLayout,
  [NI.Task.ANALOG_READ_TYPE]: NI.Task.configureAnalogReadLayout,
  [NI.Task.DIGITAL_WRITE_TYPE]: NI.Task.configureDigitalWriteLayout,
  [NI.Task.DIGITAL_READ_TYPE]: NI.Task.configureDigitalReadLayout,
};

export const createTaskLayout = (key: string, type: string): Layout.State => {
  const baseLayout = ZERO_LAYOUT_STATES[type];
  return {
<<<<<<< HEAD
    ...baseLayout(false),
=======
    ...baseLayout({ create: false }),
>>>>>>> 3cdc4452
    key,
  };
};

const handleSelect: Ontology.HandleSelect = ({
  selection,
  placeLayout,
  client,
  addStatus,
}) => {
  if (selection.length === 0) return;
  const task = selection[0].id;
  void (async () => {
    try {
      const t = await client.hardware.tasks.retrieve(task.key);
      console.log(t.type);
      const baseLayout = ZERO_LAYOUT_STATES[t.type];
      placeLayout({
        ...baseLayout({ create: false }),
        key: selection[0].id.key,
      });
    } catch (e) {
      addStatus({ variant: "error", message: (e as Error).message });
    }
  })();
};

const useDelete = (): ((props: Ontology.TreeContextMenuProps) => void) => {
  const confirm = useConfirmDelete({ type: "Task" });
  return useMutation({
    onMutate: async ({ state: { nodes, setNodes }, selection: { resources } }) => {
      const prevNodes = Tree.deepCopy(nodes);
      if (!(await confirm(resources))) throw errors.CANCELED;
      setNodes([
        ...Tree.removeNode({
          tree: nodes,
          keys: resources.map(({ id }) => id.toString()),
        }),
      ]);
      return prevNodes;
    },
    mutationFn: async (props: Ontology.TreeContextMenuProps) => {
      const {
        client,
        selection: { resources },
        removeLayout,
      } = props;
      await client.hardware.tasks.delete(resources.map(({ id }) => BigInt(id.key)));
      removeLayout(...resources.map(({ id }) => id.key));
    },
    onError: (e: Error, { addStatus, selection: { resources } }) => {
      let message = "Failed to delete tasks";
      if (resources.length === 1)
        message = `Failed to delete task ${resources[0].name}`;
      if (errors.CANCELED.matches(e)) return;
      addStatus({
        variant: "error",
        message,
        description: e.message,
      });
    },
  }).mutate;
};

const useRangeSnapshot = (): ((props: Ontology.TreeContextMenuProps) => void) =>
  useMutation<void, Error, Ontology.TreeContextMenuProps>({
    mutationFn: async ({ store, client, selection: { resources, parent } }) => {
      const activeRange = Range.selectActiveKey(store.getState());
      if (activeRange === null || parent == null) return;
      const tasks = await Promise.all(
        resources.map(({ id, name }) =>
          client.hardware.tasks.copy(id.key, name + " (Snapshot)", true),
        ),
      );
      const otgIDs = tasks.map((t) => t.ontologyID);
      const rangeID = new ontology.ID({ type: "range", key: activeRange });
      await client.ontology.moveChildren(
        new ontology.ID(parent.key),
        rangeID,
        ...otgIDs,
      );
    },
    onError: (e: Error, { addStatus }) => {
      addStatus({
        variant: "error",
        message: "Failed to create snapshot",
        description: e.message,
      });
    },
  }).mutate;

const TreeContextMenu: Ontology.TreeContextMenu = (props) => {
  const { store, selection, client, addStatus } = props;
  const { resources, nodes } = selection;
  const del = useDelete();
  const handleLink = Link.useCopyToClipboard();
  const snap = useRangeSnapshot();
  const range = Range.useSelect();
<<<<<<< HEAD
=======
  const group = Group.useCreateFromSelection();
>>>>>>> 3cdc4452
  const onSelect = {
    delete: () => del(props),
    edit: () =>
      handleSelect({
        selection: resources,
        placeLayout: props.placeLayout,
        client,
        addStatus,
        store,
        removeLayout: props.removeLayout,
        services: props.services,
      }),
    rename: () => Tree.startRenaming(nodes[0].key),
    link: () =>
      handleLink({
        name: resources[0].name,
        ontologyID: resources[0].id.payload,
      }),
    rangeSnapshot: () => snap(props),
<<<<<<< HEAD
=======
    group: () => group(props),
>>>>>>> 3cdc4452
  };
  const singleResource = resources.length === 1;
  return (
    <PMenu.Menu level="small" iconSpacing="small" onChange={onSelect}>
      <Group.GroupMenuItem selection={selection} />
      {resources.every((r) => r.data?.snapshot === false) && (
        <Range.SnapshotMenuItem key="snapshot" range={range} />
      )}
      {singleResource && (
        <>
          <Menu.RenameItem />
          <Link.CopyMenuItem />
          <PMenu.Divider />
        </>
      )}
      <PMenu.Item itemKey="delete" startIcon={<Icon.Delete />}>
        Delete
      </PMenu.Item>
      <PMenu.Divider />
      <Menu.HardReloadItem />
    </PMenu.Menu>
  );
};

const handleRename: Ontology.HandleTreeRename = {
  execute: async ({ client, id, name }) => {
    const task = await client.hardware.tasks.retrieve(id.key);
    await client.hardware.tasks.create({ ...task, name });
  },
};

const handleMosaicDrop: Ontology.HandleMosaicDrop = async ({
  client,
  id,
  placeLayout,
  nodeKey,
  location,
}) => {
  const task = await client.hardware.tasks.retrieve(id.key);
  placeLayout({
    ...ZERO_LAYOUT_STATES[task.type]({ create: false }),
    key: id.key,
    tab: {
      mosaicKey: nodeKey,
      location,
    },
  });
};

export const ONTOLOGY_SERVICE: Ontology.Service = {
  type: "task",
  hasChildren: false,
  icon: <Icon.Task />,
  canDrop: () => false,
  onSelect: handleSelect,
  onMosaicDrop: handleMosaicDrop,
  TreeContextMenu,
  haulItems: (r) => [
    {
      type: Mosaic.HAUL_CREATE_TYPE,
      key: r.id.toString(),
    },
  ],
  allowRename: () => true,
  onRename: handleRename,
};<|MERGE_RESOLUTION|>--- conflicted
+++ resolved
@@ -36,11 +36,7 @@
 export const createTaskLayout = (key: string, type: string): Layout.State => {
   const baseLayout = ZERO_LAYOUT_STATES[type];
   return {
-<<<<<<< HEAD
-    ...baseLayout(false),
-=======
     ...baseLayout({ create: false }),
->>>>>>> 3cdc4452
     key,
   };
 };
@@ -56,7 +52,6 @@
   void (async () => {
     try {
       const t = await client.hardware.tasks.retrieve(task.key);
-      console.log(t.type);
       const baseLayout = ZERO_LAYOUT_STATES[t.type];
       placeLayout({
         ...baseLayout({ create: false }),
@@ -139,10 +134,7 @@
   const handleLink = Link.useCopyToClipboard();
   const snap = useRangeSnapshot();
   const range = Range.useSelect();
-<<<<<<< HEAD
-=======
   const group = Group.useCreateFromSelection();
->>>>>>> 3cdc4452
   const onSelect = {
     delete: () => del(props),
     edit: () =>
@@ -162,10 +154,7 @@
         ontologyID: resources[0].id.payload,
       }),
     rangeSnapshot: () => snap(props),
-<<<<<<< HEAD
-=======
     group: () => group(props),
->>>>>>> 3cdc4452
   };
   const singleResource = resources.length === 1;
   return (
