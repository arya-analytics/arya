// Copyright 2024 Synnax Labs, Inc.
//
// Use of this software is governed by the Business Source License included in the file
// licenses/BSL.txt.
//
// As of the Change Date specified in that file, in accordance with the Business Source
// License, use of this software will be governed by the Apache License, Version 2.0,
// included in the file licenses/APL.txt.

import { Icon } from "@synnaxlabs/media";
import { Menu } from "@synnaxlabs/pluto";

import { NI } from "@/hardware/ni";
import { OPC } from "@/hardware/opc";
import { Layout } from "@/layout";
<<<<<<< HEAD
import { Cluster } from "@/cluster";
import { Menu } from "@synnaxlabs/pluto";
=======
import { Ontology } from "@/ontology";
>>>>>>> c21587eb

const ZERO_LAYOUT_STATES: Record<string, Layout.State> = {
  [OPC.Task.configureReadLayout.type]: OPC.Task.configureReadLayout,
  [NI.Task.configureAnalogReadLayout.type]: NI.Task.configureAnalogReadLayout,
  [NI.Task.configureDigitalWriteLayout.type]: NI.Task.configureDigitalWriteLayout,
  [NI.Task.configureDigitalReadLayout.type]: NI.Task.configureDigitalReadLayout,
};

const handleSelect: Ontology.HandleSelect = ({
  selection,
  placeLayout,
  client,
  addStatus,
}) => {
  if (selection.length === 0) return;
  const task = selection[0].id;
  void (async () => {
    try {
      const t = await client.hardware.tasks.retrieve(task.key);
      const baseLayout = ZERO_LAYOUT_STATES[t.type];
      placeLayout({ ...baseLayout, key: selection[0].id.key });
    } catch (e) {
      addStatus({ variant: "error", message: (e as Error).message });
    }
  })();
};

const TreeContextMenu: Ontology.TreeContextMenu = (props) => {
  const { store, selection, client, addStatus } = props;
  const { resources } = selection;
  const clusterKey = Cluster.useSelectActiveKey();

  const _handleSelect = (itemKey: string): void => {
    switch (itemKey) {
      case "delete":
        client.hardware.tasks
          .delete(resources.map(({ id }) => BigInt(id.key)))
          .catch((e: Error) => {
            addStatus({
              variant: "error",
              key: "deleteTaskError",
              message: e.message,
            });
          });
        break;
      case "edit":
        handleSelect({
          selection: resources,
          placeLayout: props.placeLayout,
          client,
          addStatus,
          store,
          removeLayout: props.removeLayout,
          services: props.services,
        });
        break;
      case "copyURL":
        const url = `synnax://cluster/${clusterKey}/task/${selection.resources[0].id.key}`
        void navigator.clipboard.writeText(url)
        break;
    }
  };

  return (
    <Menu.Menu level="small" iconSpacing="small" onChange={_handleSelect}>
      <Menu.Item itemKey="delete" startIcon={<Icon.Delete />}>
        Delete
      </Menu.Item>
      <Menu.Item itemKey="copyURL" startIcon={<Icon.Copy />}>
        Copy URL
      </Menu.Item>
    </Menu.Menu>
  );
};

export const ONTOLOGY_SERVICE: Ontology.Service = {
  type: "task",
  hasChildren: false,
  icon: <Icon.Task />,
  canDrop: () => false,
  onSelect: handleSelect,
  TreeContextMenu,
  haulItems: () => [],
  allowRename: () => false,
  onRename: undefined,
};<|MERGE_RESOLUTION|>--- conflicted
+++ resolved
@@ -13,12 +13,8 @@
 import { NI } from "@/hardware/ni";
 import { OPC } from "@/hardware/opc";
 import { Layout } from "@/layout";
-<<<<<<< HEAD
 import { Cluster } from "@/cluster";
-import { Menu } from "@synnaxlabs/pluto";
-=======
 import { Ontology } from "@/ontology";
->>>>>>> c21587eb
 
 const ZERO_LAYOUT_STATES: Record<string, Layout.State> = {
   [OPC.Task.configureReadLayout.type]: OPC.Task.configureReadLayout,
