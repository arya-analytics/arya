--- conflicted
+++ resolved
@@ -130,12 +130,9 @@
   const { resources, nodes } = selection;
   const del = useDelete();
   const handleLink = Link.useCopyToClipboard();
-<<<<<<< HEAD
   const snap = useRangeSnapshot();
   const range = Range.useSelect();
-=======
   const group = Group.useCreateFromSelection();
->>>>>>> 475bab3b
   const onSelect = {
     delete: () => del(props),
     edit: () =>
@@ -154,11 +151,8 @@
         name: resources[0].name,
         ontologyID: resources[0].id.payload,
       }),
-<<<<<<< HEAD
     rangeSnapshot: () => snap(props),
-=======
     group: () => group(props),
->>>>>>> 475bab3b
   };
   const singleResource = resources.length === 1;
   return (
