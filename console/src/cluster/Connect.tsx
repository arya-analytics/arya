--- conflicted
+++ resolved
@@ -55,10 +55,6 @@
   const [connState, setConnState] = useState<connection.State | null>(null);
   const [loading, setLoading] = useState<"test" | "submit" | null>(null);
 
-<<<<<<< HEAD
-  const methods = useForm({ resolver: zodResolver(formSchema) });
-  const { getValues, trigger, control: c, handleSubmit: _handleSubmit } = methods;
-=======
   const names = useSelectMany().map((c) => c.name);
 
   const formSchema = synnaxPropsZ.extend({
@@ -67,14 +63,8 @@
     }),
   });
 
-  const {
-    getValues,
-    trigger,
-    control: c,
-    handleSubmit: _handleSubmit,
-  } = useForm({ resolver: zodResolver(formSchema) });
-
->>>>>>> ec71c0bf
+  const methods = useForm({ resolver: zodResolver(formSchema) });
+  const { getValues, trigger, control: c, handleSubmit: _handleSubmit } = methods;
   const handleSubmit = _handleSubmit(async (_data: FieldValues): Promise<void> => {
     const { name, ...data } = _data;
     setConnState(null);
