// Copyright 2024 Synnax Labs, Inc.
//
// Use of this software is governed by the Business Source License included in the file
// licenses/BSL.txt.
//
// As of the Change Date specified in that file, in accordance with the Business Source
// License, use of this software will be governed by the Apache License, Version 2.0,
// included in the file licenses/APL.txt.

import { ontology } from "@synnaxlabs/client";
import { Icon } from "@synnaxlabs/media";
import { Menu as PMenu, Tree } from "@synnaxlabs/pluto";
import { deep, errors, type UnknownRecord } from "@synnaxlabs/x";
import { useMutation } from "@tanstack/react-query";
import { type ReactElement } from "react";

import { Menu } from "@/components/menu";
import { Group } from "@/group";
import { Layout } from "@/layout";
import { LinePlot } from "@/lineplot";
import { Link } from "@/link";
import { Ontology } from "@/ontology";
import { useConfirmDelete } from "@/ontology/hooks";
import { Permissions } from "@/permissions";
import { Schematic } from "@/schematic";
import { SchematicServices } from "@/schematic/services";
import { selectActiveKey } from "@/workspace/selectors";
import { add, rename, setActive } from "@/workspace/slice";

const useDelete = (): ((props: Ontology.TreeContextMenuProps) => void) => {
  const confirm = useConfirmDelete({ type: "Workspace" });
  return useMutation<void, Error, Ontology.TreeContextMenuProps, Tree.Node[]>({
    onMutate: async ({ state: { nodes, setNodes }, selection: { resources } }) => {
      if (!(await confirm(resources))) throw errors.CANCELED;
      const prevNodes = Tree.deepCopy(nodes);
      setNodes([
        ...Tree.removeNode({
          tree: nodes,
          keys: resources.map(({ id }) => id.toString()),
        }),
      ]);
      return prevNodes;
    },
    mutationFn: async ({ selection: { resources }, client, store }) => {
      await client.workspaces.delete(...resources.map(({ id }) => id.key));
      const s = store.getState();
      const activeKey = selectActiveKey(s);
      const active = resources.find((r) => r.id.key === activeKey);
      if (active != null) {
        store.dispatch(setActive(null));
        store.dispatch(Layout.clearWorkspace());
      }
    },
    onError: (e, { addStatus, state: { setNodes } }, prevNodes) => {
      if (prevNodes != null) setNodes(prevNodes);
      if (errors.CANCELED.matches(e)) return;
      addStatus({
        variant: "error",
        message: "Failed to delete workspace.",
        description: e.message,
      });
    },
  }).mutate;
};

const useCreateSchematic = (): ((props: Ontology.TreeContextMenuProps) => void) =>
  useMutation<void, Error, Ontology.TreeContextMenuProps, Tree.Node[]>({
    mutationFn: async ({
      selection,
      placeLayout,
      services,
      state: { resources, setResources, nodes, setNodes },
      client,
    }) => {
      const workspace = selection.resources[0].id.key;
      const schematic = await client.workspaces.schematic.create(workspace, {
        name: "New Schematic",
        snapshot: false,
        data: deep.copy(Schematic.ZERO_STATE) as unknown as UnknownRecord,
      });
      const otg = await client.ontology.retrieve(
        new ontology.ID({ key: schematic.key, type: "schematic" }),
      );
      placeLayout(
        Schematic.create({
          ...(schematic.data as unknown as Schematic.State),
          key: schematic.key,
          name: schematic.name,
          snapshot: schematic.snapshot,
        }),
      );
      setResources([...resources, otg]);
      const nextNodes = Tree.setNode({
        tree: nodes,
        destination: selection.resources[0].key,
        additions: Ontology.toTreeNodes(services, [otg]),
      });
      setNodes([...nextNodes]);
    },
    onError: (e, { addStatus, state: { setNodes } }, prevNodes) => {
      if (prevNodes != null) setNodes(prevNodes);
      addStatus({
        variant: "error",
        message: "Failed to create schematic.",
        description: e.message,
      });
    },
  }).mutate;

const useCreateLinePlot = (): ((props: Ontology.TreeContextMenuProps) => void) =>
  useMutation<void, Error, Ontology.TreeContextMenuProps, Tree.Node[]>({
    mutationFn: async ({
      selection,
      placeLayout,
      services,
      state: { setResources, resources, nodes, setNodes },
      client,
    }) => {
      const workspace = selection.resources[0].id.key;
      const linePlot = await client.workspaces.linePlot.create(workspace, {
        name: "New Line Plot",
        data: deep.copy(LinePlot.ZERO_SLICE_STATE) as unknown as UnknownRecord,
      });
      const otg = await client.ontology.retrieve(
        new ontology.ID({ key: linePlot.key, type: "lineplot" }),
      );
      placeLayout(
        LinePlot.create({
          ...(linePlot.data as unknown as LinePlot.SliceState),
          key: linePlot.key,
          name: linePlot.name,
        }),
      );
      setResources([...resources, otg]);
      const nextNodes = Tree.setNode({
        tree: nodes,
        destination: selection.resources[0].key,
        additions: Ontology.toTreeNodes(services, [otg]),
      });
      setNodes([...nextNodes]);
    },
    onError: (e, { addStatus, state: { setNodes } }, prevNodes) => {
      if (prevNodes != null) setNodes(prevNodes);
      addStatus({
        variant: "error",
        message: "Failed to create line plot.",
        description: e.message,
      });
    },
  }).mutate;

const TreeContextMenu: Ontology.TreeContextMenu = (props): ReactElement => {
  const {
    selection,
    selection: { resources },
  } = props;
  const del = useDelete();
  const createSchematic = useCreateSchematic();
  const createLinePlot = useCreateLinePlot();
  const group = Group.useCreateFromSelection();
  const handleLink = Link.useCopyToClipboard();
  const importSchematic = Schematic.useImport(selection.resources[0].id.key);
  const handleSelect = {
    delete: () => del(props),
    rename: () => Tree.startRenaming(resources[0].id.toString()),
    group: () => group(props),
    plot: () => createLinePlot(props),
    schematic: () => createSchematic(props),
    importSchematic: () => importSchematic(),
    link: () =>
      handleLink({
        name: resources[0].name,
        ontologyID: resources[0].id.payload,
      }),
  };
  const singleResource = resources.length === 1;
  const canCreateSchematic = Permissions.useSelectSchematic();
  return (
    <PMenu.Menu onChange={handleSelect} level="small" iconSpacing="small">
      {singleResource && (
        <>
          <Menu.RenameItem />
          <PMenu.Divider />
        </>
      )}
      <Menu.DeleteItem />
      <Group.GroupMenuItem selection={selection} />
      <PMenu.Divider />
      {singleResource && (
        <>
          <PMenu.Item itemKey="plot" startIcon={<Icon.Visualize />}>
            New Line Plot
          </PMenu.Item>
          {canCreateSchematic && (
            <>
              <PMenu.Item itemKey="schematic" startIcon={<Icon.Schematic />}>
                Create Schematic
              </PMenu.Item>
              <PMenu.Item itemKey="importSchematic" startIcon={<Icon.Download />}>
                Import Schematic
              </PMenu.Item>
            </>
          )}
          <PMenu.Divider />
          <Link.CopyMenuItem />
<<<<<<< HEAD
=======
          <PMenu.Item
            itemKey="importSchematic"
            startIcon={<SchematicServices.ImportIcon />}
          >
            Import Schematic
          </PMenu.Item>
>>>>>>> 69b73491
          <PMenu.Divider />
        </>
      )}
      <Menu.HardReloadItem />
    </PMenu.Menu>
  );
};

const handleSelect: Ontology.HandleSelect = ({ selection, client, store }) => {
  void (async () => {
    const workspace = await client.workspaces.retrieve(selection[0].id.key);
    store.dispatch(add({ workspaces: [workspace] }));
    store.dispatch(
      Layout.setWorkspace({
        slice: workspace.layout as unknown as Layout.SliceState,
        keepNav: false,
      }),
    );
  })();
};

const handleRename: Ontology.HandleTreeRename = {
  eager: ({ id, name, store }) => store.dispatch(rename({ key: id.key, name })),
  execute: async ({ client, id, name }) => await client.workspaces.rename(id.key, name),
  rollback: async ({ id, store }, prevName) =>
    store.dispatch(rename({ key: id.key, name: prevName })),
};

export const ONTOLOGY_SERVICE: Ontology.Service = {
  type: "workspace",
  icon: <Icon.Workspace />,
  hasChildren: true,
  canDrop: () => false,
  TreeContextMenu,
  onSelect: handleSelect,
  haulItems: () => [],
  allowRename: () => true,
  onRename: handleRename,
};<|MERGE_RESOLUTION|>--- conflicted
+++ resolved
@@ -196,22 +196,16 @@
               <PMenu.Item itemKey="schematic" startIcon={<Icon.Schematic />}>
                 Create Schematic
               </PMenu.Item>
-              <PMenu.Item itemKey="importSchematic" startIcon={<Icon.Download />}>
+              <PMenu.Item
+                itemKey="importSchematic"
+                startIcon={<SchematicServices.ImportIcon />}
+              >
                 Import Schematic
               </PMenu.Item>
             </>
           )}
           <PMenu.Divider />
           <Link.CopyMenuItem />
-<<<<<<< HEAD
-=======
-          <PMenu.Item
-            itemKey="importSchematic"
-            startIcon={<SchematicServices.ImportIcon />}
-          >
-            Import Schematic
-          </PMenu.Item>
->>>>>>> 69b73491
           <PMenu.Divider />
         </>
       )}
