--- conflicted
+++ resolved
@@ -224,32 +224,20 @@
   const createSchematic = useCreateSchematic();
   const createLinePlot = useCreateLinePlot();
   const group = Group.useCreateFromSelection();
-<<<<<<< HEAD
-  const clusterKey = Cluster.useSelectActiveKey();
+  const handleLink = Link.useCopyToClipboard();
   const importSchematic = useImportSchematic();
-
-=======
-  const handleLink = Link.useCopyToClipboard();
->>>>>>> 9f3f2939
   const handleSelect = {
     delete: () => del(props),
     rename: () => Tree.startRenaming(resources[0].id.toString()),
     group: () => group(props),
     plot: () => createLinePlot(props),
     schematic: () => createSchematic(props),
-<<<<<<< HEAD
     importSchematic: () => importSchematic(props),
-    link: () => {
-      const toCopy = `synnax://cluster/${clusterKey}/workspace/${selection.resources[0].id.key}`;
-      void navigator.clipboard.writeText(toCopy);
-    },
-=======
     link: () =>
       handleLink({
         name: resources[0].name,
         resource: resources[0].id.payload,
       }),
->>>>>>> 9f3f2939
   };
   const singleResource = resources.length === 1;
   return (
