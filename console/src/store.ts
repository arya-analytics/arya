--- conflicted
+++ resolved
@@ -81,13 +81,9 @@
   | LinePlot.Action
   | Schematic.Action
   | Permissions.Action
-<<<<<<< HEAD
+  | Version.Action
   | Workspace.Action
   | Log.Action;
-=======
-  | Version.Action
-  | Workspace.Action;
->>>>>>> 04318df7
 
 export type RootStore = Store<RootState, RootAction>;
 
