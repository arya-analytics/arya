// Copyright 2024 Synnax Labs, Inc.
//
// Use of this software is governed by the Business Source License included in the file
// licenses/BSL.txt.
//
// As of the Change Date specified in that file, in accordance with the Business Source
// License, use of this software will be governed by the Apache License, Version 2.0,
// included in the file licenses/APL.txt.

import { Layout } from "@/layout";
import { LAYOUT_TYPE, Schematic } from "@/schematic/Schematic";

<<<<<<< HEAD
=======
export * from "@/schematic/file";
>>>>>>> bb88060d
export * from "@/schematic/hooks";
export * from "@/schematic/middleware";
export * from "@/schematic/NavControls";
export * from "@/schematic/Schematic";
export * from "@/schematic/selectors";
export * from "@/schematic/slice";
export * from "@/schematic/toolbar";

export const LAYOUTS: Record<string, Layout.Renderer> = {
  [LAYOUT_TYPE]: Schematic,
};<|MERGE_RESOLUTION|>--- conflicted
+++ resolved
@@ -10,10 +10,7 @@
 import { Layout } from "@/layout";
 import { LAYOUT_TYPE, Schematic } from "@/schematic/Schematic";
 
-<<<<<<< HEAD
-=======
 export * from "@/schematic/file";
->>>>>>> bb88060d
 export * from "@/schematic/hooks";
 export * from "@/schematic/middleware";
 export * from "@/schematic/NavControls";
