--- conflicted
+++ resolved
@@ -11,15 +11,13 @@
 import { Icon } from "@synnaxlabs/media";
 import { Menu as PMenu, Mosaic, Tree } from "@synnaxlabs/pluto";
 
-<<<<<<< HEAD
 import { Cluster } from "@/cluster";
-=======
 import { Menu } from "@/components/menu";
->>>>>>> ca7a7bd9
 import { Layout } from "@/layout";
 import { Ontology } from "@/ontology";
 import { Range } from "@/range";
 import { create, type State } from "@/schematic/slice";
+import { M } from "node_modules/vite/dist/node/types.d-aGj9QkWt";
 
 const TreeContextMenu: Ontology.TreeContextMenu = ({
   client,
@@ -127,15 +125,10 @@
       </PMenu.Item>
       <PMenu.Item itemKey="delete" startIcon={<Icon.Delete />}>
         Delete
-<<<<<<< HEAD
-      </Menu.Item>
+      </PMenu.Item>
       <Ontology.LinkAddressMenuItem />
-    </Menu.Menu>
-=======
-      </PMenu.Item>
       <Menu.HardReloadItem />
     </PMenu.Menu>
->>>>>>> ca7a7bd9
   );
 };
 
