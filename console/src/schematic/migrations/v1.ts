--- conflicted
+++ resolved
@@ -27,16 +27,9 @@
   position: { x: 50, y: 50, units: { x: "px", y: "px" } },
 };
 
-<<<<<<< HEAD
 export const stateZ = v0.stateZ
   .omit({ version: true })
-  .extend({ version: z.literal("1.0.0"), legend: legendStateZ });
-=======
-export const stateZ = v0.stateZ.omit({ version: true }).extend({
-  version: z.literal(VERSION),
-  legend: legendStateZ,
-});
->>>>>>> cedbfed7
+  .extend({ version: z.literal(VERSION), legend: legendStateZ });
 
 export interface State extends Omit<v0.State, "version"> {
   version: Version;
@@ -51,11 +44,7 @@
 
 export const sliceStateZ = v0.sliceStateZ
   .omit({ version: true, schematics: true })
-<<<<<<< HEAD
-  .extend({ version: z.literal("1.0.0"), schematics: z.record(z.string(), stateZ) });
-=======
   .extend({ version: z.literal(VERSION), schematics: z.record(z.string(), stateZ) });
->>>>>>> cedbfed7
 
 export interface SliceState extends Omit<v0.SliceState, "version" | "schematics"> {
   version: Version;
@@ -64,11 +53,7 @@
 
 export const stateMigration = migrate.createMigration<v0.State, State>({
   name: "schematic.state",
-<<<<<<< HEAD
-  migrate: (input) => ({ ...input, legend: ZERO_LEGEND_STATE, version: "1.0.0" }),
-=======
   migrate: (input) => ({ ...input, legend: ZERO_LEGEND_STATE, version: VERSION }),
->>>>>>> cedbfed7
 });
 
 export const sliceMigration = migrate.createMigration<v0.SliceState, SliceState>({
