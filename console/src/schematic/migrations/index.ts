// Copyright 2024 Synnax Labs, Inc.
//
// Use of this software is governed by the Business Source License included in
// the file licenses/BSL.txt.
//
// As of the Change Date specified in that file, in accordance with the Business
// Source License, use of this software will be governed by the Apache License,
// Version 2.0, included in the file licenses/APL.txt.

import { migrate, zodutil } from "@synnaxlabs/x";

import * as v0 from "@/schematic/migrations/v0";
import * as v1 from "@/schematic/migrations/v1";
import * as v2 from "@/schematic/migrations/v2";

export type NodeProps = v0.NodeProps;
export type State = v2.State;
export type SliceState = v2.SliceState;
export type ToolbarTab = v0.ToolbarTab;
export type ToolbarState = v0.ToolbarState;
export type LegendState = v1.LegendState;
export type CopyBuffer = v0.CopyBuffer;
export type AnyState = v0.State | v1.State | v2.State;
export type AnySliceState = v0.SliceState | v1.SliceState | v2.SliceState;

export const ZERO_STATE = v2.ZERO_STATE;
export const ZERO_SLICE_STATE = v2.ZERO_SLICE_STATE;

const STATE_MIGRATIONS: migrate.Migrations = {
  "0.0.0": v1.stateMigration,
  "1.0.0": v2.stateMigration,
};

const SLICE_MIGRATIONS: migrate.Migrations = {
  "0.0.0": v1.sliceMigration,
  "1.0.0": v2.sliceMigration,
};

export const migrateState = migrate.migrator<AnyState, State>({
  name: "schematic.state",
  migrations: STATE_MIGRATIONS,
  def: ZERO_STATE,
});

export const migrateSlice = migrate.migrator<AnySliceState, SliceState>({
  name: "schematic.slice",
  migrations: SLICE_MIGRATIONS,
  def: ZERO_SLICE_STATE,
});

<<<<<<< HEAD
export const parser = zodutil.transformer<AnyState, State>(migrateState, [
  v3.stateZ,
  v2.stateZ,
  v1.stateZ,
  v0.stateZ,
]);
=======
// Descending order so that the latest state is tried first
const STATES_Z = [v2.stateZ, v1.stateZ, v0.stateZ];

export const parser: (potentialState: any) => State | null = (potentialState) => {
  const stateZ = STATES_Z.find((stateZ) => stateZ.safeParse(potentialState).success);
  return stateZ == null ? null : migrateState(stateZ.parse(potentialState));
};
>>>>>>> 0c0c7713
<|MERGE_RESOLUTION|>--- conflicted
+++ resolved
@@ -48,19 +48,8 @@
   def: ZERO_SLICE_STATE,
 });
 
-<<<<<<< HEAD
 export const parser = zodutil.transformer<AnyState, State>(migrateState, [
-  v3.stateZ,
   v2.stateZ,
   v1.stateZ,
   v0.stateZ,
-]);
-=======
-// Descending order so that the latest state is tried first
-const STATES_Z = [v2.stateZ, v1.stateZ, v0.stateZ];
-
-export const parser: (potentialState: any) => State | null = (potentialState) => {
-  const stateZ = STATES_Z.find((stateZ) => stateZ.safeParse(potentialState).success);
-  return stateZ == null ? null : migrateState(stateZ.parse(potentialState));
-};
->>>>>>> 0c0c7713
+]);