--- conflicted
+++ resolved
@@ -28,36 +28,21 @@
 
 export const STATE_MIGRATIONS: migrate.Migrations = {
   "0.0.0": v1.stateMigration,
-<<<<<<< HEAD
   "1.0.0": v2.stateMigration,
-=======
-  "0.0.1": v1.stateMigration,
->>>>>>> 2cbf56fe
 };
 
 export const SLICE_MIGRATIONS: migrate.Migrations = {
   "0.0.0": v1.sliceMigration,
-<<<<<<< HEAD
   "1.0.0": v2.sliceMigration,
 };
 
-export const migrateState = migrate.migrator<v2.State>({
-=======
-  "0.0.1": v1.sliceMigration,
-};
-
-export const migrateState = migrate.migrator<AnyState, v1.State>({
->>>>>>> 2cbf56fe
+export const migrateState = migrate.migrator<AnyState, State>({
   name: "schematic.state",
   migrations: STATE_MIGRATIONS,
   def: ZERO_STATE,
 });
 
-<<<<<<< HEAD
-export const migrateSlice = migrate.migrator<v2.SliceState>({
-=======
-export const migrateSlice = migrate.migrator<AnySliceState, v1.SliceState>({
->>>>>>> 2cbf56fe
+export const migrateSlice = migrate.migrator<AnySliceState, SliceState>({
   name: "schematic.slice",
   migrations: SLICE_MIGRATIONS,
   def: ZERO_SLICE_STATE,
