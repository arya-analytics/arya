--- conflicted
+++ resolved
@@ -39,13 +39,8 @@
 };
 
 export const sliceStateZ = v1.sliceStateZ
-<<<<<<< HEAD
   .omit({ version: true, schematics: true })
   .extend({ version: z.literal(VERSION), schematics: z.record(z.string(), stateZ) });
-=======
-  .omit({ version: true })
-  .extend({ version: z.literal(VERSION) });
->>>>>>> cedbfed7
 
 export interface SliceState extends Omit<v1.SliceState, "version" | "schematics"> {
   schematics: Record<string, State>;
@@ -54,16 +49,7 @@
 
 export const stateMigration = migrate.createMigration<v1.State, State>({
   name: "schematic.state",
-<<<<<<< HEAD
-  migrate: (state) => ({ ...state, version: VERSION, key: "", type: "schematic" }),
-=======
-  migrate: (state) => ({
-    ...state,
-    version: VERSION,
-    key: uuid(),
-    type: TYPE,
-  }),
->>>>>>> cedbfed7
+  migrate: (state) => ({ ...state, version: VERSION, key: uuid(), type: TYPE }),
 });
 
 export const sliceMigration = migrate.createMigration<v1.SliceState, SliceState>({
