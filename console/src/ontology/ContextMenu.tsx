// Copyright 2024 Synnax Labs, Inc.
//
// Use of this software is governed by the Business Source License included in the file
// licenses/BSL.txt.
//
// As of the Change Date specified in that file, in accordance with the Business Source
// License, use of this software will be governed by the Apache License, Version 2.0,
// included in the file licenses/APL.txt.

import { Icon } from "@synnaxlabs/media";
import { Menu as pMenu } from "@synnaxlabs/pluto";
import { type ReactElement } from "react";

import { Group } from "@/group";
import { Menu } from "@/components/menu";
import { type TreeContextMenu } from "@/ontology/service";

export const MultipleSelectionContextMenu: TreeContextMenu = (props) => {
  const handleSelect: pMenu.MenuProps["onChange"] = (key) => {
    switch (key) {
      case "group":
        void Group.fromSelection(props);
    }
  };

  return (
    <pMenu.Menu onChange={handleSelect} level="small" iconSpacing="small">
      <Group.GroupMenuItem selection={props.selection} />
      <Menu.HardReloadItem />
    </pMenu.Menu>
  );
};

export const RenameMenuItem = (): ReactElement => (
  <pMenu.Item itemKey="rename" startIcon={<Icon.Rename />}>
    Rename
<<<<<<< HEAD
  </Menu.Item>
);

export const LinkAddressMenuItem = (): ReactElement => (
  <Menu.Item itemKey="link" startIcon={<Icon.Link />}>
    Copy link address
  </Menu.Item>
=======
  </pMenu.Item>
>>>>>>> ca7a7bd9
);<|MERGE_RESOLUTION|>--- conflicted
+++ resolved
@@ -8,7 +8,7 @@
 // included in the file licenses/APL.txt.
 
 import { Icon } from "@synnaxlabs/media";
-import { Menu as pMenu } from "@synnaxlabs/pluto";
+import { Menu as PMenu } from "@synnaxlabs/pluto";
 import { type ReactElement } from "react";
 
 import { Group } from "@/group";
@@ -16,7 +16,7 @@
 import { type TreeContextMenu } from "@/ontology/service";
 
 export const MultipleSelectionContextMenu: TreeContextMenu = (props) => {
-  const handleSelect: pMenu.MenuProps["onChange"] = (key) => {
+  const handleSelect: PMenu.MenuProps["onChange"] = (key) => {
     switch (key) {
       case "group":
         void Group.fromSelection(props);
@@ -24,25 +24,21 @@
   };
 
   return (
-    <pMenu.Menu onChange={handleSelect} level="small" iconSpacing="small">
+    <PMenu.Menu onChange={handleSelect} level="small" iconSpacing="small">
       <Group.GroupMenuItem selection={props.selection} />
       <Menu.HardReloadItem />
-    </pMenu.Menu>
+    </PMenu.Menu>
   );
 };
 
 export const RenameMenuItem = (): ReactElement => (
-  <pMenu.Item itemKey="rename" startIcon={<Icon.Rename />}>
+  <PMenu.Item itemKey="rename" startIcon={<Icon.Rename />}>
     Rename
-<<<<<<< HEAD
-  </Menu.Item>
+  </PMenu.Item>
 );
 
 export const LinkAddressMenuItem = (): ReactElement => (
-  <Menu.Item itemKey="link" startIcon={<Icon.Link />}>
+  <PMenu.Item itemKey="link" startIcon={<Icon.Link />}>
     Copy link address
-  </Menu.Item>
-=======
-  </pMenu.Item>
->>>>>>> ca7a7bd9
+  </PMenu.Item>
 );