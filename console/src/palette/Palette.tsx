--- conflicted
+++ resolved
@@ -191,11 +191,15 @@
   const confirm = Confirm.useModal();
 
   const cmdSelectCtx = useMemo<CommandSelectionContext>(
-<<<<<<< HEAD
-    () => ({ store, placeLayout, confirm, client, addStatus, handleException }),
-=======
-    () => ({ store, placeLayout, confirm, client, addStatus, ingestors: INGESTORS }),
->>>>>>> 85befbd1
+    () => ({
+      store,
+      placeLayout,
+      confirm,
+      client,
+      addStatus,
+      handleException,
+      ingestors: INGESTORS,
+    }),
     [store, placeLayout, client?.key, addStatus],
   );
 
@@ -374,11 +378,8 @@
   placeLayout: Layout.Placer;
   confirm: CreateConfirmModal;
   addStatus: Status.AddStatusFn;
-<<<<<<< HEAD
   handleException: Status.HandleExcFn;
-=======
   ingestors: Record<string, FileIngestor>;
->>>>>>> 85befbd1
 }
 
 interface CommandActionProps {
