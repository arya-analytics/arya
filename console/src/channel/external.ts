// Copyright 2024 Synnax Labs, Inc.
//
// Use of this software is governed by the Business Source License included in the file
// licenses/BSL.txt.
//
// As of the Change Date specified in that file, in accordance with the Business Source
// License, use of this software will be governed by the Apache License, Version 2.0,
// included in the file licenses/APL.txt.

import { CREATE_LAYOUT_TYPE, CreateModal } from "@/channel/Create";
<<<<<<< HEAD
import {
  CREATE_CALCULATED_LAYOUT_TYPE,
  CreateCalculatedModal,
} from "@/channel/CreateCalculated";
import { Layout } from "@/layout";
=======
import { type Layout } from "@/layout";
>>>>>>> e0a73715

export * from "@/channel/Create";
export * from "@/channel/services/ontology";
export * from "@/channel/services/palette";

export const LAYOUTS: Record<string, Layout.Renderer> = {
  [CREATE_LAYOUT_TYPE]: CreateModal,
  [CREATE_CALCULATED_LAYOUT_TYPE]: CreateCalculatedModal,
};<|MERGE_RESOLUTION|>--- conflicted
+++ resolved
@@ -8,15 +8,11 @@
 // included in the file licenses/APL.txt.
 
 import { CREATE_LAYOUT_TYPE, CreateModal } from "@/channel/Create";
-<<<<<<< HEAD
 import {
   CREATE_CALCULATED_LAYOUT_TYPE,
   CreateCalculatedModal,
 } from "@/channel/CreateCalculated";
-import { Layout } from "@/layout";
-=======
 import { type Layout } from "@/layout";
->>>>>>> e0a73715
 
 export * from "@/channel/Create";
 export * from "@/channel/services/ontology";
