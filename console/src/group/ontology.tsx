--- conflicted
+++ resolved
@@ -41,6 +41,7 @@
             key: resources[0].id.key,
           },
           ...props,
+          name: resources[0].name,
         });
     }
   };
@@ -60,12 +61,8 @@
           {isDelete ? "Delete" : "Ungroup"}
         </PMenu.Item>
       )}
-<<<<<<< HEAD
-      {singleResource && <Ontology.RenameMenuItem />}
+      {singleResource && <Menu.RenameItem />}
       {singleResource && <Link.CopyMenuItem />}
-=======
-      {singleResource && <Menu.RenameItem />}
->>>>>>> 717a829c
       <Menu.HardReloadItem />
     </PMenu.Menu>
   );
