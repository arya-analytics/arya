// Copyright 2024 Synnax Labs, Inc.
//
// Use of this software is governed by the Business Source License included in the file
// licenses/BSL.txt.
//
// As of the Change Date specified in that file, in accordance with the Business Source
// License, use of this software will be governed by the Apache License, Version 2.0,
// included in the file licenses/APL.txt.

<<<<<<< HEAD
import { createStore, type Store } from "@tauri-apps/plugin-store";
=======
import { load, type Store } from "@tauri-apps/plugin-store";
>>>>>>> 62c5d0e5

export const multipleWindowsOpen = new Error("[persist] - windows open");

/**
 * TauriKV an implementation of AsyncKV that communicates with a rust key-value
 * store running on the backend.
 */
export class TauriKV {
  store: Store;

  constructor(store: Store) {
    this.store = store;
  }

  async get<V>(key: string): Promise<V | null> {
    return (await this.store.get(key)) as V;
  }

  async set<V>(key: string, value: V): Promise<void> {
    await this.store.set(key, value);
    await this.store.save();
  }

  async delete(key: string): Promise<void> {
    await this.store.delete(key);
  }

  async clear(): Promise<void> {
    await this.store.clear();
  }
}

export const createTauriKV = async (): Promise<TauriKV> => {
<<<<<<< HEAD
  const store = await createStore("~/.synnax/console/persisted-state.dat");
=======
  const store = await load("~/.synnax/console/persisted-state.dat");
>>>>>>> 62c5d0e5
  return new TauriKV(store);
};<|MERGE_RESOLUTION|>--- conflicted
+++ resolved
@@ -7,11 +7,7 @@
 // License, use of this software will be governed by the Apache License, Version 2.0,
 // included in the file licenses/APL.txt.
 
-<<<<<<< HEAD
-import { createStore, type Store } from "@tauri-apps/plugin-store";
-=======
 import { load, type Store } from "@tauri-apps/plugin-store";
->>>>>>> 62c5d0e5
 
 export const multipleWindowsOpen = new Error("[persist] - windows open");
 
@@ -45,10 +41,6 @@
 }
 
 export const createTauriKV = async (): Promise<TauriKV> => {
-<<<<<<< HEAD
-  const store = await createStore("~/.synnax/console/persisted-state.dat");
-=======
   const store = await load("~/.synnax/console/persisted-state.dat");
->>>>>>> 62c5d0e5
   return new TauriKV(store);
 };