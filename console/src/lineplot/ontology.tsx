--- conflicted
+++ resolved
@@ -60,15 +60,10 @@
       {isSingle && <Ontology.RenameMenuItem />}
       <PMenu.Item itemKey="delete" startIcon={<Icon.Delete />}>
         Delete
-<<<<<<< HEAD
-      </Menu.Item>
+      </PMenu.Item>
       <Ontology.LinkAddressMenuItem />
-    </Menu.Menu>
-=======
-      </PMenu.Item>
       <Menu.HardReloadItem />
     </PMenu.Menu>
->>>>>>> ca7a7bd9
   );
 };
 
