--- conflicted
+++ resolved
@@ -79,11 +79,7 @@
   "1.0.0": v2.stateMigration,
 };
 
-<<<<<<< HEAD
-export const migrateState = migrate.migrator<v2.State>({
-=======
-export const migrateState = migrate.migrator<AnyState, v1.State>({
->>>>>>> 06d29ee0
+export const migrateState = migrate.migrator<AnyState, v2.State>({
   name: "lineplot.state",
   migrations: STATE_MIGRATIONS,
   def: v2.ZERO_STATE,
@@ -94,11 +90,7 @@
   "1.0.0": v2.sliceMigration,
 };
 
-<<<<<<< HEAD
-export const migrateSlice = migrate.migrator<v2.SliceState>({
-=======
-export const migrateSlice = migrate.migrator<AnySliceState, v1.SliceState>({
->>>>>>> 06d29ee0
+export const migrateSlice = migrate.migrator<AnySliceState, v2.SliceState>({
   name: "lineplot.slice",
   migrations: SLICE_MIGRATIONS,
   def: ZERO_SLICE_STATE,
