// Copyright 2024 Synnax Labs, Inc.
//
// Use of this software is governed by the Business Source License included in the file
// licenses/BSL.txt.
//
// As of the Change Date specified in that file, in accordance with the Business Source
// License, use of this software will be governed by the Apache License, Version 2.0,
// included in the file licenses/APL.txt.

import { createRoot } from "react-dom/client";

<<<<<<< HEAD
import { Provider } from "@synnaxlabs/drift/react";
import { type Haul, Pluto, type state, type Triggers } from "@synnaxlabs/pluto";
import { QueryClient, QueryClientProvider } from "@tanstack/react-query";
import { memo, type ReactElement, useCallback, useEffect } from "react";
import ReactDOM from "react-dom/client";
import { useDispatch } from "react-redux";

import { Channel } from "@/channel";
import { Cluster } from "@/cluster";
import { EmbeddedLogsProvider } from "@/cluster/embedded";
import { Confirm } from "@/confirm";
import { Docs } from "@/docs";
import { ErrorOverlayWithoutStore, ErrorOverlayWithStore } from "@/error/Overlay";
import { LabJack } from "@/hardware/labjack";
import { NI } from "@/hardware/ni";
import { OPC } from "@/hardware/opc";
import { Label } from "@/label";
import { Layout } from "@/layout";
import { Layouts } from "@/layouts";
import { LinePlot } from "@/lineplot";
import { Log } from "@/log";
import { Ontology } from "@/ontology";
import { Permissions } from "@/permissions";
import { Range } from "@/range";
import { Schematic } from "@/schematic";
import { SERVICES } from "@/services";
import { store } from "@/store";
import { User } from "@/user";
import { Version } from "@/version";
import { Vis } from "@/vis";
import WorkerURL from "@/worker?worker&url";
import { Workspace } from "@/workspace";

const LAYOUT_RENDERERS: Record<string, Layout.Renderer> = {
  ...Layouts.LAYOUTS,
  ...Docs.LAYOUTS,
  ...Workspace.LAYOUTS,
  ...Schematic.LAYOUTS,
  ...LinePlot.LAYOUTS,
  ...LabJack.LAYOUTS,
  ...OPC.LAYOUTS,
  ...Range.LAYOUTS,
  ...Cluster.LAYOUTS,
  ...NI.LAYOUTS,
  ...Channel.LAYOUTS,
  ...Version.LAYOUTS,
  ...Confirm.LAYOUTS,
  ...Label.LAYOUTS,
  ...User.LAYOUTS,
  ...Permissions.LAYOUTS,
  ...Log.LAYOUTS,
};

const CONTEXT_MENU_RENDERERS: Record<string, Layout.ContextMenuRenderer> = {
  ...Schematic.CONTEXT_MENUS,
  ...LinePlot.CONTEXT_MENUS,
};

const PREVENT_DEFAULT_TRIGGERS: Triggers.Trigger[] = [
  ["Control", "P"],
  ["Control", "Shift", "P"],
  ["Control", "MouseLeft"],
  ["Control", "W"],
];

const TRIGGERS_PROVIDER_PROPS: Triggers.ProviderProps = {
  preventDefaultOn: PREVENT_DEFAULT_TRIGGERS,
  preventDefaultOptions: { double: true },
};

const client = new QueryClient();

const useHaulState: state.PureUse<Haul.DraggingState> = () => {
  const hauled = Layout.useSelectHauling();
  const dispatch = useDispatch();
  const onHauledChange = useCallback(
    (state: Haul.DraggingState) => dispatch(Layout.setHauled(state)),
    [dispatch],
  );
  return [hauled, onHauledChange];
};

const useBlockDefaultDropBehavior = (): void =>
  useEffect(() => {
    const doc = document.documentElement;
    doc.addEventListener("dragover", (e) => e.preventDefault());
    doc.addEventListener("drop", (e) => e.preventDefault());
    return () => {
      doc.removeEventListener("dragover", (e) => e.preventDefault());
      doc.removeEventListener("drop", (e) => e.preventDefault());
    };
  }, []);

const MainUnderContext = memo((): ReactElement => {
  const theme = Layout.useThemeProvider();
  const cluster = Cluster.useSelect();
  const activeRange = Range.useSelect();
  useBlockDefaultDropBehavior();
  return (
    <QueryClientProvider client={client}>
      <Pluto.Provider
        theming={theme}
        channelAlias={{
          // Set the alias active range to undefined if the range is not saved in Synnax,
          // otherwise it will try to pull aliases from a range that doesn't exist.
          activeRange: activeRange?.persisted ? activeRange.key : undefined,
        }}
        workerEnabled
        connParams={cluster?.props}
        workerURL={WorkerURL}
        triggers={TRIGGERS_PROVIDER_PROPS}
        haul={{ useState: useHaulState }}
        alamos={{
          level: "debug",
          include: [],
        }}
      >
        <Vis.Canvas>
          <Layout.Window />
        </Vis.Canvas>
      </Pluto.Provider>
    </QueryClientProvider>
  );
});
MainUnderContext.displayName = "MainUnderContext";

const Main = (): ReactElement => (
  <ErrorOverlayWithoutStore>
    <Provider store={store}>
      <ErrorOverlayWithStore>
        <Layout.RendererProvider value={LAYOUT_RENDERERS}>
          <Layout.ContextMenuProvider value={CONTEXT_MENU_RENDERERS}>
            <Ontology.ServicesProvider services={SERVICES}>
              <EmbeddedLogsProvider>
                <MainUnderContext />
              </EmbeddedLogsProvider>
            </Ontology.ServicesProvider>
          </Layout.ContextMenuProvider>
        </Layout.RendererProvider>
      </ErrorOverlayWithStore>
    </Provider>
  </ErrorOverlayWithoutStore>
);
=======
import { Console } from "@/Console";
>>>>>>> a5d7fa17

const rootEl = document.getElementById("root") as HTMLElement;

createRoot(rootEl).render(<Console />);<|MERGE_RESOLUTION|>--- conflicted
+++ resolved
@@ -9,153 +9,7 @@
 
 import { createRoot } from "react-dom/client";
 
-<<<<<<< HEAD
-import { Provider } from "@synnaxlabs/drift/react";
-import { type Haul, Pluto, type state, type Triggers } from "@synnaxlabs/pluto";
-import { QueryClient, QueryClientProvider } from "@tanstack/react-query";
-import { memo, type ReactElement, useCallback, useEffect } from "react";
-import ReactDOM from "react-dom/client";
-import { useDispatch } from "react-redux";
-
-import { Channel } from "@/channel";
-import { Cluster } from "@/cluster";
-import { EmbeddedLogsProvider } from "@/cluster/embedded";
-import { Confirm } from "@/confirm";
-import { Docs } from "@/docs";
-import { ErrorOverlayWithoutStore, ErrorOverlayWithStore } from "@/error/Overlay";
-import { LabJack } from "@/hardware/labjack";
-import { NI } from "@/hardware/ni";
-import { OPC } from "@/hardware/opc";
-import { Label } from "@/label";
-import { Layout } from "@/layout";
-import { Layouts } from "@/layouts";
-import { LinePlot } from "@/lineplot";
-import { Log } from "@/log";
-import { Ontology } from "@/ontology";
-import { Permissions } from "@/permissions";
-import { Range } from "@/range";
-import { Schematic } from "@/schematic";
-import { SERVICES } from "@/services";
-import { store } from "@/store";
-import { User } from "@/user";
-import { Version } from "@/version";
-import { Vis } from "@/vis";
-import WorkerURL from "@/worker?worker&url";
-import { Workspace } from "@/workspace";
-
-const LAYOUT_RENDERERS: Record<string, Layout.Renderer> = {
-  ...Layouts.LAYOUTS,
-  ...Docs.LAYOUTS,
-  ...Workspace.LAYOUTS,
-  ...Schematic.LAYOUTS,
-  ...LinePlot.LAYOUTS,
-  ...LabJack.LAYOUTS,
-  ...OPC.LAYOUTS,
-  ...Range.LAYOUTS,
-  ...Cluster.LAYOUTS,
-  ...NI.LAYOUTS,
-  ...Channel.LAYOUTS,
-  ...Version.LAYOUTS,
-  ...Confirm.LAYOUTS,
-  ...Label.LAYOUTS,
-  ...User.LAYOUTS,
-  ...Permissions.LAYOUTS,
-  ...Log.LAYOUTS,
-};
-
-const CONTEXT_MENU_RENDERERS: Record<string, Layout.ContextMenuRenderer> = {
-  ...Schematic.CONTEXT_MENUS,
-  ...LinePlot.CONTEXT_MENUS,
-};
-
-const PREVENT_DEFAULT_TRIGGERS: Triggers.Trigger[] = [
-  ["Control", "P"],
-  ["Control", "Shift", "P"],
-  ["Control", "MouseLeft"],
-  ["Control", "W"],
-];
-
-const TRIGGERS_PROVIDER_PROPS: Triggers.ProviderProps = {
-  preventDefaultOn: PREVENT_DEFAULT_TRIGGERS,
-  preventDefaultOptions: { double: true },
-};
-
-const client = new QueryClient();
-
-const useHaulState: state.PureUse<Haul.DraggingState> = () => {
-  const hauled = Layout.useSelectHauling();
-  const dispatch = useDispatch();
-  const onHauledChange = useCallback(
-    (state: Haul.DraggingState) => dispatch(Layout.setHauled(state)),
-    [dispatch],
-  );
-  return [hauled, onHauledChange];
-};
-
-const useBlockDefaultDropBehavior = (): void =>
-  useEffect(() => {
-    const doc = document.documentElement;
-    doc.addEventListener("dragover", (e) => e.preventDefault());
-    doc.addEventListener("drop", (e) => e.preventDefault());
-    return () => {
-      doc.removeEventListener("dragover", (e) => e.preventDefault());
-      doc.removeEventListener("drop", (e) => e.preventDefault());
-    };
-  }, []);
-
-const MainUnderContext = memo((): ReactElement => {
-  const theme = Layout.useThemeProvider();
-  const cluster = Cluster.useSelect();
-  const activeRange = Range.useSelect();
-  useBlockDefaultDropBehavior();
-  return (
-    <QueryClientProvider client={client}>
-      <Pluto.Provider
-        theming={theme}
-        channelAlias={{
-          // Set the alias active range to undefined if the range is not saved in Synnax,
-          // otherwise it will try to pull aliases from a range that doesn't exist.
-          activeRange: activeRange?.persisted ? activeRange.key : undefined,
-        }}
-        workerEnabled
-        connParams={cluster?.props}
-        workerURL={WorkerURL}
-        triggers={TRIGGERS_PROVIDER_PROPS}
-        haul={{ useState: useHaulState }}
-        alamos={{
-          level: "debug",
-          include: [],
-        }}
-      >
-        <Vis.Canvas>
-          <Layout.Window />
-        </Vis.Canvas>
-      </Pluto.Provider>
-    </QueryClientProvider>
-  );
-});
-MainUnderContext.displayName = "MainUnderContext";
-
-const Main = (): ReactElement => (
-  <ErrorOverlayWithoutStore>
-    <Provider store={store}>
-      <ErrorOverlayWithStore>
-        <Layout.RendererProvider value={LAYOUT_RENDERERS}>
-          <Layout.ContextMenuProvider value={CONTEXT_MENU_RENDERERS}>
-            <Ontology.ServicesProvider services={SERVICES}>
-              <EmbeddedLogsProvider>
-                <MainUnderContext />
-              </EmbeddedLogsProvider>
-            </Ontology.ServicesProvider>
-          </Layout.ContextMenuProvider>
-        </Layout.RendererProvider>
-      </ErrorOverlayWithStore>
-    </Provider>
-  </ErrorOverlayWithoutStore>
-);
-=======
 import { Console } from "@/Console";
->>>>>>> a5d7fa17
 
 const rootEl = document.getElementById("root") as HTMLElement;
 
