--- conflicted
+++ resolved
@@ -13,22 +13,11 @@
 import { useDispatch } from "react-redux";
 
 import { Cluster } from "@/cluster";
-<<<<<<< HEAD
-import { Layout } from "@/layout";
-import {
-  NavBottom,
-  NavDrawer,
-  NavLeft,
-  NavRight,
-  NavTop,
-} from "@/layouts/LayoutMain/Nav";
-=======
 import { NavDrawer } from "@/components/nav/Nav";
 import { NewDevice } from "@/hardware/device/new";
 import { Layout } from "@/layout";
 import { NavBottom, NavLeft, NavRight, NavTop } from "@/layouts/LayoutMain/Nav";
 import { Mosaic } from "@/layouts/mosaic";
->>>>>>> e48454ba
 
 import "@/layouts/LayoutMain/LayoutMain.css";
 
@@ -43,10 +32,7 @@
   }, []);
 
   Cluster.useLocalServer();
-<<<<<<< HEAD
-=======
   NewDevice.useListenForChanges();
->>>>>>> e48454ba
 
   return (
     <>
@@ -60,11 +46,7 @@
           <Align.Space className="console-main--driven" direction="x" empty>
             <NavDrawer location="left" />
             <main className="console-main--driven" style={{ position: "relative" }}>
-<<<<<<< HEAD
-              <Layout.Mosaic />
-=======
               <Mosaic.Mosaic />
->>>>>>> e48454ba
             </main>
             <NavDrawer location="right" />
           </Align.Space>
