// Copyright 2024 Synnax Labs, Inc.
//
// Use of this software is governed by the Business Source License included in the file
// licenses/BSL.txt.
//
// As of the Change Date specified in that file, in accordance with the Business Source
// License, use of this software will be governed by the Apache License, Version 2.0,
// included in the file licenses/APL.txt.

import { ranger } from "@synnaxlabs/client";
import { Icon } from "@synnaxlabs/media";
import {
  Align,
  Button,
  Divider,
  Form,
  Input,
  Status,
  Synnax,
  Text,
  useAsyncEffect,
  usePrevious,
} from "@synnaxlabs/pluto";
import { change, deep } from "@synnaxlabs/x";
import { FC, ReactElement, useEffect, useState } from "react";
import { useDispatch } from "react-redux";
import { z } from "zod";

import { CSS } from "@/css";
import { useCopyToClipboard } from "@/hooks/useCopyToClipboard";
import { Layout } from "@/layout";
import { Link } from "@/link";
import { overviewLayout } from "@/range/external";
import { useSelect } from "@/range/selectors";
import { add, StaticRange } from "@/range/slice";

interface ParentRangeButtonProps {
  rangeKey: string;
}

const ParentRangeButton = ({
  rangeKey,
}: ParentRangeButtonProps): ReactElement | null => {
  const client = Synnax.use();
  const addStatus = Status.useAggregator();
  const [parent, setParent] = useState<ranger.Range | null>();
  const placer = Layout.usePlacer();

  useAsyncEffect(async () => {
    try {
      if (client == null) return;
      const rng = await client.ranges.retrieve(rangeKey);
      const childRanges = await rng.retrieveParent();
      setParent(childRanges);
      const tracker = await rng.openParentRangeTracker();
      if (tracker == null) return;
      tracker.onChange((ranges) => setParent(ranges));
      return async () => await tracker.close();
    } catch (e) {
      addStatus({
        variant: "error",
        message: `Failed to retrieve child ranges`,
        description: (e as Error).message,
      });
      return undefined;
    }
  }, [rangeKey, client?.key]);
  if (parent == null) return null;
  return (
    <Align.Space direction="x" size="small" align="center">
      <Text.Text level="p">Child Range of</Text.Text>
      <Button.Button
        variant="text"
        shade={7}
        weight={400}
        startIcon={<Icon.Range />}
        iconSpacing="small"
        style={{ padding: "1rem" }}
        onClick={() =>
          placer({ ...overviewLayout, key: parent.key, name: parent.name })
        }
      >
        {parent.name}
      </Button.Button>
    </Align.Space>
  );
};

export interface DetailsProps {
  rangeKey: string;
}

const formSchema = z.object({
  name: z.string().min(1, "Name must not be empty"),
  timeRange: z.object({
    start: z.number(),
    end: z.number(),
  }),
});

export const Details: FC<DetailsProps> = ({ rangeKey }) => {
  const existingRangeInState = useSelect(rangeKey);
  const layoutName = Layout.useSelect(rangeKey)?.name;
  const prevLayoutName = usePrevious(layoutName);
  const dispatch = useDispatch();

  const formCtx = Form.useSynced<
    typeof formSchema,
    change.Change<string, ranger.Range>[]
  >({
    name: "Range",
    key: [rangeKey, "details"],
    schema: formSchema,
    values: {
      name: "",
      timeRange: { start: 0, end: 0 },
    },
    queryFn: async ({ client }) => {
      const rng = await client.ranges.retrieve(rangeKey);
      return {
        name: rng.name,
        timeRange: {
          start: Number(rng.timeRange.start),
          end: Number(rng.timeRange.end),
        },
      };
    },
    openObservable: async (client) => await client.ranges.openTracker(),
    applyObservable: async ({ changes, ctx }) => {
      const target = changes.find((c) => c.variant === "set" && c.key === rangeKey);
      if (target == null || target.value == null) return;
      ctx.set("", {
        name: target.value.name,
        timeRange: {
          start: Number(target.value.timeRange.start),
          end: Number(target.value.timeRange.end),
        },
      });
    },
    applyChanges: async ({ client, path, values, prev }) => {
      if (client == null || deep.equal(values, prev)) return;
      const { name, timeRange } = values;
      await client.ranges.create({ key: rangeKey, name, timeRange });
      if (existingRangeInState == null) return;
      if (path.includes("name")) dispatch(Layout.rename({ key: rangeKey, name }));
      const newRange: StaticRange = {
        key: rangeKey,
        persisted: true,
        variant: "static",
        name,
        timeRange: {
          start: Number(timeRange.start),
          end: Number(timeRange.end),
        },
      };
      dispatch(add({ ranges: [newRange], switchActive: false }));
    },
  });
  const name = Form.useFieldValue<string, string, typeof formSchema>(
    "name",
    false,
    formCtx,
  );
  const handleLink = Link.useCopyToClipboard();
  const handleCopyLink = () => {
    handleLink({ name, ontologyID: { key: rangeKey, type: "range" } });
  };

  useEffect(() => {
    if (prevLayoutName == layoutName || prevLayoutName == null) return;
    formCtx.set("name", layoutName);
  }, [layoutName]);

  const copy = useCopyToClipboard();
  const handleCopyPythonCode = () => {
    copy(
      `
      # Retrieve ${name}
      rng = client.ranges.retrieve(key="${rangeKey}")
    `,
      `Python code to retrieve ${name}`,
    );
  };

  const handleCopyTypeScriptCode = () => {
    const name = formCtx.get<string>("name").value;
    copy(
      `
      // Retrieve ${name}
      const rng = await client.ranges.retrieve("${rangeKey}")
    `,
      `TypeScript code to retrieve ${name}`,
    );
  };

  return (
    <Form.Form {...formCtx}>
      <Align.Space direction="y" size="large">
        <Align.Space direction="x" justify="spaceBetween" className={CSS.B("header")}>
          <Align.Space direction="y" grow>
            <Form.TextField
              path="name"
              showLabel={false}
              inputProps={{
                variant: "natural",
                level: "h1",
                placeholder: "Name",
                onlyChangeOnBlur: true,
                resetOnBlurIfEmpty: true,
              }}
              padHelpText={false}
            />
            <ParentRangeButton rangeKey={rangeKey} />
          </Align.Space>
          <Align.Space
            direction="x"
            className={CSS.B("copy-buttons")}
            style={{ height: "fit-content" }}
            size="small"
          >
            <Align.Space direction="x">
              <Button.Icon
<<<<<<< HEAD
                tooltip={`Copy Python to retrieve ${name}`}
=======
                tooltip={`Copy Python code to retrieve ${name}`}
>>>>>>> 3cdc4452
                tooltipLocation="bottom"
                variant="text"
              >
                <Icon.Python
                  onClick={handleCopyPythonCode}
                  style={{ color: "var(--pluto-gray-l7)" }}
                />
              </Button.Icon>
              <Button.Icon
                variant="text"
<<<<<<< HEAD
                tooltip={`Copy TypeScript to retrieve ${name}`}
=======
                tooltip={`Copy TypeScript code to retrieve ${name}`}
>>>>>>> 3cdc4452
                tooltipLocation="bottom"
                onClick={handleCopyTypeScriptCode}
              >
                <Icon.TypeScript style={{ color: "var(--pluto-gray-l7)" }} />
              </Button.Icon>
            </Align.Space>
            <Divider.Divider direction="y" />
            <Button.Icon
              variant="text"
              tooltip={`Copy link to ${name}`}
              tooltipLocation="bottom"
              onClick={handleCopyLink}
            >
              <Icon.Link />
            </Button.Icon>
          </Align.Space>
        </Align.Space>
        <Align.Space
          className={CSS.B("time-range")}
          direction="x"
          size="medium"
          align="center"
        >
          <Form.Field<number> path="timeRange.start" padHelpText={false} label="From">
            {(p) => <Input.DateTime level="h4" variant="natural" {...p} />}
          </Form.Field>
          <Text.WithIcon
            className={CSS.B("time-range-divider")}
            level="h4"
            startIcon={<Icon.Arrow.Right />}
          />
          <Form.Field<number> padHelpText={false} path="timeRange.end" label="To">
            {(p) => <Input.DateTime level="h4" variant="natural" {...p} />}
          </Form.Field>
        </Align.Space>
      </Align.Space>
    </Form.Form>
  );
};<|MERGE_RESOLUTION|>--- conflicted
+++ resolved
@@ -220,11 +220,7 @@
           >
             <Align.Space direction="x">
               <Button.Icon
-<<<<<<< HEAD
-                tooltip={`Copy Python to retrieve ${name}`}
-=======
                 tooltip={`Copy Python code to retrieve ${name}`}
->>>>>>> 3cdc4452
                 tooltipLocation="bottom"
                 variant="text"
               >
@@ -235,11 +231,7 @@
               </Button.Icon>
               <Button.Icon
                 variant="text"
-<<<<<<< HEAD
-                tooltip={`Copy TypeScript to retrieve ${name}`}
-=======
                 tooltip={`Copy TypeScript code to retrieve ${name}`}
->>>>>>> 3cdc4452
                 tooltipLocation="bottom"
                 onClick={handleCopyTypeScriptCode}
               >
