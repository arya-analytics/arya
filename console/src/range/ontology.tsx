--- conflicted
+++ resolved
@@ -13,6 +13,7 @@
 import { type Haul, Menu as PMenu, Tree } from "@synnaxlabs/pluto";
 import { toArray } from "@synnaxlabs/x";
 
+import { Cluster } from "@/cluster";
 import { Menu } from "@/components/menu";
 import { Group } from "@/group";
 import { Layout } from "@/layout";
@@ -151,12 +152,8 @@
 };
 
 const TreeContextMenu: Ontology.TreeContextMenu = (props) => {
-<<<<<<< HEAD
-  const { addStatus, client, selection, store } = props;
-=======
   const clusterKey = Cluster.useSelectActiveKey();
-  const { selection, store } = props;
->>>>>>> 717a829c
+  const { addStatus, selection, store } = props;
   const state = store.getState();
   const activeRange = select(state);
   const layout = Layout.selectActiveMosaicTab(state);
@@ -186,8 +183,9 @@
         void Group.fromSelection(props);
         return;
       case "link": {
+        if (clusterKey == null) return;
         Link.CopyToClipboard({
-          clusterKey: client.key,
+          clusterKey,
           resource: {
             type: "range",
             key: resources[0].id.key,
