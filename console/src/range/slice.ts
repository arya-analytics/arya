--- conflicted
+++ resolved
@@ -7,12 +7,8 @@
 // License, use of this software will be governed by the Apache License, Version 2.0,
 // included in the file licenses/APL.txt.
 
-<<<<<<< HEAD
 import type { PayloadAction } from "@reduxjs/toolkit";
 import { createSlice } from "@reduxjs/toolkit";
-=======
-import { createSlice, type PayloadAction } from "@reduxjs/toolkit";
->>>>>>> 717a829c
 import { migrate, TimeSpan } from "@synnaxlabs/x";
 
 import { type Range, type StaticRange } from "@/range/range";
@@ -109,34 +105,20 @@
     remove: (state, { payload: { keys } }: PA<RemovePayload>) => {
       keys.forEach((k) => delete state.ranges[k]);
     },
-    rename: (state, { payload: { key, name } }: PA<RenamePayload>) => {
-      const range = state.ranges[key];
-      if (range == null) return;
-      state.ranges[range.key].name = name;
-    },
     setActive: (state, { payload }: PA<SetActivePayload>) => {
       state.activeRange = payload;
     },
     setBuffer: (state, { payload }: PA<Partial<StaticRange>>) => {
       state.buffer = payload;
     },
-<<<<<<< HEAD
     rename: (state, { payload: { key, name } }: PA<RenamePayload>) => {
       const range = state.ranges[key];
       if (range == null) return;
       range.name = name;
     },
-    clearBuffer: (state) => {
-      state.buffer = null;
-    },
   },
 });
 export const { add, remove, setActive, setBuffer, clearBuffer, rename } = actions;
-=======
-  },
-});
-export const { add, remove, rename, setActive, setBuffer, clearBuffer } = actions;
->>>>>>> 717a829c
 
 export type Action = ReturnType<(typeof actions)[keyof typeof actions]>;
 export type Payload = Action["payload"];