--- conflicted
+++ resolved
@@ -97,7 +97,6 @@
   const args = Layout.useSelectArgs<Args>(layoutKey);
   const range = useSelect(args.key);
   const client = Synnax.use();
-  console.log(args.key);
   const isCreate = args.key == null;
   const isEdit = !isCreate && (range == null || range.persisted);
   const initialValues = useQuery<DefineRangeFormProps>({
@@ -294,11 +293,7 @@
             disabled={isPending}
             triggers={[SAVE_TRIGGER]}
           >
-<<<<<<< HEAD
-            {isRemoteEdit ? "Edit" : "Save"}
-=======
             Save
->>>>>>> 78e2d54d
           </Button.Button>
         </Nav.Bar.End>
       </Layout.BottomNavBar>
