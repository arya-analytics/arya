// Copyright 2024 Synnax Labs, Inc.
//
// Use of this software is governed by the Business Source License included in the file
// licenses/BSL.txt.
//
// As of the Change Date specified in that file, in accordance with the Business Source
// License, use of this software will be governed by the Apache License, Version 2.0,
// included in the file licenses/APL.txt.

import { type Store } from "@reduxjs/toolkit";
import { ontology, type ranger, type Synnax } from "@synnaxlabs/client";
import { Icon } from "@synnaxlabs/media";
<<<<<<< HEAD
import {
  type Haul,
  Icon as PIcon,
  List,
  Menu as PMenu,
  Ranger,
  Text,
  Tree,
} from "@synnaxlabs/pluto";
import { CrudeTimeRange, errors, id, toArray } from "@synnaxlabs/x";
=======
import { type Haul, Icon as PIcon, Menu as PMenu, Tree } from "@synnaxlabs/pluto";
import { errors, toArray } from "@synnaxlabs/x";
>>>>>>> b8816b95
import { useMutation } from "@tanstack/react-query";

import { Menu } from "@/components/menu";
import { Group } from "@/group";
import { Layout } from "@/layout";
import { LinePlot } from "@/lineplot";
import { Link } from "@/link";
import { Ontology } from "@/ontology";
import { useConfirmDelete } from "@/ontology/hooks";
import { createEditLayout } from "@/range/EditLayout";
import { overviewLayout } from "@/range/overview/Overview";
import { select, useSelect } from "@/range/selectors";
import {
  add,
  type Range,
  remove,
  rename,
  setActive,
  type StoreState,
} from "@/range/slice";

export const fromClientRange = (ranges: ranger.Range | ranger.Range[]): Range[] =>
  toArray(ranges).map((range) => ({
    variant: "static",
    key: range.key,
    name: range.name,
    timeRange: {
      start: Number(range.timeRange.start.valueOf()),
      end: Number(range.timeRange.end.valueOf()),
    },
    persisted: true,
  }));

const handleSelect: Ontology.HandleSelect = async ({
  selection,
  client,
  store,
  placeLayout,
}): Promise<void> => {
  const ranges = await client.ranges.retrieve(selection.map((s) => s.id.key));
  store.dispatch(add({ ranges: fromClientRange(ranges) }));
  const first = ranges[0];
  placeLayout({ ...overviewLayout, name: first.name, key: first.key });
};

const handleRename: Ontology.HandleTreeRename = {
  eager: ({ store, id, name }) => store.dispatch(rename({ key: id.key, name })),
  execute: async ({ client, id, name }) => await client.ranges.rename(id.key, name),
  rollback: ({ store, id }, prevName) =>
    store.dispatch(rename({ key: id.key, name: prevName })),
};

const fetchIfNotInState = async (
  store: Store<StoreState>,
  client: Synnax,
  key: string,
): Promise<void> => {
  const existing = select(store.getState(), key);
  if (existing == null) {
    const range = await client.ranges.retrieve(key);
    store.dispatch(add({ ranges: fromClientRange(range) }));
  }
};

const useActivate = (): ((props: Ontology.TreeContextMenuProps) => void) =>
  useMutation<void, Error, Ontology.TreeContextMenuProps>({
    mutationFn: async ({ selection, client, store }) => {
      const res = selection.resources[0];
      await fetchIfNotInState(store, client, res.id.key);
      store.dispatch(setActive(res.id.key));
    },
    onError: (e, { addStatus }) => {
      addStatus({
        variant: "error",
        message: `Failed to activate range`,
        description: e.message,
      });
    },
  }).mutate;

const useAddToActivePlot = (): ((props: Ontology.TreeContextMenuProps) => void) =>
  useMutation<void, Error, Ontology.TreeContextMenuProps>({
    mutationFn: async ({ selection, client, store }) => {
      const active = Layout.selectActiveMosaicLayout(store.getState());
      if (active == null) return;
      const res = selection.resources[0];
      await fetchIfNotInState(store, client, res.id.key);
      store.dispatch(
        LinePlot.setRanges({
          key: active.key,
          axisKey: "x1",
          mode: "add",
          ranges: [res.id.key],
        }),
      );
    },
    onError: (e, { addStatus }) => {
      addStatus({
        variant: "error",
        message: `Failed to add range to plot`,
        description: e.message,
      });
    },
  }).mutate;

const useAddToNewPlot = (): ((props: Ontology.TreeContextMenuProps) => void) =>
  useMutation<void, Error, Ontology.TreeContextMenuProps>({
    mutationFn: async ({ selection, client, store, placeLayout }) => {
      const res = selection.resources[0];
      await fetchIfNotInState(store, client, res.id.key);
      placeLayout(
        LinePlot.create({
          name: `Plot for ${res.name}`,
          ranges: {
            x1: [res.id.key],
            x2: [],
          },
        }),
      );
    },
    onError: (e, { addStatus }) => {
      addStatus({
        variant: "error",
        message: `Failed to add range to plot`,
        description: e.message,
      });
    },
  }).mutate;

const useDelete = (): ((props: Ontology.TreeContextMenuProps) => void) => {
  const confirm = useConfirmDelete({
    type: "Range",
    description: "Deleting this range will also delete all sub-ranges.",
  });
  return useMutation<void, Error, Ontology.TreeContextMenuProps, Tree.Node[]>({
    onMutate: async ({
      state: { nodes, setNodes },
      selection: { resources, nodes: selectedNodes },
      store,
      removeLayout,
    }) => {
      if (!(await confirm(resources))) throw errors.CANCELED;
      const prevNodes = Tree.deepCopy(nodes);
      const descendants = Tree.getDescendants(...selectedNodes).map(
        (n) => new ontology.ID(n.key).key,
      );
      setNodes([
        ...Tree.removeNode({
          tree: nodes,
          keys: resources.map(({ id }) => id.toString()),
        }),
      ]);
      const keys = descendants.concat(resources.map(({ id }) => id.key));
      store.dispatch(remove({ keys }));
      removeLayout(...keys);
      return prevNodes;
    },
    mutationFn: async ({ selection, client }) =>
      await client.ranges.delete(selection.resources.map((r) => r.id.key)),
    onError: (
      e,
      { addStatus, selection: { resources }, state: { setNodes }, store },
      prevNodes,
    ) => {
      if (errors.CANCELED.matches(e)) return;
      if (prevNodes != null) {
        setNodes(prevNodes);
        const ranges = fromClientRange(
          resources.map((resource) => resource.data as unknown as ranger.Range),
        );
        store.dispatch(add({ ranges }));
      }
      let message = "Failed to delete ranges";
      if (resources.length === 1)
        message = `Failed to delete range ${resources[0].name}`;
      addStatus({
        variant: "error",
        message,
        description: e.message,
      });
    },
  }).mutate;
};

const handleEdit = ({
  selection: { resources },
  placeLayout,
}: Ontology.TreeContextMenuProps): void => {
  placeLayout(createEditLayout({ initial: { key: resources[0].id.key } }));
};

const TreeContextMenu: Ontology.TreeContextMenu = (props) => {
  const {
    selection,
    selection: { resources, nodes },
  } = props;
  const activeRange = useSelect();
  const layout = Layout.useSelectActiveMosaicLayout();
  const del = useDelete();
  const addToActivePlot = useAddToActivePlot();
  const addToNewPlot = useAddToNewPlot();
  const activate = useActivate();
  const groupFromSelection = Group.useCreateFromSelection();
  const handleLink = Link.useCopyToClipboard();
  const handleSelect = {
    delete: () => del(props),
    rename: () => Tree.startRenaming(nodes[0].key),
    activate: () => activate(props),
    addToActivePlot: () => addToActivePlot(props),
    addToNewPlot: () => addToNewPlot(props),
    edit: () => handleEdit(props),
    group: () => groupFromSelection(props),
    link: () =>
      handleLink({
        name: resources[0].name,
        ontologyID: resources[0].id.payload,
      }),
  };
  const isSingle = resources.length === 1;
  return (
    <PMenu.Menu onChange={handleSelect} level="small" iconSpacing="small">
      <Group.GroupMenuItem selection={selection} />
      {isSingle && (
        <>
          {resources[0].id.key !== activeRange?.key && (
            <PMenu.Item itemKey="activate">Set as Active Range</PMenu.Item>
          )}
          <Menu.RenameItem />
          <PMenu.Item itemKey="edit" startIcon={<Icon.Edit />}>
            Edit
          </PMenu.Item>
        </>
      )}
      <PMenu.Divider />
      {layout?.type === "lineplot" && (
        <PMenu.Item
          itemKey="addToActivePlot"
          startIcon={
            <PIcon.Icon topRight={<Icon.Range />}>
              <Icon.Visualize key="plot" />
            </PIcon.Icon>
          }
        >
          Add to {layout.name}
        </PMenu.Item>
      )}
      <PMenu.Item
        itemKey="addToNewPlot"
        startIcon={
          <PIcon.Create>
            <Icon.Visualize key="plot" />
          </PIcon.Create>
        }
      >
        Add to New Plot
      </PMenu.Item>
      <PMenu.Divider />
      <PMenu.Item itemKey="delete" startIcon={<Icon.Delete />}>
        Delete
      </PMenu.Item>
      {isSingle && <Link.CopyMenuItem />}
      <PMenu.Divider />
      <Menu.HardReloadItem />
    </PMenu.Menu>
  );
};

const haulItems = ({ id }: ontology.Resource): Haul.Item[] => [
  {
    type: "range",
    key: id.key,
  },
];

const PaletteListItem: Ontology.PaletteListItem = (props) => {
  const { entry } = props;
  return (
    <List.ItemFrame
      direction="y"
      size={0.5}
      style={{ padding: "1.5rem" }}
      highlightHovered
      {...props}
    >
      <Text.WithIcon
        startIcon={<Icon.Range />}
        level="p"
        weight={450}
        shade={9}
        size="medium"
      >
        {entry.name}{" "}
      </Text.WithIcon>
      <Ranger.TimeRangeChip
        level="small"
        timeRange={entry.data?.timeRange as CrudeTimeRange}
      />
    </List.ItemFrame>
  );
};

export const ONTOLOGY_SERVICE: Ontology.Service = {
  type: "range",
  hasChildren: true,
  icon: <Icon.Range />,
  canDrop: () => true,
  onSelect: handleSelect,
  TreeContextMenu,
  haulItems,
  allowRename: () => true,
  onRename: handleRename,
  PaletteListItem,
};<|MERGE_RESOLUTION|>--- conflicted
+++ resolved
@@ -10,7 +10,6 @@
 import { type Store } from "@reduxjs/toolkit";
 import { ontology, type ranger, type Synnax } from "@synnaxlabs/client";
 import { Icon } from "@synnaxlabs/media";
-<<<<<<< HEAD
 import {
   type Haul,
   Icon as PIcon,
@@ -21,10 +20,6 @@
   Tree,
 } from "@synnaxlabs/pluto";
 import { CrudeTimeRange, errors, id, toArray } from "@synnaxlabs/x";
-=======
-import { type Haul, Icon as PIcon, Menu as PMenu, Tree } from "@synnaxlabs/pluto";
-import { errors, toArray } from "@synnaxlabs/x";
->>>>>>> b8816b95
 import { useMutation } from "@tanstack/react-query";
 
 import { Menu } from "@/components/menu";
