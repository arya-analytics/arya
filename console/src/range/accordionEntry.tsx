// Copyright 2024 Synnax Labs, Inc.
//
// Use of this software is governed by the Business Source License included in the file
// licenses/BSL.txt.
//
// As of the Change Date specified in that file, in accordance with the Business Source
// License, use of this software will be governed by the Apache License, Version 2.0,
// included in the file licenses/APL.txt.

import "@/range/accordionEntry.css";

import { type label, TimeRange, TimeSpan, TimeStamp } from "@synnaxlabs/client";
import { Icon } from "@synnaxlabs/media";
import {
  Align,
  componentRenderProp,
  List as Core,
  Menu as PMenu,
  Ranger,
  Synnax,
  Tag,
  Text,
  Tooltip,
  useAsyncEffect,
} from "@synnaxlabs/pluto";
import { type ReactElement, useState } from "react";
import { useDispatch } from "react-redux";

import { Cluster } from "@/cluster";
import { Menu } from "@/components/menu";
import { CSS } from "@/css";
import { Layout } from "@/layout";
import { Link } from "@/link";
import { createEditLayout } from "@/range/EditLayout";
<<<<<<< HEAD
// import { fromClientRange } from "@/range/ontology";
import type { Range, StaticRange } from "@/range/range";
import { useSelect, useSelectMultiple } from "@/range/selectors";
import { add, remove, setActive } from "@/range/slice";
export const listColumns: Array<Core.ColumnSpec<string, Range>> = [
  {
    key: "name",
    name: "Name",
  },
  {
    key: "start",
    name: "Start",
    width: 100,
    stringer: (r) => {
      if (r.variant === "dynamic") return `${new TimeSpan(r.span).toString()} ago`;
      return new TimeStamp(r.timeRange.start).fString("dateTime", "local");
    },
  },
  {
    key: "end",
    name: "End",
    stringer: (r) => {
      if (r.variant === "dynamic") return "Now";
      const startTS = new TimeStamp(r.timeRange.start);
      const endTS = new TimeStamp(r.timeRange.end);
      return endTS.fString(
        endTS.span(startTS) < TimeSpan.DAY ? "time" : "dateTime",
        "local",
      );
    },
  },
];
=======
import type { StaticRange } from "@/range/range";
import { useSelect, useSelectMultiple } from "@/range/selectors";
import { add, remove, setActive } from "@/range/slice";
>>>>>>> 9145ee19

export const List = (): ReactElement => {
  const menuProps = PMenu.useContextMenu();
  const client = Synnax.use();
  const newLayout = Layout.usePlacer();
  const dispatch = useDispatch();
  const ranges = useSelectMultiple();
  const selectedRange = useSelect();

  const handleAddOrEdit = (key?: string): void => {
    const layout = createEditLayout(key == null ? "Create Range" : "Edit Range");
    newLayout({
      ...layout,
      key: key ?? layout.key,
    });
  };

  const handleRemove = (keys: string[]): void => {
    dispatch(remove({ keys }));
  };

  const handleSelect = (key: string): void => {
    dispatch(setActive(key));
  };

  const handleDelete = (key: string): undefined => {
    void (async () => {
      await client?.ranges.delete(key);
      handleRemove([key]);
    })();
  };

  const handleSave = (key: string): undefined => {
    void (async () => {
      const range = ranges.find((r) => r.key === key);
      if (range == null || range.variant === "dynamic") return;
      await client?.ranges.create({
        key: range.key,
        timeRange: new TimeRange(range.timeRange.start, range.timeRange.end),
        name: range.name,
      });
      dispatch(add({ ranges: [{ ...range, persisted: true }] }));
    })();
  };

  const handleSetActive = (key: string): void => {
    void (async () => {
      await client?.ranges.setActive(key);
    })();
  };

  const NoRanges = (): ReactElement => {
    const handleLinkClick: React.MouseEventHandler<HTMLParagraphElement> = (e) => {
      e.stopPropagation();
      handleAddOrEdit();
    };

    return (
      <Align.Space empty style={{ height: "100%", position: "relative" }}>
        <Align.Center direction="y" style={{ height: "100%" }} size="small">
          <Text.Text level="p">No ranges added.</Text.Text>
          <Text.Link level="p" onClick={handleLinkClick}>
            Add a range
          </Text.Link>
        </Align.Center>
      </Align.Space>
    );
  };

  const handleRename = (key: string): void => {
    if (key.length === 0) return;
    // Tree.startRenaming(key);
    return;
  };

  const clusterKey = Cluster.useSelectActiveKey();

  const ContextMenu = ({
    keys: [key],
  }: PMenu.ContextMenuMenuProps): ReactElement | null => {
    const rng = ranges.find((r) => r.key === key);
    const handleClick = (itemKey: string): void => {
      switch (itemKey) {
        case "create":
          return handleAddOrEdit();
        case "edit":
          if (rng == null) return;
          return handleAddOrEdit(rng.key);
        case "remove":
          if (rng == null) return;
          return handleRemove([rng.key]);
        case "delete":
          if (rng == null) return;
          return handleDelete(rng.key);
        case "save":
          if (rng == null) return;
          return handleSave(rng.key);
        case "setActive":
          if (rng == null) return;
          return handleSetActive(rng.key);
        case "rename":
          if (rng == null) return;
          return handleRename(rng.key);
        // Tree.startRenaming(rng.key);
        // return;
        case "link": {
          if (rng == null) return;
          const toCopy = `synnax://cluster/${clusterKey}/range/${rng.key}`;
          void navigator.clipboard.writeText(toCopy);
          return;
        }
      }
    };

    return (
      <PMenu.Menu onChange={handleClick}>
        {rng != null && (
          <>
            <PMenu.Item startIcon={<Icon.Edit />} size="small" itemKey="edit">
              Edit
            </PMenu.Item>
            <PMenu.Item startIcon={<Icon.Close />} size="small" itemKey="remove">
              Remove from List
            </PMenu.Item>
            {rng.persisted ? (
              <PMenu.Item startIcon={<Icon.Delete />} size="small" itemKey="delete">
                Delete
              </PMenu.Item>
            ) : (
              client != null && (
                <PMenu.Item startIcon={<Icon.Save />} size="small" itemKey="save">
                  Save to Synnax
                </PMenu.Item>
              )
            )}
            <Menu.RenameItem />
          </>
        )}
        <PMenu.Item startIcon={<Icon.Add />} size="small" itemKey="create">
          Create New
        </PMenu.Item>
        <PMenu.Item startIcon={<Icon.Play />} size="small" itemKey="setActive">
          Set as Active Range
        </PMenu.Item>
        {rng?.persisted && <Link.CopyMenuItem />}
        <Menu.HardReloadItem />
      </PMenu.Menu>
    );
  };

  return (
    <PMenu.ContextMenu menu={(p) => <ContextMenu {...p} />} {...menuProps}>
      <Core.List<string, StaticRange>
        data={ranges.filter((r) => r.variant === "static") as StaticRange[]}
        emptyContent={<NoRanges />}
      >
        <Core.Selector
          value={selectedRange?.key ?? null}
          onChange={handleSelect}
          allowMultiple={false}
          allowNone={true}
        >
          <Core.Core style={{ height: "100%", overflowX: "hidden" }}>
            {componentRenderProp(ListItem)}
          </Core.Core>
        </Core.Selector>
      </Core.List>
    </PMenu.ContextMenu>
  );
};

interface ListItemProps extends Core.ItemProps<string, StaticRange> {}

const ListItem = (props: ListItemProps): ReactElement => {
  const { entry } = props;
  const client = Synnax.use();
  const [labels, setLabels] = useState<label.Label[]>([]);
  useAsyncEffect(async () => {
    if (client == null || labels.length > 0 || !entry.persisted) return;
    const labels_ = await (await client.ranges.retrieve(entry.key)).labels();
    setLabels(labels_);
  }, [entry.key, client]);
  // const dispatch = useDispatch();

  const rang = useSelect(entry.key);
  console.log(rang?.name, rang?.variant);

  const onRename = (name: string): void => {
    if (name.length === 0) return;
    console.log(entry.key, name);
  };

  return (
    <Core.ItemFrame
      className={CSS.B("range-list-item")}
      direction="y"
      rightAligned
      {...props}
      size="small"
    >
      {!entry.persisted && (
        <Tooltip.Dialog location={"left"}>
          <Text.Text level="small">This range is local.</Text.Text>
          <Text.Text className="save-button" weight={700} level="small" shade={7}>
            L
          </Text.Text>
        </Tooltip.Dialog>
      )}

      <Text.WithIcon level="p" weight={500}>
        {entry.name}
      </Text.WithIcon>
      <Text.Editable level="p" value={entry.name} onChange={onRename} />
      <Ranger.TimeRangeChip timeRange={entry.timeRange} />
      {labels.length > 0 && (
        <Align.Space
          direction="x"
          size="small"
          wrap
          style={{
            overflowX: "auto",
            height: "fit-content",
          }}
        >
          {labels.map((l) => (
            <Tag.Tag key={l.key} size="small" color={l.color}>
              {l.name}
            </Tag.Tag>
          ))}
        </Align.Space>
      )}
    </Core.ItemFrame>
  );
};<|MERGE_RESOLUTION|>--- conflicted
+++ resolved
@@ -32,44 +32,9 @@
 import { Layout } from "@/layout";
 import { Link } from "@/link";
 import { createEditLayout } from "@/range/EditLayout";
-<<<<<<< HEAD
-// import { fromClientRange } from "@/range/ontology";
-import type { Range, StaticRange } from "@/range/range";
-import { useSelect, useSelectMultiple } from "@/range/selectors";
-import { add, remove, setActive } from "@/range/slice";
-export const listColumns: Array<Core.ColumnSpec<string, Range>> = [
-  {
-    key: "name",
-    name: "Name",
-  },
-  {
-    key: "start",
-    name: "Start",
-    width: 100,
-    stringer: (r) => {
-      if (r.variant === "dynamic") return `${new TimeSpan(r.span).toString()} ago`;
-      return new TimeStamp(r.timeRange.start).fString("dateTime", "local");
-    },
-  },
-  {
-    key: "end",
-    name: "End",
-    stringer: (r) => {
-      if (r.variant === "dynamic") return "Now";
-      const startTS = new TimeStamp(r.timeRange.start);
-      const endTS = new TimeStamp(r.timeRange.end);
-      return endTS.fString(
-        endTS.span(startTS) < TimeSpan.DAY ? "time" : "dateTime",
-        "local",
-      );
-    },
-  },
-];
-=======
 import type { StaticRange } from "@/range/range";
 import { useSelect, useSelectMultiple } from "@/range/selectors";
 import { add, remove, setActive } from "@/range/slice";
->>>>>>> 9145ee19
 
 export const List = (): ReactElement => {
   const menuProps = PMenu.useContextMenu();
