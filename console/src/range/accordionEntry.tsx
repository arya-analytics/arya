// Copyright 2023 Synnax Labs, Inc.
//
// Use of this software is governed by the Business Source License included in the file
// licenses/BSL.txt.
//
// As of the Change Date specified in that file, in accordance with the Business Source
// License, use of this software will be governed by the Apache License, Version 2.0,
// included in the file licenses/APL.txt.

import { type ReactElement, useState } from "react";

import { TimeRange, TimeSpan, TimeStamp, type label } from "@synnaxlabs/client";
import { Icon } from "@synnaxlabs/media";
<<<<<<< HEAD
import {
  Divider,
  Ranger,
  Tag,
  componentRenderProp,
  Synnax,
  useAsyncEffect,
  Tooltip,
  Button,
} from "@synnaxlabs/pluto";
import { Align } from "@synnaxlabs/pluto/align";
import { List as Core } from "@synnaxlabs/pluto/list";
import { Menu as PMenu } from "@synnaxlabs/pluto/menu";
import { Text } from "@synnaxlabs/pluto/text";
=======
import { List as Core, Menu as PMenu, Divider, Synnax } from "@synnaxlabs/pluto";
>>>>>>> b3febfdb
import { useDispatch } from "react-redux";

import { Menu } from "@/components";
import { CSS } from "@/css";
import { Layout } from "@/layout";
import { editLayout } from "@/range/EditLayout";
import type { Range } from "@/range/range";
import { useSelect, useSelectMultiple } from "@/range/selectors";
import { add, remove, setActive } from "@/range/slice";

import "@/range/accordionEntry.css";

export const listColumns: Array<Core.ColumnSpec<string, Range>> = [
  {
    key: "name",
    name: "Name",
  },
  {
    key: "start",
    name: "Start",
    width: 100,
    stringer: (r) => {
      if (r.variant === "dynamic") return `${new TimeSpan(r.span).toString()} ago`;
      return new TimeStamp(r.timeRange.start).fString("dateTime", "local");
    },
  },
  {
    key: "end",
    name: "End",
    stringer: (r) => {
      if (r.variant === "dynamic") return "Now";
      const startTS = new TimeStamp(r.timeRange.start);
      const endTS = new TimeStamp(r.timeRange.end);
      return endTS.fString(
        endTS.span(startTS) < TimeSpan.DAY ? "time" : "dateTime",
        "local",
      );
    },
  },
];

export const List = (): ReactElement => {
  const menuProps = PMenu.useContextMenu();
  const client = Synnax.use();
  const newLayout = Layout.usePlacer();
  const dispatch = useDispatch();
  const ranges = useSelectMultiple();
  const selectedRange = useSelect();
  const client = Synnax.use();

  const handleAddOrEdit = (key?: string): void => {
    const layout = editLayout(key == null ? "Create Range" : "Edit Range");
    newLayout({
      ...layout,
      key: key ?? layout.key,
    });
  };

  const handleRemove = (keys: string[]): void => {
    dispatch(remove({ keys }));
  };

  console.log(selectedRange?.key);

  const handleSelect = (key: string): void => {
    console.log(key);
    dispatch(setActive(key));
  };

<<<<<<< HEAD
  const handleDelete = (key: string): undefined => {
    void (async () => {
      await client?.ranges.delete(key);
      handleRemove([key]);
    })();
  };

  const handleSave = (key: string): undefined => {
    void (async () => {
      const range = ranges.find((r) => r.key === key);
      if (range == null || range.variant === "dynamic") return;
      await client?.ranges.create({
        key: range.key,
        timeRange: new TimeRange(range.timeRange.start, range.timeRange.end),
        name: range.name,
      });
      dispatch(add({ ranges: [{ ...range, persisted: true }] }));
    })();
  };

  const ContextMenu = ({
    keys: [key],
  }: PMenu.ContextMenuMenuProps): ReactElement | null => {
    const rng = ranges.find((r) => r.key === key);
    const handleClick = (itemKey: string): void => {
      switch (itemKey) {
=======
  const handleSetActive = (key: string): void => {
    if (client == null) return;
    client.ranges.setActive(key).catch(console.error);
  };

  const ContextMenu = ({ keys }: PMenu.ContextMenuMenuProps): ReactElement => {
    const handleClick = (key: string): void => {
      switch (key) {
>>>>>>> b3febfdb
        case "create":
          return handleAddOrEdit();
        case "edit":
          if (rng == null) return;
          return handleAddOrEdit(rng.key);
        case "remove":
<<<<<<< HEAD
          if (rng == null) return;
          return handleRemove([rng.key]);
        case "delete":
          if (rng == null) return;
          return handleDelete(rng.key);
        case "save":
          if (rng == null) return;
          return handleSave(rng.key);
=======
          return handleRemove(keys);
        case "setActive":
          return handleSetActive(keys[0]);
>>>>>>> b3febfdb
      }
    };
    return (
      <PMenu.Menu onChange={handleClick}>
        {rng != null && (
          <>
            <PMenu.Item startIcon={<Icon.Edit />} size="small" itemKey="edit">
              Edit
            </PMenu.Item>
            <PMenu.Item startIcon={<Icon.Close />} size="small" itemKey="remove">
              Remove from List
            </PMenu.Item>
            {rng.persisted ? (
              <PMenu.Item startIcon={<Icon.Delete />} size="small" itemKey="delete">
                Delete
              </PMenu.Item>
            ) : (
              <PMenu.Item startIcon={<Icon.Save />} size="small" itemKey="save">
                Save to Synnax
              </PMenu.Item>
            )}
          </>
        )}
        <PMenu.Item startIcon={<Icon.Add />} size="small" itemKey="create">
          Create New
        </PMenu.Item>
        <PMenu.Item startIcon={<Icon.Play />} size="small" itemKey="setActive">
          Set Active
        </PMenu.Item>
        <Divider.Divider direction="x" padded />
        <Menu.Item.HardReload />
      </PMenu.Menu>
    );
  };

  return (
    <PMenu.ContextMenu menu={(p) => <ContextMenu {...p} />} {...menuProps}>
      <div style={{ flexGrow: 1 }}>
        <Core.List data={ranges.filter((r) => r.variant === "static")}>
          <Core.Selector
            value={selectedRange?.key}
            onChange={handleSelect}
            allowMultiple={false}
            allowNone={true}
          />
          <Core.Core style={{ height: "100%", overflowX: "hidden" }}>
            {componentRenderProp(ListItem)}
          </Core.Core>
        </Core.List>
      </div>
    </PMenu.ContextMenu>
  );
};

interface ListItemProps extends Core.ItemProps<string, Range> {}

const ListItem = (props: ListItemProps): ReactElement => {
  const { entry } = props;
  const client = Synnax.use();
  const [labels, setLabels] = useState<label.Label[]>([]);
  useAsyncEffect(async () => {
    if (client == null || labels.length > 0) return;
    const labels_ = await (await client.ranges.retrieve(entry.key)).labels();
    setLabels(labels_);
  }, [entry.key, client]);
  return (
    <Core.ItemFrame
      className={CSS.B("range-list-item")}
      direction="y"
      rightAligned
      {...props}
      size="small"
    >
      {!entry.persisted && (
        <Tooltip.Dialog location={"left"}>
          <Text.Text level="small">This range is local.</Text.Text>
          <Text.Text className="save-button" weight={700} level="small" shade={7}>
            L
          </Text.Text>
        </Tooltip.Dialog>
      )}

      <Text.WithIcon level="p" weight={500}>
        {entry.name}
      </Text.WithIcon>
      <Ranger.TimeRangeChip timeRange={entry.timeRange} />
      {labels.length > 0 && (
        <Align.Space
          direction="x"
          size="small"
          wrap
          style={{
            overflowX: "auto",
            height: "fit-content",
          }}
        >
          {labels.map((l) => (
            <Tag.Tag key={l.key} level="small" color={l.color}>
              {l.name}
            </Tag.Tag>
          ))}
        </Align.Space>
      )}
    </Core.ItemFrame>
  );
};<|MERGE_RESOLUTION|>--- conflicted
+++ resolved
@@ -11,7 +11,6 @@
 
 import { TimeRange, TimeSpan, TimeStamp, type label } from "@synnaxlabs/client";
 import { Icon } from "@synnaxlabs/media";
-<<<<<<< HEAD
 import {
   Divider,
   Ranger,
@@ -26,9 +25,6 @@
 import { List as Core } from "@synnaxlabs/pluto/list";
 import { Menu as PMenu } from "@synnaxlabs/pluto/menu";
 import { Text } from "@synnaxlabs/pluto/text";
-=======
-import { List as Core, Menu as PMenu, Divider, Synnax } from "@synnaxlabs/pluto";
->>>>>>> b3febfdb
 import { useDispatch } from "react-redux";
 
 import { Menu } from "@/components";
@@ -98,7 +94,6 @@
     dispatch(setActive(key));
   };
 
-<<<<<<< HEAD
   const handleDelete = (key: string): undefined => {
     void (async () => {
       await client?.ranges.delete(key);
@@ -125,23 +120,12 @@
     const rng = ranges.find((r) => r.key === key);
     const handleClick = (itemKey: string): void => {
       switch (itemKey) {
-=======
-  const handleSetActive = (key: string): void => {
-    if (client == null) return;
-    client.ranges.setActive(key).catch(console.error);
-  };
-
-  const ContextMenu = ({ keys }: PMenu.ContextMenuMenuProps): ReactElement => {
-    const handleClick = (key: string): void => {
-      switch (key) {
->>>>>>> b3febfdb
         case "create":
           return handleAddOrEdit();
         case "edit":
           if (rng == null) return;
           return handleAddOrEdit(rng.key);
         case "remove":
-<<<<<<< HEAD
           if (rng == null) return;
           return handleRemove([rng.key]);
         case "delete":
@@ -150,11 +134,6 @@
         case "save":
           if (rng == null) return;
           return handleSave(rng.key);
-=======
-          return handleRemove(keys);
-        case "setActive":
-          return handleSetActive(keys[0]);
->>>>>>> b3febfdb
       }
     };
     return (
