--- conflicted
+++ resolved
@@ -28,12 +28,8 @@
 
 <style is:global>
     footer {
-<<<<<<< HEAD
-        height: 150px;
-=======
         height: 175px;
         margin-top: 10rem;
->>>>>>> 7d3e364b
         padding: 5rem;
 
         .content {
