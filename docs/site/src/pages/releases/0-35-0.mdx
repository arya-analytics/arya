--- conflicted
+++ resolved
@@ -11,16 +11,9 @@
 
 Synnax version 0.35.0 introduces the table component.
 
-<<<<<<< HEAD
 You can use the table component to display data in a tabular format andx to highlight specific cells based on their values.
 A suitable use case for the table component is to display data that should be flagged for exceeding certain thresholds and to provide a visual state representation of the data.
 
-=======
-You can use the table component to display data in a tabular format and can be
-configured to highlight specific cells based on their values. A suitable use case for
-the table component is to display data that should be flagged for exceeding certain
-thresholds and to provide a visual state representation of the data.
->>>>>>> 4b39fa82
 
 ### New Schematic Symbols
 
