--- conflicted
+++ resolved
@@ -3,28 +3,18 @@
 layout: "@/layouts/MainLayout.astro"
 ---
 import { Divider } from "@synnaxlabs/pluto"
+import { Divider } from "@synnaxlabs/pluto"
 import { Icon } from "@synnaxlabs/media";
-<<<<<<< HEAD
-=======
-import { Header } from "@synnaxlabs/pluto/header";
-import { Align } from "@synnaxlabs/pluto/align";
->>>>>>> 8abe21ba
 import Note from "@/components/Note.astro";
 
 ## What is Synnax?
 
-<<<<<<< HEAD
 Synnax is a platform for acquiring, controlling, and analyzing data from
 hardware systems. It delivers:
-=======
-Synnax is a platform for acquiring, controlling, and analyzing data from hardware
-systems. It delivers:
->>>>>>> 8abe21ba
 
 * High-performance, horizontally scalable storage for sensor & actuator data.
 * Millisecond-latency data streaming.
 * First-class exploratory and automated analysis using industry standard tools.
-<<<<<<< HEAD
 * User interfaces for visualization, instrumentation management, and manual
   control.
 * An control sequence system for automating complex control and analysis tasks.
@@ -47,28 +37,6 @@
 focused browsing. Feel free to use the search bar at the top of the page to find
 specific topics.
 
-=======
-* User interfaces for visualization, instrumentation management, and manual control.
-* A control sequence system for automating complex control and analysis tasks.
-
-Whether you're part of a large team with tens of thousands of sensors & actuators or an
-individual working on a personal project, Synnax can help you develop and deploy your
-hardware faster.
-
-<Divider.Divider direction="x" />
-
-## How to Use These Docs
-
-The Synnax documentation is divided into two categories. The [guide](#guides) based documentation
-contains workflow oriented guides for specific users, such as test engineers
-or analysts, while the [reference](#references) based pages are oriented around the
-main components of the platform.
-
-The navigation bar on the left contains a link to every page in the documentation. Use
-the tabs at the top to switch between the role and component focused browsing. Feel
-free to use the search bar at the top of the page to find specific topics.
-
->>>>>>> 8abe21ba
 <Divider.Divider direction="x" />
 
 ## References
@@ -92,11 +60,7 @@
 Role | Description
 --- | ---
 <a href="/guides/analyst/exploratory-analysis-in-python">Analyst</a> | Explore and analyze data, and automate post-processing.
-<<<<<<< HEAD
-<a href="/guides/sys-admin/concepts" style={{whiteSpace: "nowrap"}}>System Administrator</a> | Deploy Synnax in your environment of choice.
-=======
 <a href="/guides/sys-admin/deployment-considerations" style={{whiteSpace: "nowrap"}}>System Administrator</a> | Deploy Synnax in your environment of choice.
->>>>>>> 8abe21ba
 {/*<a href="/guides/developer">Developer</a> | Extend Synnax with your own applications and develop drivers for custom hardware.*/}
 {/* <a href="/role/instrumentation">Instrumentation</a> | Configure and calibrate hardware. */}
 {/* <a href="/role/test-engineer">Test/Operations</a> | Control hardware and visualize data on the fly. */}
