---
layout: "@/layouts/MainLayout.astro"
title: "Deploy"
heading: "Start a Single Node Cluster"
description: "This page will walk you through starting a single node cluster for testing,
learning, or development."
---

import { Icon } from "@synnaxlabs/media";

import SynnaxDownloadURL from "@/components/SynnaxDownloadURL.astro";
import SynnaxMoveCommand from "@/components/SynnaxMoveCommand.astro";
import { Tabs } from "@/components/Tabs";

This page will walk you through starting a single node cluster for testing, learning, or
development. To get started, select your operating system below.

<Tabs
    client:idle
    tabs={[
        { name: "Docker", tabKey: "docker"},
        { name: "Linux", tabKey: "linux" },
        { name: "MacOS", tabKey: "macos" },
        { name: "Windows", tabKey: "windows" },
    ]}
>
<Icon.OS.Docker slot="docker-icon" />
<Fragment slot="docker">
## Using Docker

The simplest way to start a single node cluster is by using the `synnaxlabs/synnax` Docker image,
simply run:

```cmd
docker run -p 9090:9090 synnaxlabs/synnax --listen-address=localhost:9090 --mem --insecure
```

This will pull the latest version of Synnax from Docker Hub and start a single node cluster with
the following parameters:

`-p 9090:9090` - This maps port 9090 on the host to port 9090 in the container. This allows
access to the Synnax node from the host machine.

`--listen-address=localhost:9090` - This sets the address that the node will listen on. This
is the reachable adress of the node, and is also the address that other nodes will use to
connect when deploying a multi-node cluster.

`--mem` - Tells the node to store all data in memory, which is useful for learning and
development.

`--insecure` - Tells the node to run without TLS.

</Fragment>
<Icon.OS.Linux slot="linux-icon" />
<Fragment slot="linux">
## Using Linux

To start a single node cluster on Linux, first download the latest Synnax binary
by running:

<SynnaxDownloadURL os="linux" />

Then, remove any previous installations and move the binary to `/usr/local/synnax/bin`:

<SynnaxMoveCommand os="linux" />

Then, remove any previous installations:

```cmd
sudo rm -rf /usr/local/synnax && sudo mkdir -p /usr/local/synnax
```

Then, give execution permissions to the binary:

```cmd
chmod +x /usr/local/synnax/synnax
```

Next, add `/usr/local/synnax` to your `PATH`:

```cmd
export PATH=$PATH:/usr/local/synnax
```

Finally, start the node:

```cmd
synnax start --listen-address=localhost:9090 --mem --insecure
```

This will start a single node cluster with the following parameters:

`--listen-address=localhost:9090` - This sets the address that the node will listen on. This
is the reachable address of the node, and is also the address that other nodes will use to
connect when deploying a multi-node cluster.

`--mem` - Tells the node to store all data in memory, which is useful for learning and
development.

`--insecure` - Tells the node to run without TLS.

</Fragment>
<Icon.OS.MacOS slot="macos-icon" />
<Fragment slot="macos">
## Using MacOS

To start a single node cluster on macOS, first download the latest Synnax binary
by running:

<<<<<<< HEAD
```cmd
curl -LO
=======
<SynnaxDownloadURL os="macos" />

Then, remove any previous installations:

```cmd
sudo rm -rf /usr/local/synnax && sudo mkdir -p /usr/local/synnax
>>>>>>> 190e813a
```

Next, move the binary:

<SynnaxMoveCommand os="macos" />

<<<<<<< HEAD
```cmd
rm -rf /usr/local/synnax && mv synnax /usr/local/synnax/bin
=======
Then, give execution permissions to the binary:

```cmd
chmod +x /usr/local/synnax/synnax
>>>>>>> 190e813a
```

Next, add `/usr/local/synnax` to your `PATH`:

```cmd
<<<<<<< HEAD
export PATH=$PATH:/usr/local/synnax/bin
=======
export PATH=$PATH:/usr/local/synnax
>>>>>>> 190e813a
```

Finally, start the node:

```cmd
synnax start --listen-address=localhost:9090 --mem --insecure
```

This will start a single node cluster with the following parameters:

`--listen-address=localhost:9090` - This sets the address that the node will listen on. This
is the reachable adress of the node, and is also the address that other nodes will use to
connect when deploying a multi-node cluster.

`--mem` - Tells the node to store all data in memory, which is useful for learning and
development.

`--insecure` - Tells the node to run without TLS.

</Fragment>
<Icon.OS.Windows slot="windows-icon" />
<Fragment slot="windows">

## Using Windows

Unfortunately, Synnax does not support Windows yet. If you are interested in running Synnax on
Windows, let us know here. For now, we recommend using Docker or WSL along with the
instructions for Linux.

</Fragment>
</Tabs><|MERGE_RESOLUTION|>--- conflicted
+++ resolved
@@ -107,42 +107,28 @@
 To start a single node cluster on macOS, first download the latest Synnax binary
 by running:
 
-<<<<<<< HEAD
-```cmd
-curl -LO
-=======
 <SynnaxDownloadURL os="macos" />
 
 Then, remove any previous installations:
 
 ```cmd
 sudo rm -rf /usr/local/synnax && sudo mkdir -p /usr/local/synnax
->>>>>>> 190e813a
 ```
 
 Next, move the binary:
 
 <SynnaxMoveCommand os="macos" />
 
-<<<<<<< HEAD
-```cmd
-rm -rf /usr/local/synnax && mv synnax /usr/local/synnax/bin
-=======
 Then, give execution permissions to the binary:
 
 ```cmd
 chmod +x /usr/local/synnax/synnax
->>>>>>> 190e813a
 ```
 
 Next, add `/usr/local/synnax` to your `PATH`:
 
 ```cmd
-<<<<<<< HEAD
-export PATH=$PATH:/usr/local/synnax/bin
-=======
 export PATH=$PATH:/usr/local/synnax
->>>>>>> 190e813a
 ```
 
 Finally, start the node:
