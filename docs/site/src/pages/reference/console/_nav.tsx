--- conflicted
+++ resolved
@@ -54,16 +54,14 @@
       name: "Schematics",
     },
     {
-<<<<<<< HEAD
+      key: "/reference/console/users",
+      href: "/reference/console/users",
+      name: "Users",
+    },
+    {
       key: "/reference/console/logs",
       href: "/reference/console/logs",
       name: "Logs",
     },
-=======
-      key: "/reference/console/users",
-      href: "/reference/console/users",
-      name: "Users",
-    }
->>>>>>> 04318df7
   ],
 };