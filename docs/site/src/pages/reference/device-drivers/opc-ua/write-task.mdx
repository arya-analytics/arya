--- conflicted
+++ resolved
@@ -82,14 +82,10 @@
 click on the resources (<Icon.Resources />) toolbar in the left sidebar. Find the device
 you'd like to create the task for, right-click on it, and select "Create a Write Task".
 
-<<<<<<< HEAD
-<Video client:only="react" id="device-drivers/opc-ua/write-task/create-from-resources" />
-=======
 <Video
   client:only="react"
   id="device-drivers/opc-ua/write-task/create-from-resources"
 />
->>>>>>> 78e2d54d
 
 ### From the Command Palette
 
@@ -170,14 +166,6 @@
 <Divider.Divider direction="x" />
 
 ## State Configuration
-<<<<<<< HEAD
-
-Configuring a write task will only create command channels. To create state channels to access the states
-of the nodes you are writing to, you must configure a read task. You can then use this task to read back
-states of the nodes you are writing to. For more information on configuring a read task, 
-see [the following section.](/reference/device-drivers/opc-ua/read-task)
-=======
->>>>>>> 78e2d54d
 
 Configuring a write task will only create command channels. To create state channels to
 access the states of the nodes you are writing to, you must configure a [read
@@ -186,11 +174,7 @@
 
 <Divider.Divider direction="x" />
 
-<<<<<<< HEAD
-Once the necessary tasks are configured, you can use the [console schematic](/reference/console/schematics) 
-=======
 ## Using a Schematic to Control Write Tasks
 
 Once the necessary tasks are configured, you can use the [console schematic](/reference/console/schematics)
->>>>>>> 78e2d54d
 to write commands to the OPC UA server.