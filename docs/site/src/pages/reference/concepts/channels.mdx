---
layout: "@/layouts/MainLayout.astro"
title: "Channels"
description: "Learn how channels represent data in Synnax."
---
<<<<<<< HEAD
import { Image } from "@/components/Media";
import { Divider, Text } from "@synnaxlabs/pluto"
import Diagram from "@/components/Diagram.astro"
import { Icon } from "@synnaxlabs/media";
import Note from "@/components/Note.astro"
=======

import { Image } from "@/components/Media";
import { Divider, Text } from "@synnaxlabs/pluto";
import Diagram from "@/components/Diagram.astro";
import { Icon } from "@synnaxlabs/media";
import Note from "@/components/Note.astro";
>>>>>>> 78e2d54d

This page walks you through what channels are, their important properties, and
how to use them when structuring your cluster.

If you’re looking for a practical guide on creating or retrieving channels,
visit the respective pages for the [Python](../python-client/channels) and
[TypeScript](../typescript-client/channels) clients.

<Divider.Divider direction="x" />

## Introduction

<<<<<<< HEAD
A channel is a logical collection of samples representing the values of a single source. 
This source is typically a sensor, although channels can also hold actuator commands, 
post-processed results, or any other time-ordered data. 

Channels are used for both **data storage** and **real-time communication**. A sensor 
recording samples 25 times per second (or 25Hz) would write data to a channel in order 
to store it permanently within Synnax, while at the same time streaming the data
for live consumption.

The following diagram shows a sensor writing samples to a channel, which are then
stored and forwarded to a visualization tool and analysis script.

<Diagram>
<Image 
    client:only="react"
    id="concepts/channels/channels"
    extension="svg"
    themed={false}
/>
</Diagram>

=======
A channel is a logical collection of samples representing the values of a single source.
This source is typically a sensor, although channels can also hold actuator commands,
post-processed results, or any other time-ordered data.

Channels are used for both **data storage** and **real-time communication**. A sensor
recording samples 25 times per second (or 25Hz) would write data to a channel in order
to store it permanently within Synnax, while at the same time streaming the data
for live consumption.

The following diagram shows a sensor writing samples to a channel, which are then
stored and forwarded to a visualization tool and analysis script.

<Diagram>
  <Image
    client:only="react"
    id="concepts/channels/channels"
    extension="svg"
    themed={false}
  />
</Diagram>

>>>>>>> 78e2d54d
Channels are comparable to **tags** in a time-series database like [InfluxDB](https://www.influxdata.com/)
or SCADA system like [Ignition](https://inductiveautomation.com/). It's common for a single Synnax
database to have hundreds or thousands of channels, each of which represents a different
data source.

<Divider.Divider direction="x" />

## Channel Types

There are three different types of channels in Synnax. **Index** channels exclusively
store timestamps, and are used to retrieve the samples in data channels. **Data**
channels store actual telemetry values, such as sensor readings. **Virtual** channels
are only used for data streaming, and do not persist their samples to the database.

### Index Channels

An **index** channel (or just _index_) is a special type of channel optimized for fast
lookups on timestamps. Index channels always have a data type of `timestamp`, meaning
that they must contain ordered `int64` nanosecond UTC timestamps.

<<<<<<< HEAD
These channels are comparable to the index in a book. To find a particular piece of 
information, you first look through the index, which then points you to the relevant 
page. In Synnax, index channels are used in a similar fashion. To find the samples in 
a data channel for a particular time range, Synnax will first look through the index 
channel to find the relevant timestamps, and then retrieve the samples from the data 
channel.

### Data Channels

Data channels are the primary method for storing telemetry samples in Synnax. Data 
channels can store sensor readings, actuator commands, calculated values, or any
other time-ordered points. 

Every sample in a data channel must have the same, fixed size data type. This means
that data channels cannot store variable length values, such as strings or JSON objects.

Every data channel must have an associated index channel, which is used to look up
samples at a particular time. It's common to have multiple data channels associated
with a single index channel.

### Virtual Channels

Virtual channels are only used for real-time data streaming. Their values are not 
persisted to disk. Virtual channels do not have an associated index channel, and have
the benefit of being able to support variable length data types. 

It's common to send strings, logs, JSON values, or other complex data types over virtual 
=======
These channels are comparable to the index in a book. To find a particular piece of
information, you first look through the index, which then points you to the relevant
page. In Synnax, index channels are used in a similar fashion. To find the samples in
a data channel for a particular time range, Synnax will first look through the index
channel to find the relevant timestamps, and then retrieve the samples from the data
channel.

### Data Channels

Data channels are the primary method for storing telemetry samples in Synnax. Data
channels can store sensor readings, actuator commands, calculated values, or any
other time-ordered points.

Every sample in a data channel must have the same, fixed size data type. This means
that data channels cannot store variable length values, such as strings or JSON objects.

Every data channel must have an associated index channel, which is used to look up
samples at a particular time. It's common to have multiple data channels associated
with a single index channel.

### Virtual Channels

Virtual channels are only used for real-time data streaming. Their values are not
persisted to disk. Virtual channels do not have an associated index channel, and have
the benefit of being able to support variable length data types.

It's common to send strings, logs, JSON values, or other complex data types over virtual
>>>>>>> 78e2d54d
channels.

<Divider.Divider direction="x" />

## Channel Fields

<<<<<<< HEAD
All channel types have a common set of fields. There may be slight variations in the 
=======
All channel types have a common set of fields. There may be slight variations in the
>>>>>>> 78e2d54d
naming conventions between the various Synnax client libraries, but the core concepts
remain the same.

### Key

A channel's key is a single, 32-bit number that is automatically assigned by Synnax
when the channel is created. This key uniquely identifies the channel within the database,
and cannot be edited.

### Name

<<<<<<< HEAD
A human-readable name for the channel. This is the most common way to search for and 
=======
A human-readable name for the channel. This is the most common way to search for and
>>>>>>> 78e2d54d
reference a channel. Synnax does not prevent duplicate names, although it is highly
recommended that you keep them unique.

### Data Type 

<<<<<<< HEAD
All channel's must have a consistent data type. Index channels must always have a 
=======
All channel's must have a consistent data type. Index channels must always have a
>>>>>>> 78e2d54d
data type of `timestamp`, while data channels can have any of the following types:

| Data Type   | Description                   | Size    |
| ----------- | ----------------------------- | ------- |
| `bool`      | Boolean value                 | 1 byte  |
| `int8`      | Signed 8-bit integer          | 1 byte  |
| `int16`     | Signed 16-bit integer         | 2 bytes |
| `int32`     | Signed 32-bit integer         | 4 bytes |
| `int64`     | Signed 64-bit integer         | 8 bytes |
| `uint8`     | Unsigned 8-bit integer        | 1 byte  |
| `uint16`    | Unsigned 16-bit integer       | 2 bytes |
| `uint32`    | Unsigned 32-bit integer       | 4 bytes |
| `uint64`    | Unsigned 64-bit integer       | 8 bytes |
| `timestamp` | 64-bit nanosecond UTC integer | 8 bytes |
| `float32`   | 32-bit floating point         | 4 bytes |
| `float64`   | 64-bit floating point         | 8 bytes |

In addition to these basic types, virtual channels also support the following variable
length data types:

<<<<<<< HEAD
| Data Type | Description |
| --------- | ----------- |
=======
| Data Type | Description  |
| --------- | ------------ |
>>>>>>> 78e2d54d
| `string`  | UTF-8 string |
| `json`    | JSON object  |

### Is Index

A boolean field indicating whether the channel should be treated as an index channel.
This field defaults to `false`, and should only be set to `true` for index channels.

<<<<<<< HEAD
### Virtual 

A boolean field indicating whether the channel is virtual. Virtual channels cannot 
=======
### Virtual

A boolean field indicating whether the channel is virtual. Virtual channels cannot
>>>>>>> 78e2d54d
be indexes. This field defaults to `false`, and should only be set to `true` for
virtual channels.

### Index

This field is only used for data channels, and specifies the key of the index channel
associated with the data channel. This field will be ignored for index and virtual
channels.<|MERGE_RESOLUTION|>--- conflicted
+++ resolved
@@ -3,20 +3,12 @@
 title: "Channels"
 description: "Learn how channels represent data in Synnax."
 ---
-<<<<<<< HEAD
-import { Image } from "@/components/Media";
-import { Divider, Text } from "@synnaxlabs/pluto"
-import Diagram from "@/components/Diagram.astro"
-import { Icon } from "@synnaxlabs/media";
-import Note from "@/components/Note.astro"
-=======
 
 import { Image } from "@/components/Media";
 import { Divider, Text } from "@synnaxlabs/pluto";
 import Diagram from "@/components/Diagram.astro";
 import { Icon } from "@synnaxlabs/media";
 import Note from "@/components/Note.astro";
->>>>>>> 78e2d54d
 
 This page walks you through what channels are, their important properties, and
 how to use them when structuring your cluster.
@@ -29,29 +21,6 @@
 
 ## Introduction
 
-<<<<<<< HEAD
-A channel is a logical collection of samples representing the values of a single source. 
-This source is typically a sensor, although channels can also hold actuator commands, 
-post-processed results, or any other time-ordered data. 
-
-Channels are used for both **data storage** and **real-time communication**. A sensor 
-recording samples 25 times per second (or 25Hz) would write data to a channel in order 
-to store it permanently within Synnax, while at the same time streaming the data
-for live consumption.
-
-The following diagram shows a sensor writing samples to a channel, which are then
-stored and forwarded to a visualization tool and analysis script.
-
-<Diagram>
-<Image 
-    client:only="react"
-    id="concepts/channels/channels"
-    extension="svg"
-    themed={false}
-/>
-</Diagram>
-
-=======
 A channel is a logical collection of samples representing the values of a single source.
 This source is typically a sensor, although channels can also hold actuator commands,
 post-processed results, or any other time-ordered data.
@@ -73,7 +42,6 @@
   />
 </Diagram>
 
->>>>>>> 78e2d54d
 Channels are comparable to **tags** in a time-series database like [InfluxDB](https://www.influxdata.com/)
 or SCADA system like [Ignition](https://inductiveautomation.com/). It's common for a single Synnax
 database to have hundreds or thousands of channels, each of which represents a different
@@ -94,35 +62,6 @@
 lookups on timestamps. Index channels always have a data type of `timestamp`, meaning
 that they must contain ordered `int64` nanosecond UTC timestamps.
 
-<<<<<<< HEAD
-These channels are comparable to the index in a book. To find a particular piece of 
-information, you first look through the index, which then points you to the relevant 
-page. In Synnax, index channels are used in a similar fashion. To find the samples in 
-a data channel for a particular time range, Synnax will first look through the index 
-channel to find the relevant timestamps, and then retrieve the samples from the data 
-channel.
-
-### Data Channels
-
-Data channels are the primary method for storing telemetry samples in Synnax. Data 
-channels can store sensor readings, actuator commands, calculated values, or any
-other time-ordered points. 
-
-Every sample in a data channel must have the same, fixed size data type. This means
-that data channels cannot store variable length values, such as strings or JSON objects.
-
-Every data channel must have an associated index channel, which is used to look up
-samples at a particular time. It's common to have multiple data channels associated
-with a single index channel.
-
-### Virtual Channels
-
-Virtual channels are only used for real-time data streaming. Their values are not 
-persisted to disk. Virtual channels do not have an associated index channel, and have
-the benefit of being able to support variable length data types. 
-
-It's common to send strings, logs, JSON values, or other complex data types over virtual 
-=======
 These channels are comparable to the index in a book. To find a particular piece of
 information, you first look through the index, which then points you to the relevant
 page. In Synnax, index channels are used in a similar fashion. To find the samples in
@@ -150,18 +89,13 @@
 the benefit of being able to support variable length data types.
 
 It's common to send strings, logs, JSON values, or other complex data types over virtual
->>>>>>> 78e2d54d
 channels.
 
 <Divider.Divider direction="x" />
 
 ## Channel Fields
 
-<<<<<<< HEAD
-All channel types have a common set of fields. There may be slight variations in the 
-=======
 All channel types have a common set of fields. There may be slight variations in the
->>>>>>> 78e2d54d
 naming conventions between the various Synnax client libraries, but the core concepts
 remain the same.
 
@@ -173,21 +107,13 @@
 
 ### Name
 
-<<<<<<< HEAD
-A human-readable name for the channel. This is the most common way to search for and 
-=======
 A human-readable name for the channel. This is the most common way to search for and
->>>>>>> 78e2d54d
 reference a channel. Synnax does not prevent duplicate names, although it is highly
 recommended that you keep them unique.
 
-### Data Type 
+### Data Type
 
-<<<<<<< HEAD
-All channel's must have a consistent data type. Index channels must always have a 
-=======
 All channel's must have a consistent data type. Index channels must always have a
->>>>>>> 78e2d54d
 data type of `timestamp`, while data channels can have any of the following types:
 
 | Data Type   | Description                   | Size    |
@@ -208,13 +134,8 @@
 In addition to these basic types, virtual channels also support the following variable
 length data types:
 
-<<<<<<< HEAD
-| Data Type | Description |
-| --------- | ----------- |
-=======
 | Data Type | Description  |
 | --------- | ------------ |
->>>>>>> 78e2d54d
 | `string`  | UTF-8 string |
 | `json`    | JSON object  |
 
@@ -223,15 +144,9 @@
 A boolean field indicating whether the channel should be treated as an index channel.
 This field defaults to `false`, and should only be set to `true` for index channels.
 
-<<<<<<< HEAD
-### Virtual 
-
-A boolean field indicating whether the channel is virtual. Virtual channels cannot 
-=======
 ### Virtual
 
 A boolean field indicating whether the channel is virtual. Virtual channels cannot
->>>>>>> 78e2d54d
 be indexes. This field defaults to `false`, and should only be set to `true` for
 virtual channels.
 
