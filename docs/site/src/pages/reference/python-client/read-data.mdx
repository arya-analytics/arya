---
layout: "@/layouts/MainLayout.astro"
title: "Read Data"
description: "Use the Python client to read from a Synnax cluster."
---
import { Divider } from "@synnaxlabs/pluto"
import Code from "@/components/code/Code.astro";
export const components = { pre: Code };

The Python client supports several different ways of reading data from a
cluster. We can read directly from a channel, fetch a range and access its data,
or leverage server side iterators for processing large queries.

<Divider.Divider direction="x" />

## Reading from a Channel

The simplest way to read data from Synnax is to use the `read` method on the `Channel`
class:

```python
from datetime import datetime

channel = client.channels.retrieve("my_precise_tc")

time_format = "%Y-%m-%d %H:%M:%S"

start = datetime.strptime("2023-2-12 12:30:00", time_format)
end = datetime.strptime("2023-2-12 14:30:00", time_format)

data = channel.read(start, end)
```

The returned data is an instance of the `Series` class, but for all intents and
purposes can be treated exactly like a `numpy.ndarray`. For example, we can
perform vectorized operations on the data:

```python
data = data - 273.15
```

The `Series` class does give us some additional functionality. Most notably, we
can get the time range occupied by the data:

```python
tr = data.time_range
print(tr)
# 2023-02-12 12:30:00 - 2023-02-12 14:30:00
```

This method is important, as it's not always the case that data exists for the
entire time range queried.

<Divider.Divider direction="x" />

## Reading from Multiple Channels

We can also read from multiple channels at once by calling the `read` method on
the `client`.  This method takes a list of channel names/keys and a time range:

```python
frame = client.read(start, end, ["my_precise_tc", "time"])
```

The returned data is an instance of the `Frame` class. We can access `Series` on
the class by using the `[]` operator:

```python
data = frame["my_precise_tc"]
```

We can also convert the `Frame` to a `pandas.DataFrame` by calling the `to_df`
method:

```python
df = frame.to_df()
```

<Divider.Divider direction="x" />

## Reading Channel Data from a Range

While the above methods are useful for executing precise reads, they require us
to know the exact range of time we're interested in reading. [Ranges](ranges)
are a useful way of categorizing important time ranges in a cluster's data. We
can read directly from these ranges.

We can access channels on a `Range` object and call `read` on them to access
their data:

```python
rng = client.ranges.retrieve("My Interesting Test")

# Read the data from the channel
data = rng.my_precise_tc.read()

data = data - 273.15
```

It turns out that we don't even need to call the `read` method at all. We can
just use the channel name directly to perform operations on the data:

```python
data = rng.my_precise_tc - 273.15
```

We can also plot the data just as easily:

```python
import matplotlib.pyplot as plt

# Plot time on the x-axis and temperature on the y-axis
plt.plot(rng.time, rng.my_precise_tc)
```
<Divider.Divider direction="x" />

## Reading with Iterators

Single, multi, and named reads will cover most use cases, but there are
situations where it's necessary to process large volumes of data. Sometimes
these reads may be too large to fit in memory.

Synnax supports server side iterators that allow us to process large queries in
<<<<<<< HEAD
consistently sized chunks. To configure reading in chunks, pass in `chunk_size` to the
`open_iterator` method with the desired number of samples per iteration. If unspecified,
this value is `500,000` samples.
=======
consistently sized chunks. By default, Synnax uses a chunk size of 100,000. To configure
a custom chunk size, pass in the `chunk_size` argument to the `open_iterator` method
with the desired number of samples per iteration.
>>>>>>> 2dc97516

```python
with client.open_iterator(start, end, "my_precise_tc", chunk_size=100) as it:
    for frame in it:
        # Do something with the frame
```<|MERGE_RESOLUTION|>--- conflicted
+++ resolved
@@ -121,15 +121,9 @@
 these reads may be too large to fit in memory.
 
 Synnax supports server side iterators that allow us to process large queries in
-<<<<<<< HEAD
-consistently sized chunks. To configure reading in chunks, pass in `chunk_size` to the
-`open_iterator` method with the desired number of samples per iteration. If unspecified,
-this value is `500,000` samples.
-=======
 consistently sized chunks. By default, Synnax uses a chunk size of 100,000. To configure
 a custom chunk size, pass in the `chunk_size` argument to the `open_iterator` method
 with the desired number of samples per iteration.
->>>>>>> 2dc97516
 
 ```python
 with client.open_iterator(start, end, "my_precise_tc", chunk_size=100) as it:
