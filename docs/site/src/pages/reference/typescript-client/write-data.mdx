---
layout: "@/layouts/MainLayout.astro"
title: "Write Data"
description: "Use the TypeScript client to write to a Synnax cluster."
---
import Code from "@/components/code/Code.astro";
export const components = { pre: Code };
import { Divider } from "@synnaxlabs/pluto"

The Synnax TypeScript client supports multiple methods for writing data to a
cluster. We can write directly to a channel, or we can write to multiple
channels in a streaming fashion using a writer.

<Divider.Divider direction="x" />

## Writing to a Channel

Writing to a channel requires us to write timestamps to it's index channel
before we write the data. We'll create the following channels to use as
examples:

```typescript
import { DataType } from "@synnaxlabs/client";

const timeChannel = await client.channels.create({
    name: "time",
    dataType: DataType.TIMESTAMP,
    isIndex: true,
});

const temperatureChannel = await client.channels.create({
    name: "temperature",
    dataType: DataType.FLOAT32,
    index: timeChannel.key
});
```

Then, we'll make sure to write timestamps to the index before we write to the data channel:

```typescript

import { TimeStamp, TimeSpan } from "@synnaxlabs/client";

const start = TimeStamp.now();
const timestamps = new BigInt64Array([
    start.bigInt,
    start.add(TimeSpan.seconds(1)).bigInt,
    start.add(TimeSpan.seconds(2)).bigInt,
    start.add(TimeSpan.seconds(3)).bigInt,
    start.add(TimeSpan.seconds(4)).bigInt
]);
const temperatures = new Float32Array([20.0, 20.1, 20.2, 20.3, 20.4]);

// Write the timestamps to the index first
await timeChannel.write(start, timestamps);
// Then write the data
await temperatureChannel.write(start, temperatures);
```

Notice how we align the two arrays by using the common `start` timestamp. This
tells Synnax that the first sample in the `temperatures` array is associated
with the first timestamp in the `timestamps` array, and so on.

Synnax will raise a `ValidationError` if the index does not contain a
corresponding timestamp for every sample in the data array. After all, it
wouldn't make sense to have a temperature reading without an associated
timestamp.

<Divider.Divider direction="x"/>

## Using a Writer

While the above methods are great for writing static, existing data, it's common
to want to write data in a streaming fashion for use in control sequences and
live dashboards. The `Writer` class is designed to handle this use case (and is
actually used under the hood by the above methods).

Writers are a bit more complicated to operate, so we recommend reading the
[concepts](../concepts/write#transactions) page to learn more about how
they work.

### Opening a Writer

We'll create the following index-indexed pair to use with our writer:

```typescript
import { DataType } from "@synnaxlabs/client";

const timeChannel = await client.channels.create({
    name: "time",
    dataType: DataType.TIMESTAMP,
    isIndex: true,
});

const temperatureChannel = await client.channels.create({
    name: "temperature",
    dataType: DataType.FLOAT32,
    index: timeChannel.key
});
```

Then, we'll open a writer for both of these channels by using the `openWriter`
method on the client:

```typescript
import { TimeStamp, Series, Frame } from "@synnaxlabs/client";

const writer = await client.openWriter({
    start: TimeStamp.now(),
    channels: [timeChannel.key, temperatureChannel.key]
});

try {
    for (let i = 0; i < 100; i++) {
        await writer.write(new Frame({
            [timeChannel.key]: TimeStamp.now(),
            [temperatureChannel.key]: 20.0 + i,
        }));
        await new Promise(resolve => setTimeout(resolve, 100));
    }
    await writer.commit():
} finally {
    await writer.close()
}
```

This example will write 100 samples to the `temperature` channel, each roughly
100ms apart, and will commit all writes when finished.
<<<<<<< HEAD

It's typical to write and commit millions of samples over the course of hours or
days, intermittently calling commit to ensure that the data is safely stored in
the cluster.
=======

It's typical to write and commit millions of samples over the course of hours or
days, intermittently calling commit to ensure that the data is safely stored in
the cluster.

Alternatively, you could initiate with auto-commit enabled by passing in the
configuration argument `enableAutoCommit: true`. When auto-commit is enabled, a
writer will effectuate a commit after every write, automatically saving the data
to the database.
>>>>>>> fc655bdc

It's very important to free the writer resources when finished by calling the
`close` method. If `close` is not called at the end of the writer, other writers
may not be able to write to the same channels. We typically recommend placing
the writer operations inside a try-finally block to ensure that the writer is
<<<<<<< HEAD
always closed.
=======
always closed.
>>>>>>> fc655bdc
<|MERGE_RESOLUTION|>--- conflicted
+++ resolved
@@ -126,12 +126,6 @@
 
 This example will write 100 samples to the `temperature` channel, each roughly
 100ms apart, and will commit all writes when finished.
-<<<<<<< HEAD
-
-It's typical to write and commit millions of samples over the course of hours or
-days, intermittently calling commit to ensure that the data is safely stored in
-the cluster.
-=======
 
 It's typical to write and commit millions of samples over the course of hours or
 days, intermittently calling commit to ensure that the data is safely stored in
@@ -141,14 +135,9 @@
 configuration argument `enableAutoCommit: true`. When auto-commit is enabled, a
 writer will effectuate a commit after every write, automatically saving the data
 to the database.
->>>>>>> fc655bdc
 
 It's very important to free the writer resources when finished by calling the
 `close` method. If `close` is not called at the end of the writer, other writers
 may not be able to write to the same channels. We typically recommend placing
 the writer operations inside a try-finally block to ensure that the writer is
-<<<<<<< HEAD
-always closed.
-=======
-always closed.
->>>>>>> fc655bdc
+always closed.