--- conflicted
+++ resolved
@@ -12,66 +12,8 @@
 
 ## Writing to a Channel
 
-<<<<<<< HEAD
-### The simplest write - fixed rate
-
-Writing to a fixed rate channel is as simple as calling the channel's `write` method.
-We'll create the following fixed rate channel as an example:
-
-```typescript
-import { DataType, Rate } from "@synnaxlabs/client";
-
-const myTemperatureSensor = await client.channels.create({
-    name: "temperature",
-    rate: Rate.hz(5),
-    dataType: DataType.FLOAT32
-});
-```
-
-Then, we'll provide our data and a timestamp marking the first sample to the `write`
-method:
-
-```typescript
-import { TimeStamp } from "@synnaxlabs/client";
-
-// Our temperature data
-const data = new Float32Array([20.0, 20.1, 20.2, 20.3, 20.4]);
-
-// The timestamp of the first sample. All other samples will be spaced from this
-// timestamp according to the channel's rate. In this case, the rate is 5Hz, so
-// the samples will be spaced 200ms apart i.e.
-// 20.0 @ start + 0ms
-// 20.1 @ start + 200ms
-// 20.2 @ start + 400ms
-// 20.3 @ start + 600ms
-// 20.4 @ start + 800ms
-const start = TimeStamp.now();
-
-// Write the data
-await myTemperatureSensor.write(TimeStamp.now(), data);
-```
-
-If we had multiple channels, we would pass the same timestamp to each channel's `write`
-method. This would ensure that the data is correctly aligned across all channels.
-
-```typescript
-const temperatureData = new Float32Array([20.0, 20.1, 20.2, 20.3, 20.4]);
-const pressureData = new Float32Array([1000.0, 1000.1, 1000.2, 1000.3, 1000.4]);
-
-const start = TimeStamp.now();
-
-await myTemperatureSensor.write(start, temperatureData);
-await myPressureSensor.write(start, pressureData);
-```
-
-### Writing to a channel with a variable rate
-
-Writing to a variable rate channel requires us to write to a channel's index before 
-we write it's data. We'll create the following index-indexed pair as an example:
-=======
 Writing to a channel requires us to write timestamps to it's index channel before we write
 the data. We'll create the following channels to use as examples:
->>>>>>> 1e53af43
 
 ```typescript
 import { DataType } from "@synnaxlabs/client";
