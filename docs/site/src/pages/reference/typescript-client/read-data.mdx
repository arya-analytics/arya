--- conflicted
+++ resolved
@@ -68,16 +68,10 @@
 
 While the above methods will cover most use cases, there are situations where
 it's necessary to query large volumes of data. Iterators provide a way to
-<<<<<<< HEAD
-efficiently process data in chunks. To configure reading in chunks, pass in the desired
-number of samples per iteration to the `openIterator` method. If unspecified,
-this value is `500,000` samples.
-=======
 efficiently process data in chunks to avoid keeping large amounts of data in memory.
 By default, Synnax uses a chunk size of 100,000 samples. To configure a
 custom chunk size, set the `chunk_size` field in the options argument to the
 `open_iterator` method with the desired number of samples per iteration.
->>>>>>> 2dc97516
 
 ```typescript
 const start = TimeStamp.now();
@@ -86,13 +80,9 @@
 const iterator = await client.openIterator(
     { start, end },
     ["temperature", "humidity"],
-<<<<<<< HEAD
-    100, // chunkSize
-=======
     {
         chunkSize: 100,
     },
->>>>>>> 2dc97516
 );
 try {
     for await (const frame of iterator) {
