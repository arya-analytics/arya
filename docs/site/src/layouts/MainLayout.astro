---
import Header from "@/components/Header.astro"
import { PageNav } from "@/components/PageNav";
import "@synnaxlabs/pluto/dist/style.css";
import "@synnaxlabs/media/dist/style.css";
import { ViewTransitions } from "astro:transitions";
import { TableOfContents } from "@/components/TableOfContents";
import { SEO } from "astro-seo";
const {
  headings,
  frontmatter: { title, heading, description },
} = Astro.props;
---

<script>
  import { getVersion } from "@/util/fetchVersion";

  getVersion().then((version) => {
    document.querySelector(".version").innerHTML = version;
  });
</script>

<html transition:animate="none">
  <head>
    <SEO
      title={title}
      titleTemplate="%s | Synnax"
      titleDefault="Synnax"
      description={description}
      extend={{
        link: [
          {
            rel: "icon",
            href: "/favicon.svg",
          },
        ],
        meta: [
          {
            name: "viewport",
            content: "width=device-width, initial-scale=1.0",
          },
        ],
      }}
    />
    <ViewTransitions />
  </head>
  <Header />
  <section>
    <nav class="docs-nav">
      <PageNav client:load currentPage={Astro.url.pathname} />
    </nav>
    <main>
      <article transition:animate="none">
        <h1 class="article-title">{heading ?? title}</h1>
        <h4 class="article-description">{description}</h3>
        <slot />
      </article>
    </main>
    <nav class="docs-toc">
      <TableOfContents client:idle headings={headings} />
    </nav>
  </section>

  <script>
    import { startThemeDriver } from "@/util/theme";
    import { startUpdatingIframeHref } from "@/util/iframe";
    startThemeDriver();
    startUpdatingIframeHref();
    document.addEventListener("astro:after-swap", () => {
      startThemeDriver();
      startUpdatingIframeHref();
    });
  </script>

  <style is:global>
    .pluto-tabs-selector__button p {
      margin: 0;
    }

    html {
      --pluto-gray-n1: white;
      @media (prefers-color-scheme: dark) {
        --pluto-gray-n1: var(--pluto-gray-l1);
      }
    }

    .chip {
      text-decoration: none !important;
      flex-grow: 1;
      min-width: 275px;
      flex-basis: 275px;
      & div {
        height: 100%;
        transition: all 0.1s ease-in-out;
        border: var(--pluto-border-l4);
        padding: 1rem 3rem;
        border-radius: var(--pluto-border-radius);
        &:hover {
          border-color: var(--pluto-primary-z);
          cursor: pointer;

          & h4 {
            color: var(--pluto-primary-z);
          }
          & p {
            color: var(--pluto-gray-l9);
          }
        }
      }
      & h4 {
        color: var(--pluto-primary-p1);
      }
      & p {
        color: var(--pluto-gray-l7);
      }
    }

    nav {
      & p,
      small {
        white-space: normal !important;
      }
      & small {
        margin-top: 2px !important;
      }
    }

    .docs-get-started-chip {
      overflow: hidden;

      & .text-container {
        transition: all 0.15s ease-in-out;
        position: relative;
        top: 45px;
      }

      & p {
        color: var(--pluto-gray-l7);
      }

      :hover {
        & p {
          opacity: 1;
        }

        & .text-container {
          top: 0px;
        }
      }
    }

        .table-of-contents {
            & h5 {
                font-weight: 500;
            }

            .heading {
                border-bottom: none;
            }

            & .pluto-menu-item {
                white-space: normal;
                height: fit-content;
                padding: 0.75rem 2rem;
                border-right: 2px solid transparent;
                & small {
                    color: var(--pluto-gray-l6) !important;
                }

                &:is(.pluto--selected, :hover) {
                    background: none;
                    border-right: 2px solid var(--pluto-text-color);
                    border-radius: 0 !important;
                    & small {
                        font-weight: 500 !important;
                        color: var(--pluto-text-color) !important;
                    }
                }
            }
        }

        .search-box {
            position: absolute;
            left: 50%;
            z-index: 50000;
            transform: translateX(-50%);

            & .pluto-input {
                width: 80vw;
                max-width: 700px;
            }

            .pluto-dropdown__dialog {
                position: absolute !important;
                left: 50% !important;
                transform: translate(-50%, -20px);
                width: 80vw;
                max-width: 700px;
                .hovered {
                    background: var(--pluto-gray-l3);
                }

                & .search-result {
                    padding: 2rem;
                    &:hover {
                        background: var(--pluto-gray-l3);
                    }

                    & b {
                        background: var(--pluto-primary-z-30);
                    }

                    & small {
                        color: var(--pluto-gray-l7);
                    }
                }

                & a:hover {
                    text-decoration: none;
                }
            }

            @media (max-width: 700px) {
                & .pluto-input {
                    width: 200px;
                }
                & .pluto-dropdown__dialog {
                    width: 200px;
                }
            }
        }

        a {
      color: var(--pluto-primary-p1);
      text-decoration: none;
    }

        :root {
            --nav-height: 10rem;
            --max-width: 1400px;
            --astro-code-color-text: var(--pluto-text-color);
            --astro-code-color-background: var(--pluto-gray-l1);
            --astro-code-token-comment: var(--pluto-gray-l5);
            --astro-code-token-string-expression: #00b023;
            --astro-code-token-function: #20a4f3;
            --astro-code-token-punctuation: var(--pluto-text-color);
            --astro-code-token-keyword: #dc136c;
            --astro-code-token-constant: var(--pluto-text-color);
        }

<<<<<<< HEAD
    a:hover:not(.pluto-btn) {
      text-decoration: underline;
    }

        .copy-code {
      position: absolute;
      top: 25%;
      right: 20px;
      border-color: var(--pluto-gray-l4);
      opacity: 0;
      transition: all 0.15s ease-in-out;
    }

    pre:hover .copy-code {
      opacity: 1;
    }

    .copy-code svg > * {
      fill: var(--pluto-gray-l4);
    }

    .copy-code:hover svg > * {
      fill: var(--pluto-gray-l5);
    }

    header h1,
    header h2,
    header p {
      margin: 0 !important;
    }

    li {
      margin: 0.5rem;
    }

    article h1,
    article h3,
    article h4,
    article h5,
    article h6,
    article p,
    article table,
    article video {
      margin: 2.5rem 0;
    }

    article h2 {
      margin: 4rem 0;
    }

    article img {
      margin: 2rem -2rem;
    }

    article .pluto-tabs-selector {
      margin: 1.5rem 0;
    }

    article :is(video, img) {
      width: 100%;
      border-radius: 1rem !important;
      border: var(--pluto-border-l4);
      box-shadow: 0 0 1rem 0 var(--pluto-gray-l4);
      border-radius: calc(var(--pluto-border-radius) * 2);

      @media (prefers-color-scheme: dark) {
        box-shadow: 0 0 2rem 0 rgba(50, 50, 50, 0.1);
      }
    }

    article img {
      width: calc(100% + 4rem);
    }

    code:not(.astro-code code) {
      padding: 0.25rem 1rem;
      background: var(--pluto-gray-l3);
    }

    code {
      font-size: var(--pluto-small-size);
      line-height: var(--pluto-small-line-height);
    }

    .pluto-tabs-selector__btn--uneditable {
      padding: 0 3rem;

      .pluto-text-icon {
        gap: 1.5rem;
      }

      .pluto-text {
        margin: 0 !important;
      }
    }

    li {
      font-size: var(--pluto-p-size);
    }

    .astro-code {
      padding: 3rem;
      position: relative;
      border: var(--pluto-border);
      border-radius: var(--pluto-border-radius);
      margin: 3rem 1rem;
      overflow-x: auto !important;
      overflow-y: visible !important;
    }

    .pluto-dropdown__dialog {
      border: none;
      border-top: var(--pluto-border);
      overflow: auto;
      max-height: 40vh;
    }

    .pluto-dropdown > button {
      border-top: var(--pluto-border) !important;
      margin-top: 1px;
    }

    code {
      border-radius: var(--pluto-border-radius);
    }

    table > :not(caption) > * {
      border-width: 1px 0;
      border-color: var(--pluto-border-color);
      border-style: solid;
    }

    table > :not(caption) > * > * {
      position: relative;
      border-width: 0 1px;
      padding: 1.25rem 1.5rem;
    }

    table td {
      font-size: 2rem;
      line-height: 3rem;
      vertical-align: baseline;
    }

    table tr {
      border-bottom: var(--pluto-border);
    }

    table thead th {
      padding: 1.5rem 1.5rem;
      font-weight: 600;
    }

    table thead tr {
      border: none;
      border-width: 2px;
    }

    table th {
      border-bottom: var(--pluto-border);
      text-align: start;
    }

    table {
      width: calc(100% - 4px);
      border-spacing: 0;
      background: transparent;
      border-collapse: collapse;
      overflow-x: auto;
      border-style: hidden;
      /* border-radius: var(--pluto-border-radius); */
      /* box-shadow: 0 0 0 1px var(--pluto-border-color); */
    }
  </style>

  <style is:global>
    :root {
      --max-width: 1500px;
    }

    .article-title {
      width: fit-content;
    }

    .article-title::after {
      content: "";
      display: block;
      width: 100px;
      margin-top: 2rem;
      height: 2px;
      background: var(--pluto-primary-p1);
    }

    .article-description {
      color: var(--pluto-gray-l8);
      font-weight: 350;
    }

    h1 {
      padding-bottom: 1rem;
    }

    header {
      display: flex;
      justify-content: center;
      flex-basis: 10rem;
      flex-grow: 1;
      flex-shrink: 0;
      width: 100%;
    }

    .header-content {
      width: 100%;
      max-width: var(--max-width);
      display: flex;
      align-items: center;
      padding: 0 5rem;
    }

    body {
      display: flex;
      flex-direction: column;
      align-items: center;
    }

    @media (max-width: 1600px) {
      body {
        align-items: unset;
      }
    }

    @media (max-width: 1100px) {
      .docs-toc {
        display: none;
      }
    }

    @media (min-width: 1500px) {
      section {
        width: var(--max-width);
      }
    }

    .docs-nav {
      & .pluto-tabs-selector__btn {
        & p {
          font-weight: 450 !important;
        }
      }

      & .tree {
        padding-top: 3rem;
        overflow-y: auto;
        max-height: 800px;
      }
    }

    @media (max-width: 700px) {
      section {
        flex-direction: column-reverse;
      }
      .docs-nav {
        overflow-y: inherit;
        border-right: none;
        flex-basis: 0px;
        padding: 0px;
      }
      article {
        padding: 2rem !important;
      }
    }

    section {
      display: flex;
      flex-wrap: nowrap;
      height: calc(100vh - 10rem);
      overflow-y: auto;
      width: 100vw;
      flex-direction: row;
      justify-content: center;
    }

    nav:first-child {f
      flex-basis: 210px;
    }

    nav {
      position: sticky;
      top: 0px;
      padding-top: 5rem;
      flex-basis: 210px;
    }

    article {
      flex-basis: 0;
      flex-grow: 9999;
      padding: 5rem 8rem;
      max-width: 800px;
      &:last-child {
        marging-bottom: 20rem;
      }
    }
  </style>
=======
        a:hover:not(.pluto-btn) {
            text-decoration: underline;
        }

        .pluto-tree {
            .pluto-text {
                color: var(--pluto-gray-l6);
                font-size: var(--pluto-small-size);
                line-height: var(--pluto-small-line-height);
                font-weight: var(--pluto-small-weight);
            }

            overflow-x: hidden;

            .pluto-btn {
                padding-top: 1rem;
                padding-bottom: 1rem;
                background: none !important;
                height: auto;

                &:hover {
                    & .pluto-text {
                        font-weight: 500;
                        color: var(--pluto-text-color);
                    }

                    & path:is(:not([fill="none"]), [stroke="#000"]) {
                        fill: var(--pluto-text-color) !important;
                    }
                }

                &:not(.pluto--has-children) {
                    border-radius: 0 !important;

                    &.pluto--selected {
                        background: none;
                        .pluto-text {
                            color: var(--pluto-text-color);
                            font-weight: 500;
                        }
                    }

                    &:hover:not(.pluto--selected) {
                        background: none !important;
                        border-left: 2px solid var(--pluto-text-color);
                    }
                }
            }

            .pluto-text-icon path:is(:not([fill="none"]), [stroke="#000"]) {
                fill: var(--pluto-gray-l5) !important;
            }
        }

        .copy-code {
            position: absolute;
            top: 25%;
            right: 20px;
            border-color: var(--pluto-gray-l4);
            opacity: 0;
            transition: all 0.15s ease-in-out;
        }

        pre:hover .copy-code {
            opacity: 1;
        }

        .copy-code svg > * {
            fill: var(--pluto-gray-l4);
        }

        .copy-code:hover svg > * {
            fill: var(--pluto-gray-l5);
        }

        header h1,
        header h2,
        header p {
            margin: 0 !important;
        }

        li {
            margin: 0.5rem;
        }

        article h1,
        article h3,
        article h4,
        article h5,
        article h6,
        article p,
        article table,
        article video {
            margin: 2.5rem 0;
        }

        article h2 {
            margin: 4rem 0;
        }

        article .pluto-tabs-selector {
            margin: 1.5rem 0;
        }

        article :is(video, img) {
            width: 100%;
            border-radius: 1rem !important;
            border: var(--pluto-border);
            box-shadow: 0 0 1rem 0 var(--pluto-gray-l4);
            border-radius: calc(var(--pluto-border-radius) * 2);

            @media (prefers-color-scheme: dark) {
                box-shadow: 0 0 2rem 0 rgba(50, 50, 50, 0.1);
            }
        }

        article img {
            width: 100%;
        }

        code:not(.astro-code code) {
            padding: 0.25rem 1rem;
            background: var(--pluto-gray-l3);
        }

        code {
            font-size: var(--pluto-small-size);
            line-height: var(--pluto-small-line-height);
        }

        .pluto-tabs-selector__btn--uneditable {
            padding: 0 3rem;

            .pluto-text-icon {
                gap: 1.5rem;
            }

            .pluto-text {
                margin: 0 !important;
            }
        }

        li {
            font-size: var(--pluto-p-size);
        }

        .astro-code {
            padding: 3rem;
            position: relative;
            border: var(--pluto-border);
            border-radius: var(--pluto-border-radius);
            margin: 3rem 1rem;
            overflow-x: auto !important;
            overflow-y: visible !important;
        }

        .pluto-dropdown__dialog {
            border: none;
            border-top: var(--pluto-border);
            overflow: auto;
            max-height: 40vh;
        }

        .pluto-dropdown > button {
            border-top: var(--pluto-border) !important;
            margin-top: 1px;
        }

        .pluto-pack {
            border: none !important;
        }

        code {
            border-radius: var(--pluto-border-radius);
        }

        table > :not(caption) > * {
            border-width: 1px 0;
            border-color: var(--pluto-border-color);
            border-style: solid;
        }

        table > :not(caption) > * > * {
            position: relative;
            border-width: 0 1px;
            border-color: var(--pluto-border-color);
            border-style: solid;
            padding: 1.25rem 1.5rem;
        }

        table td {
            font-size: var(--pluto-small-size);
        }

        table thead th {
            padding: 1.5rem 1.5rem;
            font-weight: 600;
        }

        table thead tr {
            border-width: 2px;
        }

        table th {
            text-align: start;
        }

        table {
            width: calc(100% - 4px);
            border-spacing: 0;
            background: transparent;
            border-collapse: collapse;
            overflow-x: auto;
            border-style: hidden;
            border-radius: var(--pluto-border-radius);
            box-shadow: 0 0 0 1px var(--pluto-border-color);
        }
    </style>

    <style>
        :root {
            --max-width: 1500px;
        }

        .article-title {
            width: fit-content;
        }

        .article-title::after {
            content: "";
            display: block;
            width: 100px;
            margin-top: 2rem;
            height: 2px;
            background: var(--pluto-primary-p1);
        }

        .article-description {
            color: var(--pluto-gray-l8);
            font-weight: 350;
        }

        h1 {
            padding-bottom: 1rem;
        }

        header {
            display: flex;
            justify-content: center;
            flex-basis: 10rem;
            flex-grow: 1;
            flex-shrink: 0;
            width: 100%;
        }

        .header-content {
            width: 100%;
            max-width: var(--max-width);
            display: flex;
            align-items: center;
            padding: 0 5rem;
        }

        body {
            display: flex;
            flex-direction: column;
            align-items: center;
        }

        @media (max-width: 1600px) {
            body {
                align-items: unset;
            }
        }

        @media (max-width: 1100px) {
            .docs-toc {
                display: none;
            }
        }

        @media (min-width: 1500px) {
            section {
                width: var(--max-width);
            }
        }

        .docs-nav {
            border-right: var(--pluto-border);
        }

        @media (max-width: 700px) {
            section {
                flex-direction: column-reverse;
            }
            .docs-nav {
                overflow-y: inherit;
                border-right: none;
                flex-basis: 0px;
                padding: 0px;
            }
            article {
                padding: 2rem !important;
            }
        }

        section {
            display: flex;
            flex-wrap: nowrap;
            flex-grow: 9999;
            flex-basis: 0;
            height: calc(100% - 10rem);
        }

        nav:first-child {
            flex-basis: 210px;
        }

        nav {
            padding: 3rem 0;
            flex-basis: 210px;
            overflow-y: auto;
        }

        article {
            flex-basis: 0;
            flex-grow: 9999;
            padding: 5rem 8rem;
            overflow-y: auto;
        }
    </style>
>>>>>>> d6906b5a
</html><|MERGE_RESOLUTION|>--- conflicted
+++ resolved
@@ -248,7 +248,6 @@
             --astro-code-token-constant: var(--pluto-text-color);
         }
 
-<<<<<<< HEAD
     a:hover:not(.pluto-btn) {
       text-decoration: underline;
     }
@@ -320,7 +319,7 @@
     }
 
     article img {
-      width: calc(100% + 4rem);
+        width: 100%;
     }
 
     code:not(.astro-code code) {
@@ -552,337 +551,4 @@
       }
     }
   </style>
-=======
-        a:hover:not(.pluto-btn) {
-            text-decoration: underline;
-        }
-
-        .pluto-tree {
-            .pluto-text {
-                color: var(--pluto-gray-l6);
-                font-size: var(--pluto-small-size);
-                line-height: var(--pluto-small-line-height);
-                font-weight: var(--pluto-small-weight);
-            }
-
-            overflow-x: hidden;
-
-            .pluto-btn {
-                padding-top: 1rem;
-                padding-bottom: 1rem;
-                background: none !important;
-                height: auto;
-
-                &:hover {
-                    & .pluto-text {
-                        font-weight: 500;
-                        color: var(--pluto-text-color);
-                    }
-
-                    & path:is(:not([fill="none"]), [stroke="#000"]) {
-                        fill: var(--pluto-text-color) !important;
-                    }
-                }
-
-                &:not(.pluto--has-children) {
-                    border-radius: 0 !important;
-
-                    &.pluto--selected {
-                        background: none;
-                        .pluto-text {
-                            color: var(--pluto-text-color);
-                            font-weight: 500;
-                        }
-                    }
-
-                    &:hover:not(.pluto--selected) {
-                        background: none !important;
-                        border-left: 2px solid var(--pluto-text-color);
-                    }
-                }
-            }
-
-            .pluto-text-icon path:is(:not([fill="none"]), [stroke="#000"]) {
-                fill: var(--pluto-gray-l5) !important;
-            }
-        }
-
-        .copy-code {
-            position: absolute;
-            top: 25%;
-            right: 20px;
-            border-color: var(--pluto-gray-l4);
-            opacity: 0;
-            transition: all 0.15s ease-in-out;
-        }
-
-        pre:hover .copy-code {
-            opacity: 1;
-        }
-
-        .copy-code svg > * {
-            fill: var(--pluto-gray-l4);
-        }
-
-        .copy-code:hover svg > * {
-            fill: var(--pluto-gray-l5);
-        }
-
-        header h1,
-        header h2,
-        header p {
-            margin: 0 !important;
-        }
-
-        li {
-            margin: 0.5rem;
-        }
-
-        article h1,
-        article h3,
-        article h4,
-        article h5,
-        article h6,
-        article p,
-        article table,
-        article video {
-            margin: 2.5rem 0;
-        }
-
-        article h2 {
-            margin: 4rem 0;
-        }
-
-        article .pluto-tabs-selector {
-            margin: 1.5rem 0;
-        }
-
-        article :is(video, img) {
-            width: 100%;
-            border-radius: 1rem !important;
-            border: var(--pluto-border);
-            box-shadow: 0 0 1rem 0 var(--pluto-gray-l4);
-            border-radius: calc(var(--pluto-border-radius) * 2);
-
-            @media (prefers-color-scheme: dark) {
-                box-shadow: 0 0 2rem 0 rgba(50, 50, 50, 0.1);
-            }
-        }
-
-        article img {
-            width: 100%;
-        }
-
-        code:not(.astro-code code) {
-            padding: 0.25rem 1rem;
-            background: var(--pluto-gray-l3);
-        }
-
-        code {
-            font-size: var(--pluto-small-size);
-            line-height: var(--pluto-small-line-height);
-        }
-
-        .pluto-tabs-selector__btn--uneditable {
-            padding: 0 3rem;
-
-            .pluto-text-icon {
-                gap: 1.5rem;
-            }
-
-            .pluto-text {
-                margin: 0 !important;
-            }
-        }
-
-        li {
-            font-size: var(--pluto-p-size);
-        }
-
-        .astro-code {
-            padding: 3rem;
-            position: relative;
-            border: var(--pluto-border);
-            border-radius: var(--pluto-border-radius);
-            margin: 3rem 1rem;
-            overflow-x: auto !important;
-            overflow-y: visible !important;
-        }
-
-        .pluto-dropdown__dialog {
-            border: none;
-            border-top: var(--pluto-border);
-            overflow: auto;
-            max-height: 40vh;
-        }
-
-        .pluto-dropdown > button {
-            border-top: var(--pluto-border) !important;
-            margin-top: 1px;
-        }
-
-        .pluto-pack {
-            border: none !important;
-        }
-
-        code {
-            border-radius: var(--pluto-border-radius);
-        }
-
-        table > :not(caption) > * {
-            border-width: 1px 0;
-            border-color: var(--pluto-border-color);
-            border-style: solid;
-        }
-
-        table > :not(caption) > * > * {
-            position: relative;
-            border-width: 0 1px;
-            border-color: var(--pluto-border-color);
-            border-style: solid;
-            padding: 1.25rem 1.5rem;
-        }
-
-        table td {
-            font-size: var(--pluto-small-size);
-        }
-
-        table thead th {
-            padding: 1.5rem 1.5rem;
-            font-weight: 600;
-        }
-
-        table thead tr {
-            border-width: 2px;
-        }
-
-        table th {
-            text-align: start;
-        }
-
-        table {
-            width: calc(100% - 4px);
-            border-spacing: 0;
-            background: transparent;
-            border-collapse: collapse;
-            overflow-x: auto;
-            border-style: hidden;
-            border-radius: var(--pluto-border-radius);
-            box-shadow: 0 0 0 1px var(--pluto-border-color);
-        }
-    </style>
-
-    <style>
-        :root {
-            --max-width: 1500px;
-        }
-
-        .article-title {
-            width: fit-content;
-        }
-
-        .article-title::after {
-            content: "";
-            display: block;
-            width: 100px;
-            margin-top: 2rem;
-            height: 2px;
-            background: var(--pluto-primary-p1);
-        }
-
-        .article-description {
-            color: var(--pluto-gray-l8);
-            font-weight: 350;
-        }
-
-        h1 {
-            padding-bottom: 1rem;
-        }
-
-        header {
-            display: flex;
-            justify-content: center;
-            flex-basis: 10rem;
-            flex-grow: 1;
-            flex-shrink: 0;
-            width: 100%;
-        }
-
-        .header-content {
-            width: 100%;
-            max-width: var(--max-width);
-            display: flex;
-            align-items: center;
-            padding: 0 5rem;
-        }
-
-        body {
-            display: flex;
-            flex-direction: column;
-            align-items: center;
-        }
-
-        @media (max-width: 1600px) {
-            body {
-                align-items: unset;
-            }
-        }
-
-        @media (max-width: 1100px) {
-            .docs-toc {
-                display: none;
-            }
-        }
-
-        @media (min-width: 1500px) {
-            section {
-                width: var(--max-width);
-            }
-        }
-
-        .docs-nav {
-            border-right: var(--pluto-border);
-        }
-
-        @media (max-width: 700px) {
-            section {
-                flex-direction: column-reverse;
-            }
-            .docs-nav {
-                overflow-y: inherit;
-                border-right: none;
-                flex-basis: 0px;
-                padding: 0px;
-            }
-            article {
-                padding: 2rem !important;
-            }
-        }
-
-        section {
-            display: flex;
-            flex-wrap: nowrap;
-            flex-grow: 9999;
-            flex-basis: 0;
-            height: calc(100% - 10rem);
-        }
-
-        nav:first-child {
-            flex-basis: 210px;
-        }
-
-        nav {
-            padding: 3rem 0;
-            flex-basis: 210px;
-            overflow-y: auto;
-        }
-
-        article {
-            flex-basis: 0;
-            flex-grow: 9999;
-            padding: 5rem 8rem;
-            overflow-y: auto;
-        }
-    </style>
->>>>>>> d6906b5a
 </html>