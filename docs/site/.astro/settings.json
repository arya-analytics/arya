{
	"devToolbar": {
		"enabled": false
	},
	"_variables": {
<<<<<<< HEAD
		"lastUpdateCheck": 1728525116980
=======
		"lastUpdateCheck": 1728944361397
>>>>>>> 9e77ac78
	}
}<|MERGE_RESOLUTION|>--- conflicted
+++ resolved
@@ -3,10 +3,6 @@
 		"enabled": false
 	},
 	"_variables": {
-<<<<<<< HEAD
-		"lastUpdateCheck": 1728525116980
-=======
 		"lastUpdateCheck": 1728944361397
->>>>>>> 9e77ac78
 	}
 }