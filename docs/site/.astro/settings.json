{
	"devToolbar": {
		"enabled": false
	},
	"_variables": {
<<<<<<< HEAD
		"lastUpdateCheck": 1725059001608
=======
		"lastUpdateCheck": 1724522921080
>>>>>>> 3cdc4452
	}
}<|MERGE_RESOLUTION|>--- conflicted
+++ resolved
@@ -3,10 +3,6 @@
 		"enabled": false
 	},
 	"_variables": {
-<<<<<<< HEAD
-		"lastUpdateCheck": 1725059001608
-=======
 		"lastUpdateCheck": 1724522921080
->>>>>>> 3cdc4452
 	}
 }