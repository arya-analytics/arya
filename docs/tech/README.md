--- conflicted
+++ resolved
@@ -41,14 +41,6 @@
 a birds eye view of the fundamental design decisions we've made and how they've evolved
 into the current architecture.
 
-<<<<<<< HEAD
-# 4 - Engineering Foundations
-
-A lot can be learned while contributing to the codebase, but it's important to have a
-solid software engineering foundation. Different areas of the codebase require different
-types of expertise, and the [foundations](foundations.md) document provides insight into
-what we expect from incoming contributors.
-=======
 # 4 - Setting up your Development Environment
 
 It's time to set up your development environment! Here are guides for [macos](setup-macos.md)
@@ -59,5 +51,4 @@
 While there's a lot to be learned by actively contributing to the project, it's important
 to have solid software engineering foundations in place. The [foundations](foundations.md)
 document walks you through all the essential (and advanced) technologies and concepts
-you need to be familiar with when working on a specific area of the codebase.
->>>>>>> 9ebeacbd
+you need to be familiar with when working on a specific area of the codebase.