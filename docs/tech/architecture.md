# Architecture

# 0 - Purpose

This page summarizes Synnax's high level architecture. It is intended to be a stepping
point for diving into Synnax's codebase and [technical rfc's](rfc).

# 1 - Services

At the highest level, Synnax implements three core products: A time-series engine for
transporting and storing time-series data, a set of client libraries for communicating
programmatically with the time-series engine, and user interfaces for interacting
graphically
with the time-series engine.

# 1 - Time-Series Engine

The time-series engine is the core of platform. It accepts stores writes, transports
streams, and serves reads of time-series data. It also serves auxiliary roles such as
user authentication, managing user interface configurations, and storing meta-data.
This engine, commonly referred to as "Synnax" or "Synnax Server", is written completely
in go, and compiles to a single (~35mb) binary. The server is **horizontally scalable**,
meaning that it can be run on multiple machines while still appearing as a single server
to clients accessing its data.

### 1.0 - Horizontal Scale

This collaboration between multiple computers forms an entity called a **cluster**.
The machines that make up a cluster are called **nodes**. Formally, a Synnax **node** is
a process running the Synnax binary. This process can be run on bare-metal machine, a
virtual machine, in a container, and on edge devices. Synnax employs various
synchronization algorithms to ensure that all nodes are in agreement about the state of
the cluster.

### 1.1 - Layered Architecture

Synnax Server's architecture is **layered**. Each layer (there are four) extends the
layer below it to augment its functionality. The core principle behind layered design
is that layers below are *unaware* of layers above i.e. function calls and type access
can only be made from layers above to layers below, and not vice versa. **We follow
this principle with extreme rigor**. Synnax Server has four layers, which we'll cover
in the following sections. Each layer has additional guidelines for what types of code
belong in it.

### 1.2 - Layer 1 - Storage

The storage layer is the foundation of the engine, and is responsible for reading
and writing [telemetry](telemetry.md) and corresponding meta-data to and from-disk.
It is, with few exceptions, the *only* layer that interacts with the disk.

The storage layer implements two types of storage engines: key-value and time-series.
We use the key-value engine to store meta-data (channel definitions, users, etc.) and
the
time-series engine to store telemetry.

<<<<<<< HEAD
#### 1.2.1 - Key-Value Engine
=======
#### 1.2.1 - Pebble - Key-Value Engine
>>>>>>> a8320048

Synnax's [key-value](https://www.mongodb.com/databases/key-value-database) engine stores
binary key-value pairs. It is used to store meta-data such as channel definitions, user
information, user interface configurations, etc. Anything that is not time-series data
and takes a relatively small amount of space is stored in the key-value engine.

Implementing a performant key-value database is hard, and is not Synnax's focus.
Luckily, there are many great open-source key-value databases available. Synnax uses the
<<<<<<< HEAD
go-embedded [pebble](https://github.com/cockroachdb/pebble) which is the backing store for
[cockroachdb](https://www.cockroachlabs.com/). On startup, Synnax opens the database and
let's pebble handle the rest. We'll return to this topic in the [distribution layer](#12---layer-2---distribution).

#### 1.2.2 - Time-Series Engine



### 1.2 - Layer 2 - Distribution

### 1.3 - Layer 3 - Service

# 2 - Client Libraries

# 3 - User Interfaces

# 2 - Repository Organization
=======
go-embedded [pebble](https://github.com/cockroachdb/pebble) which is the backing store
for
[cockroachdb](https://www.cockroachlabs.com/). On startup, Synnax opens the database and
let's pebble handle the rest. We'll return to this topic in the
[distribution layer](#12---layer-2---distribution).

#### 1.2.2 - Cesium - Time-Series Engine

Synnax's custom time-series engine, [cesium](../../cesium) is responsible for reading
and writing _frames_ of telemetry to and from disk. A frame is a map of channel names to
arrays of time-ordered values. Cesium ensures that frames are valid, separates them into
component arrays, and finds the optimal location to store them on disk. To retrieve
frames as quickly as possible, cesium builds several indexing structures to reduce the
amount of disk seeks required to locate a specific data set.

As it's interface, cesium exposes two essential types: `Writer` and `Iterator`. A
`Writer` is a transactional object that accepts frames and writes them to disk, only
committing them when explicitly told to do so. If multiple frames are written that
have overlapping time ranges, the `Writer` will fail to commit. This ensures that data
integrity is never corrupted by concurrent writes. An `Iterator` iterates over a set
of frames in time-ordered fashion, allowing the caller to process very large data
sets without loading them all into memory at once.

If you're interested in reading more about cesium, check out the following RFC's:

- [001 - Cesium Segment Storage](rfc/0001-220517-cesium-segment-storage.md)
- [008 - Cesium Columnar Storage](rfc/0008-221012-cesium-columnar.md)
- [0010 - Frame Specifications](rfc/0010-230104-frame-spec.md)

### 1.3 - Layer 2 - Distribution

The distribution layer composes the storage layers of several nodes to expose a
distributed, monolithic data space to layers above. A monolothic data space allows
a caller to access any piece of data in the cluster, without needing to know where
it's located. This is a powerful abstraction that allows us to build a horizontally
scalable system whose high level services are unaware of the underlying network
complexity.

The distribution layer exposes a similar interface to the storage layer, providing
both an eventually consistent, cluster-wide meta-data store and a time-series engine. It
also exposes information about the cluster, such as the number of nodes, the health of
each node, and the addresses of reachable nodes.


#### 1.3.1 - Aspen - Cluster Membership, State Synchronization and Distributed Key-Value Storage

Aspen is backbone of the distribution layer. It serves two primary roles: managing
cluster membership and providing a distributed key-value store.

At its core, Aspen implements a distributed pledging algorithm that determines whether a
new Synnax process is allowed to join the cluster. Once a node is allowed to join, a
distributed counter assigns a unique `uint16` key to the node. To keep cluster
membership synchronized, Aspen implements an
[SI gossip protocol](https://medium.com/dsp-labs/knowing-dsp-in-3-minutes-network-gossip-protocol-27a8ff7af3ff)
that propagates cluster state at a 1Hz interval. Various parameters are passed
through gossip, the most relevant of which are node health and reachable node addresses
over a network.

On-top of the cluster membership and gossip protocols, Aspen uses an additional **SIR**
gossip protocol to synchronize key-value operations. These operations are propagated at
a configurable (default 1Hz) interval, meaning that Aspen's key-value store is
**eventually** consistent. Each node in the cluster maintains a local copy of the
key-value database, making Aspen heavily read-optimized. This suits our use-case well,
as the key-value database is used primarily for meta-data storage that is read much more
often than it is written. Aspen uses [pebble](#121---pebble---key-value-engine) as the
underlying key-value store.

If you're interested in reading more about Aspen, check out the following RFC's:

- [0002 - Aspen Distributed Storage](rfc/0002-220518-aspen-distributed-storage.md)

#### 1.3.2 - Framer - Distributed Time-Series Storage

Using Aspen's cluster membership and host-resolution capabilities, the distribution
layer extends the time-series engine on each node to provide distributed, strongly
consistent time-series storage. Just like the storage layer time-series engine, the
distribution layer writes frames through a `Writer` and reads them through an
`Iterator`. The difference is that the distribution layer intelligently resolves the
address of the nodes that own particular pieces of data, and routes requests to them
accordingly.

If you're interested in reading more about distributed frame reads and writes, check
out the following RFC's:

- [0003 - Segment Distribution](rfc/0003-220604-segment-distribution.md)

### 1.3 - Layer 3 - Service

The service layer implements the majority of Synnax's core functionality. This includes
registering and authenticating users, managing channels, ranges, and other entities to
name a few. As with the storage layer, the service layer is **network unaware**, and
relies on the distribution layer to handle any distributed operations. While it plays a
critical role in the Synnax ecosystem, the service layer holds little architectural
significance and is not discussed in detail here.

### 1.4 - Layer 4 - Interface

The highest layer of Synnax server is the interface layer. This layer takes the
functionality in the service layer and exposes a clean network API to clients. The
interface layer implements as little service specific functionality as possible, and
is designed in such a way that it can be easily extended to support new protocols.
Currently, it only supports HTTP (+ Websockets), but in the future it will support
gRPC and other protocols.
>>>>>>> a8320048
<|MERGE_RESOLUTION|>--- conflicted
+++ resolved
@@ -36,7 +36,7 @@
 
 Synnax Server's architecture is **layered**. Each layer (there are four) extends the
 layer below it to augment its functionality. The core principle behind layered design
-is that layers below are *unaware* of layers above i.e. function calls and type access
+is that layers below are _unaware_ of layers above i.e. function calls and type access
 can only be made from layers above to layers below, and not vice versa. **We follow
 this principle with extreme rigor**. Synnax Server has four layers, which we'll cover
 in the following sections. Each layer has additional guidelines for what types of code
@@ -46,18 +46,14 @@
 
 The storage layer is the foundation of the engine, and is responsible for reading
 and writing [telemetry](telemetry.md) and corresponding meta-data to and from-disk.
-It is, with few exceptions, the *only* layer that interacts with the disk.
+It is, with few exceptions, the _only_ layer that interacts with the disk.
 
 The storage layer implements two types of storage engines: key-value and time-series.
 We use the key-value engine to store meta-data (channel definitions, users, etc.) and
 the
 time-series engine to store telemetry.
 
-<<<<<<< HEAD
-#### 1.2.1 - Key-Value Engine
-=======
 #### 1.2.1 - Pebble - Key-Value Engine
->>>>>>> a8320048
 
 Synnax's [key-value](https://www.mongodb.com/databases/key-value-database) engine stores
 binary key-value pairs. It is used to store meta-data such as channel definitions, user
@@ -66,25 +62,6 @@
 
 Implementing a performant key-value database is hard, and is not Synnax's focus.
 Luckily, there are many great open-source key-value databases available. Synnax uses the
-<<<<<<< HEAD
-go-embedded [pebble](https://github.com/cockroachdb/pebble) which is the backing store for
-[cockroachdb](https://www.cockroachlabs.com/). On startup, Synnax opens the database and
-let's pebble handle the rest. We'll return to this topic in the [distribution layer](#12---layer-2---distribution).
-
-#### 1.2.2 - Time-Series Engine
-
-
-
-### 1.2 - Layer 2 - Distribution
-
-### 1.3 - Layer 3 - Service
-
-# 2 - Client Libraries
-
-# 3 - User Interfaces
-
-# 2 - Repository Organization
-=======
 go-embedded [pebble](https://github.com/cockroachdb/pebble) which is the backing store
 for
 [cockroachdb](https://www.cockroachlabs.com/). On startup, Synnax opens the database and
@@ -110,9 +87,9 @@
 
 If you're interested in reading more about cesium, check out the following RFC's:
 
-- [001 - Cesium Segment Storage](rfc/0001-220517-cesium-segment-storage.md)
-- [008 - Cesium Columnar Storage](rfc/0008-221012-cesium-columnar.md)
-- [0010 - Frame Specifications](rfc/0010-230104-frame-spec.md)
+-   [001 - Cesium Segment Storage](rfc/0001-220517-cesium-segment-storage.md)
+-   [008 - Cesium Columnar Storage](rfc/0008-221012-cesium-columnar.md)
+-   [0010 - Frame Specifications](rfc/0010-230104-frame-spec.md)
 
 ### 1.3 - Layer 2 - Distribution
 
@@ -127,7 +104,6 @@
 both an eventually consistent, cluster-wide meta-data store and a time-series engine. It
 also exposes information about the cluster, such as the number of nodes, the health of
 each node, and the addresses of reachable nodes.
-
 
 #### 1.3.1 - Aspen - Cluster Membership, State Synchronization and Distributed Key-Value Storage
 
@@ -154,7 +130,7 @@
 
 If you're interested in reading more about Aspen, check out the following RFC's:
 
-- [0002 - Aspen Distributed Storage](rfc/0002-220518-aspen-distributed-storage.md)
+-   [0002 - Aspen Distributed Storage](rfc/0002-220518-aspen-distributed-storage.md)
 
 #### 1.3.2 - Framer - Distributed Time-Series Storage
 
@@ -169,7 +145,7 @@
 If you're interested in reading more about distributed frame reads and writes, check
 out the following RFC's:
 
-- [0003 - Segment Distribution](rfc/0003-220604-segment-distribution.md)
+-   [0003 - Segment Distribution](rfc/0003-220604-segment-distribution.md)
 
 ### 1.3 - Layer 3 - Service
 
@@ -187,5 +163,4 @@
 interface layer implements as little service specific functionality as possible, and
 is designed in such a way that it can be easily extended to support new protocols.
 Currently, it only supports HTTP (+ Websockets), but in the future it will support
-gRPC and other protocols.
->>>>>>> a8320048
+gRPC and other protocols.