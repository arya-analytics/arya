// Copyright 2023 Synnax Labs, Inc.
//
// Use of this software is governed by the Business Source License included in the file
// licenses/BSL.txt.
//
// As of the Change Date specified in that file, in accordance with the Business Source
// License, use of this software will be governed by the Apache License, Version 2.0,
// included in the file licenses/APL.txt.

package cesium

import (
	"context"
	"github.com/synnaxlabs/cesium/internal/virtual"
	"github.com/synnaxlabs/x/confluence"
	"github.com/synnaxlabs/x/errors"
	"io"
	"sync"

	"github.com/synnaxlabs/cesium/internal/core"
	"github.com/synnaxlabs/cesium/internal/unary"
	"github.com/synnaxlabs/x/telem"
)

type (
	Channel    = core.Channel
	ChannelKey = core.ChannelKey
	Frame      = core.Frame
)

<<<<<<< HEAD
=======
var (
	ChannelNotFound = core.ChannelNotFound
	dbClosed        = core.EntityClosed("cesium.db")
)

>>>>>>> 910ff3ab
func NewFrame(keys []core.ChannelKey, series []telem.Series) Frame {
	return core.NewFrame(keys, series)
}

type DB struct {
	*options
	relay      *relay
	mu         sync.RWMutex
	unaryDBs   map[ChannelKey]unary.DB
	virtualDBs map[ChannelKey]virtual.DB
	digests    struct {
		key    ChannelKey
		inlet  confluence.Inlet[WriterRequest]
		outlet confluence.Outlet[WriterResponse]
	}
	closed   bool
	shutdown io.Closer
}

// Write implements DB.
func (db *DB) Write(ctx context.Context, start telem.TimeStamp, frame Frame) error {
	if db.closed {
		return dbClosed
	}
	_, span := db.T.Debug(ctx, "write")
	defer span.End()
	w, err := db.OpenWriter(ctx, WriterConfig{Start: start, Channels: frame.Keys})
	if err != nil {
		return err
	}
	w.Write(frame)
	w.Commit()
	return w.Close()
}

// WriteArray implements DB.
func (db *DB) WriteArray(ctx context.Context, key core.ChannelKey, start telem.TimeStamp, series telem.Series) error {
	if db.closed {
		return dbClosed
	}
	return db.Write(ctx, start, core.NewFrame([]core.ChannelKey{key}, []telem.Series{series}))
}

// Read implements DB.
func (db *DB) Read(_ context.Context, tr telem.TimeRange, keys ...core.ChannelKey) (frame Frame, err error) {
	if db.closed {
		return frame, dbClosed
	}
	iter, err := db.OpenIterator(IteratorConfig{Channels: keys, Bounds: tr})
	if err != nil {
		return
	}
	defer func() { err = iter.Close() }()
	if !iter.SeekFirst() {
		return
	}
	for iter.Next(telem.TimeSpanMax) {
		frame = frame.AppendFrame(iter.Value())
	}
	return
}

// Close implements DB.
func (db *DB) Close() error {
	if db.closed {
		return nil
	}

	db.closed = true
	c := errors.NewCatcher(errors.WithAggregation())
	db.closeControlDigests()
	c.Exec(db.shutdown.Close)
	for _, u := range db.unaryDBs {
		c.Exec(u.Close)
	}
	return c.Error()
}<|MERGE_RESOLUTION|>--- conflicted
+++ resolved
@@ -28,14 +28,11 @@
 	Frame      = core.Frame
 )
 
-<<<<<<< HEAD
-=======
 var (
 	ChannelNotFound = core.ChannelNotFound
 	dbClosed        = core.EntityClosed("cesium.db")
 )
 
->>>>>>> 910ff3ab
 func NewFrame(keys []core.ChannelKey, series []telem.Series) Frame {
 	return core.NewFrame(keys, series)
 }
