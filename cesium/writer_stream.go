--- conflicted
+++ resolved
@@ -399,13 +399,8 @@
 	return end.Lower, c.Error()
 }
 
-<<<<<<< HEAD
 func (w *idxWriter) Close() (ControlUpdate, error) {
-	c := errutil.NewCatch(errutil.WithAggregation())
-=======
-func (w *idxWriter) Close(ctx context.Context) (ControlUpdate, error) {
 	c := errors.NewCatcher(errors.WithAggregation())
->>>>>>> 9339ada0
 	update := ControlUpdate{
 		Transfers: make([]controller.Transfer, 0, len(w.internal)),
 	}
