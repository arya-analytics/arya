--- conflicted
+++ resolved
@@ -260,9 +260,8 @@
 					})
 				})
 				Describe("Happy paths", func() {
-					var (
-						key = GenerateCesiumChannelKey()
-					)
+					var key cesium.ChannelKey
+					BeforeEach(func() { key = GenerateCesiumChannelKey() })
 
 					It("Should delete an index unary channel", func() {
 						By("Creating a channel")
@@ -271,22 +270,19 @@
 							cesium.Channel{Key: key, IsIndex: true, DataType: telem.TimeStampT},
 						)).To(Succeed())
 						Expect(db.WriteArray(ctx, key, 10*telem.SecondTS, telem.NewSecondsTSV(10, 11, 12, 13))).To(Succeed())
-<<<<<<< HEAD
 						Expect(fs.Exists(channelKeyToPath(key))).To(BeTrue())
-						Expect(db.DeleteChannel(key)).To(Succeed())
-						Expect(fs.Exists(channelKeyToPath(key))).To(BeFalse())
-=======
-						Expect(fs.Exists(pathInDBFromKey(key))).To(BeTrue())
 
 						By("Deleting the channel")
 						Expect(db.DeleteChannel(key)).To(Succeed())
 
 						By("Eventually, the deletion should be completed")
-						Eventually(MustSucceed(fs.Exists(pathInDBFromKey(key)))).Should(BeFalse())
+						Expect(fs.Exists(channelKeyToPath(key))).To(BeFalse())
+
+						By("Eventually, the deletion should be completed")
+						Eventually(MustSucceed(fs.Exists(channelKeyToPath(key)))).Should(BeFalse())
 						for _, f := range MustSucceed(fs.List(rootPath)) {
-							Eventually(f.Name()).ShouldNot(HavePrefix(strconv.Itoa(int(key)) + "-DELETE-"))
+							Eventually(f.Name()).ShouldNot(HavePrefix(channelKeyToPath(key) + "-DELETE-"))
 						}
->>>>>>> 8abe21ba
 						_, err := db.RetrieveChannel(ctx, key)
 						Expect(err).To(MatchError(core.ChannelNotFound))
 
@@ -294,10 +290,9 @@
 						Expect(db.CreateChannel(ctx, cesium.Channel{Key: key, IsIndex: true, DataType: telem.TimeStampT})).To(Succeed())
 						ch := MustSucceed(db.RetrieveChannel(ctx, key))
 						Expect(ch.Key).To(Equal(key))
-						Expect(fs.Exists(pathInDBFromKey(key))).To(BeTrue())
+						Expect(fs.Exists(channelKeyToPath(key))).To(BeTrue())
 					})
 					It("Should delete a unary channel", func() {
-						key = nextKey()
 						Expect(db.CreateChannel(
 							ctx,
 							cesium.Channel{Key: key, Rate: 1 * telem.Hz, DataType: telem.Int64T},
@@ -305,42 +300,35 @@
 						Expect(db.WriteArray(ctx, key, 10*telem.SecondTS, telem.NewSeriesV[int64](10, 11, 12, 13))).To(Succeed())
 						Expect(fs.Exists(channelKeyToPath(key))).To(BeTrue())
 						Expect(db.DeleteChannel(key)).To(Succeed())
-<<<<<<< HEAD
 						Expect(fs.Exists(channelKeyToPath(key))).To(BeFalse())
-=======
-						Eventually(MustSucceed(fs.Exists(pathInDBFromKey(key)))).Should(BeFalse())
+						Eventually(MustSucceed(fs.Exists(channelKeyToPath(key)))).Should(BeFalse())
 						for _, f := range MustSucceed(fs.List(rootPath)) {
-							Eventually(f.Name()).ShouldNot(HavePrefix(strconv.Itoa(int(key)) + "-DELETE-"))
+							Eventually(f.Name()).ShouldNot(HavePrefix(channelKeyToPath(key) + "-DELETE-"))
 						}
->>>>>>> 8abe21ba
 						_, err := db.RetrieveChannel(ctx, key)
 						Expect(err).To(MatchError(core.ChannelNotFound))
 
 						Expect(db.CreateChannel(ctx, cesium.Channel{Key: key, Rate: 1 * telem.Hz, DataType: telem.Int64T})).To(Succeed())
 						ch := MustSucceed(db.RetrieveChannel(ctx, key))
 						Expect(ch.Key).To(Equal(key))
-						Expect(fs.Exists(pathInDBFromKey(key))).To(BeTrue())
+						Expect(fs.Exists(channelKeyToPath(key))).To(BeTrue())
 					})
 					It("Should delete a virtual channel", func() {
-						key = nextKey()
 						Expect(db.CreateChannel(ctx, cesium.Channel{Key: key, Virtual: true, DataType: telem.Int64T})).To(Succeed())
 						Expect(fs.Exists(channelKeyToPath(key))).To(BeTrue())
 						Expect(db.DeleteChannel(key)).To(Succeed())
-<<<<<<< HEAD
 						Expect(fs.Exists(channelKeyToPath(key))).To(BeFalse())
-=======
-						Eventually(MustSucceed(fs.Exists(pathInDBFromKey(key)))).Should(BeFalse())
+						Eventually(MustSucceed(fs.Exists(channelKeyToPath(key)))).Should(BeFalse())
 						for _, f := range MustSucceed(fs.List(rootPath)) {
-							Eventually(f.Name()).ShouldNot(HavePrefix(strconv.Itoa(int(key)) + "-DELETE-"))
+							Eventually(f.Name()).ShouldNot(HavePrefix(channelKeyToPath(key) + "-DELETE-"))
 						}
->>>>>>> 8abe21ba
 						_, err := db.RetrieveChannel(ctx, key)
 						Expect(err).To(MatchError(core.ChannelNotFound))
 
 						Expect(db.CreateChannel(ctx, cesium.Channel{Key: key, Rate: 1 * telem.Hz, DataType: telem.Int64T})).To(Succeed())
 						ch := MustSucceed(db.RetrieveChannel(ctx, key))
 						Expect(ch.Key).To(Equal(key))
-						Expect(fs.Exists(pathInDBFromKey(key))).To(BeTrue())
+						Expect(fs.Exists(channelKeyToPath(key))).To(BeTrue())
 					})
 				})
 			})
@@ -369,7 +357,7 @@
 				AfterEach(func() {
 					Expect(db.DeleteChannels(lo.Map(channels, func(c cesium.Channel, _ int) core.ChannelKey { return c.Key }))).To(Succeed())
 					for _, c := range channels {
-						Expect(fs.Exists(pathInDBFromKey(c.Key))).To(BeFalse())
+						Expect(fs.Exists(channelKeyToPath(c.Key))).To(BeFalse())
 						for _, f := range MustSucceed(fs.List(rootPath)) {
 							Eventually(f.Name()).ShouldNot(HavePrefix(strconv.Itoa(int(c.Key)) + "-DELETE-"))
 						}
@@ -386,14 +374,10 @@
 						for _, c := range chs {
 							_, err := db.RetrieveChannel(ctx, c)
 							Expect(err).To(MatchError(core.ChannelNotFound))
-<<<<<<< HEAD
-							Expect(fs.Exists(channelKeyToPath(c))).To(BeFalse())
-=======
-							Eventually(MustSucceed(fs.Exists(pathInDBFromKey(c)))).Should(BeFalse())
+							Eventually(MustSucceed(fs.Exists(channelKeyToPath(c)))).Should(BeFalse())
 							for _, f := range MustSucceed(fs.List(rootPath)) {
 								Eventually(f.Name()).ShouldNot(HavePrefix(strconv.Itoa(int(c)) + "-DELETE-"))
 							}
->>>>>>> 8abe21ba
 						}
 					},
 						Entry("1 index 1 data", index1, data1),
@@ -428,12 +412,12 @@
 						Expect(db.CreateChannel(ctx, cesium.Channel{Key: rate, Rate: 1 * telem.Hz, DataType: telem.Int64T})).To(Succeed())
 						ch := MustSucceed(db.RetrieveChannel(ctx, rate))
 						Expect(ch.Key).To(Equal(rate))
-						Expect(fs.Exists(pathInDBFromKey(rate))).To(BeTrue())
+						Expect(fs.Exists(channelKeyToPath(rate))).To(BeTrue())
 
 						Expect(db.CreateChannel(ctx, cesium.Channel{Key: data1, Index: index2, DataType: telem.Int64T})).To(Succeed())
 						ch = MustSucceed(db.RetrieveChannel(ctx, data1))
 						Expect(ch.Key).To(Equal(data1))
-						Expect(fs.Exists(pathInDBFromKey(data1))).To(BeTrue())
+						Expect(fs.Exists(channelKeyToPath(data1))).To(BeTrue())
 					})
 					It("Should delete all channels, but not index channels, before encountering an error", func() {
 						i1 := MustSucceed(db.OpenIterator(cesium.IteratorConfig{Bounds: telem.TimeRangeMax, Channels: []core.ChannelKey{rate, data3}}))
