// Copyright 2023 Synnax Labs, Inc.
//
// Use of this software is governed by the Business Source License included in the file
// licenses/BSL.txt.
//
// As of the Change Date specified in that file, in accordance with the Business Source
// License, use of this software will be governed by the Apache License, Version 2.0,
// included in the file licenses/APL.txt.

package cesium_test

import (
	"fmt"
	. "github.com/onsi/ginkgo/v2"
	. "github.com/onsi/gomega"
	"github.com/samber/lo"
	"github.com/synnaxlabs/cesium"
	"github.com/synnaxlabs/cesium/internal/core"
<<<<<<< HEAD
	"github.com/synnaxlabs/x/config"
=======
	. "github.com/synnaxlabs/cesium/internal/testutil"
>>>>>>> 9339ada0
	"github.com/synnaxlabs/x/confluence"
	xfs "github.com/synnaxlabs/x/io/fs"
	"github.com/synnaxlabs/x/signal"
	"github.com/synnaxlabs/x/telem"
	. "github.com/synnaxlabs/x/testutil"
	"math"
	"strconv"
)

var _ = Describe("Delete", func() {
	for fsName, makeFS := range fileSystems {
		Context("FS: "+fsName, Ordered, func() {
			var (
				db      *cesium.DB
				fs      xfs.FS
				cleanUp func() error
			)
			BeforeAll(func() {
				fs, cleanUp = makeFS()
				db = openDBOnFS(fs)
			})
			AfterAll(func() {
				Expect(db.Close()).To(Succeed())
				Expect(cleanUp()).To(Succeed())
			})
			Describe("Delete Channel", func() {
				var (
					uChannelKey = GenerateChannelKey()
					vChannelKey = GenerateChannelKey()
					uChannel    = cesium.Channel{Key: uChannelKey, IsIndex: false, Rate: 1 * telem.Hz, DataType: telem.Int64T}
					vChannel    = cesium.Channel{Key: vChannelKey, Virtual: true, IsIndex: false, DataType: telem.Int64T}
				)
				Describe("Error paths", func() {
					Specify("Deleting a nonexistent channel should be idempotent", func() {
						Expect(db.DeleteChannel(999)).To(Succeed())
					})
					Describe("Deleting a channel that is being written to should error", func() {
						Specify("Virtual Channel", func() {
							Expect(db.CreateChannel(ctx, vChannel)).To(Succeed())
							w := MustSucceed(db.OpenWriter(ctx, cesium.WriterConfig{Channels: []cesium.ChannelKey{vChannelKey}, Start: 10 * telem.SecondTS}))
							Expect(db.DeleteChannel(vChannelKey)).To(MatchError(ContainSubstring("currently 1 unclosed writers")))
							Expect(w.Close()).To(Succeed())
							Expect(db.DeleteChannel(vChannelKey)).To(Succeed())
						})

						Specify("Unary Channel", func() {
							Expect(db.CreateChannel(ctx, uChannel)).To(Succeed())
							w := MustSucceed(db.OpenWriter(ctx, cesium.WriterConfig{Channels: []cesium.ChannelKey{uChannelKey}, Start: 10 * telem.SecondTS}))
							Expect(db.DeleteChannel(uChannelKey)).To(MatchError(ContainSubstring("currently 1 unclosed writers/iterators")))
							Expect(w.Close()).To(Succeed())
							Expect(db.DeleteChannel(uChannelKey)).To(Succeed())
						})
					})
					Describe("Deleting a channel that is being read from should error", func() {
						Specify("Unary Channel", func() {
							Expect(db.CreateChannel(ctx, uChannel)).To(Succeed())
							i := MustSucceed(db.OpenIterator(cesium.IteratorConfig{Bounds: telem.TimeRangeMax, Channels: []cesium.ChannelKey{uChannelKey}}))
							Expect(db.DeleteChannel(uChannelKey)).To(MatchError(ContainSubstring("currently 1 unclosed writers/iterators")))
							Expect(i.Close()).To(Succeed())
							Expect(db.DeleteChannel(uChannelKey)).To(Succeed())
						})

						Specify("Unary Channel double reader", func() {
							Expect(db.CreateChannel(ctx, uChannel)).To(Succeed())
							i := MustSucceed(db.OpenIterator(cesium.IteratorConfig{Bounds: telem.TimeRangeMax, Channels: []cesium.ChannelKey{uChannelKey}}))
							i2 := MustSucceed(db.OpenIterator(cesium.IteratorConfig{Bounds: telem.TimeRangeMax, Channels: []cesium.ChannelKey{uChannelKey}}))
							Expect(db.DeleteChannel(uChannelKey)).To(MatchError(ContainSubstring("currently 2 unclosed writers/iterators")))
							Expect(i.Close()).To(Succeed())
							Expect(i2.Close()).To(Succeed())
							Expect(db.DeleteChannel(uChannelKey)).To(Succeed())
						})
					})
					Describe("Deleting a channel that is being streamed from should error", func() {
						Specify("Virtual Channel", func() {
							By("Creating a channel")
							Expect(db.CreateChannel(ctx, vChannel)).To(Succeed())
							By("Opening a streamer on the channel")
							s := MustSucceed(db.NewStreamer(ctx, cesium.StreamerConfig{Channels: []cesium.ChannelKey{vChannelKey}}))
							sCtx, cancel := signal.WithCancel(ctx)

							By("Start streaming")
							i, _ := confluence.Attach(s, 1)
							s.Flow(sCtx, confluence.CloseInletsOnExit())

							By("Expecting delete channel to fail because there is an open streamer")
							err := db.DeleteChannel(vChannelKey)
							Expect(err).ToNot(HaveOccurred())

							By("All other operations should still happen without error")
							cancel()
							i.Close()
						})

						Specify("Unary Channel", func() {
							By("Creating a channel")
							Expect(db.CreateChannel(ctx, uChannel)).To(Succeed())
							By("Opening a streamer on the channel")
							s := MustSucceed(db.NewStreamer(ctx, cesium.StreamerConfig{Channels: []cesium.ChannelKey{uChannelKey}}))
							sCtx, cancel := signal.WithCancel(ctx)

							By("Start streaming")
							i, _ := confluence.Attach(s, 1)
							s.Flow(sCtx, confluence.CloseInletsOnExit())

							By("Expecting delete channel to fail because there is an open streamer")
							err := db.DeleteChannel(uChannelKey)
							Expect(err).ToNot(HaveOccurred())

							By("All other operations should still happen without error")
							cancel()
							i.Close()
						})

						Describe("StreamIterator", func() {
							Specify("Unary", func() {
								Expect(db.CreateChannel(ctx, uChannel)).To(Succeed())
								it := MustSucceed(db.NewStreamIterator(cesium.IteratorConfig{Bounds: telem.TimeRangeMax, Channels: []cesium.ChannelKey{uChannelKey}}))

								err := db.DeleteChannel(uChannelKey)
								Expect(err).To(MatchError(ContainSubstring("1 unclosed writers/iterators")))

								sCtx, cancel := signal.Isolated()
								i, _ := confluence.Attach(it, 1)
								it.Flow(sCtx)

								i.Close()
								Expect(sCtx.Wait()).To(Succeed())
								cancel()

								Expect(db.DeleteChannel(uChannelKey)).To(Succeed())
							})
						})

						Describe("StreamWriter", func() {
							Specify("Virtual", func() {
								Expect(db.CreateChannel(ctx, vChannel)).To(Succeed())
								it := MustSucceed(db.NewStreamWriter(ctx, cesium.WriterConfig{Start: 10 * telem.SecondTS, Channels: []cesium.ChannelKey{vChannelKey}}))

								err := db.DeleteChannel(vChannelKey)
								Expect(err).To(MatchError(ContainSubstring("1 unclosed writers")))

								sCtx, cancel := signal.Isolated()
								i, _ := confluence.Attach(it, 1)
								it.Flow(sCtx)

								i.Close()
								Expect(sCtx.Wait()).To(Succeed())
								cancel()

								Expect(db.DeleteChannel(vChannelKey)).To(Succeed())
							})

							Specify("Unary", func() {
								Expect(db.CreateChannel(ctx, uChannel)).To(Succeed())
								it1 := MustSucceed(db.NewStreamWriter(ctx, cesium.WriterConfig{Start: 10 * telem.SecondTS, Channels: []cesium.ChannelKey{uChannelKey}}))
								it2 := MustSucceed(db.NewStreamWriter(ctx, cesium.WriterConfig{Start: 10 * telem.SecondTS, Channels: []cesium.ChannelKey{uChannelKey}}))

								err := db.DeleteChannel(uChannelKey)
								Expect(err).To(MatchError(ContainSubstring("2 unclosed writers/iterators")))

								sCtx, cancel := signal.Isolated()
								i1, _ := confluence.Attach(it1, 1)
								i2, _ := confluence.Attach(it2, 1)
								it1.Flow(sCtx)
								it2.Flow(sCtx)

								i1.Close()
								i2.Close()
								Expect(sCtx.Wait()).To(Succeed())
								cancel()

								Expect(db.DeleteChannel(uChannelKey)).To(Succeed())
							})
						})
						Specify("Deleting an index channel that other channels rely on should error", func() {
							var (
								dependent = GenerateChannelKey()
								dependee1 = GenerateChannelKey()
								dependee2 = GenerateChannelKey()
							)
							Expect(db.CreateChannel(
								ctx,
								cesium.Channel{Key: dependent, IsIndex: true, DataType: telem.TimeStampT},
								cesium.Channel{Key: dependee1, Index: dependent, DataType: telem.Int64T},
								cesium.Channel{Key: dependee2, Index: dependent, DataType: telem.Int16T},
							)).To(Succeed())

							By("Deleting channel")
							err := db.DeleteChannel(dependent)
							Expect(err).To(HaveOccurred())
							Expect(err).To(MatchError(ContainSubstring("could not delete index channel with other channels depending on it")))

							By("Deleting channels that depend on it")
							Expect(db.DeleteChannel(dependee1)).To(Succeed())
							Expect(db.DeleteChannel(dependent)).ToNot(Succeed())
							Expect(db.DeleteChannel(dependee2)).To(Succeed())

							By("Deleting the index channel again")
							Expect(db.DeleteChannel(dependent)).To(Succeed())
							_, err = db.RetrieveChannel(ctx, 12)
							Expect(err).To(MatchError(core.ChannelNotFound))
						})
						Specify("Deleting control digest channel should error", func() {
							controlKey := GenerateChannelKey()
							Expect(db.ConfigureControlUpdateChannel(ctx, controlKey)).To(Succeed())
							Expect(db.DeleteChannel(controlKey)).To(MatchError(ContainSubstring("1 unclosed writers")))
						})
					})
				})
				Describe("Deleting Index Channel when other channels depend on it", func() {
					It("Should not allow such deletion when another channel is indexed by it on the same time range", func() {
						By("Creating an indexed channel and a channel indexed by it")
						var (
							indexChannelKey = GenerateChannelKey()
							dataChannelKey  = GenerateChannelKey()
						)
						Expect(db.CreateChannel(
							ctx,
							cesium.Channel{Key: indexChannelKey, IsIndex: true, DataType: telem.TimeStampT},
							cesium.Channel{Key: dataChannelKey, Index: indexChannelKey, DataType: telem.Int64T},
						)).To(Succeed())
						w := MustSucceed(db.OpenWriter(ctx, cesium.WriterConfig{
							Channels: []cesium.ChannelKey{dataChannelKey, indexChannelKey},
							Start:    10 * telem.SecondTS,
						}))

						By("Writing data to the channel")
						ok := w.Write(cesium.NewFrame(
							[]cesium.ChannelKey{dataChannelKey, indexChannelKey},
							[]telem.Series{
								telem.NewSeriesV[int64](100, 101, 102),
								telem.NewSecondsTSV(10, 11, 12),
							}),
						)
						Expect(ok).To(BeTrue())
						_, ok = w.Commit()
						Expect(ok).To(BeTrue())
						Expect(w.Close()).To(Succeed())

						// Before deletion:
						// 10 11 12 13 14 15 16 17 18 19
						//  0  1  2  3  4  5  6  7  8  9

						By("Deleting channel data")
						err := db.DeleteTimeRange(ctx, []cesium.ChannelKey{indexChannelKey}, telem.TimeRange{
							Start: 12 * telem.SecondTS,
							End:   17 * telem.SecondTS,
						})

						Expect(err).To(MatchError(ContainSubstring("depending")))
					})
				})
				Describe("Happy paths", func() {
					var key cesium.ChannelKey
					BeforeEach(func() { key = GenerateChannelKey() })

					It("Should delete an index unary channel", func() {
						By("Creating a channel")
						Expect(db.CreateChannel(
							ctx,
							cesium.Channel{Key: key, IsIndex: true, DataType: telem.TimeStampT},
						)).To(Succeed())
						Expect(db.WriteArray(ctx, key, 10*telem.SecondTS, telem.NewSecondsTSV(10, 11, 12, 13))).To(Succeed())
						Expect(fs.Exists(channelKeyToPath(key))).To(BeTrue())

						By("Deleting the channel")
						Expect(db.DeleteChannel(key)).To(Succeed())

						By("Eventually, the deletion should be completed")
						Expect(fs.Exists(channelKeyToPath(key))).To(BeFalse())

						By("Eventually, the deletion should be completed")
						Eventually(MustSucceed(fs.Exists(channelKeyToPath(key)))).Should(BeFalse())
						for _, f := range MustSucceed(fs.List("")) {
							Eventually(f.Name()).ShouldNot(HavePrefix(channelKeyToPath(key) + "-DELETE-"))
						}
						_, err := db.RetrieveChannel(ctx, key)
						Expect(err).To(MatchError(core.ChannelNotFound))

						By("We can also create a channel of the same key")
						Expect(db.CreateChannel(ctx, cesium.Channel{Key: key, IsIndex: true, DataType: telem.TimeStampT})).To(Succeed())
						ch := MustSucceed(db.RetrieveChannel(ctx, key))
						Expect(ch.Key).To(Equal(key))
						Expect(fs.Exists(channelKeyToPath(key))).To(BeTrue())
					})
					It("Should delete a unary channel", func() {
						Expect(db.CreateChannel(
							ctx,
							cesium.Channel{Key: key, Rate: 1 * telem.Hz, DataType: telem.Int64T},
						)).To(Succeed())
						Expect(db.WriteArray(ctx, key, 10*telem.SecondTS, telem.NewSeriesV[int64](10, 11, 12, 13))).To(Succeed())
						Expect(fs.Exists(channelKeyToPath(key))).To(BeTrue())
						Expect(db.DeleteChannel(key)).To(Succeed())
						Expect(fs.Exists(channelKeyToPath(key))).To(BeFalse())
						Eventually(MustSucceed(fs.Exists(channelKeyToPath(key)))).Should(BeFalse())
						for _, f := range MustSucceed(fs.List("")) {
							Eventually(f.Name()).ShouldNot(HavePrefix(channelKeyToPath(key) + "-DELETE-"))
						}
						_, err := db.RetrieveChannel(ctx, key)
						Expect(err).To(MatchError(core.ChannelNotFound))

						Expect(db.CreateChannel(ctx, cesium.Channel{Key: key, Rate: 1 * telem.Hz, DataType: telem.Int64T})).To(Succeed())
						ch := MustSucceed(db.RetrieveChannel(ctx, key))
						Expect(ch.Key).To(Equal(key))
						Expect(fs.Exists(channelKeyToPath(key))).To(BeTrue())
					})
					It("Should delete a virtual channel", func() {
						Expect(db.CreateChannel(ctx, cesium.Channel{Key: key, Virtual: true, DataType: telem.Int64T})).To(Succeed())
						Expect(fs.Exists(channelKeyToPath(key))).To(BeTrue())
						Expect(db.DeleteChannel(key)).To(Succeed())
						Expect(fs.Exists(channelKeyToPath(key))).To(BeFalse())
						Eventually(MustSucceed(fs.Exists(channelKeyToPath(key)))).Should(BeFalse())
						for _, f := range MustSucceed(fs.List("")) {
							Eventually(f.Name()).ShouldNot(HavePrefix(channelKeyToPath(key) + "-DELETE-"))
						}
						_, err := db.RetrieveChannel(ctx, key)
						Expect(err).To(MatchError(core.ChannelNotFound))

						Expect(db.CreateChannel(ctx, cesium.Channel{Key: key, Rate: 1 * telem.Hz, DataType: telem.Int64T})).To(Succeed())
						ch := MustSucceed(db.RetrieveChannel(ctx, key))
						Expect(ch.Key).To(Equal(key))
						Expect(fs.Exists(channelKeyToPath(key))).To(BeTrue())
					})
				})
			})

			Describe("Delete Channels", Ordered, func() {
				var (
					index1   = GenerateChannelKey()
					data1    = GenerateChannelKey()
					index2   = GenerateChannelKey()
					data2    = GenerateChannelKey()
					data3    = GenerateChannelKey()
					rate     = GenerateChannelKey()
					index3   = GenerateChannelKey()
					channels = []cesium.Channel{{Key: index1, IsIndex: true, DataType: telem.TimeStampT, Index: index1},
						{Key: data1, DataType: telem.Int64T, Index: index1},
						{Key: index2, IsIndex: true, DataType: telem.TimeStampT, Index: index2},
						{Key: data2, DataType: telem.Int64T, Index: index2},
						{Key: data3, DataType: telem.Int64T, Index: index2},
						{Key: rate, DataType: telem.Int64T, Rate: 2 * telem.Hz},
						{Key: index3, IsIndex: true, Index: index3, DataType: telem.TimeStampT},
					}
				)
				BeforeEach(func() {
					Expect(db.CreateChannel(ctx, channels...)).To(Succeed())
				})
				AfterEach(func() {
					Expect(db.DeleteChannels(lo.Map(channels, func(c cesium.Channel, _ int) core.ChannelKey { return c.Key }))).To(Succeed())
					for _, c := range channels {
						Expect(fs.Exists(channelKeyToPath(c.Key))).To(BeFalse())
						for _, f := range MustSucceed(fs.List("")) {
							Eventually(f.Name()).ShouldNot(HavePrefix(strconv.Itoa(int(c.Key)) + "-DELETE-"))
						}
					}
				})
				Describe("Happy paths", func() {
					It("Should be idempotent", func() {
						Expect(db.DeleteChannels([]cesium.ChannelKey{index1, data1})).To(Succeed())
						Expect(db.DeleteChannels([]cesium.ChannelKey{index1, data1})).To(Succeed())
						Expect(db.DeleteChannels([]cesium.ChannelKey{index1, data1})).To(Succeed())
					})
					DescribeTable("Deleting permutations of channels", func(chs ...core.ChannelKey) {
						Expect(db.DeleteChannels(chs)).To(Succeed())
						for _, c := range chs {
							_, err := db.RetrieveChannel(ctx, c)
							Expect(err).To(MatchError(core.ChannelNotFound))
							Eventually(MustSucceed(fs.Exists(channelKeyToPath(c)))).Should(BeFalse())
							for _, f := range MustSucceed(fs.List("")) {
								Eventually(f.Name()).ShouldNot(HavePrefix(strconv.Itoa(int(c)) + "-DELETE-"))
							}
						}
					},
						Entry("1 index 1 data", index1, data1),
						Entry("1 data", data1),
						Entry("2 data", data1, data2),
						Entry("1 index, 2 data", index2, data2, data3),
						Entry("rate", rate),
						Entry("data and rate", data1, data2, data3, rate),
						Entry("rate and index", rate, index3),
						Entry("data and unrelated index", data1, data2, index3),
						Entry("all", data1, data2, data3, index1, index2, index3, rate),
					)
				})
				Describe("Interrupted deletion", func() {
					It("Should delete all channels before encountering an error", func() {
						w1 := MustSucceed(db.OpenWriter(ctx, cesium.WriterConfig{Start: 10 * telem.SecondTS, Channels: []core.ChannelKey{data2, data3}}))
						w2 := MustSucceed(db.OpenWriter(ctx, cesium.WriterConfig{Start: 10 * telem.SecondTS, Channels: []core.ChannelKey{data2}}))
						Expect(db.DeleteChannels([]cesium.ChannelKey{rate, data1, data2})).To(MatchError(ContainSubstring("2 unclosed writer")))
						Expect(w1.Close()).To(Succeed())
						Expect(fs.Exists(channelKeyToPath(rate))).To(BeFalse())
						Expect(fs.Exists(channelKeyToPath(data1))).To(BeFalse())
						Expect(fs.Exists(channelKeyToPath(data2))).To(BeTrue())
						_, err := db.RetrieveChannel(ctx, rate)
						Expect(err).To(MatchError(core.ChannelNotFound))
						_, err = db.RetrieveChannel(ctx, data1)
						Expect(err).To(MatchError(core.ChannelNotFound))
						_, err = db.RetrieveChannel(ctx, data2)
						Expect(err).To(BeNil())
						Expect(db.DeleteChannels([]cesium.ChannelKey{rate, data1, data3})).To(Succeed())
						Expect(w2.Close()).To(Succeed())

						Expect(db.CreateChannel(ctx, cesium.Channel{Key: rate, Rate: 1 * telem.Hz, DataType: telem.Int64T})).To(Succeed())
						ch := MustSucceed(db.RetrieveChannel(ctx, rate))
						Expect(ch.Key).To(Equal(rate))
						Expect(fs.Exists(channelKeyToPath(rate))).To(BeTrue())

						Expect(db.CreateChannel(ctx, cesium.Channel{Key: data1, Index: index2, DataType: telem.Int64T})).To(Succeed())
						ch = MustSucceed(db.RetrieveChannel(ctx, data1))
						Expect(ch.Key).To(Equal(data1))
						Expect(fs.Exists(channelKeyToPath(data1))).To(BeTrue())
					})
					It("Should delete all channels, but not index channels, before encountering an error", func() {
						i1 := MustSucceed(db.OpenIterator(cesium.IteratorConfig{Bounds: telem.TimeRangeMax, Channels: []core.ChannelKey{rate, data3}}))
						i2 := MustSucceed(db.OpenIterator(cesium.IteratorConfig{Bounds: telem.TimeRangeMax, Channels: []core.ChannelKey{data3}}))
						Expect(db.DeleteChannels([]cesium.ChannelKey{index1, index2, data1, data2, data3})).To(MatchError(ContainSubstring("2 unclosed writer")))
						Expect(i1.Close()).To(Succeed())
						Expect(i2.Close()).To(Succeed())
						Expect(fs.Exists(channelKeyToPath(data2))).To(BeFalse())
						_, err := db.RetrieveChannel(ctx, data2)
						Expect(err).To(MatchError(core.ChannelNotFound))
						Expect(fs.Exists(channelKeyToPath(index1))).To(BeTrue())
						Expect(fs.Exists(channelKeyToPath(index2))).To(BeTrue())
						_, err = db.RetrieveChannel(ctx, index1)
						Expect(err).To(BeNil())
						_, err = db.RetrieveChannel(ctx, index2)
						Expect(err).To(BeNil())
					})
				})
			})
<<<<<<< HEAD

			Describe("Delete chunks", Ordered, func() {
				var (
					basic1      = GenerateChannelKey()
					basic2      = GenerateChannelKey()
					basic2index = GenerateChannelKey()
					basic3index = GenerateChannelKey()
					basic4index = GenerateChannelKey()
					basic4      = GenerateChannelKey()
					basic5      = GenerateChannelKey()
					basic6      = GenerateChannelKey()
					basic7      = GenerateChannelKey()
				)
				Describe("Simple Rate-based channel", func() {
					It("Should delete chunks of a channel", func() {
						By("Creating a channel")
						Expect(db.CreateChannel(
							ctx,
							cesium.Channel{Key: basic1, DataType: telem.Int64T, Rate: 1 * telem.Hz},
						)).To(Succeed())
						w := MustSucceed(db.OpenWriter(ctx, cesium.WriterConfig{
							Channels: []cesium.ChannelKey{basic1},
							Start:    10 * telem.SecondTS,
						}))

						By("Writing data to the channel")
						ok := w.Write(cesium.NewFrame(
							[]cesium.ChannelKey{basic1},
							[]telem.Series{
								telem.NewSeriesV[int64](10, 11, 12, 13, 14, 15, 16, 17, 18),
							}),
						)
						Expect(ok).To(BeTrue())
						_, ok = w.Commit()
						Expect(ok).To(BeTrue())
						Expect(w.Close()).To(Succeed())

						// Data before deletion: 10, 11, 12, 13, 14, 15, 16, 17, 18

						By("Deleting channel data")
						Expect(db.DeleteTimeRange(ctx, []cesium.ChannelKey{basic1}, telem.TimeRange{
							Start: 12 * telem.SecondTS,
							End:   15 * telem.SecondTS,
						})).To(Succeed())

						// Data after deletion: 10, 11, __, __, __, 15, 16, 17, 18
						frame, err := db.Read(ctx, telem.TimeRange{Start: 10 * telem.SecondTS, End: 19 * telem.SecondTS}, basic1)
						Expect(err).To(BeNil())
						Expect(frame.Series).To(HaveLen(2))

						Expect(frame.Series[0].TimeRange.End).To(Equal(12 * telem.SecondTS))
						series0Data := telem.UnmarshalSlice[int](frame.Series[0].Data, telem.Int64T)
						Expect(series0Data).To(ContainElement(10))
						Expect(series0Data).To(ContainElement(11))
						Expect(series0Data).ToNot(ContainElement(12))

						Expect(frame.Series[1].TimeRange.Start).To(Equal(15 * telem.SecondTS))
						series1Data := telem.UnmarshalSlice[int](frame.Series[1].Data, telem.Int64T)
						Expect(series1Data).ToNot(ContainElement(14))
						Expect(series1Data).To(ContainElement(15))
						Expect(series1Data).To(ContainElement(16))
						Expect(series1Data).To(ContainElement(17))
						Expect(series1Data).To(ContainElement(18))
					})
				})

				Describe("Simple Index-based channel", func() {
					It("Should delete chunks of a channel", func() {
						By("Creating an indexed channel")
						Expect(db.CreateChannel(
							ctx,
							cesium.Channel{Key: basic2index, IsIndex: true, DataType: telem.TimeStampT},
							cesium.Channel{Key: basic2, Index: basic2index, DataType: telem.Int64T},
						)).To(Succeed())
						w := MustSucceed(db.OpenWriter(ctx, cesium.WriterConfig{
							Channels: []cesium.ChannelKey{basic2, basic2index},
							Start:    10 * telem.SecondTS,
						}))

						By("Writing data to the channel")
						ok := w.Write(cesium.NewFrame(
							[]cesium.ChannelKey{basic2, basic2index},
							[]telem.Series{
								telem.NewSeriesV[int64](0, 1, 2, 3, 4, 5, 6, 7, 8, 9),
								telem.NewSecondsTSV(10, 11, 12, 13, 14, 15, 16, 17, 18, 19),
							}),
						)
						Expect(ok).To(BeTrue())
						_, ok = w.Commit()
						Expect(ok).To(BeTrue())
						Expect(w.Close()).To(Succeed())

						// Before deletion:
						// 10 11 12 13 14 15 16 17 18 19
						//  0  1  2  3  4  5  6  7  8  9

						By("Deleting channel data")
						Expect(db.DeleteTimeRange(ctx, []cesium.ChannelKey{basic2}, telem.TimeRange{
							Start: 12 * telem.SecondTS,
							End:   17 * telem.SecondTS,
						})).To(Succeed())

						// After deletion:
						// 10 11 12 13 14 15 16 17 18 19
						//  0  1                 7  8  9

						frame, err := db.Read(ctx, telem.TimeRange{Start: 10 * telem.SecondTS, End: 20 * telem.SecondTS}, basic2)
						Expect(err).To(BeNil())
						Expect(frame.Series).To(HaveLen(2))
						Expect(frame.Series[0].TimeRange.End).To(Equal(12 * telem.SecondTS))

						series0Data := telem.UnmarshalSlice[int](frame.Series[0].Data, telem.Int64T)
						Expect(series0Data).To(ContainElement(0))
						Expect(series0Data).To(ContainElement(1))
						Expect(series0Data).ToNot(ContainElement(2))

						Expect(frame.Series[1].TimeRange.Start).To(Equal(17 * telem.SecondTS))
						series1Data := telem.UnmarshalSlice[int](frame.Series[1].Data, telem.Int64T)

						Expect(series1Data).ToNot(ContainElement(6))
						Expect(series1Data).To(ContainElement(7))
						Expect(series1Data).To(ContainElement(8))
						Expect(series1Data).To(ContainElement(9))
					})
				})

				Describe("Deleting simple index channel", func() {
					It("Should Delete chunks off the index channel", func() {
						By("Creating an indexed channel")
						Expect(db.CreateChannel(
							ctx,
							cesium.Channel{Key: basic3index, IsIndex: true, DataType: telem.TimeStampT},
						)).To(Succeed())
						w := MustSucceed(db.OpenWriter(ctx, cesium.WriterConfig{
							Channels: []cesium.ChannelKey{basic3index},
							Start:    10 * telem.SecondTS,
						}))

						By("Writing data to the channel")
						ok := w.Write(cesium.NewFrame(
							[]cesium.ChannelKey{basic3index},
							[]telem.Series{
								telem.NewSecondsTSV(10, 11, 12, 13, 14, 15, 16, 17, 18, 19),
							}),
						)
						Expect(ok).To(BeTrue())
						_, ok = w.Commit()
						Expect(ok).To(BeTrue())
						Expect(w.Close()).To(Succeed())

						// Before deletion:
						// 10 11 12 13 14 15 16 17 18 19
						//  0  1  2  3  4  5  6  7  8  9

						By("Deleting channel data")
						Expect(db.DeleteTimeRange(ctx, []cesium.ChannelKey{basic3index}, telem.TimeRange{
							Start: 12 * telem.SecondTS,
							End:   17 * telem.SecondTS,
						})).To(Succeed())

						// After deletion:
						// 10 11                17 18 19

						frame, err := db.Read(ctx, telem.TimeRange{Start: 10 * telem.SecondTS, End: 20 * telem.SecondTS}, basic3index)
						Expect(err).To(BeNil())
						Expect(frame.Series).To(HaveLen(2))

						series0Data := telem.UnmarshalSlice[telem.TimeStamp](frame.Series[0].Data, telem.TimeStampT)
						Expect(series0Data).To(ContainElement(10 * telem.SecondTS))
						Expect(series0Data).To(ContainElement(11 * telem.SecondTS))
						Expect(series0Data).ToNot(ContainElement(12 * telem.SecondTS))

						Expect(frame.Series[1].TimeRange.Start).To(Equal(17 * telem.SecondTS))
						series1Data := telem.UnmarshalSlice[telem.TimeStamp](frame.Series[1].Data, telem.TimeStampT)

						Expect(series1Data).ToNot(ContainElement(16 * telem.SecondTS))
						Expect(series1Data).To(ContainElement(17 * telem.SecondTS))
						Expect(series1Data).To(ContainElement(18 * telem.SecondTS))
						Expect(series1Data).To(ContainElement(19 * telem.SecondTS))
					})
				})

				Describe("Deleting Index Channel when other channels depend on it", func() {
					It("Should not allow such deletion when another channel is indexed by it on the same time range", func() {
						By("Creating an indexed channel and a channel indexed by it")
						Expect(db.CreateChannel(
							ctx,
							cesium.Channel{Key: basic4index, IsIndex: true, DataType: telem.TimeStampT},
							cesium.Channel{Key: basic4, Index: basic4index, DataType: telem.Int64T},
						)).To(Succeed())
						w := MustSucceed(db.OpenWriter(ctx, cesium.WriterConfig{
							Channels: []cesium.ChannelKey{basic4, basic4index},
							Start:    10 * telem.SecondTS,
						}))

						By("Writing data to the channel")
						ok := w.Write(cesium.NewFrame(
							[]cesium.ChannelKey{basic4, basic4index},
							[]telem.Series{
								telem.NewSeriesV[int64](100, 101, 102),
								telem.NewSecondsTSV(10, 11, 12),
							}),
						)
						Expect(ok).To(BeTrue())
						_, ok = w.Commit()
						Expect(ok).To(BeTrue())
						Expect(w.Close()).To(Succeed())

						// Before deletion:
						// 10 11 12 13 14 15 16 17 18 19
						//  0  1  2  3  4  5  6  7  8  9

						By("Deleting channel data")
						err := db.DeleteTimeRange(ctx, []cesium.ChannelKey{basic4index}, telem.TimeRange{
							Start: 12 * telem.SecondTS,
							End:   17 * telem.SecondTS,
						})

						Expect(err).To(MatchError(ContainSubstring("depending")))
					})
				})
				Describe("Deleting Time-based channel across multiple pointers", func() {
					It("Should complete such deletions with the appropriate pointers and tombstones", func() {
						By("Creating a channel")
						Expect(db.CreateChannel(
							ctx,
							cesium.Channel{Key: basic5, DataType: telem.Int64T, Rate: 1 * telem.Hz},
						)).To(Succeed())

						By("Writing data to the channel")
						for i := 1; i <= 9; i++ {
							var data []int64
							for j := 0; j <= 9; j++ {
								data = append(data, int64(i*10+j))
							}
							Expect(db.WriteArray(ctx, basic5, telem.TimeStamp(10*i)*telem.SecondTS, telem.NewSeriesV[int64](data...))).To(Succeed())
						}

						// should have been written to 10 - 99
						By("Deleting channel data")
						Expect(db.DeleteTimeRange(ctx, []cesium.ChannelKey{basic5}, telem.TimeRange{
							Start: 33 * telem.SecondTS,
							End:   75 * telem.SecondTS,
						})).To(Succeed())

						frame, err := db.Read(ctx, telem.TimeRange{Start: 10 * telem.SecondTS, End: 100 * telem.SecondTS}, basic5)
						Expect(err).To(BeNil())
						Expect(frame.Series).To(HaveLen(6))

						Expect(frame.Series[2].TimeRange.End).To(Equal(33 * telem.SecondTS))
						series0Data := telem.UnmarshalSlice[int](frame.Series[2].Data, telem.Int64T)
						Expect(series0Data).To(ContainElement(31))
						Expect(series0Data).To(ContainElement(32))
						Expect(series0Data).ToNot(ContainElement(33))

						Expect(frame.Series[3].TimeRange.Start).To(Equal(75 * telem.SecondTS))
						series1Data := telem.UnmarshalSlice[int](frame.Series[3].Data, telem.Int64T)
						Expect(series1Data).ToNot(ContainElement(74))
						Expect(series1Data).To(ContainElement(75))

						Expect(frame.Series[5].TimeRange.End).To(BeNumerically("<", 100*telem.SecondTS))
					})

					It("Should work for deleting whole pointers", func() {
						By("Creating a channel")
						Expect(db.CreateChannel(
							ctx,
							cesium.Channel{Key: basic6, DataType: telem.Int64T, Rate: 1 * telem.Hz},
						)).To(Succeed())

						By("Writing data to the channel")
						for i := 1; i <= 9; i++ {
							var data []int64
							for j := 0; j <= 9; j++ {
								data = append(data, int64(i*10+j))
							}
							Expect(db.WriteArray(ctx, basic6, telem.TimeStamp(10*i)*telem.SecondTS, telem.NewSeriesV[int64](data...))).To(Succeed())
						}

						// should have been written to 10 - 99
						By("Deleting channel data")
						Expect(db.DeleteTimeRange(ctx, []cesium.ChannelKey{basic6}, telem.TimeRange{
							Start: 20 * telem.SecondTS,
							End:   50 * telem.SecondTS,
						})).To(Succeed())

						frame, err := db.Read(ctx, telem.TimeRange{Start: 10 * telem.SecondTS, End: 100 * telem.SecondTS}, basic6)
						Expect(err).To(BeNil())
						Expect(frame.Series).To(HaveLen(6))

						series0Data := telem.UnmarshalSlice[int](frame.Series[0].Data, telem.Int64T)
						Expect(series0Data).ToNot(ContainElement(20))

						Expect(frame.Series[1].TimeRange.Start).To(Equal(50 * telem.SecondTS))
						series1Data := telem.UnmarshalSlice[int](frame.Series[1].Data, telem.Int64T)
						Expect(series1Data).ToNot(ContainElement(49))
						Expect(series1Data).To(ContainElement(50))

						Expect(frame.Series[5].TimeRange.End).To(BeNumerically("<", 100*telem.SecondTS))
					})

					It("Should delete everything", func() {
						By("Creating a channel")
						Expect(db.CreateChannel(
							ctx,
							cesium.Channel{Key: basic7, DataType: telem.Int64T, Rate: 1 * telem.Hz},
						)).To(Succeed())

						By("Writing data to the channel")
						for i := 1; i <= 9; i++ {
							var data []int64
							for j := 0; j <= 9; j++ {
								data = append(data, int64(i*10+j))
							}
							Expect(db.WriteArray(ctx, basic7, telem.TimeStamp(10*i)*telem.SecondTS, telem.NewSeriesV[int64](data...))).To(Succeed())
						}

						// should have been written to 10 - 99
						By("Deleting channel data")
						Expect(db.DeleteTimeRange(ctx, []cesium.ChannelKey{basic7}, telem.TimeRangeMax)).To(Succeed())

						frame := MustSucceed(db.Read(ctx, telem.TimeRangeMax, basic7))
						Expect(err).To(BeNil())
						Expect(frame.Series).To(HaveLen(0))
					})
				})
			})
			Describe("Delete chunks in multiple channels", func() {
				var (
					rate1  = GenerateChannelKey()
					rate2  = GenerateChannelKey()
					index1 = GenerateChannelKey()
					basic1 = GenerateChannelKey()
					basic2 = GenerateChannelKey()
				)
				Describe("Happy paths", func() {
					Specify("Multiple rate channels", func() {
						By("Creating channels")
						Expect(db.CreateChannel(
							ctx,
							cesium.Channel{Key: rate1, DataType: telem.Int64T, Rate: 1 * telem.Hz},
							cesium.Channel{Key: rate2, DataType: telem.Int64T, Rate: 1 * telem.Hz},
						)).To(Succeed())
						w := MustSucceed(db.OpenWriter(ctx, cesium.WriterConfig{
							Channels:         []cesium.ChannelKey{rate1},
							Start:            10 * telem.SecondTS,
							EnableAutoCommit: config.True(),
						}))
						w1 := MustSucceed(db.OpenWriter(ctx, cesium.WriterConfig{
							Channels:         []cesium.ChannelKey{rate2},
							Start:            11 * telem.SecondTS,
							EnableAutoCommit: config.True(),
						}))

						By("Writing data to the channel")
						Expect(w.Write(cesium.NewFrame(
							[]cesium.ChannelKey{rate1},
							[]telem.Series{
								telem.NewSeriesV[int64](10, 11, 12, 13, 14),
							}),
						)).To(BeTrue())
						Expect(w1.Write(cesium.NewFrame(
							[]cesium.ChannelKey{rate2},
							[]telem.Series{
								telem.NewSeriesV[int64](11, 12, 13, 14, 15),
							},
						))).To(BeTrue())
						Expect(w.Close()).To(Succeed())
						Expect(w1.Close()).To(Succeed())

						By("Deleting channel data")
						Expect(db.DeleteTimeRange(ctx, []cesium.ChannelKey{rate1, rate2}, telem.TimeRange{
							Start: 12 * telem.SecondTS,
							End:   13 * telem.SecondTS,
						})).To(Succeed())

						frame := MustSucceed(db.Read(ctx, telem.TimeRange{Start: 10 * telem.SecondTS, End: 19 * telem.SecondTS}, rate1, rate2))
						Expect(frame.Get(rate1)).To(HaveLen(2))
						Expect(frame.Get(rate1)[0].TimeRange.End).To(Equal(12 * telem.SecondTS))
						Expect(frame.Get(rate1)[0].Data).To(Equal(telem.NewSeriesV[int64](10, 11).Data))
						Expect(frame.Get(rate1)[1].TimeRange.Start).To(Equal(13 * telem.SecondTS))
						Expect(frame.Get(rate1)[1].Data).To(Equal(telem.NewSeriesV[int64](13, 14).Data))

						Expect(frame.Get(rate2)).To(HaveLen(2))
						Expect(frame.Get(rate2)[0].TimeRange.End).To(Equal(12 * telem.SecondTS))
						Expect(frame.Get(rate2)[0].Data).To(Equal(telem.NewSeriesV[int64](11).Data))
						Expect(frame.Get(rate2)[1].TimeRange.Start).To(Equal(13 * telem.SecondTS))
						Expect(frame.Get(rate2)[1].Data).To(Equal(telem.NewSeriesV[int64](13, 14, 15).Data))

						By("Deleting data again")
						Expect(db.DeleteTimeRange(ctx, []cesium.ChannelKey{rate1, rate2}, telem.TimeRange{
							Start: 11 * telem.SecondTS,
							End:   20 * telem.SecondTS,
						})).To(Succeed())

						frame = MustSucceed(db.Read(ctx, telem.TimeRange{Start: 10 * telem.SecondTS, End: 19 * telem.SecondTS}, rate1, rate2))
						Expect(frame.Get(rate1)).To(HaveLen(1))
						Expect(frame.Get(rate1)[0].TimeRange.End).To(Equal(11 * telem.SecondTS))
						Expect(frame.Get(rate1)[0].Data).To(Equal(telem.NewSeriesV[int64](10).Data))

						Expect(frame.Get(rate2)).To(HaveLen(0))
					})
					Specify("Indexed channels", func() {
						By("Creating channels")
						Expect(db.CreateChannel(
							ctx,
							cesium.Channel{Key: index1, DataType: telem.TimeStampT, IsIndex: true},
							cesium.Channel{Key: basic1, DataType: telem.Int64T, Index: index1},
							cesium.Channel{Key: basic2, DataType: telem.Int64T, Index: index1},
						)).To(Succeed())
						w := MustSucceed(db.OpenWriter(ctx, cesium.WriterConfig{
							Channels:         []cesium.ChannelKey{index1, basic1, basic2},
							Start:            10 * telem.SecondTS,
							EnableAutoCommit: config.True(),
						}))

						By("Writing data to the channel")
						Expect(w.Write(cesium.NewFrame(
							[]cesium.ChannelKey{index1, basic1, basic2},
							[]telem.Series{
								telem.NewSecondsTSV(10, 11, 12, 13, 14),
								telem.NewSeriesV[int64](100, 101, 102, 103, 104),
								telem.NewSeriesV[int64](100, 101, 102, 103, 104),
							}),
						)).To(BeTrue())
						Expect(w.Close()).To(Succeed())

						By("Deleting channel data")
						Expect(db.DeleteTimeRange(ctx, []cesium.ChannelKey{index1, basic1, basic2}, telem.TimeRange{
							Start: 12 * telem.SecondTS,
							End:   14 * telem.SecondTS,
						})).To(Succeed())

						frame := MustSucceed(db.Read(ctx, telem.TimeRange{Start: 10 * telem.SecondTS, End: 19 * telem.SecondTS}, basic1, basic2))
						Expect(frame.Get(basic1)).To(HaveLen(2))
						Expect(frame.Get(basic1)[0].TimeRange.End).To(Equal(12 * telem.SecondTS))
						Expect(frame.Get(basic1)[0].Data).To(Equal(telem.NewSeriesV[int64](100, 101).Data))
						Expect(frame.Get(basic1)[1].TimeRange.Start).To(Equal(14 * telem.SecondTS))
						Expect(frame.Get(basic1)[1].Data).To(Equal(telem.NewSeriesV[int64](104).Data))

						Expect(db.DeleteTimeRange(ctx, []cesium.ChannelKey{index1, basic1, basic2}, telem.TimeRange{
							Start: 11 * telem.SecondTS,
							End:   20 * telem.SecondTS,
						})).To(Succeed())

						frame = MustSucceed(db.Read(ctx, telem.TimeRange{Start: 10 * telem.SecondTS, End: 19 * telem.SecondTS}, basic1, basic2))
						Expect(frame.Get(basic1)).To(HaveLen(1))
						Expect(frame.Get(basic1)[0].TimeRange.End).To(Equal(11 * telem.SecondTS))
						Expect(frame.Get(basic1)[0].Data).To(Equal(telem.NewSeriesV[int64](100).Data))

						By("Asserting that writes are still successful")
						w = MustSucceed(db.OpenWriter(ctx, cesium.WriterConfig{
							Channels:         []cesium.ChannelKey{index1, basic1, basic2},
							Start:            11 * telem.SecondTS,
							EnableAutoCommit: config.True(),
						}))
						Expect(w.Write(cesium.NewFrame(
							[]cesium.ChannelKey{index1, basic1, basic2},
							[]telem.Series{
								telem.NewSecondsTSV(11, 12, 13, 14),
								telem.NewSeriesV[int64](101, 102, 103, 104),
								telem.NewSeriesV[int64](101, 102, 103, 104),
							}),
						)).To(BeTrue())
						Expect(w.Close()).To(Succeed())

						Expect(w.Close()).To(Succeed())
						frame = MustSucceed(db.Read(ctx, telem.TimeRange{Start: 10 * telem.SecondTS, End: 19 * telem.SecondTS}, basic1, basic2))
						Expect(frame.Get(basic1)).To(HaveLen(2))
						Expect(frame.Get(basic1)[0].TimeRange.End).To(Equal(11 * telem.SecondTS))
						Expect(frame.Get(basic1)[0].Data).To(Equal(telem.NewSeriesV[int64](100).Data))
						Expect(frame.Get(basic1)[1].TimeRange.Start).To(Equal(11 * telem.SecondTS))
						Expect(frame.Get(basic1)[1].Data).To(Equal(telem.NewSeriesV[int64](101, 102, 103, 104).Data))
					})
				})
			})
			Describe("Error paths", func() {
				var (
					data  cesium.ChannelKey
					index cesium.ChannelKey
				)
				BeforeEach(func() {
					data = GenerateChannelKey()
					index = GenerateChannelKey()

					Expect(db.CreateChannel(ctx,
						cesium.Channel{Key: index, IsIndex: true, DataType: telem.TimeStampT},
						cesium.Channel{Key: data, Index: index, DataType: telem.Int64T},
					)).To(Succeed())
				})
				It("Should return ChannelNotFound when a channel does not exist", func() {
					Expect(db.DeleteTimeRange(ctx, []cesium.ChannelKey{math.MaxUint32 - 10}, telem.TimeRangeMax)).To(MatchError(cesium.ChannelNotFound))
				})
				It("Should return an error when trying to delete timerange from virtual channel", func() {
					virtualKey := GenerateChannelKey()
					Expect(db.CreateChannel(ctx, cesium.Channel{Key: virtualKey, Virtual: true, DataType: telem.Int64T})).To(Succeed())
					Expect(db.DeleteTimeRange(ctx, []cesium.ChannelKey{virtualKey}, telem.TimeRangeMax)).To(MatchError(ContainSubstring("cannot delete timerange from virtual channel")))
				})
				It("Should not allow deletion of any channel while there is a writer that could write over it", func() {
					Expect(db.WriteArray(ctx, index, 10*telem.SecondTS, telem.NewSecondsTSV(10, 11, 12, 13))).To(Succeed())
					Expect(db.WriteArray(ctx, data, 10*telem.SecondTS, telem.NewSeriesV[int64](10, 11, 12, 13))).To(Succeed())
					w := MustSucceed(db.OpenWriter(ctx, cesium.WriterConfig{Channels: []cesium.ChannelKey{data}, Start: 9 * telem.SecondTS}))

					err := db.DeleteTimeRange(ctx, []cesium.ChannelKey{data}, (8 * telem.SecondTS).Range(11*telem.SecondTS))
					Expect(err).To(MatchError(ContainSubstring("region already being controlled")))

					By("Closing the writer and asserting we can now delete")
					Expect(w.Close()).To(Succeed())
					Expect(db.DeleteTimeRange(ctx, []cesium.ChannelKey{data}, (8 * telem.SecondTS).Range(11*telem.SecondTS))).To(Succeed())
					f := MustSucceed(db.Read(ctx, telem.TimeRangeMax, data))

					Expect(f.Series[0].TimeRange).To(Equal((11 * telem.SecondTS).Range(13*telem.SecondTS + 1)))
					Expect(f.Series[0].Data).To(Equal(telem.NewSeriesV[int64](11, 12, 13).Data))
				})
				It("Should delete normally if there is an open iterator on the channel", func() {
					Expect(db.WriteArray(ctx, index, 10*telem.SecondTS, telem.NewSecondsTSV(10, 11, 12, 13))).To(Succeed())
					Expect(db.WriteArray(ctx, data, 10*telem.SecondTS, telem.NewSeriesV[int64](10, 11, 12, 13))).To(Succeed())
					i := MustSucceed(db.OpenIterator(cesium.IteratorConfig{Bounds: telem.TimeRangeMax, Channels: []cesium.ChannelKey{data}}))

					Expect(i.SeekFirst()).To(BeTrue())
					Expect(i.Next(10 * telem.Second)).To(BeTrue())
					Expect(i.Value().Series[0].Data).To(Equal(telem.NewSeriesV[int64](10, 11, 12, 13).Data))

					Expect(db.DeleteTimeRange(ctx, []cesium.ChannelKey{data}, (8 * telem.SecondTS).Range(11*telem.SecondTS))).To(Succeed())
					Expect(i.SeekFirst()).To(BeTrue())
					Expect(i.Next(10 * telem.Second)).To(BeTrue())
					Expect(i.Value().Series[0].Data).To(Equal(telem.NewSeriesV[int64](11, 12, 13).Data))

					Expect(i.Close()).To(Succeed())
				})
				It("Should not allow deletion of an index channel when there is a data channel depending on an index channel and has data for it", func() {
					Expect(db.WriteArray(ctx, index, 10*telem.SecondTS, telem.NewSecondsTSV(10, 11, 12, 13))).To(Succeed())
					Expect(db.WriteArray(ctx, data, 10*telem.SecondTS, telem.NewSeriesV[int64](10, 11, 12, 13))).To(Succeed())

					err := db.DeleteTimeRange(ctx, []cesium.ChannelKey{index}, (8 * telem.SecondTS).Range(11*telem.SecondTS))
					Expect(err).To(MatchError(ContainSubstring(fmt.Sprintf("cannot delete index channel %d with channel %d depending on it from timerange 8000000000ns - 11000000000ns", index, data))))
				})
				It("Should not allow deletion of an index channel when there is a data channel with a writer open before the timerange", func() {
					Expect(db.WriteArray(ctx, index, 10*telem.SecondTS, telem.NewSecondsTSV(10, 11, 12, 13))).To(Succeed())
					w := MustSucceed(db.OpenWriter(ctx, cesium.WriterConfig{Channels: []cesium.ChannelKey{data}, Start: 9 * telem.SecondTS}))

					err := db.DeleteTimeRange(ctx, []cesium.ChannelKey{index}, (8 * telem.SecondTS).Range(10*telem.SecondTS))
					Expect(err).To(MatchError(ContainSubstring(fmt.Sprintf("cannot delete index channel %d with channel %d depending on it from timerange 8000000000ns - 10000000000ns", index, data))))

					Expect(db.DeleteTimeRange(ctx, []cesium.ChannelKey{index}, (8 * telem.SecondTS).Range(9*telem.SecondTS))).To(Succeed())
					Expect(w.Close()).To(Succeed())
				})
				It("Should not allow deletion when there are multiple channels and one of them fails", func() {
					data2 := GenerateChannelKey()
					data3 := GenerateChannelKey()
					Expect(db.CreateChannel(ctx,
						cesium.Channel{Key: data2, Index: index, DataType: telem.Int64T},
						cesium.Channel{Key: data3, Index: index, DataType: telem.Int64T},
					)).To(Succeed())

					Expect(db.Write(ctx, 10*telem.SecondTS, cesium.NewFrame(
						[]cesium.ChannelKey{index, data, data2, data3},
						[]telem.Series{
							telem.NewSecondsTSV(10, 11, 12, 13, 14),
							telem.NewSeriesV[int64](100, 101, 102, 103, 104),
							telem.NewSeriesV[int64](100, 101, 102, 103, 104),
							telem.NewSeriesV[int64](100, 101, 102, 103, 104),
						}),
					)).To(Succeed())

					err := db.DeleteTimeRange(ctx, []cesium.ChannelKey{data, data2, index}, (11 * telem.SecondTS).Range(14*telem.SecondTS))
					Expect(err).To(HaveOccurred())
					Expect(err).To(MatchError(ContainSubstring(fmt.Sprintf("cannot delete index channel %d with channel %d depending on it", index, data3))))
				})
			})
=======
>>>>>>> 9339ada0
		})
	}
})<|MERGE_RESOLUTION|>--- conflicted
+++ resolved
@@ -16,11 +16,8 @@
 	"github.com/samber/lo"
 	"github.com/synnaxlabs/cesium"
 	"github.com/synnaxlabs/cesium/internal/core"
-<<<<<<< HEAD
+	. "github.com/synnaxlabs/cesium/internal/testutil"
 	"github.com/synnaxlabs/x/config"
-=======
-	. "github.com/synnaxlabs/cesium/internal/testutil"
->>>>>>> 9339ada0
 	"github.com/synnaxlabs/x/confluence"
 	xfs "github.com/synnaxlabs/x/io/fs"
 	"github.com/synnaxlabs/x/signal"
@@ -451,7 +448,6 @@
 					})
 				})
 			})
-<<<<<<< HEAD
 
 			Describe("Delete chunks", Ordered, func() {
 				var (
@@ -1022,8 +1018,6 @@
 					Expect(err).To(MatchError(ContainSubstring(fmt.Sprintf("cannot delete index channel %d with channel %d depending on it", index, data3))))
 				})
 			})
-=======
->>>>>>> 9339ada0
 		})
 	}
 })