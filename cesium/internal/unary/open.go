// Copyright 2023 Synnax Labs, Inc.
//
// Use of this software is governed by the Business Source License included in the file
// licenses/BSL.txt.
//
// As of the Change Date specified in that file, in accordance with the Business Source
// License, use of this software will be governed by the Apache License, Version 2.0,
// included in the file licenses/APL.txt.

package unary

import (
	"github.com/synnaxlabs/alamos"
	"github.com/synnaxlabs/cesium/internal/controller"
	"github.com/synnaxlabs/cesium/internal/core"
	"github.com/synnaxlabs/cesium/internal/domain"
	"github.com/synnaxlabs/cesium/internal/index"
	"github.com/synnaxlabs/x/config"
	xfs "github.com/synnaxlabs/x/io/fs"
	"github.com/synnaxlabs/x/override"
	"github.com/synnaxlabs/x/telem"
	"github.com/synnaxlabs/x/validate"
)

// Config is the configuration for opening a DB.
type Config struct {
	alamos.Instrumentation
	// FS is the filesystem that the DB will use to store its data. DB will write to the
	// root of the filesystem, so this should probably be a subdirectory. DB should have
	// exclusive access, and it should be empty when the DB is first opened.
	// [REQUIRED]
	FS xfs.FS
	// Channel is the Channel for the database. This only needs to be set when
	// creating a new database. If the database already exists, the Channel information
	// will be read from the databases meta file.
	// [OPTIONAL]
	Channel core.Channel
<<<<<<< HEAD
	// FileSize is the maximum file before which no more writes can be made to a file.
	// [OPTIONAL] Default: 1GB
	FileSize telem.Size
	// GCThreshold is the minimum tombstone proportion of the Filesize to trigger a GC.
	// Must be in (0, 1].
	// Note: Setting this value to 0 will have NO EFFECT as it is the default value.
	// instead, set it to a very small number greater than 0.
	// [OPTIONAL] Default: 0.2
	GCThreshold float32
=======
	// FileSize is the maximum size, in bytes, for a writer to be created on a file.
	// Note while that a file's size may still exceed this value, it is not likely
	// to exceed by much with frequent commits.
	// [OPTIONAL] Default: 1GB
	FileSize telem.Size
>>>>>>> 1979da9f
}

var (
	_ config.Config[Config] = Config{}
	// DefaultConfig is the default configuration for a DB.
<<<<<<< HEAD
	DefaultConfig = Config{FileSize: 1 * telem.Gigabyte, GCThreshold: 0.2}
=======
	DefaultConfig = Config{FileSize: 1 * telem.Gigabyte}
>>>>>>> 1979da9f
)

// Validate implements config.GateConfig.
func (cfg Config) Validate() error {
	v := validate.New("cesium.unary")
	validate.NotNil(v, "FS", cfg.FS)
	return v.Error()
}

// Override implements config.GateConfig.
func (cfg Config) Override(other Config) Config {
	cfg.FS = override.Nil(cfg.FS, other.FS)
	if cfg.Channel.Key == 0 {
		cfg.Channel = other.Channel
	}
	cfg.Instrumentation = override.Zero(cfg.Instrumentation, other.Instrumentation)
	cfg.FileSize = override.Numeric(cfg.FileSize, other.FileSize)
<<<<<<< HEAD
	cfg.GCThreshold = override.Numeric(cfg.GCThreshold, other.GCThreshold)
=======
>>>>>>> 1979da9f
	return cfg
}

func Open(configs ...Config) (*DB, error) {
	cfg, err := config.New(DefaultConfig, configs...)
	if err != nil {
		return nil, err
	}
	domainDB, err := domain.Open(domain.Config{
		FS:              cfg.FS,
		Instrumentation: cfg.Instrumentation,
		FileSize:        cfg.FileSize,
<<<<<<< HEAD
		GCThreshold:     cfg.GCThreshold,
=======
>>>>>>> 1979da9f
	})
	db := &DB{
		Config:     cfg,
		Domain:     domainDB,
		Controller: controller.New[controlledWriter](cfg.Channel.Concurrency),
		mu:         &openEntityCount{},
	}
	if cfg.Channel.IsIndex {
		db._idx = &index.Domain{DB: domainDB, Instrumentation: cfg.Instrumentation}
	} else if cfg.Channel.Index == 0 {
		db._idx = index.Rate{Rate: cfg.Channel.Rate}
	}
	return db, err
}<|MERGE_RESOLUTION|>--- conflicted
+++ resolved
@@ -33,10 +33,10 @@
 	// Channel is the Channel for the database. This only needs to be set when
 	// creating a new database. If the database already exists, the Channel information
 	// will be read from the databases meta file.
-	// [OPTIONAL]
 	Channel core.Channel
-<<<<<<< HEAD
-	// FileSize is the maximum file before which no more writes can be made to a file.
+	// FileSize is the maximum size, in bytes, for a writer to be created on a file.
+	// Note while that a file's size may still exceed this value, it is not likely
+	// to exceed by much with frequent commits.
 	// [OPTIONAL] Default: 1GB
 	FileSize telem.Size
 	// GCThreshold is the minimum tombstone proportion of the Filesize to trigger a GC.
@@ -45,23 +45,12 @@
 	// instead, set it to a very small number greater than 0.
 	// [OPTIONAL] Default: 0.2
 	GCThreshold float32
-=======
-	// FileSize is the maximum size, in bytes, for a writer to be created on a file.
-	// Note while that a file's size may still exceed this value, it is not likely
-	// to exceed by much with frequent commits.
-	// [OPTIONAL] Default: 1GB
-	FileSize telem.Size
->>>>>>> 1979da9f
 }
 
 var (
 	_ config.Config[Config] = Config{}
 	// DefaultConfig is the default configuration for a DB.
-<<<<<<< HEAD
 	DefaultConfig = Config{FileSize: 1 * telem.Gigabyte, GCThreshold: 0.2}
-=======
-	DefaultConfig = Config{FileSize: 1 * telem.Gigabyte}
->>>>>>> 1979da9f
 )
 
 // Validate implements config.GateConfig.
@@ -79,10 +68,7 @@
 	}
 	cfg.Instrumentation = override.Zero(cfg.Instrumentation, other.Instrumentation)
 	cfg.FileSize = override.Numeric(cfg.FileSize, other.FileSize)
-<<<<<<< HEAD
 	cfg.GCThreshold = override.Numeric(cfg.GCThreshold, other.GCThreshold)
-=======
->>>>>>> 1979da9f
 	return cfg
 }
 
@@ -95,10 +81,7 @@
 		FS:              cfg.FS,
 		Instrumentation: cfg.Instrumentation,
 		FileSize:        cfg.FileSize,
-<<<<<<< HEAD
 		GCThreshold:     cfg.GCThreshold,
-=======
->>>>>>> 1979da9f
 	})
 	db := &DB{
 		Config:     cfg,
