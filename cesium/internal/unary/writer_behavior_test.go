// Copyright 2023 Synnax Labs, Inc.
//
// Use of this software is governed by the Business Source License included in the file
// licenses/BSL.txt.
//
// As of the Change Date specified in that file, in accordance with the Business Source
// License, use of this software will be governed by the Apache License, Version 2.0,
// included in the file licenses/APL.txt.

package unary_test

import (
	. "github.com/onsi/ginkgo/v2"
	. "github.com/onsi/gomega"
	"github.com/synnaxlabs/cesium/internal/core"
	"github.com/synnaxlabs/cesium/internal/unary"
	"github.com/synnaxlabs/x/control"
	"github.com/synnaxlabs/x/io/fs"
	"github.com/synnaxlabs/x/telem"
	. "github.com/synnaxlabs/x/testutil"
)

var _ = Describe("Writer Behavior", func() {
	Describe("Index", func() {
		var db *unary.DB
		BeforeEach(func() {
			db = MustSucceed(unary.Open(unary.Config{
				FS: fs.NewMem(),
				Channel: core.Channel{
					Key:      2,
					DataType: telem.TimeStampT,
					IsIndex:  true,
				},
			}))
		})
		AfterEach(func() {
			Expect(db.Close()).To(Succeed())
		})
		Specify("Happy Path", func() {
			w, t := MustSucceed2(db.OpenWriter(ctx, unary.WriterConfig{
				Start:   telem.TimeStamp(0),
				Subject: control.Subject{Key: "foo"},
			}))
			Expect(t.Occurred()).To(BeTrue())
			Expect(MustSucceed(w.Write(telem.NewSecondsTSV(0, 1, 2, 3, 4, 5)))).To(Equal(telem.Alignment(0)))
			Expect(MustSucceed(w.Write(telem.NewSecondsTSV(6, 7, 8, 9, 10, 11)))).To(Equal(telem.Alignment(6)))
			Expect(MustSucceed(w.Commit(ctx))).To(Equal(11*telem.SecondTS + 1))
			t = MustSucceed(w.Close())
			Expect(t.Occurred()).To(BeTrue())
			Expect(db.LeadingControlState()).To(BeNil())
		})
	})
	Describe("Channel Indexed", func() {
		var (
			db      *unary.DB
			indexDB *unary.DB
			index   uint32 = 1
			data    uint32 = 2
		)
		BeforeEach(func() {
			indexDB = MustSucceed(unary.Open(unary.Config{
				FS: fs.NewMem(),
				Channel: core.Channel{
					Key:      index,
					DataType: telem.TimeStampT,
					IsIndex:  true,
				},
			}))
			db = MustSucceed(unary.Open(unary.Config{
				FS: fs.NewMem(),
				Channel: core.Channel{
					Key:      data,
					DataType: telem.Int64T,
					Index:    index,
				},
			}))
			db.SetIndex(indexDB.Index())
		})
		AfterEach(func() {
			Expect(db.Close()).To(Succeed())
			Expect(indexDB.Close()).To(Succeed())
		})
		Specify("Happy Path", func() {
			Expect(unary.Write(ctx, indexDB, 10*telem.SecondTS, telem.NewSecondsTSV(10, 11, 12, 13, 14, 15, 16, 17, 18, 19, 20))).To(Succeed())
			w, t := MustSucceed2(db.OpenWriter(ctx, unary.WriterConfig{
				Start:   10 * telem.SecondTS,
				Subject: control.Subject{Key: "foo"},
			}))
			By("Taking control of the DB")
			Expect(db.LeadingControlState().Subject).To(Equal(control.Subject{Key: "foo"}))
			Expect(t.Occurred()).To(BeTrue())
			Expect(MustSucceed(w.Write(telem.NewSeries([]int64{0, 1, 2, 3, 4, 5, 6, 7, 8, 9, 10})))).To(Equal(telem.Alignment(0)))
			Expect(MustSucceed(w.Commit(ctx))).To(Equal(20*telem.SecondTS + 1))
			t = MustSucceed(w.Close())
			Expect(t.Occurred()).To(BeTrue())
			By("Releasing control of the DB")
			Expect(db.LeadingControlState()).To(BeNil())
		})
	})
	Describe("Control", func() {
		Describe("Index", func() {
			var db *unary.DB
			BeforeEach(func() {
				db = MustSucceed(unary.Open(unary.Config{
					FS: fs.NewMem(),
					Channel: core.Channel{
						Key:      2,
						DataType: telem.TimeStampT,
						IsIndex:  true,
					},
				}))
			})
			AfterEach(func() {
				Expect(db.Close()).To(Succeed())
			})
			Specify("Control Handoff", func() {
				w1, t := MustSucceed2(db.OpenWriter(ctx, unary.WriterConfig{
					Start:     10 * telem.SecondTS,
					Authority: control.Absolute - 1,
					Subject:   control.Subject{Key: "foo"},
				}))
				Expect(t.Occurred()).To(BeTrue())
				Expect(MustSucceed(w1.Write(telem.NewSecondsTSV(0, 1, 2, 3, 4, 5)))).To(Equal(telem.Alignment(0)))
				w2, t := MustSucceed2(db.OpenWriter(ctx, unary.WriterConfig{
					Start:     10 * telem.SecondTS,
					Authority: control.Absolute,
					Subject:   control.Subject{Key: "bar"},
				}))
				Expect(t.Occurred()).To(BeTrue())
				Expect(MustSucceed(w2.Write(telem.NewSecondsTSV(6, 7, 8, 9, 10, 11)))).To(Equal(telem.Alignment(6)))
				a, err := w1.Write(telem.NewSecondsTSV(12, 13, 14, 15, 16, 17))
				Expect(err).To(MatchError(control.Unauthorized))
				Expect(a).To(Equal(telem.Alignment(0)))
				_, err = w1.Commit(ctx)
				Expect(err).To(MatchError(control.Unauthorized))
				t = MustSucceed(w2.Close())
				Expect(t.Occurred()).To(BeTrue())
				Expect(MustSucceed(w1.Write(telem.NewSecondsTSV(12, 13, 14, 15, 16, 17)))).To(Equal(telem.Alignment(12)))
				Expect(MustSucceed(w1.Commit(ctx))).To(Equal(17*telem.SecondTS + 1))
				t = MustSucceed(w1.Close())
				Expect(t.Occurred()).To(BeTrue())
			})
		})
	})

	Describe("Close", func() {
		var db = MustSucceed(unary.Open(unary.Config{
			FS: fs.NewMem(),
			Channel: core.Channel{
				Key:      100,
				DataType: telem.TimeStampT,
			},
		}))
		It("Should not allow operations on a closed writer", func() {
			var (
				w, t = MustSucceed2(db.OpenWriter(ctx, unary.WriterConfig{
					Start:   10 * telem.SecondTS,
					Subject: control.Subject{Key: "foo"}},
				))
				e = core.EntityClosed("unary.writer")
			)
			Expect(t.Occurred()).To(BeTrue())
			_, err := w.Close()
			Expect(err).ToNot(HaveOccurred())
			_, err = w.Commit(ctx)
			Expect(err).To(MatchError(e))
			_, err = w.Write(telem.Series{Data: []byte{1, 2, 3}})
			Expect(err).To(MatchError(e))
			_, err = w.Close()
<<<<<<< HEAD
			Expect(err).To(MatchError(e))
=======
			Expect(err).To(BeNil())
>>>>>>> 1df74afb
			Expect(db.Close()).To(Succeed())
		})
	})
})<|MERGE_RESOLUTION|>--- conflicted
+++ resolved
@@ -167,11 +167,7 @@
 			_, err = w.Write(telem.Series{Data: []byte{1, 2, 3}})
 			Expect(err).To(MatchError(e))
 			_, err = w.Close()
-<<<<<<< HEAD
-			Expect(err).To(MatchError(e))
-=======
 			Expect(err).To(BeNil())
->>>>>>> 1df74afb
 			Expect(db.Close()).To(Succeed())
 		})
 	})
