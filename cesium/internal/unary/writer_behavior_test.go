--- conflicted
+++ resolved
@@ -72,17 +72,10 @@
 				var (
 					db        *unary.DB
 					indexDB   *unary.DB
-<<<<<<< HEAD
 					index     uint32 = 1
 					data      uint32 = 2
 					indexPath        = "/writer_test/index"
 					dataPath         = "/writer_test/data"
-=======
-					index     core.ChannelKey = 1
-					data      core.ChannelKey = 2
-					indexPath                 = rootPath + "/writer_test/index"
-					dataPath                  = rootPath + "/writer_test/data"
->>>>>>> 1979da9f
 				)
 				BeforeEach(func() {
 					indexDB = MustSucceed(unary.Open(unary.Config{
