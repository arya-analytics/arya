--- conflicted
+++ resolved
@@ -143,11 +143,7 @@
 	if err := w.Channel.ValidateSeries(series); err != nil {
 		return 0, err
 	}
-<<<<<<< HEAD
-	// ok signifies whether w is allowed to write
-=======
 	// ok signifies whether w is allowed to write.
->>>>>>> d66f4102
 	dw, ok := w.control.Authorize()
 	if !ok {
 		return 0, controller.Unauthorized(w.control.Subject.Name, w.Channel.Key)
@@ -217,15 +213,11 @@
 }
 
 func (w *Writer) Close() (controller.Transfer, error) {
-<<<<<<< HEAD
-	w.decrementCounter()
-=======
 	if w.closed {
 		return controller.Transfer{}, writerClosedError
 	}
 
 	w.closed = true
->>>>>>> d66f4102
 	dw, t := w.control.Release()
 	w.decrementCounter()
 	if t.IsRelease() {
