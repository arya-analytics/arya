// Copyright 2023 Synnax Labs, Inc.
//
// Use of this software is governed by the Business Source License included in the file
// licenses/BSL.txt.
//
// As of the Change Date specified in that file, in accordance with the Business Source
// License, use of this software will be governed by the Apache License, Version 2.0,
// included in the file licenses/APL.txt.

package unary_test

import (
	. "github.com/onsi/ginkgo/v2"
	. "github.com/onsi/gomega"
	"github.com/synnaxlabs/cesium"
	"github.com/synnaxlabs/cesium/internal/core"
	"github.com/synnaxlabs/cesium/internal/unary"
	"github.com/synnaxlabs/x/control"
	xfs "github.com/synnaxlabs/x/io/fs"
	"github.com/synnaxlabs/x/telem"
	. "github.com/synnaxlabs/x/telem/testutil"
	. "github.com/synnaxlabs/x/testutil"
)

var _ = Describe("Iterator Behavior", Ordered, func() {
	for fsName, makeFS := range fileSystems {
		Context("FS: "+fsName, func() {
			Describe("Channel Indexed", func() {
				var (
					db      *unary.DB
					indexDB *unary.DB
					index   uint32 = 1
					data    uint32 = 2
					fs      xfs.FS
					cleanUp func() error
				)
				BeforeEach(func() {
					fs, cleanUp = makeFS()
					indexDB = MustSucceed(unary.Open(unary.Config{
						FS: MustSucceed(fs.Sub("index")),
						Channel: core.Channel{
							Key:      index,
							DataType: telem.TimeStampT,
							IsIndex:  true,
							Index:    index,
						},
					}))
					db = MustSucceed(unary.Open(unary.Config{
						FS: MustSucceed(fs.Sub("data")),
						Channel: core.Channel{
							Key:      data,
							DataType: telem.Int64T,
							Index:    index,
						},
					}))
					db.SetIndex(indexDB.Index())
				})
				AfterEach(func() {
					Expect(db.Close()).To(Succeed())
					Expect(indexDB.Close()).To(Succeed())
					Expect(cleanUp()).To(Succeed())
				})

				Describe("Happy Path", func() {
					Specify("Next", func() {
						Expect(unary.Write(ctx, indexDB, 10*telem.SecondTS, telem.NewSecondsTSV(10, 11, 12, 13, 14, 15))).To(Succeed())
						Expect(unary.Write(ctx, db, 10*telem.SecondTS, telem.NewSeriesV[int64](1, 2, 3, 4, 5, 6))).To(Succeed())

						Expect(unary.Write(ctx, indexDB, 16*telem.SecondTS, telem.NewSecondsTSV(16, 17, 18, 19))).To(Succeed())
						Expect(unary.Write(ctx, db, 16*telem.SecondTS, telem.NewSeriesV[int64](7, 8, 9, 10))).To(Succeed())

						iter := db.OpenIterator(unary.IterRange(telem.TimeRangeMax))
						Expect(iter.SeekFirst(ctx)).To(BeTrue())
						Expect(iter.View()).To(Equal((10 * telem.SecondTS).SpanRange(0)))
						Expect(iter.Next(ctx, 5*telem.Second)).To(BeTrue())
						Expect(iter.View()).To(Equal((10 * telem.SecondTS).SpanRange(5 * telem.Second)))
						Expect(iter.Next(ctx, 3*telem.Second)).To(BeTrue())
						Expect(iter.View()).To(Equal((15 * telem.SecondTS).SpanRange(3 * telem.Second)))
						Expect(iter.Next(ctx, 5*telem.Second)).To(BeTrue())
						Expect(iter.View()).To(Equal((18 * telem.SecondTS).SpanRange(5 * telem.Second)))
						Expect(iter.Value().Len()).To(Equal(int64(2)))
						Expect(iter.Close()).To(Succeed())
					})
					Specify("Prev", func() {
						Expect(unary.Write(ctx, indexDB, 10*telem.SecondTS, telem.NewSecondsTSV(10, 11, 12, 13, 14, 15))).To(Succeed())
						Expect(unary.Write(ctx, db, 10*telem.SecondTS, telem.NewSeriesV[int64](1, 2, 3, 4, 5, 6))).To(Succeed())

						Expect(unary.Write(ctx, indexDB, 16*telem.SecondTS, telem.NewSecondsTSV(16, 17, 18, 19))).To(Succeed())
						Expect(unary.Write(ctx, db, 16*telem.SecondTS, telem.NewSeriesV[int64](7, 8, 9, 10))).To(Succeed())

						iter := db.OpenIterator(unary.IterRange(telem.TimeRangeMax))
						Expect(iter.SeekLast(ctx)).To(BeTrue())
						Expect(iter.View()).To(Equal((19*telem.SecondTS + 1).SpanRange(0)))
						Expect(iter.Prev(ctx, 5*telem.Second)).To(BeTrue())
						Expect(iter.View()).To(Equal((14*telem.SecondTS + 1).SpanRange(5 * telem.Second)))
						Expect(iter.Prev(ctx, 5*telem.Second)).To(BeTrue())
						Expect(iter.View()).To(Equal((9*telem.SecondTS + 1).SpanRange(5 * telem.Second)))
						Expect(iter.Len()).To(Equal(int64(5)))
						Expect(iter.Prev(ctx, 1*telem.Second)).To(BeFalse())
						Expect(iter.Close()).To(Succeed())
					})
					Specify("Next and Prev", func() {
						Expect(unary.Write(ctx, indexDB, 10*telem.SecondTS, telem.NewSecondsTSV(10, 11, 12, 13, 14, 15))).To(Succeed())
						Expect(unary.Write(ctx, db, 10*telem.SecondTS, telem.NewSeriesV[int64](10, 11, 12, 13, 14, 15))).To(Succeed())

						Expect(unary.Write(ctx, indexDB, 16*telem.SecondTS, telem.NewSecondsTSV(16, 17, 18, 19))).To(Succeed())
						Expect(unary.Write(ctx, db, 16*telem.SecondTS, telem.NewSeriesV[int64](16, 17, 18, 19))).To(Succeed())

						Expect(unary.Write(ctx, indexDB, 20*telem.SecondTS, telem.NewSecondsTSV(20, 23))).To(Succeed())
						Expect(unary.Write(ctx, db, 20*telem.SecondTS, telem.NewSeriesV[int64](20, 23))).To(Succeed())

						iter := db.OpenIterator(unary.IterRange(telem.TimeRangeMax))
						// Iter window: [15*telem.SecondTS, 18*telem.SecondTS)
						Expect(iter.SeekGE(ctx, 15*telem.SecondTS)).To(BeTrue())
						Expect(iter.Next(ctx, 3*telem.Second)).To(BeTrue())
						Expect(iter.Value().Series).To(HaveLen(2))
						Expect(iter.Value().Series[0].Data).To(EqualUnmarshal([]int64{15}))
						Expect(iter.Value().Series[1].Data).To(EqualUnmarshal([]int64{16, 17}))

						// Iter window: [12*telem.SecondTS, 15*telem.SecondTS)
						Expect(iter.Prev(ctx, 3*telem.Second)).To(BeTrue())
						Expect(iter.Value().Series).To(HaveLen(1))
						Expect(iter.Value().Series[0].Data).To(EqualUnmarshal([]int64{12, 13, 14}))

						// Iter window: [15*telem.SecondTS, 22*telem.SecondTS)
						Expect(iter.Next(ctx, 7*telem.Second)).To(BeTrue())
						Expect(iter.Value().Series).To(HaveLen(3))
						Expect(iter.Value().Series[0].Data).To(EqualUnmarshal([]int64{15}))
						Expect(iter.Value().Series[1].Data).To(EqualUnmarshal([]int64{16, 17, 18, 19}))
						Expect(iter.Value().Series[2].Data).To(EqualUnmarshal([]int64{20}))

						Expect(iter.Close()).To(Succeed())
					})
					Specify("Value", func() {
						// Test case added to fix the bug where immediately contiguous
						// domains get flipped in order by read.
						Expect(unary.Write(ctx, indexDB, 10*telem.SecondTS, telem.NewSecondsTSV(10, 11, 12, 13, 14, 15, 16, 17, 18))).To(Succeed())
						w, _ := MustSucceed2(db.OpenWriter(ctx, unary.WriterConfig{Start: 10 * telem.SecondTS, End: 17 * telem.SecondTS, Subject: control.Subject{Key: "test_writer"}}))
						Expect(w.Write(telem.NewSeriesV[telem.TimeStamp](10, 11, 12, 13, 14, 15, 16)))
						_, err := w.Commit(ctx)
						Expect(err).ToNot(HaveOccurred())
						_, err = w.Close()
						Expect(err).ToNot(HaveOccurred())

						w, _ = MustSucceed2(db.OpenWriter(ctx, unary.WriterConfig{Start: 17 * telem.SecondTS, Subject: control.Subject{Key: "test_writer"}}))
						Expect(w.Write(telem.NewSeriesV[int64](17, 18)))
						_, err = w.Commit(ctx)
						Expect(err).ToNot(HaveOccurred())
						_, err = w.Close()
						Expect(err).ToNot(HaveOccurred())

						i := db.OpenIterator(unary.IterRange(telem.TimeRangeMax))
						Expect(i.SeekFirst(ctx)).To(BeTrue())
						Expect(i.Next(ctx, telem.TimeSpanMax)).To(BeTrue())

						f := i.Value()
						Expect(f.Series).To(HaveLen(2))
						Expect(f.Series[0].TimeRange).To(Equal((10 * telem.SecondTS).Range(17 * telem.SecondTS)))
						Expect(f.Series[1].TimeRange).To(Equal((17 * telem.SecondTS).Range(18*telem.SecondTS + 1)))
						Expect(i.Close()).To(Succeed())
					})
				})

				Describe("Requests Exhaustion", func() {
					Specify("Single TimeRange", func() {
						Expect(unary.Write(ctx, indexDB, 10*telem.SecondTS, telem.NewSecondsTSV(10, 11, 12, 13, 14, 15))).To(Succeed())
						Expect(unary.Write(ctx, db, 10*telem.SecondTS, telem.NewSeriesV[int64](1, 2, 3, 4, 5, 6))).To(Succeed())
						iter := db.OpenIterator(unary.IterRange((5 * telem.SecondTS).SpanRange(10 * telem.Second)))
						Expect(iter.SeekFirst(ctx)).To(BeTrue())
						Expect(iter.View()).To(Equal((10 * telem.SecondTS).SpanRange(0)))
						Expect(iter.Next(ctx, 3*telem.Second)).To(BeTrue())
						Expect(iter.View()).To(Equal((10 * telem.SecondTS).SpanRange(3 * telem.Second)))
						Expect(iter.Len()).To(Equal(int64(3)))
						Expect(iter.Next(ctx, 4*telem.Second)).To(BeTrue())
						Expect(iter.Len()).To(Equal(int64(2)))
						Expect(iter.Next(ctx, 1*telem.Second)).To(BeFalse())
						Expect(iter.Close()).To(Succeed())
					})
					Specify("Multi TimeRange", func() {
						Expect(unary.Write(ctx, indexDB, 10*telem.SecondTS, telem.NewSecondsTSV(10, 11, 12, 13, 14, 15))).To(Succeed())
						Expect(unary.Write(ctx, db, 10*telem.SecondTS, telem.NewSeriesV[int64](1, 2, 3, 4, 5, 6))).To(Succeed())
						Expect(unary.Write(ctx, indexDB, 20*telem.SecondTS, telem.NewSecondsTSV(20, 21, 22, 23, 24, 25))).To(Succeed())
						Expect(unary.Write(ctx, db, 20*telem.SecondTS, telem.NewSeriesV[int64](7, 8, 9, 10, 11, 12))).To(Succeed())
						iter := db.OpenIterator(unary.IterRange((5 * telem.SecondTS).SpanRange(30 * telem.Second)))
						Expect(iter.SeekFirst(ctx)).To(BeTrue())
						Expect(iter.View()).To(Equal((10 * telem.SecondTS).SpanRange(0)))
						Expect(iter.Next(ctx, 3*telem.Second)).To(BeTrue())
						Expect(iter.View()).To(Equal((10 * telem.SecondTS).SpanRange(3 * telem.Second)))
						Expect(iter.Len()).To(Equal(int64(3)))
						Expect(iter.Next(ctx, 10*telem.Second)).To(BeTrue())
						Expect(iter.View()).To(Equal((13 * telem.SecondTS).SpanRange(10 * telem.Second)))
						Expect(iter.Len()).To(Equal(int64(6)))
						Expect(iter.Next(ctx, 10*telem.Second)).To(BeTrue())
						Expect(iter.View()).To(Equal((23 * telem.SecondTS).SpanRange(10 * telem.Second)))
						Expect(iter.Len()).To(Equal(int64(3)))
						Expect(iter.Close()).To(Succeed())

					})
					Describe("Auto Exhaustion", func() {
						Specify("Single Domain - Leftover chunk", func() {
							Expect(unary.Write(ctx, indexDB, 10*telem.SecondTS, telem.NewSecondsTSV(10, 11, 12, 13, 14, 15, 16))).To(Succeed())
							Expect(unary.Write(ctx, db, 10*telem.SecondTS, telem.NewSeriesV[int64](1, 2, 3, 4, 5, 6, 7))).To(Succeed())
							iter := db.OpenIterator(unary.IteratorConfig{
								Bounds:        (5 * telem.SecondTS).SpanRange(30 * telem.Second),
								AutoChunkSize: 2,
							})
							Expect(iter.SeekFirst(ctx)).To(BeTrue())
							Expect(iter.Next(ctx, unary.AutoSpan)).To(BeTrue())
							Expect(iter.Len()).To(Equal(int64(2)))
							Expect(iter.Next(ctx, unary.AutoSpan)).To(BeTrue())
							Expect(iter.Len()).To(Equal(int64(2)))
							Expect(iter.Next(ctx, unary.AutoSpan)).To(BeTrue())
							Expect(iter.Len()).To(Equal(int64(2)))
							Expect(iter.Next(ctx, unary.AutoSpan)).To(BeTrue())
							Expect(iter.Len()).To(Equal(int64(1)))
							Expect(iter.Next(ctx, unary.AutoSpan)).To(BeFalse())
							Expect(iter.Close()).To(Succeed())
						})
						Specify("Single Domain - Full number chunks in domain", func() {
							Expect(unary.Write(ctx, indexDB, 10*telem.SecondTS, telem.NewSecondsTSV(10, 11, 12, 13, 14, 15, 16, 17))).To(Succeed())
							Expect(unary.Write(ctx, db, 10*telem.SecondTS, telem.NewSeriesV[int64](1, 2, 3, 4, 5, 6, 7, 8))).To(Succeed())
							iter := db.OpenIterator(unary.IteratorConfig{
								Bounds:        (5 * telem.SecondTS).SpanRange(30 * telem.Second),
								AutoChunkSize: 2,
							})
							Expect(iter.SeekFirst(ctx)).To(BeTrue())
							Expect(iter.Next(ctx, unary.AutoSpan)).To(BeTrue())
							Expect(iter.Len()).To(Equal(int64(2)))
							Expect(iter.Next(ctx, unary.AutoSpan)).To(BeTrue())
							Expect(iter.Len()).To(Equal(int64(2)))
							Expect(iter.Next(ctx, unary.AutoSpan)).To(BeTrue())
							Expect(iter.Len()).To(Equal(int64(2)))
							Expect(iter.Next(ctx, unary.AutoSpan)).To(BeTrue())
							Expect(iter.Len()).To(Equal(int64(2)))
							Expect(iter.Next(ctx, unary.AutoSpan)).To(BeFalse())
							Expect(iter.Close()).To(Succeed())
						})
						Specify("Partial Domain", func() {
							Expect(unary.Write(ctx, indexDB, 10*telem.SecondTS, telem.NewSecondsTSV(10, 11, 12, 13, 14, 15, 16))).To(Succeed())
							Expect(unary.Write(ctx, db, 10*telem.SecondTS, telem.NewSeriesV[int64](1, 2, 3, 4, 5, 6, 7))).To(Succeed())
							iter := db.OpenIterator(unary.IteratorConfig{
								Bounds:        (10 * telem.SecondTS).SpanRange(3 * telem.Second),
								AutoChunkSize: 2,
							})
							Expect(iter.SeekFirst(ctx)).To(BeTrue())
							Expect(iter.Next(ctx, unary.AutoSpan)).To(BeTrue())
							Expect(iter.Len()).To(Equal(int64(2)))
							Expect(iter.Next(ctx, unary.AutoSpan)).To(BeTrue())
							Expect(iter.Len()).To(Equal(int64(1)))
							Expect(iter.Next(ctx, unary.AutoSpan)).To(BeFalse())
							Expect(iter.Close()).To(Succeed())
						})
						Specify("Partial Domain 2 - Regression", func() {
							Expect(unary.Write(ctx, indexDB, 10*telem.SecondTS, telem.NewSecondsTSV(10, 11, 12, 13, 14, 15, 16))).To(Succeed())
							Expect(unary.Write(ctx, db, 10*telem.SecondTS, telem.NewSeriesV[int64](1, 2, 3, 4, 5, 6, 7))).To(Succeed())
							iter := db.OpenIterator(unary.IteratorConfig{
								Bounds:        (12 * telem.SecondTS).SpanRange(3 * telem.Second),
								AutoChunkSize: 2,
							})
							Expect(iter.SeekFirst(ctx)).To(BeTrue())
							Expect(iter.View()).To(Equal((12 * telem.SecondTS).SpanRange(0)))
							Expect(iter.Next(ctx, unary.AutoSpan)).To(BeTrue())
							Expect(iter.View()).To(Equal((12 * telem.SecondTS).SpanRange(2 * telem.Second)))
							Expect(iter.Len()).To(Equal(int64(2)))
							Expect(iter.Next(ctx, unary.AutoSpan)).To(BeTrue())
							Expect(iter.View()).To(Equal((14 * telem.SecondTS).SpanRange(1 * telem.Second)))
							Expect(iter.Len()).To(Equal(int64(1)))
							Expect(iter.Next(ctx, unary.AutoSpan)).To(BeFalse())
							Expect(iter.View()).To(Equal((15 * telem.SecondTS).SpanRange(0)))

							Expect(iter.SeekLast(ctx)).To(BeTrue())
							Expect(iter.View()).To(Equal((15 * telem.SecondTS).SpanRange(0)))
							Expect(iter.Prev(ctx, 2*telem.Second)).To(BeTrue())
							Expect(iter.View()).To(Equal((13 * telem.SecondTS).SpanRange(2 * telem.Second)))
							Expect(iter.Len()).To(Equal(int64(2)))
							Expect(iter.Prev(ctx, 3*telem.Second)).To(BeTrue())
							Expect(iter.View()).To(Equal((12 * telem.SecondTS).Range(13 * telem.SecondTS)))
							Expect(iter.Len()).To(Equal(int64(1)))
							Expect(iter.Value().Series[0].Data).To(Equal([]byte{3, 0, 0, 0, 0, 0, 0, 0}))
							Expect(iter.Prev(ctx, 5*telem.Second)).To(BeFalse())

							Expect(iter.Close()).To(Succeed())
						})
						// This spec was added due to a bug in the SeekFirst and SeekLast methods
						// that would cause the iterator view to immediately go out of bounds,
						// and then cause iter.Value() to return duplicate data even after
						// calling iter.Next(ctx, unary.AutoSpan)
						//
						// In this case (before the fix), calling iter.SeekFirst(ctx) would
						// return an invalid view of (6 * telem.SecondTS).SpanRange(0), and then
						// advancing the iterator the first time would cause it to go to
						// (10 * telem.SecondTS).SpanRange(0), and then calling iter.Value()
						// would still return 2 values, and then calling Next(ctx, unary.AutoSpan)
						// would advance the iterator to (10 * telem.SecondTS).SpanRange(2 * telem.Second),
						// returning the same 2 values again.
						//
						// This spec asserts that this behavior is fixed.
						Specify("Partial Domain 3 - Regression", func() {
							Expect(unary.Write(ctx, indexDB, 6*telem.SecondTS, telem.NewSecondsTSV(6, 7, 8, 9, 10, 11, 12, 13, 14, 15, 16))).To(Succeed())
							Expect(unary.Write(ctx, db, 6*telem.SecondTS, telem.NewSeriesV[int64](1, 2, 3, 4, 5, 6, 7, 8, 9, 10))).To(Succeed())
							iter := db.OpenIterator(unary.IteratorConfig{
								Bounds:        (10 * telem.SecondTS).SpanRange(4 * telem.Second),
								AutoChunkSize: 2,
							})
							Expect(iter.SeekFirst(ctx)).To(BeTrue())
							Expect(iter.Valid()).To(BeFalse())
							Expect(iter.Next(ctx, unary.AutoSpan)).To(BeTrue())
							Expect(iter.View()).To(Equal((10 * telem.SecondTS).SpanRange(2 * telem.Second)))
							Expect(iter.Len()).To(Equal(int64(2)))
							Expect(iter.Value().Series[0].Data).To(Equal(telem.NewSeriesV[int64](5, 6).Data))
							Expect(iter.Next(ctx, unary.AutoSpan)).To(BeTrue())
							Expect(iter.View()).To(Equal((12 * telem.SecondTS).SpanRange(2 * telem.Second)))
							Expect(iter.Len()).To(Equal(int64(2)))
							Expect(iter.Value().Series[0].Data).To(Equal(telem.NewSeriesV[int64](7, 8).Data))
							Expect(iter.Next(ctx, unary.AutoSpan)).To(BeFalse())

							Expect(iter.SeekLast(ctx)).To(BeTrue())
							Expect(iter.Prev(ctx, 3*telem.Second)).To(BeTrue())
							Expect(iter.View()).To(Equal((11 * telem.SecondTS).SpanRange(3 * telem.Second)))
							Expect(iter.Len()).To(Equal(int64(3)))
							Expect(iter.Prev(ctx, 10*telem.Second)).To(BeTrue())
							Expect(iter.View()).To(Equal((10 * telem.SecondTS).SpanRange(1 * telem.Second)))
							Expect(iter.Len()).To(Equal(int64(1)))

							Expect(iter.Close()).To(Succeed())
						})
						// The problem mentioned in the above spec also arises in the SeekGE and
						// SeekLE methods, for example, iter.SeekGE(ctx, 5*telem.SecondTS) would
						// return true, but result in an invalid view of  (5 * telem.SecondTS).SpanRange(0)
						Specify("Partial Domain 4 - Regression", func() {
							Expect(unary.Write(ctx, indexDB, 10*telem.SecondTS, telem.NewSecondsTSV(10, 11, 12, 13, 14, 15, 16))).To(Succeed())
							Expect(unary.Write(ctx, db, 10*telem.SecondTS, telem.NewSeriesV[int64](1, 2, 3, 4, 5, 6, 7))).To(Succeed())
							Expect(unary.Write(ctx, indexDB, 20*telem.SecondTS, telem.NewSecondsTSV(20, 21, 22, 23, 24, 25, 26))).To(Succeed())
							Expect(unary.Write(ctx, db, 20*telem.SecondTS, telem.NewSeriesV[int64](8, 9, 10, 11, 12, 13, 14))).To(Succeed())
							iter := db.OpenIterator(unary.IteratorConfig{
								Bounds:        (10 * telem.SecondTS).SpanRange(5 * telem.Second),
								AutoChunkSize: 3,
							})
							Expect(iter.SeekGE(ctx, 5*telem.SecondTS)).To(BeTrue())
							Expect(iter.View()).To(Equal((10 * telem.SecondTS).SpanRange(0)))
							Expect(iter.Valid()).To(BeFalse())
							Expect(iter.Next(ctx, unary.AutoSpan)).To(BeTrue())
							Expect(iter.View()).To(Equal((10 * telem.SecondTS).SpanRange(3 * telem.Second)))
							Expect(iter.Next(ctx, unary.AutoSpan)).To(BeTrue())
							Expect(iter.View()).To(Equal((13 * telem.SecondTS).SpanRange(2 * telem.Second)))
							Expect(iter.Value().Series[0].Data).To(Equal([]byte{4, 0, 0, 0, 0, 0, 0, 0, 5, 0, 0, 0, 0, 0, 0, 0}))
							Expect(iter.Len()).To(Equal(int64(2)))
							Expect(iter.Next(ctx, unary.AutoSpan)).To(BeFalse())

							Expect(iter.SeekLE(ctx, 0*telem.SecondTS)).To(BeFalse())
							Expect(iter.SeekLE(ctx, 40*telem.SecondTS)).To(BeFalse())
							Expect(iter.View()).To(Equal((15 * telem.SecondTS).SpanRange(0)))
							Expect(iter.Prev(ctx, 4*telem.Second)).To(BeTrue())
							Expect(iter.View()).To(Equal((11 * telem.SecondTS).SpanRange(4 * telem.Second)))
							Expect(iter.Prev(ctx, 5*telem.Second)).To(BeTrue())
							Expect(iter.View()).To(Equal((10 * telem.SecondTS).SpanRange(1 * telem.Second)))
							Expect(iter.Len()).To(Equal(int64(1)))
							Expect(iter.Value().Series[0].Data).To(Equal([]byte{1, 0, 0, 0, 0, 0, 0, 0}))
							Expect(iter.Prev(ctx, 10*telem.Second)).To(BeFalse())

							Expect(iter.Close()).To(Succeed())
						})
						Specify("Multi Domain - Uneven Crossing", func() {
							Expect(unary.Write(ctx, indexDB, 10*telem.SecondTS, telem.NewSecondsTSV(10, 11, 12, 13, 14, 15, 16))).To(Succeed())
							Expect(unary.Write(ctx, db, 10*telem.SecondTS, telem.NewSeriesV[int64](1, 2, 3, 4, 5, 6, 7))).To(Succeed())
							Expect(unary.Write(ctx, indexDB, 20*telem.SecondTS, telem.NewSecondsTSV(20, 21, 22, 23, 24, 25, 26))).To(Succeed())
							Expect(unary.Write(ctx, db, 20*telem.SecondTS, telem.NewSeriesV[int64](8, 9, 10, 11, 12, 13, 14))).To(Succeed())
							iter := db.OpenIterator(unary.IteratorConfig{
								Bounds:        (5 * telem.SecondTS).SpanRange(30 * telem.Second),
								AutoChunkSize: 3,
							})
							Expect(iter.SeekFirst(ctx)).To(BeTrue())
							Expect(iter.Next(ctx, unary.AutoSpan)).To(BeTrue())
							Expect(iter.Len()).To(Equal(int64(3)))
							Expect(iter.Next(ctx, unary.AutoSpan)).To(BeTrue())
							Expect(iter.Len()).To(Equal(int64(3)))
							Expect(iter.Next(ctx, unary.AutoSpan)).To(BeTrue())
							Expect(iter.Len()).To(Equal(int64(3)))
							Expect(iter.Next(ctx, unary.AutoSpan)).To(BeTrue())
							Expect(iter.Len()).To(Equal(int64(3)))
							Expect(iter.Next(ctx, unary.AutoSpan)).To(BeTrue())
							Expect(iter.Len()).To(Equal(int64(2)))
							Expect(iter.Next(ctx, unary.AutoSpan)).To(BeFalse())
							Expect(iter.Close()).To(Succeed())
						})
						Specify("Multi TimeRange - Even Crossing", func() {
							Expect(unary.Write(ctx, indexDB, 10*telem.SecondTS, telem.NewSecondsTSV(10, 11, 12, 13, 14, 15))).To(Succeed())
							Expect(unary.Write(ctx, db, 10*telem.SecondTS, telem.NewSeriesV[int64](1, 2, 3, 4, 5, 6))).To(Succeed())
							Expect(unary.Write(ctx, indexDB, 20*telem.SecondTS, telem.NewSecondsTSV(20, 21, 22, 23, 24))).To(Succeed())
							Expect(unary.Write(ctx, db, 20*telem.SecondTS, telem.NewSeriesV[int64](7, 8, 9, 10, 11))).To(Succeed())
							iter := db.OpenIterator(unary.IteratorConfig{
								Bounds:        (5 * telem.SecondTS).SpanRange(30 * telem.Second),
								AutoChunkSize: 3,
							})
							Expect(iter.SeekFirst(ctx)).To(BeTrue())
							Expect(iter.Next(ctx, unary.AutoSpan)).To(BeTrue())
							Expect(iter.Len()).To(Equal(int64(3)))
							Expect(iter.Next(ctx, unary.AutoSpan)).To(BeTrue())
							Expect(iter.Len()).To(Equal(int64(3)))
							Expect(iter.Next(ctx, unary.AutoSpan)).To(BeTrue())
							Expect(iter.Len()).To(Equal(int64(3)))
							Expect(iter.Next(ctx, unary.AutoSpan)).To(BeTrue())
							Expect(iter.Len()).To(Equal(int64(2)))
							Expect(iter.Next(ctx, unary.AutoSpan)).To(BeFalse())
							Expect(iter.Close()).To(Succeed())
						})
						Specify("Multi Domain - Regression 1", func() {
							var i telem.TimeStamp
							for i = 1; i < 6; i++ {
								Expect(unary.Write(ctx, indexDB, telem.SecondTS*i, telem.NewSecondsTSV(i))).To(Succeed())
								Expect(unary.Write(ctx, db, telem.SecondTS*i, telem.NewSeriesV[int64](int64(i)))).To(Succeed())
							}
							iter := db.OpenIterator(unary.IteratorConfig{
								Bounds:        telem.TimeRangeMax,
								AutoChunkSize: 5,
							})
							Expect(iter.SeekFirst(ctx)).To(BeTrue())
							Expect(iter.Next(ctx, unary.AutoSpan)).To(BeTrue())
							Expect(iter.Len()).To(Equal(int64(5)))
							Expect(iter.Close()).To(Succeed())
						})
						Describe("Regression tests: discontinuity", func() {
							BeforeEach(func() {
								// 0  1  4  6 / 10  11  12 / 13  15  17
								// 0  1  4  6 / 10  11  12 / 13  15  17
								Expect(unary.Write(ctx, indexDB, 0, telem.NewSecondsTSV(0, 1, 4, 6))).To(Succeed())
								Expect(unary.Write(ctx, db, 0, telem.NewSeriesV[int64](0, 1, 4, 6))).To(Succeed())
								Expect(unary.Write(ctx, indexDB, 10*telem.SecondTS, telem.NewSecondsTSV(10, 11, 12))).To(Succeed())
								Expect(unary.Write(ctx, db, 10*telem.SecondTS, telem.NewSeriesV[int64](10, 11, 12))).To(Succeed())
								Expect(unary.Write(ctx, indexDB, 13*telem.SecondTS, telem.NewSecondsTSV(13, 15, 17))).To(Succeed())
								Expect(unary.Write(ctx, db, 13*telem.SecondTS, telem.NewSeriesV[int64](13, 15, 17))).To(Succeed())
							})
							Specify("Multiple domain - Forward - View in discontinuity", func() {
								// This test is to address an error where if an iterator
								// first moves to a discontinuity in the index (no data),
								// then moves to a view that overlaps more than one domain,
								// it is unable to parse the first domain in the second view.
								// 0  1  4  6 / 10  11  12 / 13  15  17
								// 0  1  4  6 / 10  11  12 / 13  15  17
								By("Opening an iterator")
								iter := db.OpenIterator(unary.IterRange(telem.TimeRangeMax))
								Expect(iter.SeekFirst(ctx)).To(BeTrue())
								Expect(iter.Next(ctx, 7*telem.Second)).To(BeTrue())
								f := iter.Value()
								Expect(f.Series).To(HaveLen(1))
								Expect(f.Series[0].Data).To(EqualUnmarshal([]int64{0, 1, 4, 6}))
								Expect(f.Series[0].TimeRange).To(Equal((0 * telem.SecondTS).Range(6*telem.SecondTS + 1)))

								By("Placing the iterator in the discontinuity")
								// Iterator now has view [7*telem.SecondTS, 9*telem.SecondTS)
								Expect(iter.Next(ctx, 2*telem.Second)).To(BeFalse())

								By("Moving it out")
								// Iterator now has view [9*telem.SecondTS, 15*telem.SecondTS)
								Expect(iter.Next(ctx, 6*telem.Second)).To(BeTrue())
								f = iter.Value()
								Expect(f.Series).To(HaveLen(2))
								Expect(f.Series[0].Data).To(EqualUnmarshal([]int64{10, 11, 12}))
								Expect(f.Series[0].TimeRange).To(Equal((10 * telem.SecondTS).Range(12*telem.SecondTS + 1)))
								Expect(f.Series[1].Data).To(EqualUnmarshal([]int64{13}))
								Expect(f.Series[1].TimeRange).To(Equal((13 * telem.SecondTS).Range(15 * telem.SecondTS)))

								// Iterator now has view [15*telem.SecondTS, 20*telem.SecondTS)
								Expect(iter.Next(ctx, 5*telem.Second)).To(BeTrue())
								f = iter.Value()
								Expect(f.Series).To(HaveLen(1))
								Expect(f.Series[0].Data).To(EqualUnmarshal([]int64{15, 17}))
								Expect(f.Series[0].TimeRange).To(Equal((15 * telem.SecondTS).Range(17*telem.SecondTS + 1)))

								Expect(iter.Next(ctx, 1*telem.Second)).To(BeFalse())
								Expect(iter.Close()).To(Succeed())
							})
							Specify("Multiple domain - Forward - uneven crossing", func() {
								// This test addresses the bug where if an iterator reads
								// a domain but does not read all of it, the internal
								// iterator still moves on to the next domain.
								By("Opening an iterator")
								i := db.OpenIterator(unary.IterRange((2 * telem.SecondTS).Range(15 * telem.SecondTS)))

								// 0  1  || 4  6 / 10  11  12 / 13  || 15  17
								// 0  1  || 4  6 / 10  11  12 / 13  || 15  17

								Expect(i.SeekFirst(ctx)).To(BeTrue())
								Expect(i.Valid()).To(BeFalse())

								// Current iterator view: [2*telem.SecondTS, 11*telem.SecondTS)
								Expect(i.Next(ctx, 9*telem.Second)).To(BeTrue())
								Expect(i.Value().Series).To(HaveLen(2))
								Expect(i.Value().Series[0].Data).To(EqualUnmarshal([]int64{4, 6}))
								Expect(i.Value().Series[0].TimeRange).To(Equal((2 * telem.SecondTS).Range(6*telem.SecondTS + 1)))
								Expect(i.Value().Series[1].Data).To(EqualUnmarshal([]int64{10}))
								Expect(i.Value().Series[1].TimeRange).To(Equal((10 * telem.SecondTS).Range(11 * telem.SecondTS)))

								// Current iterator view: [11*telem.SecondTS, 14*telem.SecondTS)
								Expect(i.Next(ctx, 3*telem.Second)).To(BeTrue())
								Expect(i.Value().Series).To(HaveLen(2))
								Expect(i.Value().Series[0].Data).To(EqualUnmarshal([]int64{11, 12}))
								Expect(i.Value().Series[0].TimeRange).To(Equal((11 * telem.SecondTS).Range(12*telem.SecondTS + 1)))
								Expect(i.Value().Series[1].Data).To(EqualUnmarshal([]int64{13}))
								Expect(i.Value().Series[1].TimeRange).To(Equal((13 * telem.SecondTS).Range(14 * telem.SecondTS)))

								Expect(i.Next(ctx, 5*telem.Second)).To(BeFalse())
								Expect(i.Valid()).To(BeFalse())

								Expect(i.Close()).To(Succeed())
							})
							Specify("View is full domain", func() {
								// This test tests that if a view is an entire domain, the
								// iterator will not move on to the next domain unnecessarily.
								By("Opening an iterator")
								i := db.OpenIterator(unary.IterRange(telem.TimeRangeMax))

								// 0  1  4  6 / 10  11  12 / 13  15  17
								// 0  1  4  6 / 10  11  12 / 13  15  17

								Expect(i.SeekFirst(ctx)).To(BeTrue())
								Expect(i.Valid()).To(BeFalse())

								// Current iterator view: [0*telem.SecondTS, 13*telem.SecondTS)
								Expect(i.Next(ctx, 13*telem.Second)).To(BeTrue())
								Expect(i.Value().Series).To(HaveLen(2))
								Expect(i.Value().Series[0].Data).To(EqualUnmarshal([]int64{0, 1, 4, 6}))
								Expect(i.Value().Series[0].TimeRange).To(Equal((0 * telem.SecondTS).Range(6*telem.SecondTS + 1)))
								Expect(i.Value().Series[1].Data).To(EqualUnmarshal([]int64{10, 11, 12}))
								Expect(i.Value().Series[1].TimeRange).To(Equal((10 * telem.SecondTS).Range(12*telem.SecondTS + 1)))

								// Current iterator view: [13*telem.SecondTS, 14*telem.SecondTS+1)
								Expect(i.Next(ctx, 1*telem.Second+1))
								Expect(i.Value().Series).To(HaveLen(1))
								Expect(i.Value().Series[0].Data).To(EqualUnmarshal([]int64{13}))
								Expect(i.Value().Series[0].TimeRange).To(Equal((13 * telem.SecondTS).Range(14*telem.SecondTS + 1)))

								Expect(i.Next(ctx, 4*telem.Second))
								Expect(i.Value().Series).To(HaveLen(1))
								Expect(i.Value().Series[0].Data).To(EqualUnmarshal([]int64{15, 17}))
								Expect(i.Value().Series[0].TimeRange).To(Equal((14*telem.SecondTS + 1).Range(17*telem.SecondTS + 1)))

								Expect(i.Next(ctx, 1*telem.Second)).To(BeFalse())
								Expect(i.Close()).To(Succeed())
							})
							Specify("Multiple domain - Backward - view in discontinuity", func() {
								// This test is to address an error where if an iterator
								// first moves to a discontinuity in the index (no data),
								// then moves to a view that overlaps more than one domain,
								// it is unable to parse the first domain in the second view.
								By("Opening an iterator")
								i := db.OpenIterator(unary.IteratorConfig{Bounds: telem.TimeRangeMax})
								// 0  1  4  6 / 10  11  12 / 13  15  17
								// 0  1  4  6 / 10  11  12 / 13  15  17

								Expect(i.SeekLast(ctx)).To(BeTrue())
								// New iterator view: [10*telem.SecondTS+1, 17*telem.SecondTS+1)
								Expect(i.Prev(ctx, 7*telem.Second)).To(BeTrue())
								Expect(i.Valid()).To(BeTrue())
								Expect(i.Value().Series).To(HaveLen(2))
								Expect(i.Value().Series[0].Data).To(EqualUnmarshal([]int64{11, 12}))
								Expect(i.Value().Series[0].TimeRange).To(Equal((10*telem.SecondTS + 1).Range(12*telem.SecondTS + 1)))
								Expect(i.Value().Series[1].Data).To(EqualUnmarshal([]int64{13, 15, 17}))
								Expect(i.Value().Series[1].TimeRange).To(Equal((13 * telem.SecondTS).Range(17*telem.SecondTS + 1)))
								// New iterator view: [9*telem.SecondTS+1, 10*telem.SecondTS+1)
								Expect(i.Prev(ctx, 1*telem.Second)).To(BeTrue())
								Expect(i.Value().Series).To(HaveLen(1))
								Expect(i.Value().Series[0].Data).To(EqualUnmarshal([]int64{10}))
								Expect(i.Value().Series[0].TimeRange).To(Equal((10 * telem.SecondTS).Range(10*telem.SecondTS + 1)))
								// New iterator view: [7*telem.SecondTS, 9*telem.SecondTS + 1)
								Expect(i.Prev(ctx, 2*telem.Second+1)).To(BeFalse())
								// New iterator view: [-1*telem.SecondTS, 7*telem.SecondTS)
								Expect(i.Prev(ctx, 8*telem.Second)).To(BeTrue())
								Expect(i.Value().Series).To(HaveLen(1))
								Expect(i.Value().Series[0].Data).To(EqualUnmarshal([]int64{0, 1, 4, 6}))
								Expect(i.Value().Series[0].TimeRange).To(Equal((0 * telem.SecondTS).Range(6*telem.SecondTS + 1)))
								Expect(i.Prev(ctx, 1*telem.Nanosecond)).To(BeFalse())
								Expect(i.Close()).To(Succeed())
							})
							Specify("Multiple domain - Backward - uneven crossing", func() {
								// This test addresses the bug where if an iterator reads
								// a domain but does not read all of it, the internal
								// iterator still moves on to the previous domain.
								By("Opening an iterator")
								i := db.OpenIterator(unary.IteratorConfig{
									Bounds: (2 * telem.SecondTS).Range(15 * telem.SecondTS),
								})

								// 0  1  || 4  6 / 10  11  12 / 13  || 15  17
								// 0  1  || 4  6 / 10  11  12 / 13  || 15  17

								Expect(i.SeekLast(ctx)).To(BeTrue())
								Expect(i.Valid()).To(BeFalse())

								// Current iterator view: [11*telem.SecondTS, 15*telem.SecondTS)
								Expect(i.Prev(ctx, 4*telem.Second)).To(BeTrue())
								Expect(i.Value().Series).To(HaveLen(2))
								Expect(i.Value().Series[0].Data).To(EqualUnmarshal([]int64{11, 12}))
								Expect(i.Value().Series[0].TimeRange).To(Equal((11 * telem.SecondTS).Range(12*telem.SecondTS + 1)))
								Expect(i.Value().Series[1].Data).To(EqualUnmarshal([]int64{13}))
								Expect(i.Value().Series[1].TimeRange).To(Equal((13 * telem.SecondTS).Range(15 * telem.SecondTS)))

								// Current iterator view: [4*telem.SecondTS, 11*telem.SecondTS)
								Expect(i.Prev(ctx, 7*telem.Second)).To(BeTrue())
								Expect(i.Value().Series).To(HaveLen(2))
								Expect(i.Value().Series[0].Data).To(EqualUnmarshal([]int64{4, 6}))
								Expect(i.Value().Series[0].TimeRange).To(Equal((4 * telem.SecondTS).Range(6*telem.SecondTS + 1)))
								Expect(i.Value().Series[1].Data).To(EqualUnmarshal([]int64{10}))
								Expect(i.Value().Series[1].TimeRange).To(Equal((10 * telem.SecondTS).Range(11 * telem.SecondTS)))

								Expect(i.Prev(ctx, 1*telem.Second)).To(BeFalse())
								Expect(i.Valid()).To(BeFalse())

								Expect(i.Close()).To(Succeed())
							})
							Specify("View is full domain", func() {
								// This test tests that if a view is an entire domain, the
								// iterator will not move on to the next domain unnecessarily.
								By("Opening an iterator")
								i := db.OpenIterator(unary.IterRange(telem.TimeRangeMax))

								// 0  1  4  6 / 10  11  12 / 13  15  17
								// 0  1  4  6 / 10  11  12 / 13  15  17

								Expect(i.SeekLast(ctx)).To(BeTrue())
								Expect(i.Valid()).To(BeFalse())

								// Current iterator view: [12*telem.SecondTS + 1, 17*telem.SecondTS + 1)
								Expect(i.Prev(ctx, 5*telem.Second)).To(BeTrue())
								Expect(i.Value().Series).To(HaveLen(1))
								Expect(i.Value().Series[0].Data).To(EqualUnmarshal([]int64{13, 15, 17}))
								Expect(i.Value().Series[0].TimeRange).To(Equal((13 * telem.SecondTS).Range(17*telem.SecondTS + 1)))

								// Current iterator view: [10*telem.SecondTS, 12*telem.SecondTS+1)
								Expect(i.Prev(ctx, 2*telem.Second+1))
								Expect(i.Value().Series).To(HaveLen(1))
								Expect(i.Value().Series[0].Data).To(EqualUnmarshal([]int64{10, 11, 12}))
								Expect(i.Value().Series[0].TimeRange).To(Equal((10 * telem.SecondTS).Range(12*telem.SecondTS + 1)))

								Expect(i.Prev(ctx, 10*telem.Second))
								Expect(i.Value().Series).To(HaveLen(1))
								Expect(i.Value().Series[0].Data).To(EqualUnmarshal([]int64{0, 1, 4, 6}))
								Expect(i.Value().Series[0].TimeRange).To(Equal((0 * telem.SecondTS).Range(6*telem.SecondTS + 1)))

								Expect(i.Prev(ctx, 1*telem.Second)).To(BeFalse())
								Expect(i.Close()).To(Succeed())
							})
						})
					})
				})

				Describe("Regressions", func() {
					// This spec was added due to a bug in the line plotting mechanics
					// due to misalignment between actually-related domains. Let's
					// say you create an index and write a domain to it
					//
					// idx [1, 2, 3, 4]
					//
					// this domain will have alignment (0d0p - 0d3p). Now, if you write
					// another domain to the index
					//
					// idx [1, 2, 3, 4] [5, 6, 7, 8]
					//
					// the new domain will have alignment (1d0p - 1d3p). Then, we
					// write to a data channel aligned at the second domain
					//
					// idx [1, 2, 3, 4] [5, 6, 7, 8]
					// data 			[8, 9, 10, 11]
					//
					// the data domain will have alignment (0d0p - 0d3p), but it actually
					// aligns with the index domain at (1d0p - 1d3p). This spec tests
					// a fix made to ensure that the data domain has the alignment (1d0p - 1d3p)
					It("Should correctly define the alignment of a series when a domain has already been written to the index channel", func() {
						Expect(unary.Write(ctx, indexDB, 6*telem.SecondTS, telem.NewSecondsTSV(6, 7, 8, 9, 10, 11, 12, 13, 14, 15))).To(Succeed())
						Expect(unary.Write(ctx, indexDB, 20*telem.SecondTS, telem.NewSecondsTSV(20, 21, 22, 23, 24, 25, 26))).To(Succeed())
						Expect(unary.Write(ctx, db, 20*telem.SecondTS, telem.NewSeriesV[int64](8, 9, 10, 11, 12, 13, 14))).To(Succeed())
						iter := db.OpenIterator(unary.IteratorConfig{
							Bounds:        (20 * telem.SecondTS).SpanRange(15 * telem.Second),
							AutoChunkSize: 3,
						})
						defer func() {
<<<<<<< HEAD
							defer GinkgoRecover()
=======
>>>>>>> a8bf4e45
							Expect(iter.Close()).To(Succeed())
						}()
						Expect(iter.SeekFirst(ctx)).To(BeTrue())
						Expect(iter.Next(ctx, unary.AutoSpan)).To(BeTrue())
						fr := iter.Value()
						Expect(fr.Len()).To(Equal(int64(3)))
						s := fr.Series[0]
						Expect(s.Alignment).To(Equal(telem.NewAlignmentPair(1, 0)))
					})
				})
			})
			Describe("Close", func() {
				var (
					fs      xfs.FS
					cleanUp func() error
					db      *unary.DB
					key     cesium.ChannelKey
				)
				BeforeEach(func() {
					fs, cleanUp = makeFS()
					db = MustSucceed(unary.Open(unary.Config{
						FS: fs,
						Channel: core.Channel{
							Key:      key,
							Name:     "ludwig",
							DataType: telem.TimeStampT,
							IsIndex:  true,
						},
					}))
				})
				AfterEach(func() {
					Expect(db.Close()).To(Succeed())
					Expect(cleanUp()).To(Succeed())
				})
				It("Should not allow operations on a closed iterator", func() {
					var (
						i = db.OpenIterator(unary.IteratorConfig{Bounds: telem.TimeRangeMax})
						e = core.EntityClosed("unary.iterator")
					)
					Expect(i.Close()).To(Succeed())
					Expect(i.SeekFirst(ctx)).To(BeFalse())
					Expect(i.Error()).To(HaveOccurredAs(e))
					Expect(i.Error()).To(MatchError(ContainSubstring("[ludwig]<%d>", key)))
					Expect(i.Valid()).To(BeFalse())
					Expect(i.Close()).To(Succeed())

					Expect(db.Close()).To(Succeed())
					Expect(cleanUp()).To(Succeed())
				})

				It("Should not allow an iterator to operate on a closed db", func() {
					Expect(unary.Write(ctx, db, 0, telem.NewSeriesV[int64](3, 4, 5, 6))).To(Succeed())
					Expect(db.Close()).To(Succeed())
					i := db.OpenIterator(unary.IteratorConfig{Bounds: telem.TimeRangeMax})
					Expect(i.SeekFirst(ctx)).To(BeFalse())
				})
			})
		})
	}
})<|MERGE_RESOLUTION|>--- conflicted
+++ resolved
@@ -674,10 +674,6 @@
 							AutoChunkSize: 3,
 						})
 						defer func() {
-<<<<<<< HEAD
-							defer GinkgoRecover()
-=======
->>>>>>> a8bf4e45
 							Expect(iter.Close()).To(Succeed())
 						}()
 						Expect(iter.SeekFirst(ctx)).To(BeTrue())
