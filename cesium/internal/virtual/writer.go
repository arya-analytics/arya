// Copyright 2023 Synnax Labs, Inc.
//
// Use of this software is governed by the Business Source License included in the file
// licenses/BSL.txt.
//
// As of the Change Date specified in that file, in accordance with the Business Source
// License, use of this software will be governed by the Apache License, Version 2.0,
// included in the file licenses/APL.txt.

package virtual

import (
	"context"
	"github.com/samber/lo"
	"github.com/synnaxlabs/cesium/internal/controller"
	"github.com/synnaxlabs/cesium/internal/core"
	"github.com/synnaxlabs/x/control"
	"github.com/synnaxlabs/x/telem"
)

<<<<<<< HEAD
var writerClosedError = core.EntityClosed("virtual.writer")

func (db *DB) OpenWriter(_ context.Context, cfg WriterConfig) (w *Writer, transfer controller.Transfer, err error) {
	w = &Writer{WriterConfig: cfg, Channel: db.Channel, decrementCounter: func() { db.openWriters.Add(-1) }}
=======
var WriterClosedError = core.EntityClosed("virtual.writer")

func (db *DB) OpenWriter(_ context.Context, cfg WriterConfig) (w *Writer, transfer controller.Transfer, err error) {
	w = &Writer{WriterConfig: cfg, Channel: db.Channel, onClose: func() { db.mu.Add(-1) }}
>>>>>>> 1df74afb
	gateCfg := controller.GateConfig{
		TimeRange: cfg.domain(),
		Authority: cfg.Authority,
		Subject:   cfg.Subject,
	}
	var g *controller.Gate[*controlEntity]
	g, transfer, err = db.controller.OpenGateAndMaybeRegister(gateCfg, func() (*controlEntity, error) {
		a := telem.Alignment(0)
		return &controlEntity{
			ck:    db.Channel.Key,
			align: a,
		}, nil
	})
	w.control = g
<<<<<<< HEAD
	db.openWriters.Add(1)
=======
	db.mu.Add(1)
>>>>>>> 1df74afb
	return w, transfer, err
}

type WriterConfig struct {
	Subject   control.Subject
	Start     telem.TimeStamp
	End       telem.TimeStamp
	Authority control.Authority
}

func (cfg WriterConfig) domain() telem.TimeRange {
	return telem.TimeRange{Start: cfg.Start, End: lo.Ternary(cfg.End.IsZero(), telem.TimeStampMax, cfg.End)}
}

type Writer struct {
<<<<<<< HEAD
	Channel          core.Channel
	decrementCounter func()
	control          *controller.Gate[*controlEntity]
	closed           bool
=======
	Channel core.Channel
	onClose func()
	control *controller.Gate[*controlEntity]
	closed  bool
>>>>>>> 1df74afb
	WriterConfig
}

func (w *Writer) Write(series telem.Series) (telem.Alignment, error) {
	if w.closed {
<<<<<<< HEAD
		return 0, writerClosedError
=======
		return 0, WriterClosedError
>>>>>>> 1df74afb
	}
	if err := w.Channel.ValidateSeries(series); err != nil {
		return 0, err
	}
	e, ok := w.control.Authorize()
	if !ok {
		return 0, nil
	}
	a := e.align
	if series.DataType.Density() != telem.DensityUnknown {
		e.align += telem.Alignment(series.Len())
	}
	return a, nil
}

func (w *Writer) SetAuthority(a control.Authority) controller.Transfer {
	return w.control.SetAuthority(a)
}

func (w *Writer) Close() (controller.Transfer, error) {
	if w.closed {
<<<<<<< HEAD
		return controller.Transfer{}, writerClosedError
	}
	w.closed = true
	_, t := w.control.Release()
	w.decrementCounter()
=======
		return controller.Transfer{}, nil
	}
	w.closed = true
	_, t := w.control.Release()
	w.onClose()
>>>>>>> 1df74afb
	return t, nil
}<|MERGE_RESOLUTION|>--- conflicted
+++ resolved
@@ -18,17 +18,10 @@
 	"github.com/synnaxlabs/x/telem"
 )
 
-<<<<<<< HEAD
-var writerClosedError = core.EntityClosed("virtual.writer")
-
-func (db *DB) OpenWriter(_ context.Context, cfg WriterConfig) (w *Writer, transfer controller.Transfer, err error) {
-	w = &Writer{WriterConfig: cfg, Channel: db.Channel, decrementCounter: func() { db.openWriters.Add(-1) }}
-=======
 var WriterClosedError = core.EntityClosed("virtual.writer")
 
 func (db *DB) OpenWriter(_ context.Context, cfg WriterConfig) (w *Writer, transfer controller.Transfer, err error) {
 	w = &Writer{WriterConfig: cfg, Channel: db.Channel, onClose: func() { db.mu.Add(-1) }}
->>>>>>> 1df74afb
 	gateCfg := controller.GateConfig{
 		TimeRange: cfg.domain(),
 		Authority: cfg.Authority,
@@ -43,11 +36,7 @@
 		}, nil
 	})
 	w.control = g
-<<<<<<< HEAD
-	db.openWriters.Add(1)
-=======
 	db.mu.Add(1)
->>>>>>> 1df74afb
 	return w, transfer, err
 }
 
@@ -63,27 +52,16 @@
 }
 
 type Writer struct {
-<<<<<<< HEAD
-	Channel          core.Channel
-	decrementCounter func()
-	control          *controller.Gate[*controlEntity]
-	closed           bool
-=======
 	Channel core.Channel
 	onClose func()
 	control *controller.Gate[*controlEntity]
 	closed  bool
->>>>>>> 1df74afb
 	WriterConfig
 }
 
 func (w *Writer) Write(series telem.Series) (telem.Alignment, error) {
 	if w.closed {
-<<<<<<< HEAD
-		return 0, writerClosedError
-=======
 		return 0, WriterClosedError
->>>>>>> 1df74afb
 	}
 	if err := w.Channel.ValidateSeries(series); err != nil {
 		return 0, err
@@ -105,18 +83,10 @@
 
 func (w *Writer) Close() (controller.Transfer, error) {
 	if w.closed {
-<<<<<<< HEAD
-		return controller.Transfer{}, writerClosedError
-	}
-	w.closed = true
-	_, t := w.control.Release()
-	w.decrementCounter()
-=======
 		return controller.Transfer{}, nil
 	}
 	w.closed = true
 	_, t := w.control.Release()
 	w.onClose()
->>>>>>> 1df74afb
 	return t, nil
 }