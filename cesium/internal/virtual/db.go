--- conflicted
+++ resolved
@@ -15,7 +15,6 @@
 	"github.com/synnaxlabs/alamos"
 	"github.com/synnaxlabs/cesium/internal/controller"
 	"github.com/synnaxlabs/cesium/internal/core"
-	"github.com/synnaxlabs/x/atomic"
 	"github.com/synnaxlabs/x/telem"
 	"github.com/synnaxlabs/x/validate"
 	"sync"
@@ -41,13 +40,8 @@
 
 type DB struct {
 	Config
-<<<<<<< HEAD
-	controller  *controller.Controller[*controlEntity]
-	openWriters *atomic.Int32Counter
-=======
 	controller *controller.Controller[*controlEntity]
 	mu         *openEntityCount
->>>>>>> 1df74afb
 }
 
 type Config struct {
@@ -60,15 +54,9 @@
 		return nil, errors.Wrap(validate.Error, "channel is not virtual")
 	}
 	return &DB{
-<<<<<<< HEAD
-		Config:      cfg,
-		controller:  controller.New[*controlEntity](cfg.Channel.Concurrency),
-		openWriters: &atomic.Int32Counter{},
-=======
 		Config:     cfg,
 		controller: controller.New[*controlEntity](cfg.Channel.Concurrency),
 		mu:         &openEntityCount{},
->>>>>>> 1df74afb
 	}, nil
 }
 
@@ -77,15 +65,10 @@
 }
 
 func (db *DB) TryClose() error {
-<<<<<<< HEAD
-	if db.openWriters.Value() > 0 {
-		return errors.Newf(fmt.Sprintf("[cesium] - cannot close channel because there are currently %d unclosed writers accessing it", db.openWriters.Value()))
-=======
 	db.mu.RLock()
 	defer db.mu.RUnlock()
 	if db.mu.openWriters > 0 {
 		return errors.Newf(fmt.Sprintf("[cesium] - cannot close channel because there are currently %d unclosed writers accessing it", db.mu.openWriters))
->>>>>>> 1df74afb
 	}
 	return db.Close()
 }
