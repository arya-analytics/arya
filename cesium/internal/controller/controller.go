// Copyright 2023 Synnax Labs, Inc.
//
// Use of this software is governed by the Business Source License included in the file
// licenses/BSL.txt.
//
// As of the Change Date specified in that file, in accordance with the Business Source
// License, use of this software will be governed by the Apache License, Version 2.0,
// included in the file licenses/APL.txt.

package controller

import (
	"github.com/synnaxlabs/alamos"
	"github.com/synnaxlabs/cesium/internal/core"
	"github.com/synnaxlabs/x/config"
	"github.com/synnaxlabs/x/control"
	"github.com/synnaxlabs/x/errors"
	"github.com/synnaxlabs/x/override"
	"github.com/synnaxlabs/x/telem"
	"github.com/synnaxlabs/x/validate"
	"slices"
	"sync"
)

type (
	// State is the control State of a gate over a channel bound entity.
	State = control.State[core.ChannelKey]
	// Transfer is a transfer of control over a channel bound entity.
	Transfer = control.Transfer[core.ChannelKey]
)

// Entity represents some entity that can be controlled by a Gate. An Entity must have
// a ChannelKey that represents the resource that is being controlled.
type Entity interface {
	// ChannelKey returns the key of the channel that is being controlled.
	ChannelKey() core.ChannelKey
}

// Gate controls access to an entity for a given region of time.
type Gate[E Entity] struct {
	GateConfig
	r           *region[E]
	position    int64
	concurrency control.Concurrency
}

func (g *Gate[E]) State() *State {
	return &State{
		Subject:   g.Subject,
		Resource:  g.r.entity.ChannelKey(),
		Authority: g.Authority,
	}
}

// Authorized authorizes the gates access to the entity. If another gate has precedence,
// Authorized will return false.
func (g *Gate[E]) Authorized() (e E, ok bool) {
	e, err := g.Authorize()
	return e, err == nil
}

func (g *Gate[E]) Authorize() (e E, err error) {
	g.r.RLock()
	defer g.r.RUnlock()
	// In the case of exclusive concurrency, we only need to check if the gate is the
	// current gate.
	var ok bool
	if g.concurrency == control.Exclusive {
		ok = g.r.curr == g
	} else {
		// In the case of shared concurrency, we need to check if the gate has equal to
		// or higher authority than the current gate.
		ok = g.Authority >= g.r.curr.Authority
	}
	if !ok {
		currState := g.r.curr.State()
		return e, errors.Wrapf(
			control.Unauthorized,
			"%s has no control authority - it is currently held by %s",
<<<<<<< HEAD
			g.Subject.Name,
			currState.Subject.Name,
=======
			g.Subject,
			currState.Subject,
>>>>>>> c536471c
		)
	}
	return g.r.entity, nil
}

// Release releases the gate's access to the entity. If the gate is the last gate in
// region (i.e. transfer.IsRelease() == true), the entity will be returned. Otherwise,
// the zero value of the entity will be returned.
func (g *Gate[E]) Release() (entity E, transfer Transfer) { return g.r.release(g) }

// SetAuthority changes the gate's authority, returning any transfer of control that
// may have occurred as a result.
func (g *Gate[E]) SetAuthority(auth control.Authority) Transfer {
	return g.r.update(g, auth)
}

type region[E Entity] struct {
	sync.RWMutex
	timeRange  telem.TimeRange
	entity     E
	counter    int64
	curr       *Gate[E]
	gates      map[*Gate[E]]struct{}
	controller *Controller[E]
}

// open opens a new gate on the region with the given config.
func (r *region[E]) open(c GateConfig, con control.Concurrency) (*Gate[E], Transfer, error) {
	r.Lock()
	defer r.Unlock()
	g := &Gate[E]{
		r:           r,
		GateConfig:  c,
		position:    r.counter,
		concurrency: con,
	}
	t, err := r.unprotectedOpen(g)
	if err != nil {
		return g, t, err
	}
	r.gates[g] = struct{}{}
	return g, t, err
}

// release a gate from the region.
func (r *region[E]) release(g *Gate[E]) (e E, transfer Transfer) {
	r.Lock()
	e, transfer = r.unprotectedRelease(g)
	r.Unlock()
	if transfer.IsRelease() {
		r.controller.remove(r)
	}
	return
}

// update a gate's authority.
func (r *region[E]) update(g *Gate[E], auth control.Authority) Transfer {
	r.Lock()
	t := r.unprotectedUpdate(g, auth)
	r.Unlock()
	return t
}

func (r *region[E]) unprotectedUpdate(
	g *Gate[E],
	auth control.Authority,
) (t Transfer) {
	prevAuth := g.Authority
	g.Authority = auth

	// Gate is in control, should it not be?
	if g == r.curr {
		t.From = g.State()
		t.From.Authority = prevAuth
		for og := range r.gates {
			var (
				isGate     = og == g
				higherAuth = og.Authority > g.Authority
				betterPos  = og.Authority == g.Authority && og.position < g.position
			)
			if !isGate && (higherAuth || betterPos) {
				r.curr = og
				t.From = g.State()
				t.To = og.State()
				return t
			}
		}
		// No transfer happened, gate remains in control.
		t.To = g.State()
		return t
	}

	// Gate is not in control, should it be?
	higherAuth := g.Authority > r.curr.Authority
	betterPos := g.Authority == r.curr.Authority && g.position < r.curr.position
	if higherAuth || betterPos {
		t.From = r.curr.State()
		r.curr = g
		t.To = g.State()
		return t
	}
	return
}

// unprotectedRelease releases a gate from the region without locking.
// If the gate is the last gate in the region, the region will be removed from
// the controller.
func (r *region[E]) unprotectedRelease(g *Gate[E]) (e E, t Transfer) {
	delete(r.gates, g)

	if len(r.gates) == 0 {
		t.From = g.State()
		return r.entity, t
	}

	if len(r.gates) == 1 {
		t.From = r.curr.State()
		for k := range r.gates {
			r.curr = k
			t.To = k.State()
		}
		return r.entity, t
	}

	if g == r.curr {
		t.From = r.curr.State()
		r.curr = nil
		for og := range r.gates {
			// Three cases here: no one is in control, provided gate has higher authority,
			// provided gate has equal authority and a higher position.
			if r.curr == nil || og.Authority > r.curr.Authority || (og.Authority == r.curr.Authority && og.position < r.curr.position) {
				r.curr = og
				t.To = og.State()
			}
		}
	}
	return r.entity, t
}

func (r *region[E]) unprotectedOpen(g *Gate[E]) (t Transfer, err error) {
	// Check if any gates have the same subject key.
	for og := range r.gates {
		if og.Subject.Key == g.Subject.Key {
			err = errors.Wrapf(validate.Error, "control subject %s is already registered in the region", g.Subject)
			return
		}
	}

	if r.curr == nil || g.Authority > r.curr.Authority {
		if r.curr != nil {
			t.From = r.curr.State()
		}
		r.curr = g
		t.To = g.State()
	}
	r.gates[g] = struct{}{}
	r.counter++
	return
}

// Config is the configuration for opening a controller.
type Config struct {
	alamos.Instrumentation
	Concurrency control.Concurrency
}

var (
	_ config.Config[Config] = Config{}
	// DefaultConfig is the default configuration for opening a Controller.
	DefaultConfig    = Config{Concurrency: control.Exclusive}
	ErrRegionOverlap = errors.New("region collides with existing region")
)

func (c Config) Validate() error {
	return nil
}

// Override implements config.Properties.
func (c Config) Override(other Config) Config {
	c.Concurrency = override.Numeric(c.Concurrency, other.Concurrency)
	c.Instrumentation = override.Zero(c.Instrumentation, other.Instrumentation)
	return other
}

func newErrMultipleControlRegions(tr telem.TimeRange) error {
	return errors.Newf("encountered multiple control regions for time range %s", tr)
}

type Controller[E Entity] struct {
	Config
	mu      sync.RWMutex
	regions []*region[E]
}

func New[E Entity](cfg Config) (*Controller[E], error) {
	cfg, err := config.New(DefaultConfig, cfg)
	if err != nil {
		return nil, err
	}
	return &Controller[E]{
		Config:  cfg,
		regions: make([]*region[E], 0),
	}, nil
}

// GateConfig is the configuration for opening a gate.
type GateConfig struct {
	// TimeRange sets the time range for the gate. Any subsequent calls to OpenGate
	// with overlapping time ranges will bind themselves to the same control region.
	TimeRange telem.TimeRange
	// Authority sets the authority of the gate over the entity. For a complete
	// discussion of authority, see the package level documentation.
	Authority control.Authority
	// Subject sets the identity of the gate, and is used to track changes in control
	// within the db.
	Subject control.Subject
}

var (
	_ config.Config[GateConfig] = GateConfig{}
	// DefaultGateConfig is the default configuration for opening a Gate.
	DefaultGateConfig = GateConfig{}
)

// Validate implements config.Properties.
func (c GateConfig) Validate() error {
	v := validate.New("gate_config")
	validate.NotEmptyString(v, "subject.key", c.Subject.Key)
	validate.NonZeroable(v, "time_range", c.TimeRange)
	return v.Error()
}

// Override implements config.Properties.
func (c GateConfig) Override(other GateConfig) GateConfig {
	c.Authority = override.Numeric(c.Authority, other.Authority)
	c.Subject.Key = override.String(c.Subject.Key, other.Subject.Key)
	c.Subject.Name = override.String(c.Subject.Name, other.Subject.Name)
	c.TimeRange.Start = override.Numeric(c.TimeRange.Start, other.TimeRange.Start)
	c.TimeRange.End = override.Numeric(c.TimeRange.End, other.TimeRange.End)
	return other
}

// LeadingState returns the current control State of the leading region in the
// controller. Returns nil if no regions are under control.
func (c *Controller[E]) LeadingState() *State {
	c.mu.RLock()
	defer c.mu.RUnlock()
	if len(c.regions) == 0 {
		return nil
	}
	first := c.regions[0]
	if len(first.gates) == 0 {
		return nil
	}
	return first.curr.State()
}

// OpenAbsoluteGateIfUncontrolled opens a region and an absolute gate on a timerange if
// it is not under control of another region otherwise. Otherwise, it returns an error
func (c *Controller[E]) OpenAbsoluteGateIfUncontrolled(tr telem.TimeRange, s control.Subject, callback func() (E, error)) (g *Gate[E], t Transfer, err error) {
	c.mu.Lock()
	defer c.mu.Unlock()

	var (
		gateCfg = GateConfig{
			TimeRange: tr,
			Authority: control.Absolute,
			Subject:   s,
		}
		exists = false
	)

	for _, r := range c.regions {
		// Check if there is an existing region that overlaps with that time range,
		// if there is, then that means a gate is already in control of it,
		// therefore this method should not create an absolute gate.
		if r.timeRange.OverlapsWith(tr) {
			if exists {
				c.L.DPanic(newErrMultipleControlRegions(tr).Error())
				return nil, t, newErrMultipleControlRegions(tr)
			}

			r.Lock()
			if r.curr != nil {
				r.Unlock()
				return nil, t, errors.Wrapf(ErrRegionOverlap, "timerange %v overlaps with a controlled region with bounds %v controlled by %v", tr, r.timeRange, r.curr.Subject)
			}

			g = &Gate[E]{
				r:           r,
				GateConfig:  gateCfg,
				position:    r.counter,
				concurrency: c.Concurrency,
			}

			t, err = r.unprotectedOpen(g)
			if err != nil {
				r.Unlock()
				return nil, t, err
			}
			r.gates[g] = struct{}{}

			r.Unlock()
			exists = true
		}
	}
	if !exists {
		e, err := callback()
		if err != nil {
			return g, t, err
		}
		r := c.insertNewRegion(tr, e)
		g, t, err = r.open(gateCfg, c.Concurrency)
	}
	return
}

// OpenGateAndMaybeRegister checks whether a region exists in the requested timerange,
// and creates a new one if one does. Otherwise, it registers that region and opens a
// new gate with absolute authority.
func (c *Controller[E]) OpenGateAndMaybeRegister(cfg GateConfig, callback func() (E, error)) (g *Gate[E], t Transfer, err error) {
	cfg, err = config.New(DefaultGateConfig, cfg)
	var exists bool
	if err != nil {
		return nil, t, err
	}
	c.mu.Lock()
	defer c.mu.Unlock()
	for _, r := range c.regions {
		// Check if there is an existing region that overlaps with that timerange.
		if r.timeRange.OverlapsWith(cfg.TimeRange) {
			// v1 optimization: one writer can only overlap with one region at any given time.
			if exists {
				err = newErrMultipleControlRegions(cfg.TimeRange)
				c.L.DPanic(err.Error())
				return nil, t, err
			}
			// If there is an existing region, we open a new gate on that region.
			g, t, err = r.open(cfg, c.Concurrency)
			if err != nil {
				return nil, t, err
			}
			exists = true
		}
	}

	if !exists {
		e, err := callback()
		if err != nil {
			return g, t, err
		}
		r := c.insertNewRegion(cfg.TimeRange, e)
		g, t, err = r.open(cfg, c.Concurrency)
	}
	return
}

func (c *Controller[E]) Register(
	t telem.TimeRange,
	entity E,
) error {
	c.mu.Lock()
	err := c.register(t, entity)
	c.mu.Unlock()
	return err
}

func (c *Controller[E]) register(
	t telem.TimeRange,
	entity E,
) error {
	for _, r := range c.regions {
		if r.timeRange.OverlapsWith(t) {
			return errors.Wrapf(ErrRegionOverlap, "time range %v overlaps with region which has time range %v on the intersection %v", t, r.timeRange, t.Intersection(r.timeRange))
		}
	}
	c.insertNewRegion(t, entity)
	return nil
}

func (c *Controller[E]) insertNewRegion(
	t telem.TimeRange,
	entity E,
) *region[E] {
	r := &region[E]{
		entity:     entity,
		gates:      make(map[*Gate[E]]struct{}),
		timeRange:  t,
		controller: c,
	}
	pos, _ := slices.BinarySearchFunc(c.regions, r, func(a *region[E], b *region[E]) int {
		return int(a.timeRange.Start - b.timeRange.Start)
	})
	c.regions = slices.Insert(c.regions, pos, r)
	return r
}

func (c *Controller[E]) remove(r *region[E]) {
	c.mu.Lock()
	for i, reg := range c.regions {
		if reg == r {
			c.regions = append(c.regions[:i], c.regions[i+1:]...)
			break
		}
	}
	c.mu.Unlock()
}

func Unauthorized(name string, ch core.ChannelKey) error {
	return errors.Wrapf(control.Unauthorized, "writer %s does not have control authority over channel %v", name, ch)
}<|MERGE_RESOLUTION|>--- conflicted
+++ resolved
@@ -77,13 +77,8 @@
 		return e, errors.Wrapf(
 			control.Unauthorized,
 			"%s has no control authority - it is currently held by %s",
-<<<<<<< HEAD
-			g.Subject.Name,
-			currState.Subject.Name,
-=======
 			g.Subject,
 			currState.Subject,
->>>>>>> c536471c
 		)
 	}
 	return g.r.entity, nil
