--- conflicted
+++ resolved
@@ -25,11 +25,7 @@
 	Bounds telem.TimeRange
 }
 
-<<<<<<< HEAD
-var iteratorClosedError = core.EntityClosed("domain.iterator")
-=======
 var IteratorClosedError = core.EntityClosed("domain.iterator")
->>>>>>> 1df74afb
 
 // IterRange generates an IteratorConfig that iterates over the provided time domain.
 func IterRange(tr telem.TimeRange) IteratorConfig { return IteratorConfig{Bounds: tr} }
@@ -132,11 +128,7 @@
 // multiple Readers open over the same domain.
 func (i *Iterator) NewReader(ctx context.Context) (*Reader, error) {
 	if i.closed {
-<<<<<<< HEAD
-		return nil, iteratorClosedError
-=======
 		return nil, IteratorClosedError
->>>>>>> 1df74afb
 	}
 	return i.readerFactory(ctx, i.value)
 }
@@ -146,12 +138,6 @@
 
 // Close closes the iterator.
 func (i *Iterator) Close() error {
-<<<<<<< HEAD
-	if i.closed {
-		return iteratorClosedError
-	}
-=======
->>>>>>> 1df74afb
 	i.closed = true
 	i.valid = false
 	return nil
