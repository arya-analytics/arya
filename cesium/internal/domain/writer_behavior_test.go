// Copyright 2023 Synnax Labs, Inc.
//
// Use of this software is governed by the Business Source License included in the file
// licenses/BSL.txt.
//
// As of the Change Date specified in that file, in accordance with the Business Source
// License, use of this software will be governed by the Apache License, Version 2.0,
// included in the file licenses/APL.txt.

package domain_test

import (
	"github.com/synnaxlabs/cesium/internal/core"
	"sync"

	. "github.com/onsi/ginkgo/v2"
	. "github.com/onsi/gomega"
	"github.com/samber/lo"
	"github.com/synnaxlabs/cesium/internal/domain"
	"github.com/synnaxlabs/x/io/fs"
	"github.com/synnaxlabs/x/telem"
	. "github.com/synnaxlabs/x/testutil"
	"github.com/synnaxlabs/x/validate"
)

var _ = Describe("WriterBehavior", func() {
	var db *domain.DB
	BeforeEach(func() {
		db = MustSucceed(domain.Open(domain.Config{FS: fs.NewMem()}))
	})
	AfterEach(func() { Expect(db.Close()).To(Succeed()) })
	Describe("Start Validation", func() {
		Context("No domain overlap", func() {
			It("Should successfully open the writer", func() {
				w := MustSucceed(db.NewWriter(ctx, domain.WriterConfig{
					Start: 10 * telem.SecondTS,
				}))
				Expect(w.Close()).To(Succeed())
			})
		})
		Context("TimeRange overlap", func() {
			It("Should fail to open the writer", func() {
				w := MustSucceed(db.NewWriter(
					ctx,
					domain.WriterConfig{
						Start: 10 * telem.SecondTS,
					}))
				Expect(w.Write([]byte{1, 2, 3, 4, 5, 6})).To(Equal(6))
				Expect(w.Commit(ctx, 15*telem.SecondTS)).To(Succeed())
				Expect(w.Close()).To(Succeed())
				_, err := db.NewWriter(ctx, domain.WriterConfig{
					Start: 10 * telem.SecondTS,
				})
				Expect(err).To(HaveOccurredAs(domain.ErrDomainOverlap))
			})
		})
	})
	Describe("End Validation", func() {
		Context("No domain overlap", func() {
			It("Should successfully commit", func() {
				w := MustSucceed(db.NewWriter(ctx, domain.WriterConfig{
					Start: 10 * telem.SecondTS,
				}))
				MustSucceed(w.Write([]byte{1, 2, 3, 4, 5, 6}))
				Expect(w.Commit(ctx, 20*telem.SecondTS)).To(Succeed())
				Expect(w.Close()).To(Succeed())
			})
		})
		Context("TimeRange overlap", func() {
			It("Should fail to commit", func() {
				w := MustSucceed(db.NewWriter(ctx, domain.WriterConfig{
					Start: 10 * telem.SecondTS,
				}))
				MustSucceed(w.Write([]byte{1, 2, 3, 4, 5, 6}))
				Expect(w.Commit(ctx, 20*telem.SecondTS)).To(Succeed())
				Expect(w.Close()).To(Succeed())
				w = MustSucceed(db.NewWriter(ctx, domain.WriterConfig{
					Start: 4 * telem.SecondTS,
				}))
				MustSucceed(w.Write([]byte{1, 2, 3, 4, 5, 6}))
				Expect(w.Commit(ctx, 15*telem.SecondTS)).To(HaveOccurredAs(domain.ErrDomainOverlap))
				Expect(w.Close()).To(Succeed())
			})
		})
		Context("Commit before start", func() {
			It("Should fail to commit", func() {
				w := MustSucceed(db.NewWriter(ctx, domain.WriterConfig{
					Start: 10 * telem.SecondTS,
				}))
				MustSucceed(w.Write([]byte{1, 2, 3, 4, 5, 6}))
				Expect(w.Commit(ctx, 5*telem.SecondTS)).To(HaveOccurredAs(validate.Error))
				Expect(w.Close()).To(Succeed())
			})
		})
		Describe("End of one domain is the start of another", func() {
			It("Should successfully commit", func() {
				w := MustSucceed(db.NewWriter(ctx, domain.WriterConfig{
					Start: 10 * telem.SecondTS,
				}))
				MustSucceed(w.Write([]byte{1, 2, 3, 4, 5, 6}))
				Expect(w.Commit(ctx, 20*telem.SecondTS)).To(Succeed())
				Expect(w.Close()).To(Succeed())
				w = MustSucceed(db.NewWriter(ctx, domain.WriterConfig{
					Start: 20 * telem.SecondTS,
				}))
				MustSucceed(w.Write([]byte{1, 2, 3, 4, 5, 6}))
				Expect(w.Commit(ctx, 30*telem.SecondTS)).To(Succeed())
				Expect(w.Close()).To(Succeed())
			})
		})
		Context("Multi Commit", func() {
			It("Should correctly commit a writer multiple times", func() {
				w := MustSucceed(db.NewWriter(ctx, domain.WriterConfig{
					Start: 10 * telem.SecondTS,
				}))
				MustSucceed(w.Write([]byte{1, 2, 3, 4, 5, 6}))
				Expect(w.Commit(ctx, 20*telem.SecondTS)).To(Succeed())
				MustSucceed(w.Write([]byte{1, 2, 3, 4, 5, 6}))
				Expect(w.Commit(ctx, 30*telem.SecondTS)).To(Succeed())
				Expect(w.Close()).To(Succeed())
			})
			Context("Commit before previous commit", func() {
				It("Should fail to commit", func() {
					w := MustSucceed(db.NewWriter(ctx, domain.WriterConfig{
						Start: 10 * telem.SecondTS,
					}))
					MustSucceed(w.Write([]byte{1, 2, 3, 4, 5, 6}))
					Expect(w.Commit(ctx, 15*telem.SecondTS)).To(Succeed())
					Expect(w.Commit(ctx, 14*telem.SecondTS)).To(HaveOccurredAs(validate.Error))
					Expect(w.Close()).To(Succeed())
				})
			})
		})
		Context("Concurrent Writes", func() {
			It("Should fail to commit one of the writes", func() {
				writerCount := 20
				errors := make([]error, writerCount)
				writers := make([]*domain.Writer, writerCount)
				var wg sync.WaitGroup
				wg.Add(writerCount)
				for i := 0; i < writerCount; i++ {
					writers[i] = MustSucceed(db.NewWriter(ctx, domain.WriterConfig{
						Start: 10 * telem.SecondTS,
					}))
				}
				for i, w := range writers {
					go func(i int, w *domain.Writer) {
						defer wg.Done()
						MustSucceed(w.Write([]byte{1, 2, 3, 4, 5, 6}))
						errors[i] = w.Commit(ctx, 15*telem.SecondTS)
					}(i, w)
				}
				wg.Wait()

				occurred := lo.Filter(errors, func(err error, i int) bool {
					return err != nil
				})
				Expect(occurred).To(HaveLen(writerCount - 1))
				for _, err := range occurred {
					Expect(err).To(HaveOccurredAs(domain.ErrDomainOverlap))
				}
			})
		})
	})
	Describe("Close", func() {
		It("Should not allow operations on a closed writer", func() {
			var (
				w = MustSucceed(db.NewWriter(ctx, domain.WriterConfig{Start: 10 * telem.SecondTS}))
				e = core.EntityClosed("domain.writer")
			)
			Expect(w.Close()).To(Succeed())
			Expect(w.Commit(ctx, telem.TimeStampMax)).To(MatchError(e))
			_, err := w.Write([]byte{1, 2, 3})
			Expect(err).To(MatchError(e))
<<<<<<< HEAD
			Expect(w.Close()).To(MatchError(e))
=======
			Expect(w.Close()).To(Succeed())
>>>>>>> 1df74afb
		})
	})
})<|MERGE_RESOLUTION|>--- conflicted
+++ resolved
@@ -172,11 +172,7 @@
 			Expect(w.Commit(ctx, telem.TimeStampMax)).To(MatchError(e))
 			_, err := w.Write([]byte{1, 2, 3})
 			Expect(err).To(MatchError(e))
-<<<<<<< HEAD
-			Expect(w.Close()).To(MatchError(e))
-=======
 			Expect(w.Close()).To(Succeed())
->>>>>>> 1df74afb
 		})
 	})
 })