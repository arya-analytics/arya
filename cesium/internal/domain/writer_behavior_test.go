--- conflicted
+++ resolved
@@ -70,7 +70,7 @@
 					Expect(w.Commit(ctx, 19*telem.SecondTS+1)).To(Succeed())
 					Expect(w.Write([]byte{100, 101, 102, 103, 104})).To(Equal(5))
 					Expect(w.Commit(ctx, 104*telem.SecondTS+1)).To(MatchError(ContainSubstring("cannot be greater than preset end timestamp")))
-					Expect(w.Close(ctx)).To(Succeed())
+					Expect(w.Close()).To(Succeed())
 				})
 			})
 			Describe("Closed database", func() {
@@ -280,13 +280,8 @@
 							Start: 4 * telem.SecondTS,
 						}))
 						MustSucceed(w.Write([]byte{1, 2, 3, 4, 5, 6}))
-<<<<<<< HEAD
-						Expect(w.Commit(ctx, 15*telem.SecondTS)).To(HaveOccurredAs(domain.ErrDomainOverlap))
-						Expect(w.Close()).To(Succeed())
-=======
 						Expect(w.Commit(ctx, 15*telem.SecondTS)).To(HaveOccurredAs(domain.ErrWriteConflict))
-						Expect(w.Close(ctx)).To(Succeed())
->>>>>>> 5a69c5dc
+						Expect(w.Close()).To(Succeed())
 					})
 					It("Should fail to commit an update to a writer", func() {
 						w := MustSucceed(db.NewWriter(ctx, domain.WriterConfig{
@@ -300,13 +295,8 @@
 						}))
 						MustSucceed(w.Write([]byte{1, 2, 3, 4}))
 						Expect(w.Commit(ctx, 8*telem.SecondTS)).To(Succeed())
-<<<<<<< HEAD
-						Expect(w.Commit(ctx, 15*telem.SecondTS)).To(HaveOccurredAs(domain.ErrDomainOverlap))
-						Expect(w.Close()).To(Succeed())
-=======
 						Expect(w.Commit(ctx, 15*telem.SecondTS)).To(HaveOccurredAs(domain.ErrWriteConflict))
-						Expect(w.Close(ctx)).To(Succeed())
->>>>>>> 5a69c5dc
+						Expect(w.Close()).To(Succeed())
 					})
 				})
 				Context("Writing past preset end", func() {
@@ -316,13 +306,8 @@
 							End:   20 * telem.SecondTS,
 						}))
 						MustSucceed(w.Write([]byte{1, 2, 3, 4, 5, 6}))
-<<<<<<< HEAD
-						Expect(w.Commit(ctx, 30*telem.SecondTS)).To(MatchError(ContainSubstring("commit timestamp cannot be greater than preset end")))
-						Expect(w.Close()).To(Succeed())
-=======
 						Expect(w.Commit(ctx, 30*telem.SecondTS)).To(MatchError(ContainSubstring("commit timestamp %s cannot be greater than preset end timestamp %s", 30*telem.SecondTS, 20*telem.SecondTS)))
-						Expect(w.Close(ctx)).To(Succeed())
->>>>>>> 5a69c5dc
+						Expect(w.Close()).To(Succeed())
 					})
 				})
 				Context("Commit before start", func() {
@@ -392,7 +377,7 @@
 								defer wg.Done()
 								MustSucceed(w.Write([]byte{1, 2, 3, 4, 5, 6}))
 								errors[i] = w.Commit(ctx, 15*telem.SecondTS)
-								Expect(w.Close(ctx)).To(Succeed())
+								Expect(w.Close()).To(Succeed())
 							}(i, w)
 						}
 						wg.Wait()
@@ -444,7 +429,7 @@
 					Expect(p.length).To(Equal(uint32(15)))
 
 					Expect(f.Close()).To(Succeed())
-					Expect(w.Close(ctx)).To(Succeed())
+					Expect(w.Close()).To(Succeed())
 				})
 
 				It("Should persist to disk every time when the interval is set to always persist", func() {
@@ -485,7 +470,7 @@
 					Expect(p.End).To(Equal(25*telem.SecondTS + 1))
 					Expect(p.length).To(Equal(uint32(15)))
 
-					Expect(w.Close(ctx)).To(Succeed())
+					Expect(w.Close()).To(Succeed())
 				})
 
 				It("Should persist any unpersisted, but committed (stranded) data on close", func() {
@@ -512,7 +497,7 @@
 					Expect(p.End).To(Equal(20*telem.SecondTS + 1))
 					Expect(p.length).To(Equal(uint32(10)))
 
-					Expect(w.Close(ctx)).To(Succeed())
+					Expect(w.Close()).To(Succeed())
 				})
 
 				It("Should always persist if auto commit is not enabled, no matter the interval", func() {
@@ -546,20 +531,12 @@
 						w = MustSucceed(db.NewWriter(ctx, domain.WriterConfig{Start: 10 * telem.SecondTS}))
 						e = core.EntityClosed("domain.writer")
 					)
-<<<<<<< HEAD
-					Expect(w.Close()).To(Succeed())
-					Expect(w.Commit(ctx, telem.TimeStampMax)).To(MatchError(e))
-					_, err := w.Write([]byte{1, 2, 3})
-					Expect(err).To(MatchError(e))
-					Expect(w.Close()).To(Succeed())
-=======
-					Expect(w.Close(ctx)).To(Succeed())
+					Expect(w.Close()).To(Succeed())
 					err := w.Commit(ctx, telem.TimeStampMax)
 					Expect(err).To(HaveOccurredAs(e))
 					_, err = w.Write([]byte{1, 2, 3})
 					Expect(err).To(HaveOccurredAs(e))
-					Expect(w.Close(ctx)).To(Succeed())
->>>>>>> 5a69c5dc
+					Expect(w.Close()).To(Succeed())
 				})
 
 				It("Should not open a writer on a closed database", func() {
