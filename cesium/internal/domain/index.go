--- conflicted
+++ resolved
@@ -34,7 +34,7 @@
 var _ observe.Observable[indexUpdate] = (*index)(nil)
 
 // insert adds a new pointer to the index.
-func (idx *index) insert(ctx context.Context, p pointer, withLock bool) error {
+func (idx *index) insert(ctx context.Context, p pointer) error {
 	_, span := idx.T.Bench(ctx, "insert")
 	defer span.End()
 	idx.mu.RLock()
@@ -56,23 +56,10 @@
 		}
 	}
 	idx.mu.RUnlock()
-	idx.insertAt(ctx, insertAt, p, withLock)
+	idx.insertAt(ctx, insertAt, p)
 	return nil
 }
 
-<<<<<<< HEAD
-func (idx *index) insertTombstone(ctx context.Context, p pointer, withLock bool) {
-	_, span := idx.T.Bench(ctx, "insert tombstone")
-	defer span.End()
-	if withLock {
-		idx.mu.Lock()
-		defer idx.mu.Unlock()
-	}
-
-	if idx.mu.tombstones == nil {
-		idx.mu.tombstones = make(map[uint16][]pointer)
-	}
-=======
 func (idx *index) insertTombstone(ctx context.Context, p pointer) {
 	_, span := idx.T.Bench(ctx, "insert tombstone")
 	idx.mu.Lock()
@@ -80,31 +67,20 @@
 		idx.mu.Unlock()
 		span.End()
 	}()
->>>>>>> d66f4102
 
 	idx.mu.tombstones[p.fileKey] = append(idx.mu.tombstones[p.fileKey], p)
 }
 
-<<<<<<< HEAD
-func (idx *index) overlap(tr telem.TimeRange, withLock bool) bool {
-	if withLock {
-		idx.mu.RLock()
-		defer idx.mu.RUnlock()
-	}
-=======
 func (idx *index) overlap(tr telem.TimeRange) bool {
 	idx.mu.RLock()
 	defer idx.mu.RUnlock()
->>>>>>> d66f4102
 	_, overlap := idx.unprotectedSearch(tr)
 	return overlap
 }
 
-func (idx *index) update(ctx context.Context, p pointer, withLock bool) (err error) {
+func (idx *index) update(ctx context.Context, p pointer) (err error) {
 	_, span := idx.T.Bench(ctx, "update")
-	if withLock {
-		idx.mu.RLock()
-	}
+	idx.mu.RLock()
 	if len(idx.mu.pointers) == 0 {
 		idx.mu.RUnlock()
 		return span.EndWith(RangeNotFound)
@@ -114,10 +90,8 @@
 	if p.Start != idx.mu.pointers[lastI].Start {
 		updateAt, _ = idx.unprotectedSearch(p.Start.SpanRange(0))
 	}
-	if withLock {
-		idx.mu.RUnlock()
-	}
-	return span.EndWith(idx.updateAt(ctx, updateAt, p, withLock))
+	idx.mu.RUnlock()
+	return span.EndWith(idx.updateAt(ctx, updateAt, p))
 }
 
 func (idx *index) afterLast(ts telem.TimeStamp) bool {
@@ -128,7 +102,7 @@
 	return ts.Before(idx.mu.pointers[0].Start)
 }
 
-func (idx *index) insertAt(ctx context.Context, i int, p pointer, withLock bool) {
+func (idx *index) insertAt(ctx context.Context, i int, p pointer) {
 	idx.modifyAfter(ctx, i, func() {
 		if i == 0 {
 			idx.mu.pointers = append([]pointer{p}, idx.mu.pointers...)
@@ -137,10 +111,10 @@
 		} else {
 			idx.mu.pointers = append(idx.mu.pointers[:i], append([]pointer{p}, idx.mu.pointers[i:]...)...)
 		}
-	}, withLock)
-}
-
-func (idx *index) updateAt(ctx context.Context, i int, p pointer, withLock bool) (err error) {
+	})
+}
+
+func (idx *index) updateAt(ctx context.Context, i int, p pointer) (err error) {
 	ptrs := idx.mu.pointers
 	idx.modifyAfter(ctx, i, func() {
 		oldP := ptrs[i]
@@ -155,64 +129,46 @@
 		} else {
 			idx.mu.pointers[i] = p
 		}
-	}, withLock)
+	})
 	return
 }
 
-func (idx *index) modifyAfter(ctx context.Context, i int, f func(), withLock bool) {
+func (idx *index) modifyAfter(ctx context.Context, i int, f func()) {
 	update := indexUpdate{afterIndex: i}
 	defer func() {
 		idx.mu.Unlock()
 		idx.Observer.Notify(ctx, update)
 	}()
-<<<<<<< HEAD
-	if withLock {
-		idx.mu.Lock()
-		defer idx.mu.Unlock()
-	}
-=======
 	idx.mu.Lock()
->>>>>>> d66f4102
 	f()
 }
 
-func (idx *index) searchLE(ctx context.Context, ts telem.TimeStamp, withLock bool) (i int) {
+func (idx *index) searchLE(ctx context.Context, ts telem.TimeStamp) (i int) {
 	_, span := idx.T.Bench(ctx, "searchLE")
-	if withLock {
-		idx.mu.RLock()
-	}
-	i, _ = idx.unprotectedSearch(ts.SpanRange(0))
-	if withLock {
-		idx.mu.RUnlock()
-	}
+	idx.read(func() {
+		i, _ = idx.unprotectedSearch(ts.SpanRange(0))
+	})
 	span.End()
 	return
 }
 
-func (idx *index) searchGE(ctx context.Context, ts telem.TimeStamp, withLock bool) (i int) {
+func (idx *index) searchGE(ctx context.Context, ts telem.TimeStamp) (i int) {
 	_, span := idx.T.Bench(ctx, "searchGE")
-	if withLock {
-		idx.mu.RLock()
-	}
-	var exact bool
-	i, exact = idx.unprotectedSearch(ts.SpanRange(0))
-	if !exact {
-		if i == len(idx.mu.pointers) {
-			i = -1
-		} else {
-			i += 1
-		}
-	}
-	if withLock {
-		idx.mu.RUnlock()
-	}
+	idx.read(func() {
+		var exact bool
+		i, exact = idx.unprotectedSearch(ts.SpanRange(0))
+		if !exact {
+			if i == len(idx.mu.pointers) {
+				i = -1
+			} else {
+				i += 1
+			}
+		}
+	})
 	span.End()
 	return
 }
 
-<<<<<<< HEAD
-// unprotectedSearch binary searches for a pointer overlapping tr
-=======
 func (idx *index) getGE(ctx context.Context, ts telem.TimeStamp) (ptr pointer, ok bool) {
 	_, span := idx.T.Bench(ctx, "searchGE")
 	idx.mu.RLock()
@@ -237,7 +193,6 @@
 	return idx.mu.pointers[i], true
 }
 
->>>>>>> d66f4102
 func (idx *index) unprotectedSearch(tr telem.TimeRange) (int, bool) {
 	if len(idx.mu.pointers) == 0 {
 		return -1, false
@@ -258,19 +213,14 @@
 	return end, false
 }
 
-// get gets the i-th pointer in the domain, if it is out of bounds, it returns false
-func (idx *index) get(i int, withLock bool) (pointer, bool) {
-	if withLock {
-		idx.mu.RLock()
-	}
+func (idx *index) get(i int) (pointer, bool) {
+	idx.mu.RLock()
 	if i < 0 || i >= len(idx.mu.pointers) {
 		idx.mu.RUnlock()
 		return pointer{}, false
 	}
 	v := idx.mu.pointers[i]
-	if withLock {
-		idx.mu.RUnlock()
-	}
+	idx.mu.RUnlock()
 	return v, true
 }
 
@@ -280,13 +230,9 @@
 	idx.mu.RUnlock()
 }
 
-func (idx *index) close(withLock bool) error {
-	if withLock {
-		idx.mu.Lock()
-	}
+func (idx *index) close() error {
+	idx.mu.Lock()
 	idx.mu.pointers = nil
-	if withLock {
-		idx.mu.Unlock()
-	}
+	idx.mu.Unlock()
 	return nil
 }