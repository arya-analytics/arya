--- conflicted
+++ resolved
@@ -157,13 +157,9 @@
 			Expect(i.Close()).To(Succeed())
 			Expect(i.SeekFirst(ctx)).To(BeFalse())
 			Expect(i.Valid()).To(BeFalse())
-<<<<<<< HEAD
-			Expect(i.Close()).To(MatchError(e))
-=======
 			_, err := i.NewReader(ctx)
 			Expect(err).To(MatchError(e))
 			Expect(i.Close()).To(Succeed())
->>>>>>> 1df74afb
 		})
 	})
 })