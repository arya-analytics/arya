--- conflicted
+++ resolved
@@ -222,12 +222,8 @@
 					Expect(w1.Close()).To(Succeed())
 					By("Expecting writer 3 to successfully acquire")
 					Eventually(acquired).Should(Receive())
-<<<<<<< HEAD
-					Expect(w2.Close()).To(Succeed())
-=======
 					wg.Wait()
-					Expect(w2.Close(ctx)).To(Succeed())
->>>>>>> 5a69c5dc
+					Expect(w2.Close()).To(Succeed())
 				})
 
 				It("Should persist the counter file across open/close", func() {
