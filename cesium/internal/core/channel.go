--- conflicted
+++ resolved
@@ -10,11 +10,8 @@
 package core
 
 import (
-<<<<<<< HEAD
+	"fmt"
 	"github.com/synnaxlabs/cesium/internal/version"
-=======
-	"fmt"
->>>>>>> 3f57b056
 	"github.com/synnaxlabs/x/control"
 	"github.com/synnaxlabs/x/errors"
 	"github.com/synnaxlabs/x/telem"
@@ -41,16 +38,12 @@
 	// Key is a unique identifier to the channel within the cesium data engine.
 	// [REQUIRED]
 	Key ChannelKey `json:"key" msgpack:"key"`
-<<<<<<< HEAD
-	// IsIndex specifies whether the channel is an index channel.
-=======
 	// Name is a non-unique, human-readable identifier to the channel within the data
 	// engine. Note that it is never used to index or retrieve a channel.
 	// [OPTIONAL]
 	Name string `json:"name" msgpack:"name"`
 	// IsIndex determines whether the channel acts as an index channel. If false, then
 	// either the channel is a rate-based channel or uses another channel as its Index.
->>>>>>> 3f57b056
 	IsIndex bool
 	// DataType is the type of data stored in the channel.
 	// [REQUIRED]
