// Copyright 2023 Synnax Labs, Inc.
//
// Use of this software is governed by the Business Source License included in the file
// licenses/BSL.txt.
//
// As of the Change Date specified in that file, in accordance with the Business Source
// License, use of this software will be governed by the Apache License, Version 2.0,
// included in the file licenses/APL.txt.

package cesium_test

import (
	"fmt"
	. "github.com/onsi/ginkgo/v2"
	. "github.com/onsi/gomega"
	"github.com/synnaxlabs/cesium"
	"github.com/synnaxlabs/cesium/internal/core"
	. "github.com/synnaxlabs/cesium/internal/testutil"
	"github.com/synnaxlabs/x/binary"
	"github.com/synnaxlabs/x/config"
	"github.com/synnaxlabs/x/control"
	"github.com/synnaxlabs/x/errors"
	xfs "github.com/synnaxlabs/x/io/fs"
	"github.com/synnaxlabs/x/telem"
	. "github.com/synnaxlabs/x/testutil"
	"github.com/synnaxlabs/x/validate"
	"math"
	"os"
	"strconv"
)

var _ = Describe("Channel", Ordered, func() {
	for fsName, makeFS := range fileSystems {
		Context("FS: "+fsName, Ordered, func() {
			var (
				db      *cesium.DB
				fs      xfs.FS
				cleanUp func() error
			)
			BeforeAll(func() {
				fs, cleanUp = makeFS()
				db = openDBOnFS(fs)
			})
			AfterAll(func() {
				Expect(db.Close()).To(Succeed())
				Expect(cleanUp()).To(Succeed())
			})
			Describe("Create", func() {
				DescribeTable("Validation", func(expected error, channels ...cesium.Channel) {
					Expect(db.CreateChannel(ctx, channels...)).To(HaveOccurredAs(expected))
				},
					Entry("ChannelKey has no datatype",
						validate.FieldError{Field: "data_type", Message: "field must be set"},
						cesium.Channel{Key: 9990, Rate: 10 * telem.Hz},
					),
					Entry("ChannelKey key already exists",
						errors.Wrap(validate.Error, "cannot create channel [Isaac]<9991> because it already exists"),
						cesium.Channel{Key: 9991, DataType: telem.Float32T, Rate: 10 * telem.Hz},
						cesium.Channel{Key: 9991, Name: "Isaac", Rate: 10 * telem.Hz, DataType: telem.Float64T},
					),
					Entry("ChannelKey IsIndex - Non Int64 Series Variant",
						validate.FieldError{Field: "data_type", Message: "index channel must be of type timestamp"},
						cesium.Channel{Key: 9992, IsIndex: true, DataType: telem.Float32T},
					),
					Entry("ChannelKey IsIndex - LocalIndex non-zero",
						validate.FieldError{Field: "index", Message: "index channel cannot be indexed by another channel"},
						cesium.Channel{Key: 9995, IsIndex: true, DataType: telem.TimeStampT},
						cesium.Channel{Key: 9996, IsIndex: true, Index: 9995, DataType: telem.TimeStampT},
					),
					Entry("ChannelKey has index - LocalIndex does not exist",
						errors.Wrapf(validate.Error, "[cesium] - index channel <%s> does not exist", "9994"),
						cesium.Channel{Key: 9997, Index: 9994, DataType: telem.Float64T},
					),
					Entry("ChannelKey has no index - fixed rate not provided",
						validate.FieldError{Field: "rate", Message: "must be positive"},
						cesium.Channel{Key: 9998, DataType: telem.Float32T},
					),
					Entry("ChannelKey has index - provided index key is not an indexed channel",
						errors.Wrap(validate.Error, "[cesium] - channel <9980> is not an index"),
						cesium.Channel{Key: 9980, DataType: telem.Float32T, Rate: 1 * telem.Hz},
						cesium.Channel{Key: 9981, Index: 9980, DataType: telem.Float32T},
					),
				)
				Describe("DB Closed", func() {
					It("Should not allow creating a channel", func() {
						sub := MustSucceed(fs.Sub("closed-fs"))
						key := cesium.ChannelKey(1)
						subDB := openDBOnFS(sub)
						Expect(subDB.Close()).To(Succeed())
						err := subDB.CreateChannel(ctx, cesium.Channel{Key: key, Rate: 1 * telem.Hz, DataType: telem.BytesT})
						Expect(err).To(HaveOccurredAs(core.EntityClosed("cesium.db")))

						Expect(fs.Remove("closed-fs")).To(Succeed())
					})
					It("Should not allow retrieving channels", func() {
						sub := MustSucceed(fs.Sub("closed-fs"))
						key := cesium.ChannelKey(1)
						subDB := openDBOnFS(sub)
						Expect(subDB.CreateChannel(ctx, cesium.Channel{Key: key, Rate: 1 * telem.Hz, DataType: telem.BytesT})).To(Succeed())
						Expect(subDB.Close()).To(Succeed())

						_, err := subDB.RetrieveChannel(ctx, key)
						Expect(err).To(HaveOccurredAs(core.EntityClosed("cesium.db")))
						_, err = subDB.RetrieveChannels(ctx, key)
						Expect(err).To(HaveOccurredAs(core.EntityClosed("cesium.db")))

						Expect(fs.Remove("closed-fs")).To(Succeed())
					})
				})
			})
<<<<<<< HEAD
			Describe("Retrieve", func() {
				var k1, k2, k3 cesium.ChannelKey
				BeforeEach(func() {
					k1, k2, k3 = GenerateChannelKey(), GenerateChannelKey(), GenerateChannelKey()
					Expect(db.CreateChannel(ctx, []cesium.Channel{
						{Key: k1, DataType: telem.TimeStampT, IsIndex: true},
						{Key: k2, DataType: telem.Uint32T, Index: k1},
						{Key: k3, DataType: telem.Int8T, Rate: 1 * telem.KHz},
					}...)).To(Succeed())
				})
				It("Should retrieve multiple channels", func() {
					chs := MustSucceed(db.RetrieveChannels(ctx, k1, k2, k3))
					Expect(chs).To(HaveLen(3))
					Expect(chs[0].Key).To(Equal(k1))
					Expect(chs[1].Key).To(Equal(k2))
					Expect(chs[2].Key).To(Equal(k3))
				})
				It("Should fail if one retrieval fails", func() {
					chs, err := db.RetrieveChannels(ctx, k1, k2, math.MaxUint32)
					Expect(chs).To(HaveLen(0))
					Expect(err).To(MatchError(cesium.ErrChannelNotFound))
=======

			Describe("Rekey", func() {
				var (
					unaryKey         = GenerateChannelKey()
					unaryKeyNew      = GenerateChannelKey()
					virtualKey       = GenerateChannelKey()
					virtualKeyNew    = GenerateChannelKey()
					indexKey         = GenerateChannelKey()
					indexKeyNew      = GenerateChannelKey()
					dataKey          = GenerateChannelKey()
					data2Key         = GenerateChannelKey()
					indexErrorKey    = GenerateChannelKey()
					indexErrorKeyNew = GenerateChannelKey()
					dataKey1         = GenerateChannelKey()
					errorKey1        = GenerateChannelKey()
					errorKey1New     = GenerateChannelKey()
					errorKey2        = GenerateChannelKey()
					errorKey2New     = GenerateChannelKey()
					errorKey3        = GenerateChannelKey()
					errorKey3New     = GenerateChannelKey()
					jsonDecoder      = &binary.JSONEncoderDecoder{}

					channels = []cesium.Channel{
						{Key: unaryKey, DataType: telem.Int64T, Rate: 1 * telem.Hz},
						{Key: virtualKey, Virtual: true, DataType: telem.Int64T},
						{Key: indexKey, DataType: telem.TimeStampT, IsIndex: true},
						{Key: dataKey, DataType: telem.Int64T, Index: indexKey},
						{Key: data2Key, DataType: telem.Int64T, Index: indexKey},
						{Key: indexErrorKey, DataType: telem.TimeStampT, IsIndex: true},
						{Key: dataKey1, DataType: telem.Int64T, Index: indexErrorKey},
						{Key: errorKey1, DataType: telem.Int64T, Rate: 1 * telem.Hz},
						{Key: errorKey2, Virtual: true, DataType: telem.Int64T},
					}
				)
				BeforeAll(func() {
					Expect(db.CreateChannel(ctx, channels...)).To(Succeed())
				})
				It("Should rekey a unary channel into another", func() {
					By("Writing some data into the channel")
					Expect(db.WriteArray(ctx, unaryKey, 0, telem.NewSeriesV[int64](2, 3, 5, 7, 11))).To(Succeed())
					Expect(db.WriteArray(ctx, unaryKey, 5*telem.SecondTS, telem.NewSeriesV[int64](13, 17, 19, 23, 29))).To(Succeed())

					By("Re-keying the channel")
					Expect(db.RekeyChannel(unaryKey, unaryKeyNew)).To(Succeed())

					By("Asserting the old channel no longer exists")
					_, err := db.RetrieveChannel(ctx, unaryKey)
					Expect(err).To(MatchError(core.ErrChannelNotFound))
					Expect(MustSucceed(fs.Exists(channelKeyToPath(unaryKey)))).To(BeFalse())

					By("Asserting the channel can be found at the new key")
					ch := MustSucceed(db.RetrieveChannel(ctx, unaryKeyNew))
					Expect(ch.Key).To(Equal(unaryKeyNew))

					By("Asserting that reads and writes on the channel still work")
					Expect(db.WriteArray(ctx, unaryKeyNew, 10*telem.SecondTS, telem.NewSeriesV[int64](31, 37, 41, 43, 47))).To(Succeed())
					f := MustSucceed(db.Read(ctx, telem.TimeRangeMax, unaryKeyNew))
					Expect(f.Series[0].Data).To(Equal(telem.NewSeriesV[int64](2, 3, 5, 7, 11).Data))
					Expect(f.Series[1].Data).To(Equal(telem.NewSeriesV[int64](13, 17, 19, 23, 29).Data))
					Expect(f.Series[2].Data).To(Equal(telem.NewSeriesV[int64](31, 37, 41, 43, 47).Data))

					By("Asserting that the meta file got changed too", func() {
						f := MustSucceed(fs.Open(channelKeyToPath(unaryKeyNew)+"/meta.json", os.O_RDWR))
						s := MustSucceed(f.Stat()).Size()
						var (
							buf = make([]byte, s)
						)
						_, err := f.Read(buf)
						Expect(err).ToNot(HaveOccurred())
						err = jsonDecoder.Decode(ctx, buf, &ch)
						Expect(err).ToNot(HaveOccurred())

						Expect(ch.Key).To(Equal(unaryKeyNew))
					})

				})

				It("Should rekey a virtual channel into another", func() {
					By("Re-keying the channel")
					Expect(db.RekeyChannel(virtualKey, virtualKeyNew)).To(Succeed())

					By("Asserting the old channel no longer exists")
					_, err := db.RetrieveChannel(ctx, virtualKey)
					Expect(err).To(MatchError(core.ErrChannelNotFound))
					Expect(MustSucceed(fs.Exists(channelKeyToPath(virtualKey)))).To(BeFalse())

					By("Asserting the channel and data can be found at the new key")
					ch := MustSucceed(db.RetrieveChannel(ctx, virtualKeyNew))
					Expect(ch.Key).To(Equal(virtualKeyNew))

					By("Asserting that the meta file got changed too", func() {
						f := MustSucceed(fs.Open(channelKeyToPath(virtualKeyNew)+"/meta.json", os.O_RDWR))
						s := MustSucceed(f.Stat()).Size()
						var (
							buf = make([]byte, s)
						)
						_, err := f.Read(buf)
						Expect(err).ToNot(HaveOccurred())
						err = jsonDecoder.Decode(ctx, buf, &ch)
						Expect(err).ToNot(HaveOccurred())

						Expect(ch.Key).To(Equal(virtualKeyNew))
					})
				})

				It("Should rekey an index channel", func() {
					By("Writing some data into the channel")
					Expect(db.Write(ctx, 2*telem.SecondTS, cesium.NewFrame(
						[]core.ChannelKey{indexKey, dataKey, data2Key},
						[]telem.Series{telem.NewSecondsTSV(2, 3, 5, 7, 11), telem.NewSeriesV[int64](2, 3, 5, 7, 11), telem.NewSeriesV[int64](20, 30, 50, 70, 110)},
					))).To(Succeed())

					By("Re-keying the channel")
					Expect(db.RekeyChannel(indexKey, indexKeyNew)).To(Succeed())

					By("Asserting the old channel no longer exists")
					_, err := db.RetrieveChannel(ctx, indexKey)
					Expect(err).To(MatchError(core.ErrChannelNotFound))
					Expect(MustSucceed(fs.Exists(channelKeyToPath(indexKey)))).To(BeFalse())

					By("Asserting the channel can be found at the new key")
					ch := MustSucceed(db.RetrieveChannel(ctx, indexKeyNew))
					Expect(ch.Key).To(Equal(indexKeyNew))

					By("Asserting that reads and writes on the channel still work")
					Expect(db.Write(ctx, 13*telem.SecondTS, cesium.NewFrame(
						[]core.ChannelKey{indexKeyNew, dataKey, data2Key},
						[]telem.Series{telem.NewSecondsTSV(13, 17, 19, 23, 29), telem.NewSeriesV[int64](13, 17, 19, 23, 29), telem.NewSeriesV[int64](130, 170, 190, 230, 290)},
					))).To(Succeed())
					f := MustSucceed(db.Read(ctx, telem.TimeRangeMax, indexKeyNew, dataKey, data2Key))
					Expect(f.Series[0].Data).To(Equal(telem.NewSecondsTSV(2, 3, 5, 7, 11).Data))
					Expect(f.Series[1].Data).To(Equal(telem.NewSecondsTSV(13, 17, 19, 23, 29).Data))

					Expect(f.Series[2].Data).To(Equal(telem.NewSeriesV[int64](2, 3, 5, 7, 11).Data))
					Expect(f.Series[3].Data).To(Equal(telem.NewSeriesV[int64](13, 17, 19, 23, 29).Data))

					Expect(f.Series[4].Data).To(Equal(telem.NewSeriesV[int64](20, 30, 50, 70, 110).Data))
					Expect(f.Series[5].Data).To(Equal(telem.NewSeriesV[int64](130, 170, 190, 230, 290).Data))

					By("Asserting that the meta file got changed too", func() {
						f := MustSucceed(fs.Open(channelKeyToPath(indexKeyNew)+"/meta.json", os.O_RDWR))
						s := MustSucceed(f.Stat()).Size()
						var (
							buf = make([]byte, s)
						)
						_, err := f.Read(buf)
						Expect(err).ToNot(HaveOccurred())
						err = jsonDecoder.Decode(ctx, buf, &ch)
						Expect(err).ToNot(HaveOccurred())

						Expect(ch.Key).To(Equal(indexKeyNew))
					})
				})

				Describe("Rekey of channel with a writer", func() {
					Specify("Unary", func() {
						By("Opening a writer")
						w := MustSucceed(db.OpenWriter(ctx, cesium.WriterConfig{Start: 0, Channels: []cesium.ChannelKey{errorKey1}, ControlSubject: control.Subject{Key: "rekey writer"}}))

						By("Trying to rekey")
						Expect(db.RekeyChannel(errorKey1, errorKey1New)).To(MatchError(ContainSubstring("1 unclosed writers/iterators")))

						By("Closing writer")
						Expect(w.Close()).To(Succeed())

						By("Asserting that rekey is successful now")
						Expect(db.RekeyChannel(errorKey1, errorKey1New)).To(Succeed())

						By("Asserting the old channel no longer exists")
						_, err := db.RetrieveChannel(ctx, errorKey1)
						Expect(err).To(MatchError(core.ErrChannelNotFound))
						Expect(MustSucceed(fs.Exists(channelKeyToPath(errorKey1)))).To(BeFalse())

						By("Asserting the channel can be found at the new key")
						ch := MustSucceed(db.RetrieveChannel(ctx, errorKey1New))
						Expect(ch.Key).To(Equal(errorKey1New))

						By("Asserting that reads and writes on the channel still work")
						Expect(db.WriteArray(ctx, errorKey1New, 10*telem.SecondTS, telem.NewSeriesV[int64](31, 37, 41, 43, 47))).To(Succeed())
						f := MustSucceed(db.Read(ctx, telem.TimeRangeMax, errorKey1New))
						Expect(f.Series[0].Data).To(Equal(telem.NewSeriesV[int64](31, 37, 41, 43, 47).Data))

						By("Asserting that the meta file got changed too", func() {
							f := MustSucceed(fs.Open(channelKeyToPath(errorKey1New)+"/meta.json", os.O_RDWR))
							s := MustSucceed(f.Stat()).Size()
							var (
								buf = make([]byte, s)
							)
							_, err := f.Read(buf)
							Expect(err).ToNot(HaveOccurred())
							err = jsonDecoder.Decode(ctx, buf, &ch)
							Expect(err).ToNot(HaveOccurred())

							Expect(ch.Key).To(Equal(errorKey1New))
						})
					})
					Specify("index channel", func() {
						w := MustSucceed(db.OpenWriter(ctx, cesium.WriterConfig{Start: 0, Channels: []cesium.ChannelKey{dataKey1}, ControlSubject: control.Subject{Key: "rekey writer"}}))

						By("Asserting that rekey is unsuccessful")
						Expect(db.RekeyChannel(indexErrorKey, indexErrorKeyNew)).To(MatchError(ContainSubstring(fmt.Sprint("cannot close channel because there are 1 unclosed"))))
						Expect(w.Close()).To(Succeed())
					})
					Specify("Virtual", func() {
						By("Opening writers")
						w := MustSucceed(db.OpenWriter(ctx, cesium.WriterConfig{Start: 0, Channels: []cesium.ChannelKey{errorKey2}, ControlSubject: control.Subject{Key: "rekey writer"}}))

						By("Trying to rekey")
						Expect(db.RekeyChannel(errorKey2, errorKey2New)).To(MatchError(ContainSubstring("1 unclosed writers")))

						By("Closing writer")
						Expect(w.Close()).To(Succeed())

						By("Asserting that rekey is successful now")
						Expect(db.RekeyChannel(errorKey2, errorKey2New)).To(Succeed())

						By("Asserting the old channel no longer exists")
						_, err := db.RetrieveChannel(ctx, errorKey2)
						Expect(err).To(MatchError(core.ErrChannelNotFound))
						Expect(MustSucceed(fs.Exists(channelKeyToPath(errorKey2)))).To(BeFalse())

						By("Asserting the channel can be found at the new key")
						ch := MustSucceed(db.RetrieveChannel(ctx, errorKey2New))
						Expect(ch.Key).To(Equal(errorKey2New))

						By("Asserting that the meta file got changed too", func() {
							f := MustSucceed(fs.Open(channelKeyToPath(errorKey2New)+"/meta.json", os.O_RDWR))
							s := MustSucceed(f.Stat()).Size()
							var (
								buf = make([]byte, s)
							)
							_, err := f.Read(buf)
							Expect(err).ToNot(HaveOccurred())
							err = jsonDecoder.Decode(ctx, buf, &ch)
							Expect(err).ToNot(HaveOccurred())

							Expect(ch.Key).To(Equal(errorKey2New))
						})
					})
				})

				It("Should do nothing for a channel that does not exist", func() {
					By("Trying to rekey")
					Expect(db.RekeyChannel(errorKey3, errorKey3New)).To(Succeed())
>>>>>>> 73f89bfd
				})
			})
			Describe("Opening db on existing folder", func() {
				It("Should not panic when opening a db in a directory with already existing files", func() {
					s := MustSucceed(fs.Sub("sub"))
					MustSucceed(s.Sub("1234notnumeric"))
					f := MustSucceed(s.Open("123.txt", os.O_CREATE))
					Expect(f.Close()).To(Succeed())

					db, err := cesium.Open("", cesium.WithFS(s))
					Expect(err).ToNot(HaveOccurred())
					Expect(db.Close()).To(Succeed())
				})

				It("Should error when numeric folders do not have meta.json file", func() {
					s := MustSucceed(fs.Sub("sub"))
					_, err := s.Sub("1")
					Expect(err).ToNot(HaveOccurred())

					_, err = cesium.Open("", cesium.WithFS(s))
					Expect(err).To(HaveOccurred())
					Expect(err.Error()).To(ContainSubstring("field must be set"))
				})

				It("Should not error when db gets created with proper numeric folders", func() {
					s := MustSucceed(fs.Sub("sub0"))
					db := MustSucceed(cesium.Open("", cesium.WithFS(s)))
					key := GenerateChannelKey()

					Expect(db.CreateChannel(ctx, cesium.Channel{Key: key, Rate: 1 * telem.Hz, DataType: telem.Int64T})).To(Succeed())
					Expect(db.Close()).To(Succeed())

					db = MustSucceed(cesium.Open("", cesium.WithFS(s)))
					ch, err := db.RetrieveChannel(ctx, key)
					Expect(err).ToNot(HaveOccurred())

					Expect(ch.Key).To(Equal(key))
					Expect(ch.Rate).To(Equal(1 * telem.Hz))

					Expect(db.Write(ctx, 1*telem.SecondTS, cesium.NewFrame(
						[]cesium.ChannelKey{key},
						[]telem.Series{telem.NewSeriesV[int64](1, 2, 3, 4, 5)},
					))).To(Succeed())

					f := MustSucceed(db.Read(ctx, telem.TimeRangeMax, key))
					Expect(f.Series[0].Data).To(Equal(telem.NewSeriesV[int64](1, 2, 3, 4, 5).Data))
				})

				It("Should not error when db is opened on existing directory", func() {
					s := MustSucceed(fs.Sub("sub3"))
					db := MustSucceed(cesium.Open("", cesium.WithFS(s)))
					indexKey := GenerateChannelKey()
					key := GenerateChannelKey()

					By("Opening two channels")
					Expect(db.CreateChannel(ctx, cesium.Channel{Key: indexKey, IsIndex: true, DataType: telem.TimeStampT})).To(Succeed())
					Expect(db.CreateChannel(ctx, cesium.Channel{Key: key, Index: indexKey, DataType: telem.Int64T})).To(Succeed())
					Expect(db.Write(ctx, 1*telem.SecondTS, cesium.NewFrame(
						[]cesium.ChannelKey{indexKey, key},
						[]telem.Series{telem.NewSecondsTSV(1, 2, 3, 4, 5), telem.NewSeriesV[int64](1, 2, 3, 4, 5)},
					))).To(Succeed())

					By("Closing the db")
					Expect(db.Close()).To(Succeed())

					By("Reopening the db on the file system with existing data")
					db = MustSucceed(cesium.Open("", cesium.WithFS(s)))
					ch := MustSucceed(db.RetrieveChannel(ctx, key))
					Expect(ch).ToNot(BeNil())
					Expect(ch.Key).To(Equal(key))
					Expect(ch.Index).To(Equal(indexKey))
					Expect(ch.DataType).To(Equal(telem.Int64T))

					ch = MustSucceed(db.RetrieveChannel(ctx, indexKey))
					Expect(ch).ToNot(BeNil())
					Expect(ch.Key).To(Equal(indexKey))
					Expect(ch.IsIndex).To(BeTrue())
					Expect(ch.DataType).To(Equal(telem.TimeStampT))

					By("Asserting that writes to the db still occurs normally")
					Expect(db.Write(ctx, 11*telem.SecondTS, cesium.NewFrame(
						[]cesium.ChannelKey{key, indexKey},
						[]telem.Series{telem.NewSeriesV[int64](11, 12, 13, 14, 15), telem.NewSecondsTSV(11, 12, 13, 14, 15)},
					))).To(Succeed())

					f := MustSucceed(db.Read(ctx, telem.TimeRangeMax, key))
					Expect(f.Series[0].TimeRange).To(Equal((1 * telem.SecondTS).Range(5*telem.SecondTS + 1)))
					Expect(f.Series[0].Data).To(Equal(telem.NewSeriesV[int64](1, 2, 3, 4, 5).Data))

					Expect(f.Series[1].TimeRange).To(Equal((11 * telem.SecondTS).Range(15*telem.SecondTS + 1)))
					Expect(f.Series[1].Data).To(Equal(telem.NewSeriesV[int64](11, 12, 13, 14, 15).Data))
				})
			})

			Describe("Rename", func() {
				It("Should rename a channel into a different name while channel is being used", func() {
					key := GenerateChannelKey()
					Expect(db.CreateChannel(ctx, cesium.Channel{Key: key, Name: "fermat", Rate: 2 * telem.Hz, DataType: telem.Int64T})).To(Succeed())
					w := MustSucceed(db.OpenWriter(ctx, cesium.WriterConfig{Start: 0, Channels: []cesium.ChannelKey{key}, EnableAutoCommit: config.True()}))
					Expect(w.Write(cesium.NewFrame([]cesium.ChannelKey{key}, []telem.Series{telem.NewSeriesV[int64](10, 11, 12, 13)}))).To(BeTrue())

					Expect(db.RenameChannel(ctx, key, "laplace")).To(Succeed())
					Expect(w.Write(cesium.NewFrame([]cesium.ChannelKey{key}, []telem.Series{telem.NewSeriesV[int64](20, 21, 22)}))).To(BeTrue())
					Expect(w.Close()).To(Succeed())

					ch := MustSucceed(db.RetrieveChannel(ctx, key))
					Expect(ch.Name).To(Equal("laplace"))
					f := MustSucceed(db.Read(ctx, telem.TimeRangeMax, key))
					Expect(f.Series).To(HaveLen(1))
					Expect(f.Series[0].Data).To(Equal(telem.NewSeriesV[int64](10, 11, 12, 13, 20, 21, 22).Data))

					var (
						subFS   = MustSucceed(fs.Sub(strconv.Itoa(int(key))))
						meta    = MustSucceed(subFS.Open("meta.json", os.O_RDONLY))
						encoder = &binary.JSONEncoderDecoder{}
						buf     = make([]byte, MustSucceed(meta.Stat()).Size())
						newCh   cesium.Channel
					)

					_, err := meta.Read(buf)
					Expect(err).ToNot(HaveOccurred())
					Expect(meta.Close()).To(Succeed())

					Expect(encoder.Decode(ctx, buf, &newCh)).To(Succeed())
					Expect(newCh.Name).To(Equal("laplace"))
				})
				It("Should correctly rename multiple channels", func() {
					key1 := GenerateChannelKey()
					key2 := GenerateChannelKey()
					key3 := GenerateChannelKey()
					key4 := GenerateChannelKey()
					Expect(db.CreateChannel(ctx, cesium.Channel{Key: key1, Name: "fermat", Rate: 2 * telem.Hz, DataType: telem.Int64T})).To(Succeed())
					Expect(db.CreateChannel(ctx, cesium.Channel{Key: key2, Name: "laplace", Rate: 2 * telem.Hz, DataType: telem.Int64T})).To(Succeed())
					Expect(db.CreateChannel(ctx, cesium.Channel{Key: key3, Name: "newton", Rate: 2 * telem.Hz, DataType: telem.Int64T})).To(Succeed())
					Expect(db.CreateChannel(ctx, cesium.Channel{Key: key4, Name: "descartes", Virtual: true, DataType: telem.StringT})).To(Succeed())

					Expect(db.RenameChannels(ctx,
						[]cesium.ChannelKey{key1, key2, key3, key4},
						[]string{"newton2", "fermat3", "laplace4", "descartes5"},
					)).To(Succeed())

					ch := MustSucceed(db.RetrieveChannel(ctx, key1))
					Expect(ch.Name).To(Equal("newton2"))
					ch = MustSucceed(db.RetrieveChannel(ctx, key2))
					Expect(ch.Name).To(Equal("fermat3"))
					ch = MustSucceed(db.RetrieveChannel(ctx, key3))
					Expect(ch.Name).To(Equal("laplace4"))
					ch = MustSucceed(db.RetrieveChannel(ctx, key4))
					Expect(ch.Name).To(Equal("descartes5"))
				})
				It("Should correctly rename if a channel is provided twice", func() {
					key := GenerateChannelKey()
					Expect(db.CreateChannel(ctx, cesium.Channel{Key: key, Name: "1", Rate: 2 * telem.KHz, DataType: telem.Uint32T})).To(Succeed())
					Expect(db.RenameChannels(ctx,
						[]cesium.ChannelKey{key, key, key, key},
						[]string{"2", "3", "4", "5"},
					)).To(Succeed())

					ch := MustSucceed(db.RetrieveChannel(ctx, key))
					Expect(ch.Name).To(Equal("5"))
				})
			})
		})
	}
})<|MERGE_RESOLUTION|>--- conflicted
+++ resolved
@@ -108,7 +108,6 @@
 					})
 				})
 			})
-<<<<<<< HEAD
 			Describe("Retrieve", func() {
 				var k1, k2, k3 cesium.ChannelKey
 				BeforeEach(func() {
@@ -130,8 +129,8 @@
 					chs, err := db.RetrieveChannels(ctx, k1, k2, math.MaxUint32)
 					Expect(chs).To(HaveLen(0))
 					Expect(err).To(MatchError(cesium.ErrChannelNotFound))
-=======
-
+				})
+			})
 			Describe("Rekey", func() {
 				var (
 					unaryKey         = GenerateChannelKey()
@@ -375,7 +374,6 @@
 				It("Should do nothing for a channel that does not exist", func() {
 					By("Trying to rekey")
 					Expect(db.RekeyChannel(errorKey3, errorKey3New)).To(Succeed())
->>>>>>> 73f89bfd
 				})
 			})
 			Describe("Opening db on existing folder", func() {
