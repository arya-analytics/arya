// Copyright 2023 Synnax Labs, Inc.
//
// Use of this software is governed by the Business Source License included in the file
// licenses/BSL.txt.
//
// As of the Change Date specified in that file, in accordance with the Business Source
// License, use of this software will be governed by the Apache License, Version 2.0,
// included in the file licenses/APL.txt.

package cesium_test

import (
	. "github.com/onsi/ginkgo/v2"
	. "github.com/onsi/gomega"
	"github.com/synnaxlabs/cesium"
	"github.com/synnaxlabs/cesium/internal/core"
	"github.com/synnaxlabs/x/errors"
	"github.com/synnaxlabs/x/telem"
	. "github.com/synnaxlabs/x/testutil"
	"github.com/synnaxlabs/x/validate"
)

<<<<<<< HEAD
var _ = Describe("Channel", Ordered, func() {
	for fsName, fs := range fileSystems {
		fs := fs()
=======
var _ = Describe("Channel", func() {
	for fsName, makeFS := range fileSystems {
		fs := makeFS()
>>>>>>> 37bdc8cc
		Context("FS: "+fsName, Ordered, func() {
			var db *cesium.DB
			BeforeAll(func() { db = openDBOnFS(fs) })
			AfterAll(func() { Expect(db.Close()).To(Succeed()) })
			Describe("Create", func() {
				Describe("Happy Path", func() {
					It("Should assign an auto-incremented key if a key is not present", func() {
						ch := cesium.Channel{Key: 1, Rate: 10 * telem.Hz, DataType: telem.Float64T}
						Expect(db.CreateChannel(ctx, ch)).To(Succeed())
						Expect(ch.Key).To(Equal(core.ChannelKey(1)))
					})
				})
				DescribeTable("Validation", func(expected error, channels ...cesium.Channel) {
					Expect(db.CreateChannel(ctx, channels...)).To(HaveOccurredAs(expected))
				},
					Entry("ChannelKey has no datatype",
						validate.FieldError{Field: "data type", Message: "field must be set"},
						cesium.Channel{Key: 10, Rate: 10 * telem.Hz},
					),
					Entry("ChannelKey key already exists",
						errors.Wrap(validate.Error, "[cesium] - channel 11 already exists"),
						cesium.Channel{Key: 11, DataType: telem.Float32T, Rate: 10 * telem.Hz},
						cesium.Channel{Key: 11, Rate: 10 * telem.Hz, DataType: telem.Float64T},
					),
					Entry("ChannelKey IsIndex - Non Int64 Series Variant",
						validate.FieldError{Field: "index", Message: "index channel must be of type timestamp"},
						cesium.Channel{Key: 12, IsIndex: true, DataType: telem.Float32T},
					),
					Entry("ChannelKey IsIndex - LocalIndex non-zero",
						validate.FieldError{Field: "index", Message: "index channel cannot be indexed by another channel"},
						cesium.Channel{Key: 45, IsIndex: true, DataType: telem.TimeStampT},
						cesium.Channel{Key: 46, IsIndex: true, Index: 45, DataType: telem.TimeStampT},
					),
					Entry("ChannelKey has index - LocalIndex does not exist",
						errors.Wrapf(validate.Error, "[cesium] - index %s does not exist", "40000"),
						cesium.Channel{Key: 47, Index: 40000, DataType: telem.Float64T},
					),
					Entry("ChannelKey has no index - fixed rate not provided",
						validate.FieldError{Field: "rate", Message: "must be positive"},
						cesium.Channel{Key: 48, DataType: telem.Float32T},
					),
					Entry("ChannelKey has index - provided index key is not an indexed channel",
						errors.Wrap(validate.Error, "[cesium] - channel 60 is not an index"),
						cesium.Channel{Key: 60, DataType: telem.Float32T, Rate: 1 * telem.Hz},
						cesium.Channel{Key: 61, Index: 60, DataType: telem.Float32T},
					),
				)
			})
		})
	})<|MERGE_RESOLUTION|>--- conflicted
+++ resolved
@@ -20,15 +20,9 @@
 	"github.com/synnaxlabs/x/validate"
 )
 
-<<<<<<< HEAD
 var _ = Describe("Channel", Ordered, func() {
-	for fsName, fs := range fileSystems {
-		fs := fs()
-=======
-var _ = Describe("Channel", func() {
 	for fsName, makeFS := range fileSystems {
 		fs := makeFS()
->>>>>>> 37bdc8cc
 		Context("FS: "+fsName, Ordered, func() {
 			var db *cesium.DB
 			BeforeAll(func() { db = openDBOnFS(fs) })
@@ -78,4 +72,5 @@
 				)
 			})
 		})
-	})+	}
+})