--- conflicted
+++ resolved
@@ -22,14 +22,8 @@
 )
 
 var (
-<<<<<<< HEAD
-	ctx                                 = context.Background()
-	rootPath                            = "cesium-testdata"
-	fileSystems, cleanUp, fileSystemErr = testutil.FileSystems()
-=======
 	ctx         = context.Background()
 	fileSystems = testutil.FileSystems
->>>>>>> 86ec58ab
 )
 
 func openDBOnFS(fs xfs.FS) *cesium.DB {
@@ -47,12 +41,4 @@
 func TestCesium(t *testing.T) {
 	RegisterFailHandler(Fail)
 	RunSpecs(t, "Cesium Suite")
-<<<<<<< HEAD
-}
-
-var _ = BeforeSuite(func() { Expect(fileSystemErr).ToNot(HaveOccurred()) })
-
-var _ = AfterSuite(func() { Expect(cleanUp()).To(Succeed()) })
-=======
-}
->>>>>>> 86ec58ab
+}