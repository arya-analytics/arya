#  Copyright 2023 Synnax Labs, Inc.
#
#  Use of this software is governed by the Business Source License included in the file
#  licenses/BSL.txt.
#
#  As of the Change Date specified in that file, in accordance with the Business Source
#  License, use of this software will be governed by the Apache License, Version 2.0,
#  included in the file licenses/APL.txt.

import pytest

import freighter.exceptions
from freighter.context import Context
from freighter.encoder import MsgpackEncoder
from freighter.transport import AsyncNext, Next
from freighter.url import URL
from freighter.websocket import AsyncWebsocketClient, WebsocketClient

from .interface import Error, Message


@pytest.fixture
def async_client(endpoint: URL) -> AsyncWebsocketClient:
    ws_endpoint = endpoint.child("stream")
    return AsyncWebsocketClient(encoder=MsgpackEncoder(), base_url=ws_endpoint)


@pytest.fixture
def sync_client(endpoint: URL) -> WebsocketClient:
    ws_endpoint = endpoint.child("stream")
    return WebsocketClient(encoder=MsgpackEncoder(), base_url=ws_endpoint)


@pytest.mark.ws
@pytest.mark.asyncio
class TestWS:
    async def test_basic_exchange(self, async_client: AsyncWebsocketClient):
        """Should exchange ten echo messages that increment the ID."""
        stream = await async_client.stream("/echo", Message, Message)
        for i in range(10):
            await stream.send(Message(id=i, message="hello"))
            msg, err = await stream.receive()
            assert err is None
            assert msg.id == i + 1
            assert msg.message == "hello"
        await stream.close_send()
        msg, err = await stream.receive()
        assert err is not None

<<<<<<< HEAD
    async def test_receive_message_after_close(self,
                                               async_client: AsyncWebsocketClient):
=======
    async def test_receive_message_after_close(
        self, async_client: AsyncWebsocketClient
    ):
>>>>>>> fb2f2c33
        """Should receive a message and EOF error after the server closes the
        connection."""
        stream = await async_client.stream(
            "/sendMessageAfterClientClose", Message, Message
        )
        await stream.close_send()
        # calling should be idempotent
        await stream.close_send()
        msg, err = await stream.receive()
        assert err is None
        assert msg.id == 0
        assert msg.message == "Close Acknowledged"
        msg, err = await stream.receive()
        assert isinstance(err, freighter.EOF)

    async def test_receive_error(self, async_client):
        """Should correctly decode a custom error from the server."""
        stream = await async_client.stream("/receiveAndExitWithErr", Message, Message)
        await stream.send(Message(id=1, message="hello"))
        msg, err = await stream.receive()
        assert isinstance(err, Error)
        assert err.code == 1
        assert err.message == "unexpected error"
        await stream.close_send()

    async def test_middleware(self, async_client):
        dct = {"called": False}

        async def mw(md: Context, next: AsyncNext) -> Exception | None:
            md.params["Test"] = "test"
            dct["called"] = True
            return await next(md)

        async_client.use(mw)
        stream = await async_client.stream("/middlewareCheck", Message, Message)
        await stream.close_send()
        _, err = await stream.receive()
        assert isinstance(err, freighter.EOF)
        assert dct["called"]


@pytest.mark.ws
class TestSyncWebsocket:
    def test_basic_exchange(self, sync_client: WebsocketClient):
        stream = sync_client.stream("/echo", Message, Message)
        for i in range(10):
            err = stream.send(Message(id=i, message="hello"))
            assert err is None
            msg, err = stream.receive()
            assert err is None
            assert msg.id == i + 1
            assert msg.message == "hello"
        stream.close_send()
        msg, err = stream.receive()
        assert msg is None
        assert err is not None

    def test_repeated_receive(self, sync_client: WebsocketClient):
        """Should receive ten messages from the server."""
        stream = sync_client.stream("/respondWithTenMessages", Message, Message)
        c = 0
        while True:
            msg, err = stream.receive()
            if isinstance(err, freighter.EOF):
                break
            c += 1
            assert err is None
            assert msg.message == "hello"
        stream.close_send()
        assert c == 10
        _, err = stream.receive()

    def test_middleware(self, sync_client: WebsocketClient):
        """Should receive ten messages from the server."""
        dct = {"called": False}

        def mw(md: Context, next: Next) -> Exception | None:
            md.params["Test"] = "test"
            dct["called"] = True
            return next(md)

        sync_client.use(mw)
        stream = sync_client.stream("/middlewareCheck", Message, Message)
        stream.close_send()
        _, err = stream.receive()
        assert isinstance(err, freighter.EOF)
        assert dct["called"]<|MERGE_RESOLUTION|>--- conflicted
+++ resolved
@@ -47,14 +47,9 @@
         msg, err = await stream.receive()
         assert err is not None
 
-<<<<<<< HEAD
-    async def test_receive_message_after_close(self,
-                                               async_client: AsyncWebsocketClient):
-=======
     async def test_receive_message_after_close(
         self, async_client: AsyncWebsocketClient
     ):
->>>>>>> fb2f2c33
         """Should receive a message and EOF error after the server closes the
         connection."""
         stream = await async_client.stream(
