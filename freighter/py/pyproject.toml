[tool.poetry]
name = "synnax-freighter"
<<<<<<< HEAD
version = "0.5.34"
=======
version = "0.5.39"
>>>>>>> 41f62d4e
description = ""
authors = ["emiliano bonilla <emilbon99@gmail.com>"]
packages = [
    { include = "freighter/**/*.py" }
]

[tool.mypy]
ignore_missing_imports = true
strict_optional = false

[tool.isort]
profile = "black"

[tool.poetry.dependencies]
python = "^3.11"
websockets = "^11.0.3"
msgpack = "^1.0.4"
urllib3 = "^2.0.3"
janus = "^1.0.0"
pydantic = "^1.10.0"
alamos = { path = "../../alamos/py", develop = true }

[tool.poetry.dev-dependencies]
black = "^23.3.0"
pytest = "^7.3.2"
pytest-asyncio = "^0.21.0"
mypy = "^1.3.0"
pytest-cov = "^4.1.0"
isort = "^5.10.1"

[build-system]
requires = ["poetry-core>=1.0.0"]
build-backend = "poetry.core.masonry.api"

[tool.pytest.ini_options]
markers = [
    "ws: mark test as a websocket test",
    "http: mark test as an http test",
    "sync: mark test as a sync test"
]


<|MERGE_RESOLUTION|>--- conflicted
+++ resolved
@@ -1,10 +1,6 @@
 [tool.poetry]
 name = "synnax-freighter"
-<<<<<<< HEAD
-version = "0.5.34"
-=======
 version = "0.5.39"
->>>>>>> 41f62d4e
 description = ""
 authors = ["emiliano bonilla <emilbon99@gmail.com>"]
 packages = [
